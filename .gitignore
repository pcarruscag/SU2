# Compiled Object files
*.slo
*.lo
*.o

# Autoconf/Automake
*.Po
*.dirstamp
*.log
*.status
autom4te.cache

# Compiled Dynamic libraries
*.so
*.dylib

# Compiled Static libraries
*.lai
*.la
*.a

# Python files
*.pyc

# SWIG compilation
SU2_PY/pySU2/*.cxx
SU2_PY/pySU2/*.h
SU2_PY/pySU2/*.py

# Mac files
*.DS_Store
*.xcuserdatad

# Compiled Makefiles
Makefile

# Emacs temporary files
*~

# installed autotools
externals/autotools/bin
externals/autotools/include
externals/autotools/share

#logs and errors
*.log
*.err

# configuration sets
SU2_AD/
SU2_BASE/
SU2_DIRECTDIFF/

# ignore the bin/ directory
bin/

<<<<<<< HEAD
# ignore project settings from eclipse
.project
=======
# ignore swap files
*.swp
>>>>>>> c02da04d
<|MERGE_RESOLUTION|>--- conflicted
+++ resolved
@@ -54,10 +54,8 @@
 # ignore the bin/ directory
 bin/
 
-<<<<<<< HEAD
 # ignore project settings from eclipse
 .project
-=======
+
 # ignore swap files
 *.swp
->>>>>>> c02da04d
