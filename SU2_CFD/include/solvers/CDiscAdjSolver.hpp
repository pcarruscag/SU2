/*!
 * \file CDiscAdjSolver.hpp
 * \brief Headers of the CDiscAdjSolver class
 * \author T. Albring
 * \version 7.1.0 "Blackbird"
 *
 * SU2 Project Website: https://su2code.github.io
 *
 * The SU2 Project is maintained by the SU2 Foundation
 * (http://su2foundation.org)
 *
 * Copyright 2012-2020, SU2 Contributors (cf. AUTHORS.md)
 *
 * SU2 is free software; you can redistribute it and/or
 * modify it under the terms of the GNU Lesser General Public
 * License as published by the Free Software Foundation; either
 * version 2.1 of the License, or (at your option) any later version.
 *
 * SU2 is distributed in the hope that it will be useful,
 * but WITHOUT ANY WARRANTY; without even the implied warranty of
 * MERCHANTABILITY or FITNESS FOR A PARTICULAR PURPOSE. See the GNU
 * Lesser General Public License for more details.
 *
 * You should have received a copy of the GNU Lesser General Public
 * License along with SU2. If not, see <http://www.gnu.org/licenses/>.
 */

#pragma once

#include "CSolver.hpp"
#include "../variables/CDiscAdjVariable.hpp"

/*!
 * \class CDiscAdjSolver
 * \brief Main class for defining the discrete adjoint solver.
 * \ingroup Discrete_Adjoint
 * \author T. Albring
 */
class CDiscAdjSolver final : public CSolver {
private:
  unsigned short KindDirect_Solver;
  CSolver *direct_solver;
  su2double **CSensitivity;      /*!< \brief Shape sensitivity coefficient for each boundary and vertex. */
  su2double Total_Sens_Mach;     /*!< \brief Total mach sensitivity coefficient for all the boundaries. */
  su2double Total_Sens_AoA;      /*!< \brief Total angle of attack sensitivity coefficient for all the boundaries. */
  su2double Total_Sens_Geo;      /*!< \brief Total shape sensitivity coefficient for all the boundaries. */
  su2double Total_Sens_Press;    /*!< \brief Total farfield sensitivity to pressure. */
  su2double Total_Sens_Temp;     /*!< \brief Total farfield sensitivity to temperature. */
  su2double Total_Sens_BPress;   /*!< \brief Total sensitivity to outlet pressure. */
  su2double Total_Sens_Density;  /*!< \brief Total sensitivity to initial density (incompressible). */
  su2double Total_Sens_ModVel;   /*!< \brief Total sensitivity to inlet velocity (incompressible). */
  su2double Mach, Alpha, Beta, Pressure, Temperature, BPressure, ModVel;
  su2double TemperatureRad, Total_Sens_Temp_Rad;

  su2double *Solution_Geometry; /*!< \brief Auxiliary vector for the geometry solution (dimension nDim instead of nVar). */

  CDiscAdjVariable* nodes = nullptr;  /*!< \brief The highest level in the variable hierarchy this solver can safely use. */

  /*!
   * \brief Return nodes to allow CSolver::base_nodes to be set.
   */
  inline CVariable* GetBaseClassPointerToNodes() override { return nodes; }

public:

  /*!
   * \brief Constructor of the class.
   */
  CDiscAdjSolver(void);

  /*!
   * \overload
   * \param[in] geometry - Geometrical definition of the problem.
   * \param[in] config - Definition of the particular problem.
   */
  CDiscAdjSolver(CGeometry *geometry, CConfig *config);

  /*!
   * \overload
   * \param[in] geometry - Geometrical definition of the problem.
   * \param[in] config - Definition of the particular problem.
   * \param[in] solver - Initialize the discrete adjoint solver with the corresponding direct solver.
   * \param[in] Kind_Solver - The kind of direct solver.
   * \param[in] iMesh - Index of the mesh in multigrid computations.
   */
  CDiscAdjSolver(CGeometry *geometry, CConfig *config, CSolver* solver, unsigned short Kind_Solver, unsigned short iMesh);

  /*!
   * \brief Destructor of the class.
   */
  ~CDiscAdjSolver(void) override;

  /*!
   * \brief Performs the preprocessing of the adjoint AD-based solver.
   *        Registers all necessary variables on the tape. Called while tape is active.
   * \param[in] geometry_container - The geometry container holding all grid levels.
   * \param[in] config_container - The particular config.
   */
  void RegisterSolution(CGeometry *geometry, CConfig *config) override;

  /*!
   * \brief Performs the preprocessing of the adjoint AD-based solver.
   *        Registers all necessary variables that are output variables on the tape.
   *        Called while tape is active.
   * \param[in] geometry_container - The geometry container holding all grid levels.
   * \param[in] config_container - The particular config.
   */
  void RegisterOutput(CGeometry *geometry, CConfig *config) override;

  /*!
   * \brief Sets the adjoint values of the output of the flow (+turb.) iteration
   *         before evaluation of the tape.
   * \param[in] geometry - The geometrical definition of the problem.
   * \param[in] config - The particular config.
   */
  void SetAdjoint_Output(CGeometry *geometry, CConfig *config) override;

  /*!
   * \brief Sets the adjoint values of the output of the mesh deformation iteration
   *        before evaluation of the tape.
   * \param[in] geometry - The geometrical definition of the problem.
   * \param[in] config - The particular config.
   */
  void SetAdjoint_OutputMesh(CGeometry *geometry, CConfig *config) override;

  /*!
   * \brief Sets the adjoint values of the input variables of the flow (+turb.) iteration
   *        after tape has been evaluated.
   * \param[in] geometry - The geometrical definition of the problem.
   * \param[in] config - The particular config.
   */
  void ExtractAdjoint_Solution(CGeometry *geometry, CConfig *config) override;

  /*!
   * \brief A virtual member.
   * \param[in] geometry - The geometrical definition of the problem.
   * \param[in] solver_container - The solver container holding all solutions.
   * \param[in] config - The particular config.
   */
  void ExtractAdjoint_Geometry(CGeometry *geometry, CConfig *config) override;

  /*!
   * \brief Set the surface sensitivity.
   * \param[in] geometry - Geometrical definition of the problem.
   * \param[in] config - Definition of the particular problem.
   */
  void SetSurface_Sensitivity(CGeometry *geometry, CConfig* config) override;

  /*!
   * \brief Extract and set the geometrical sensitivity.
   * \param[in] geometry - Geometrical definition of the problem.
<<<<<<< HEAD
   * \param[in] config - Definition of the particular problem.
   */
  void SetSensitivity(CGeometry *geometry, CConfig *config, CSolver*) override;

  /*!
   * \brief Set the objective function.
   * \param[in] geometry - Geometrical definition of the problem.
=======
>>>>>>> 813ff067
   * \param[in] config - Definition of the particular problem.
   */
  void SetSensitivity(CGeometry *geometry, CConfig *config, CSolver*) override;

  /*!
   * \brief Provide the total shape sensitivity coefficient.
   * \return Value of the geometrical sensitivity coefficient
   *         (inviscid + viscous contribution).
   */
  inline su2double GetTotal_Sens_Geo() const override { return Total_Sens_Geo; }

  /*!
   * \brief Set the total Mach number sensitivity coefficient.
   * \return Value of the Mach sensitivity coefficient
   *         (inviscid + viscous contribution).
   */
  inline su2double GetTotal_Sens_Mach() const override { return Total_Sens_Mach; }

  /*!
   * \brief Set the total angle of attack sensitivity coefficient.
   * \return Value of the angle of attack sensitivity coefficient
   *         (inviscid + viscous contribution).
   */
  inline su2double GetTotal_Sens_AoA() const override { return Total_Sens_AoA; }

  /*!
   * \brief Set the total farfield pressure sensitivity coefficient.
   * \return Value of the farfield pressure sensitivity coefficient
   *         (inviscid + viscous contribution).
   */
  inline su2double GetTotal_Sens_Press() const override { return Total_Sens_Press; }

  /*!
   * \brief Set the total farfield temperature sensitivity coefficient.
   * \return Value of the farfield temperature sensitivity coefficient
   *         (inviscid + viscous contribution).
   */
  inline su2double GetTotal_Sens_Temp() const override { return Total_Sens_Temp; }

  /*!
   * \author H. Kline
   * \brief Get the total Back pressure number sensitivity coefficient.
   * \return Value of the Back sensitivity coefficient
   *         (inviscid + viscous contribution).
   */
  inline su2double GetTotal_Sens_BPress() const override { return Total_Sens_BPress; }

  /*!
   * \brief Get the total density sensitivity coefficient.
   * \return Value of the density sensitivity.
   */
  inline su2double GetTotal_Sens_Density() const override { return Total_Sens_Density; }

  /*!
   * \brief Get the total velocity magnitude sensitivity coefficient.
   * \return Value of the velocity magnitude sensitivity.
   */
  inline su2double GetTotal_Sens_ModVel() const override { return Total_Sens_ModVel; }

  /*!
   * \brief Get the shape sensitivity coefficient.
   * \param[in] val_marker - Surface marker where the coefficient is computed.
   * \param[in] val_vertex - Vertex of the marker <i>val_marker</i> where the coefficient is evaluated.
   * \return Value of the sensitivity coefficient.
   */
  inline su2double GetCSensitivity(unsigned short val_marker,
                                   unsigned long val_vertex) const override {
    return CSensitivity[val_marker][val_vertex];
  }

  /*!
   * \brief Prepare the solver for a new recording.
   * \param[in] kind_recording - Kind of AD recording.
   */
  void SetRecording(CGeometry *geometry, CConfig *config) override;

  /*!
   * \brief Prepare the solver for a new recording.
   * \param[in] kind_recording - Kind of AD recording.
   */
  void SetMesh_Recording(CGeometry **geometry,
                         CVolumetricMovement *grid_movement,
                         CConfig *config) override;

  /*!
   * \brief A virtual member.
   * \param[in] geometry - Geometrical definition of the problem.
   * \param[in] config - Definition of the particular problem.
   * \param[in] reset - If true reset variables to their initial values.
   */
  void RegisterVariables(CGeometry *geometry,
                         CConfig *config,
                         bool reset = false) override;

  /*!
   * \brief A virtual member.
   * \param[in] geometry - Geometrical definition of the problem.
   * \param[in] config - Definition of the particular problem.
   */
  void ExtractAdjoint_Variables(CGeometry *geometry, CConfig *config) override;

  /*!
   * \brief Update the dual-time derivatives.
   * \param[in] geometry - Geometrical definition of the problem.
   * \param[in] solver_container - Container vector with all the solutions.
   * \param[in] config - Definition of the particular problem.
   * \param[in] iMesh - Index of the mesh in multigrid computations.
   * \param[in] iRKStep - Current step of the Runge-Kutta iteration.
   * \param[in] RunTime_EqSystem - System of equations which is going to be solved.
   * \param[in] Output - boolean to determine whether to print output.
   */
  void Preprocessing(CGeometry *geometry,
                    CSolver **solver_container,
                    CConfig *config,
                    unsigned short iMesh,
                    unsigned short iRKStep,
                    unsigned short RunTime_EqSystem,
                    bool Output) override;

  /*!
   * \brief Load a solution from a restart file.
   * \param[in] geometry - Geometrical definition of the problem.
   * \param[in] solver - Container vector with all of the solvers.
   * \param[in] config - Definition of the particular problem.
   * \param[in] val_iter - Current external iteration number.
   * \param[in] val_update_geo - Flag for updating coords and grid velocity.
   */
  void LoadRestart(CGeometry **geometry,
                   CSolver ***solver,
                   CConfig *config,
                   int val_iter,
                   bool val_update_geo) override;

};<|MERGE_RESOLUTION|>--- conflicted
+++ resolved
@@ -149,16 +149,6 @@
   /*!
    * \brief Extract and set the geometrical sensitivity.
    * \param[in] geometry - Geometrical definition of the problem.
-<<<<<<< HEAD
-   * \param[in] config - Definition of the particular problem.
-   */
-  void SetSensitivity(CGeometry *geometry, CConfig *config, CSolver*) override;
-
-  /*!
-   * \brief Set the objective function.
-   * \param[in] geometry - Geometrical definition of the problem.
-=======
->>>>>>> 813ff067
    * \param[in] config - Definition of the particular problem.
    */
   void SetSensitivity(CGeometry *geometry, CConfig *config, CSolver*) override;
