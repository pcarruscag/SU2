--- conflicted
+++ resolved
@@ -3708,16 +3708,6 @@
    * \param[in] target_solver - The target solver for the sensitivities, optional, for when the mesh solver is used.
    */
   inline virtual void SetSensitivity(CGeometry *geometry, CConfig *config, CSolver *target_solver = nullptr){ }
-<<<<<<< HEAD
-
-  /*!
-   * \brief A virtual member. Extract and set the derivative of objective function.
-   * \param[in] geometry - Geometrical definition of the problem.
-   * \param[in] config - Definition of the particular problem.
-   */
-  inline virtual void SetAdj_ObjFunc(CGeometry *geometry, CConfig *config) { }
-=======
->>>>>>> 813ff067
 
   /*!
    * \brief A virtual member.
