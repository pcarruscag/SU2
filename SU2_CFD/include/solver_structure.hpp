--- conflicted
+++ resolved
@@ -4546,17 +4546,6 @@
 	~CTransLMSolver(void);
     
 	/*!
-<<<<<<< HEAD
-	 * \brief Correlation function to relate turbulence intensity to transition onset reynolds number
-	 * \param[in]  tu - turbulence intensity
-	 */
-
-	//su2double REthCorrelation(su2double tu);
-
-    
-	/*!
-=======
->>>>>>> 0be1c0f1
 	 * \brief Restart residual and compute gradients.
 	 * \param[in] geometry - Geometrical definition of the problem.
 	 * \param[in] solver_container - Container vector with all the solutions.
