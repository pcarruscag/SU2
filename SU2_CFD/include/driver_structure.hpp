--- conflicted
+++ resolved
@@ -602,7 +602,6 @@
 
 
 /*!
-<<<<<<< HEAD
  * \class CTurbomachineryDriver
  * \brief Class for driving an iteration for turbomachinery flow analysis.
  * \author S. Vitale
@@ -658,27 +657,13 @@
  * \brief Class for driving an iteration of the discrete adjoint within multiple zones.
  * \author T. Albring
  * \version 5.0.0 "Raven"
-=======
- * \class CDiscAdjMultiZoneDriver
- * \brief Class for driving an iteration of the discrete adjoint within multiple zones.
- * \author T. Albring
- * \version 4.3.0 "Cardinal"
->>>>>>> f590c6cd
  */
 class CDiscAdjFluidDriver : public CFluidDriver {
 
 protected:
-<<<<<<< HEAD
-  unsigned short RecordingState;
-
-  su2double ObjFunc;
-
-  CIteration** direct_iteration;
-=======
   unsigned short RecordingState; /*!< \brief The kind of recording the tape currently holds.*/
   su2double ObjFunc;             /*!< \brief The value of the objective function.*/
   CIteration** direct_iteration; /*!< \brief A pointer to the direct iteration.*/
->>>>>>> f590c6cd
 
 public:
 
@@ -699,28 +684,36 @@
   ~CDiscAdjFluidDriver(void);
 
   /*!
-<<<<<<< HEAD
-   * \brief Run a single iteration of the physics within multiple zones.
-=======
    * \brief Run a single iteration of the discrete adjoint solver within multiple zones.
->>>>>>> f590c6cd
    */
 
   void Run();
 
-<<<<<<< HEAD
+  /*!
+   * \brief Record one iteration of a flow iteration in within multiple zones.
+   * \param[in] kind_recording - Type of recording (either CONS_VARS, MESH_COORDS, COMBINED or NONE)
+   */
+
   void SetRecording(unsigned short kind_recording);
 
+  /*!
+   * \brief Run one iteration of the solver. It is virtual because it depends on the kind of physics.
+   */
   virtual void DirectRun();
 
+  /*!
+   * \brief Set the objective function. It is virtual because it depends on the kind of physics.
+   */
   virtual void SetObjFunction();
 
+  /*!
+   * \brief Initialize the adjoint value of the objective function.
+   */
   void SetAdj_ObjFunction();
 };
 
-
 /*!
- * \class CDiscAdjMultiZoneDriver
+ * \class CDiscAdjTurbomachineryDriver
  * \brief Class for driving an iteration of the discrete adjoint within multiple zones.
  * \author S. Vitale, T. Albring
  * \version 5.0.0 "Raven"
@@ -766,34 +759,6 @@
 
 
 };
-
-
-
-=======
-  /*!
-   * \brief Record one iteration of a flow iteration in within multiple zones.
-   * \param[in] kind_recording - Type of recording (either CONS_VARS, MESH_COORDS, COMBINED or NONE)
-   */
-
-  void SetRecording(unsigned short kind_recording);
-
-  /*!
-   * \brief Run one iteration of the solver. It is virtual because it depends on the kind of physics.
-   */
-  virtual void DirectRun();
-
-  /*!
-   * \brief Set the objective function. It is virtual because it depends on the kind of physics.
-   */
-  virtual void SetObjFunction();
-
-  /*!
-   * \brief Initialize the adjoint value of the objective function.
-   */
-  void SetAdj_ObjFunction();
-};
-
->>>>>>> f590c6cd
 /*!
  * \class CHBDriver
  * \brief Class for driving an iteration of Harmonic Balance (HB) method problem using multiple time zones.
