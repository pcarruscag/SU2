/*!
 * \file driver_structure.hpp
 * \brief Headers of the main subroutines for driving single or multi-zone problems.
 *        The subroutines and functions are in the <i>driver_structure.cpp</i> file.
 * \author T. Economon, H. Kline, R. Sanchez
 * \version 5.0.0 "Raven"
 *
 * SU2 Original Developers: Dr. Francisco D. Palacios.
 *                          Dr. Thomas D. Economon.
 *
 * SU2 Developers: Prof. Juan J. Alonso's group at Stanford University.
 *                 Prof. Piero Colonna's group at Delft University of Technology.
 *                 Prof. Nicolas R. Gauger's group at Kaiserslautern University of Technology.
 *                 Prof. Alberto Guardone's group at Polytechnic University of Milan.
 *                 Prof. Rafael Palacios' group at Imperial College London.
 *                 Prof. Edwin van der Weide's group at the University of Twente.
 *                 Prof. Vincent Terrapon's group at the University of Liege.
 *
 * Copyright (C) 2012-2017 SU2, the open-source CFD code.
 *
 * SU2 is free software; you can redistribute it and/or
 * modify it under the terms of the GNU Lesser General Public
 * License as published by the Free Software Foundation; either
 * version 2.1 of the License, or (at your option) any later version.
 *
 * SU2 is distributed in the hope that it will be useful,
 * but WITHOUT ANY WARRANTY; without even the implied warranty of
 * MERCHANTABILITY or FITNESS FOR A PARTICULAR PURPOSE. See the GNU
 * Lesser General Public License for more details.
 *
 * You should have received a copy of the GNU Lesser General Public
 * License along with SU2. If not, see <http://www.gnu.org/licenses/>.
 */

#pragma once

#include "../../Common/include/mpi_structure.hpp"
#include "iteration_structure.hpp"
#include "solver_structure.hpp"
#include "integration_structure.hpp"
#include "output_structure.hpp"
#include "numerics_structure.hpp"
#include "transfer_structure.hpp"
#include "../../Common/include/geometry_structure.hpp"
#include "../../Common/include/grid_movement_structure.hpp"
#include "../../Common/include/config_structure.hpp"
#include "../../Common/include/interpolation_structure.hpp"

using namespace std;

/*! 
 * \class CDriver
 * \brief Parent class for driving an iteration of a single or multi-zone problem.
 * \author T. Economon
 * \version 5.0.0 "Raven"
 */
class CDriver {
protected:
  char* config_file_name;                       /*!< \brief Configuration file name of the problem.*/
  char runtime_file_name[MAX_STRING_SIZE];
  su2double StartTime,                          /*!< \brief Start point of the timer for performance benchmarking.*/
            StopTime,                           /*!< \brief Stop point of the timer for performance benchmarking.*/
            UsedTime;                           /*!< \brief Elapsed time between Start and Stop point of the timer.*/
  unsigned long ExtIter;                        /*!< \brief External iteration.*/
  ofstream *ConvHist_file;                       /*!< \brief Convergence history file.*/
  unsigned short iMesh,                         /*!< \brief Iterator on mesh levels.*/
                iZone,                          /*!< \brief Iterator on zones.*/
                nZone,                          /*!< \brief Total number of zones in the problem. */
                nDim;                           /*!< \brief Number of dimensions.*/
  bool StopCalc,                                /*!< \brief Stop computation flag.*/
<<<<<<< HEAD
       mixingplane,                             /*!< \brief mixingplane simulation flag.*/
=======
       mixingplane,                             /*!< \brief mixing-plane simulation flag.*/
>>>>>>> 64db3204
       fsi;                                     /*!< \brief FSI simulation flag.*/
  CIteration **iteration_container;             /*!< \brief Container vector with all the iteration methods. */
  COutput *output;                              /*!< \brief Pointer to the COutput class. */
  CIntegration ***integration_container;        /*!< \brief Container vector with all the integration methods. */
  CGeometry ***geometry_container;              /*!< \brief Geometrical definition of the problem. */
  CSolver ****solver_container;                 /*!< \brief Container vector with all the solutions. */
  CNumerics *****numerics_container;            /*!< \brief Description of the numerical method (the way in which the equations are solved). */
  CConfig **config_container;                   /*!< \brief Definition of the particular problem. */
  CSurfaceMovement **surface_movement;          /*!< \brief Surface movement classes of the problem. */
  CVolumetricMovement **grid_movement;          /*!< \brief Volume grid movement classes of the problem. */
  CFreeFormDefBox*** FFDBox;                    /*!< \brief FFD FFDBoxes of the problem. */
  CInterpolator ***interpolator_container;      /*!< \brief Definition of the interpolation method between non-matching discretizations of the interface. */
  CTransfer ***transfer_container;              /*!< \brief Definition of the transfer of information and the physics involved in the interface. */
  su2double APIVarCoord[3];                     /*!< \brief This is used to store the VarCoord of each node. */
  su2double APINodalForce[3];                   /*!< \brief This is used to store the force at each node. */
  su2double APINodalForceDensity[3];            /*!< \brief This is used to store the force density at each node. */

public:
	
  /*! 
   * \brief Constructor of the class.
   * \param[in] confFile - Configuration file name.
   * \param[in] val_nZone - Total number of zones.
   * \param[in] val_nDim - Number of dimensions.
   * \param[in] MPICommunicator - MPI communicator for SU2.
   */
  CDriver(char* confFile,
          unsigned short val_nZone,
          unsigned short val_nDim,
          SU2_Comm MPICommunicator);

  /*!
   * \brief Destructor of the class.
   */
  virtual ~CDriver(void);

  /*!
   * \brief A virtual member.
   */  
  virtual void Run() { };

  /*!
   * \brief Construction of the edge-based data structure and the multigrid structure.
   */
  void Geometrical_Preprocessing();

  /*!
   * \brief Definition of the physics iteration class or within a single zone.
   * \param[in] iteration_container - Pointer to the iteration container to be instantiated.
   * \param[in] config - Definition of the particular problem.
   * \param[in] iZone - Index of the zone.
   */
  void Iteration_Preprocessing();

  /*!
   * \brief Definition and allocation of all solution classes.
   * \param[in] solver_container - Container vector with all the solutions.
   * \param[in] geometry - Geometrical definition of the problem.
   * \param[in] config - Definition of the particular problem.
   */
  void Solver_Preprocessing(CSolver ***solver_container, CGeometry **geometry, CConfig *config);

  /*!
   * \brief Definition and allocation of all solution classes.
   * \param[in] solver_container - Container vector with all the solutions.
   * \param[in] geometry - Geometrical definition of the problem.
   * \param[in] config - Definition of the particular problem.
   */
  void Solver_Postprocessing(CSolver ***solver_container, CGeometry **geometry, CConfig *config);

  /*!
   * \brief Definition and allocation of all integration classes.
   * \param[in] integration_container - Container vector with all the integration methods.
   * \param[in] geometry - Geometrical definition of the problem.
   * \param[in] config - Definition of the particular problem.
   */
  void Integration_Preprocessing(CIntegration **integration_container, CGeometry **geometry, CConfig *config);

  /*!
   * \brief Definition and allocation of all integration classes.
   * \param[in] integration_container - Container vector with all the integration methods.
   * \param[in] geometry - Geometrical definition of the problem.
   * \param[in] config - Definition of the particular problem.
   */
  void Integration_Postprocessing(CIntegration **integration_container, CGeometry **geometry, CConfig *config);

  /*!
   * \brief Definition and allocation of all interface classes.
   */
  void Interface_Preprocessing();

  /*!
   * \brief Definition and allocation of all solver classes.
   * \param[in] numerics_container - Description of the numerical method (the way in which the equations are solved).
   * \param[in] solver_container - Container vector with all the solutions.
   * \param[in] geometry - Geometrical definition of the problem.
   * \param[in] config - Definition of the particular problem.
   */
  void Numerics_Preprocessing(CNumerics ****numerics_container, CSolver ***solver_container, CGeometry **geometry, CConfig *config);

  /*!
   * \brief Definition and allocation of all solver classes.
   * \param[in] numerics_container - Description of the numerical method (the way in which the equations are solved).
   * \param[in] solver_container - Container vector with all the solutions.
   * \param[in] geometry - Geometrical definition of the problem.
   * \param[in] config - Definition of the particular problem.
   */
  void Numerics_Postprocessing(CNumerics ****numerics_container, CSolver ***solver_container, CGeometry **geometry, CConfig *config);

  /*!
   * \brief Deallocation routine
   */
  void Postprocessing();

  /*!
   * \brief Initiate value for static mesh movement such as the gridVel for the ROTATING frame.
   */
  void InitStaticMeshMovement(bool print);

  /*!
   * \brief Initiate value for static mesh movement such as the gridVel for the ROTATING frame.
   */
  void TurbomachineryPreprocessing(void);

  /*!
   * \brief A virtual member.
   * \param[in] donorZone - zone in which the displacements will be predicted.
   * \param[in] targetZone - zone which receives the predicted displacements.
   */
  virtual void Predict_Displacements(unsigned short donorZone, unsigned short targetZone) {};

  /*!
   * \brief A virtual member.
   * \param[in] donorZone - zone in which the tractions will be predicted.
   * \param[in] targetZone - zone which receives the predicted traction.
   */
  virtual void Predict_Tractions(unsigned short donorZone, unsigned short targetZone) {};

  /*!
   * \brief A virtual member.
   * \param[in] donorZone - zone in which the displacements will be transferred.
   * \param[in] targetZone - zone which receives the tractions transferred.
   */
  virtual void Transfer_Displacements(unsigned short donorZone, unsigned short targetZone) {};

  /*!
   * \brief A virtual member.
   * \param[in] donorZone - zone from which the tractions will be transferred.
   * \param[in] targetZone - zone which receives the tractions transferred.
   */
  virtual void Transfer_Tractions(unsigned short donorZone, unsigned short targetZone) {};

  /*!
   * \brief A virtual member.
   * \param[in] donorZone - origin of the information.
   * \param[in] targetZone - destination of the information.
   * \param[in] iFSIIter - Fluid-Structure Interaction subiteration.
   */
  virtual void Relaxation_Displacements(unsigned short donorZone, unsigned short targetZone, unsigned long iFSIIter) {};

  /*!
   * \brief A virtual member.
   * \param[in] donorZone - origin of the information.
   * \param[in] targetZone - destination of the information.
   * \param[in] iFSIIter - Fluid-Structure Interaction subiteration.
   */
  virtual void Relaxation_Tractions(unsigned short donorZone, unsigned short targetZone, unsigned long iFSIIter) {};

  /*!
   * \brief A virtual member.
   */
  virtual void Update() {};

  /*!
   * \brief Launch the computation for all zones and all physics.
   */
  void StartSolver();

  /*!
   * \brief A virtual member.
   */
  virtual void ResetConvergence() { };

  /*!
   * \brief Perform some pre-processing before an iteration of the physics.
   */
  void PreprocessExtIter(unsigned long ExtIter);

  /*!
   * \brief Monitor the computation.
   */
  virtual bool Monitor(unsigned long ExtIter);

  /*!
   * \brief Output the solution in solution file.
   */
  void Output(unsigned long ExtIter);

  /*!
   * \brief Perform a dynamic mesh deformation, including grid velocity computation and update of the multigrid structure.
   */
  virtual void DynamicMeshUpdate(unsigned long ExtIter) { };

  /*!
   * \brief Perform a static mesh deformation, without considering grid velocity.
   */
  virtual void StaticMeshUpdate() { };

  /*!
   * \brief Perform a mesh deformation as initial condition.
   */
  virtual void SetInitialMesh() { };

  /*!
   * \brief Get the total drag.
   * \return Total drag.
   */
  su2double Get_Drag();

  /*!
   * \brief Get the total lift.
   * \return Total lift.
   */
  su2double Get_Lift();

  /*!
   * \brief Get the total x moment.
   * \return Total x moment.
   */
  su2double Get_Mx();

  /*!
   * \brief Get the total y moment.
   * \return Total y moment.
   */
  su2double Get_My();

  /*!
   * \brief Get the total z moment.
   * \return Total z moment.
   */
  su2double Get_Mz();

  /*!
   * \brief Get the total drag coefficient.
   * \return Total drag coefficient.
   */
  su2double Get_DragCoeff();

  /*!
   * \brief Get the total lift coefficient.
   * \return Total lift coefficient.
   */
  su2double Get_LiftCoeff();

  /*!
   * \brief Get the moving marker identifier.
   * \return Moving marker identifier.
   */
  unsigned short GetMovingMarker();

  /*!
   * \brief Get the number of vertices (halo nodes included) from a specified marker.
   * \param[in] iMarker -  Marker identifier.
   * \return Number of vertices.
   */
  unsigned long GetNumberVertices(unsigned short iMarker);

  /*!
   * \brief Get the number of halo vertices from a specified marker.
   * \param[in] iMarker - Marker identifier.
   * \return Number of vertices.
   */
  unsigned long GetNumberHaloVertices(unsigned short iMarker);

  /*!
   * \brief Check if a vertex is physical or not (halo node) on a specified marker.
   * \param[in] iMarker - Marker identifier.
   * \param[in] iVertex - Vertex identifier.
   * \return True if the specified vertex is a halo node.
   */
  bool IsAHaloNode(unsigned short iMarker, unsigned short iVertex);

  /*!
   * \brief Get the number of external iterations.
   * \return Number of external iterations.
   */
  unsigned long GetnExtIter();

  /*!
   * \brief Get the global index of a vertex on a specified marker.
   * \param[in] iMarker - Marker identifier.
   * \param[in] iVertex - Vertex identifier.
   * \return Vertex global index.
   */
  unsigned long GetVertexGlobalIndex(unsigned short iMarker, unsigned short iVertex);

  /*!
   * \brief Get the x coordinate of a vertex on a specified marker.
   * \param[in] iMarker - Marker identifier.
   * \param[in] iVertex - Vertex identifier.
   * \return x coordinate of the vertex.
   */
  su2double GetVertexCoordX(unsigned short iMarker, unsigned short iVertex);

  /*!
   * \brief Get the y coordinate of a vertex on a specified marker.
   * \param[in] iMarker - Marker identifier.
   * \param[in] iVertex - Vertex identifier.
   * \return y coordinate of the vertex.
   */
  su2double GetVertexCoordY(unsigned short iMarker, unsigned short iVertex);

  /*!
   * \brief Get the z coordinate of a vertex on a specified marker.
   * \param[in] iMarker - Marker identifier.
   * \param[in] iVertex - Vertex identifier.
   * \return z coordinate of the vertex.
   */
  su2double GetVertexCoordZ(unsigned short iMarker, unsigned short iVertex);

  /*!
   * \brief Compute the total force (pressure and shear stress) at a vertex on a specified marker (3 components).
   * \param[in] iMarker - Marker identifier.
   * \param[in] iVertex - Vertex identifier.
   * \return True if the vertex is a halo node (non physical force).
   */
  bool ComputeVertexForces(unsigned short iMarker, unsigned short iVertex);

  /*!
   * \brief Get the x component of the force at a vertex on a specified marker.
   * \param[in] iMarker - Marker identifier.
   * \param[in] iVertex - Vertex identifier.
   * \return x component of the force at the vertex.
   */
  su2double GetVertexForceX(unsigned short iMarker, unsigned short iVertex);

  /*!
   * \brief Get the y component of the force at a vertex on a specified marker.
   * \param[in] iMarker - Marker identifier.
   * \param[in] iVertex - Vertex identifier.
   * \return y component of the force at the vertex.
   */
  su2double GetVertexForceY(unsigned short iMarker, unsigned short iVertex);

  /*!
   * \brief Get the z component of the force at a vertex on a specified marker.
   * \param[in] iMarker - Marker identifier.
   * \param[in] iVertex - Vertex identifier.
   * \return z component of the force at the vertex.
   */
  su2double GetVertexForceZ(unsigned short iMarker, unsigned short iVertex);

  /*!
   * \brief Get the x component of the force density at a vertex on a specified marker.
   * \param[in] iMarker - Marker identifier.
   * \param[in] iVertex - Vertex identifier.
   * \return x component of the force density at the vertex.
   */
  su2double GetVertexForceDensityX(unsigned short iMarker, unsigned short iVertex);

  /*!
   * \brief Get the y component of the force density at a vertex on a specified marker.
   * \param[in] iMarker - Marker identifier.
   * \param[in] iVertex - Vertex identifier.
   * \return y component of the force density at the vertex.
   */
  su2double GetVertexForceDensityY(unsigned short iMarker, unsigned short iVertex);

  /*!
   * \brief Get the z component of the force density at a vertex on a specified marker.
   * \param[in] iMarker - Marker identifier.
   * \param[in] iVertex - Vertex identifier.
   * \return z component of the force density at the vertex.
   */
  su2double GetVertexForceDensityZ(unsigned short iMarker, unsigned short iVertex);

  /*!
   * \brief Set the x coordinate of a vertex on a specified marker.
   * \param[in] iMarker - Marker identifier.
   * \param[in] iVertex - Vertex identifier.
   * \param[in] newPosX - New x coordinate of the vertex.
   */
  void SetVertexCoordX(unsigned short iMarker, unsigned short iVertex, su2double newPosX);

  /*!
   * \brief Set the y coordinate of a vertex on a specified marker.
   * \param[in] iMarker - Marker identifier.
   * \param[in] iVertex - Vertex identifier.
   * \param[in] newPosY - New y coordinate of the vertex.
   */
  void SetVertexCoordY(unsigned short iMarker, unsigned short iVertex, su2double newPosY);

  /*!
   * \brief Set the z coordinate of a vertex on a specified marker.
   * \param[in] iMarker - Marker identifier.
   * \param[in] iVertex - Vertex identifier.
   * \param[in] newPosZ - New z coordinate of the vertex.
   */
  void SetVertexCoordZ(unsigned short iMarker, unsigned short iVertex, su2double newPosZ);

  /*!
   * \brief Set the VarCoord of a vertex on a specified marker.
   * \param[in] iMarker - Marker identifier.
   * \param[in] iVertex - Vertex identifier.
   * \return Norm of the VarCoord.
   */
  su2double SetVertexVarCoord(unsigned short iMarker, unsigned short iVertex);

};

/*!
 * \class CGeneralDriver
 * \brief Class for driving a structural iteration of the physics within multiple zones.
 * \author T. Economon
 * \version 5.0.0 "Raven"
 */
class CGeneralDriver : public CDriver {
public:
  
  /*! 
   * \brief Constructor of the class.
   * \param[in] confFile - Configuration file name.
   * \param[in] val_nZone - Total number of zones.
   * \param[in] val_nDim - Number of dimensions.
   * \param[in] MPICommunicator - MPI communicator for SU2.
   */
  CGeneralDriver(char* confFile,
                 unsigned short val_nZone,
                 unsigned short val_nDim,
                 SU2_Comm MPICommunicator);

  /*!
   * \brief Destructor of the class.
   */
  ~CGeneralDriver(void);

  /*! 
   * \brief Run a single iteration of the physics within a single zone.
   */  
  void Run();

  /*!
   * \brief Update the dual-time solution for a single zone.
   */
  void Update();

  /*!
   * \brief Reset the convergence flag (set to false) of the single zone solver.
   */
  void ResetConvergence();

  /*!
   * \brief Perform a dynamic mesh deformation, included grid velocity computation and the update of the multigrid structure (single zone).
   */
  void DynamicMeshUpdate(unsigned long ExtIter);

  /*!
   * \brief Perform a static mesh deformation, without considering grid velocity (single zone).
   */
  void StaticMeshUpdate();

  /*!
   * \brief Perform a mesh deformation as initial condition (single zone).
   */
  void SetInitialMesh();
};


/*!
 * \class CFluidDriver
 * \brief Class for driving an iteration of the physics within multiple zones.
 * \author T. Economon, G. Gori
 * \version 5.0.0 "Raven"
 */
class CFluidDriver : public CDriver {
public:
  
  /*!
   * \brief Constructor of the class.
   * \param[in] confFile - Configuration file name.
   * \param[in] val_nZone - Total number of zones.
   * \param[in] val_nDim - Number of dimensions.
   * \param[in] MPICommunicator - MPI communicator for SU2.
   */
  CFluidDriver(char* confFile,
               unsigned short val_nZone,
               unsigned short val_nDim,
               SU2_Comm MPICommunicator);

  /*!
   * \brief Destructor of the class.
   */
  ~CFluidDriver(void);

  /*!
   * \brief Run a single iteration of the physics within multiple zones.
   */
  void Run();

  /*!
   * \brief Update the dual-time solution within multiple zones.
   */
  void Update();

  /*!
   * \brief Reset the convergence flag (set to false) of the multizone solver.
   */
  void ResetConvergence();

  /*!
   * \brief Perform a dynamic mesh deformation, included grid velocity computation and the update of the multigrid structure (multiple zone).
   */
  void DynamicMeshUpdate(unsigned long ExtIter);

  /*!
   * \brief Perform a static mesh deformation, without considering grid velocity (multiple zone).
   */
  void StaticMeshUpdate();

  /*!
   * \brief Perform a mesh deformation as initial condition (multiple zone).
   */
  void SetInitialMesh();

  /*!
   * \brief Transfer data among different zones (multiple zone).
   */
  void Transfer_Data(unsigned short donorZone, unsigned short targetZone);
};


/*!
 * \class CTurbomachineryDriver
 * \brief Class for driving an iteration for turbomachinery flow analysis.
 * \author S. Vitale
 * \version 5.0.0 "Raven"
 */
class CTurbomachineryDriver : public CFluidDriver {
public:

  /*!
   * \brief Constructor of the class.
   * \param[in] confFile - Configuration file name.
   * \param[in] val_nZone - Total number of zones.
   * \param[in] val_nDim - Number of dimensions.
   */
  CTurbomachineryDriver(char* confFile,
                        unsigned short val_nZone,
                        unsigned short val_nDim,
                        SU2_Comm MPICommunicator);

  /*!
   * \brief Destructor of the class.
   */
  ~CTurbomachineryDriver(void);

  /*!
   * \brief Run a single iteration of the physics within multiple zones.
   */

  void Run();

  /*!
   * \brief Set Mixing Plane interface within multiple zones.
   */
  void SetMixingPlane(unsigned short iZone);

  /*!
   * \brief Set Mixing Plane interface within multiple zones.
   */
  void SetTurboPerformance(unsigned short targetZone);

  /*!
   * \brief Monitor the computation.
   */
  bool Monitor(unsigned long ExtIter);

  /*!
   * \brief Perform a dynamic mesh deformation, included grid velocity computation and the update of the multigrid structure (multiple zone).
   */
  void DynamicMeshUpdate(unsigned long ExtIter);



};


/*!
 * \class CDiscAdjMultiZoneDriver
 * \brief Class for driving an iteration of the discrete adjoint within multiple zones.
 * \author T. Albring
 * \version 5.0.0 "Raven"
 */
class CDiscAdjFluidDriver : public CFluidDriver {

protected:
  unsigned short RecordingState; /*!< \brief The kind of recording the tape currently holds.*/
  su2double ObjFunc;             /*!< \brief The value of the objective function.*/
  CIteration** direct_iteration; /*!< \brief A pointer to the direct iteration.*/

public:

  /*!
    * \brief Constructor of the class.
    * \param[in] confFile - Configuration file name.
    * \param[in] val_nZone - Total number of zones.
    * \param[in] val_nDim - Number of dimensions.
    */
  CDiscAdjFluidDriver(char* confFile,
                   unsigned short val_nZone,
                   unsigned short val_nDim,
                   SU2_Comm MPICommunicator);

  /*!
   * \brief Destructor of the class.
   */
  ~CDiscAdjFluidDriver(void);

  /*!
   * \brief Run a single iteration of the discrete adjoint solver within multiple zones.
   */

  void Run();

  /*!
   * \brief Record one iteration of a flow iteration in within multiple zones.
   * \param[in] kind_recording - Type of recording (either CONS_VARS, MESH_COORDS, COMBINED or NONE)
   */

  void SetRecording(unsigned short kind_recording);

  /*!
   * \brief Run one iteration of the solver. It is virtual because it depends on the kind of physics.
   */
  virtual void DirectRun();

  /*!
   * \brief Set the objective function. It is virtual because it depends on the kind of physics.
   */
  virtual void SetObjFunction();

  /*!
   * \brief Initialize the adjoint value of the objective function.
   */
  void SetAdj_ObjFunction();
};

/*!
 * \class CDiscAdjTurbomachineryDriver
 * \brief Class for driving an iteration of the discrete adjoint within multiple zones.
 * \author S. Vitale, T. Albring
 * \version 5.0.0 "Raven"
 */
class CDiscAdjTurbomachineryDriver : public  CDiscAdjFluidDriver {

public:

	 /*!
	   * \brief Constructor of the class.
	   * \param[in] confFile - Configuration file name.
	   * \param[in] val_nZone - Total number of zones.
	   * \param[in] val_nDim - Number of dimensions.
	   */
  CDiscAdjTurbomachineryDriver(char* confFile,
                   unsigned short val_nZone,
                   unsigned short val_nDim, SU2_Comm MPICommunicator);

  /*!
   * \brief Destructor of the class.
   */
  ~CDiscAdjTurbomachineryDriver(void);

  /*!
   * \brief Run a single iteration of the direct solver.
   */
  void DirectRun();

  /*!
   * \brief Set Obj.Function for turbomachinery design.
   */
  void SetObjFunction();

  /*!
   * \brief Set Mixing Plane interface within multiple zones.
   */
  void SetMixingPlane(unsigned short iZone);

  /*!
   * \brief Set Mixing Plane interface within multiple zones.
   */
  void SetTurboPerformance(unsigned short targetZone);


};
/*!
 * \class CHBDriver
 * \brief Class for driving an iteration of Harmonic Balance (HB) method problem using multiple time zones.
 * \author T. Economon
 * \version 5.0.0 "Raven"
 */
class CHBDriver : public CDriver {

protected:

  su2double **D; /*!< \brief Harmonic Balance operator. */

public:

  /*!
   * \brief Constructor of the class.
   * \param[in] confFile - Configuration file name.
   * \param[in] val_nZone - Total number of zones.
   * \param[in] val_nDim - Number of dimensions.
   * \param[in] MPICommunicator - MPI communicator for SU2.
   */
  CHBDriver(char* confFile,
            unsigned short val_nZone,
            unsigned short val_nDim,
            SU2_Comm MPICommunicator);

  /*!
   * \brief Destructor of the class.
   */
  ~CHBDriver(void);

  /*!
   * \brief Run a single iteration of a Harmonic Balance problem.
   */
  void Run();

  /*!
   * \brief Computation and storage of the Harmonic Balance method source terms.
   * \author T. Economon, K. Naik, A. Rubino
   * \param[in] iZone - Current zone number.
   */
  void SetHarmonicBalance(unsigned short iTimeInstance);

  /*!
   * \brief Computation of the Harmonic Balance operator matrix for harmonic balance.
   * \author A. Rubino, S. Nimmagadda
   */
  void ComputeHB_Operator(unsigned short nZone);

  /*!
   * \brief Update the solution for the Harmonic Balance.
   */
  void Update();

  /*!
   * \brief Reset the convergence flag (set to false) of the solver for the Harmonic Balance.
   */
  void ResetConvergence();
};



/*!
 * \class CHBMultiZoneDriver
 * \brief Class for driving an iteration of Harmonic Balance (HB) method problem using multiple time and geometric zones.
 * \author A.Rubino
 * \version 5.0.0 "Raven"
 */
class CHBMultiZoneDriver : public CHBDriver{

protected:

  unsigned short nTotTimeInstances,  /*!< \brief Total number of time instances.*/
                 nTimeInstances,     /*!< \brief Number of time instances in a single geometrical zone.*/
                 nGeomZones,         /*!< \brief Total number of physical zones.*/
                 iTimeInstance,      /*!< \brief i-th time instance .*/
                 jTimeInstance,      /*!< \brief j-th time instance.*/
                 iGeomZone,          /*!< \brief i-th geometrical zone.*/
                 jGeomZone;          /*!< \brief j-th geometrical zone.*/

public:

  /*!
   * \brief Constructor of the class.
   * \param[in] confFile - Configuration file name.
   * \param[in] val_nZone - Total number of zones.
   * \param[in] val_nDim - Number of dimensions.
   * \param[in] MPICommunicator - MPI communicator for SU2.
   */
  CHBMultiZoneDriver(char* confFile,
      unsigned short val_nZone,
      unsigned short val_nDim,
      SU2_Comm MPICommunicator);

  /*!
   * \brief Destructor of the class.
   */
  ~CHBMultiZoneDriver(void);

  /*!
   * \brief Run a single iteration of a Harmonic Balance problem.
   */
  void Run();

  void Transfer_Data(unsigned short donorZone, unsigned short targetZone);

  /*!
   * \brief Update the solution for the Harmonic Balance.
   */
  void Update();

  /*!
   * \brief Set turbomachienery performance within multiple zones.
   */
  void SetTurboPerformance(unsigned short targetZone);

  /*!
   * \brief Set turbomachinery HB performance for all the geometrical zones(blade rows).
   * \brief i-th geometrical zone, corresponding to the blade row.
   */
  void SetAvgTurboPerformance_HB(unsigned short iGeomZone);

  /*!
   * \brief Monitor the computation.
   */
  bool Monitor(unsigned long ExtIter);

};


/*!
 * \class CFSIDriver
 * \brief Class for driving a BGS iteration for a fluid-structure interaction problem in multiple zones.
 * \author R. Sanchez.
 * \version 5.0.0 "Raven"
 */
class CFSIDriver : public CDriver {
public:

  /*!
   * \brief Constructor of the class.
   * \param[in] confFile - Configuration file name.
   * \param[in] val_nZone - Total number of zones.
   * \param[in] MPICommunicator - MPI communicator for SU2.
   */
  CFSIDriver(char* confFile,
             unsigned short val_nZone,
             unsigned short val_nDim,
             SU2_Comm MPICommunicator);

  /*!
   * \brief Destructor of the class.
   */
  ~CFSIDriver(void);

  /*!
   * \brief Run a Block Gauss-Seidel iteration of the FSI problem.
   */
  void Run();

  /*!
   * \brief Predict the structural displacements to pass them into the fluid solver on a BGS implementation.
   * \param[in] donorZone - zone in which the displacements will be predicted.
   * \param[in] targetZone - zone which receives the predicted displacements.
   */
  void Predict_Displacements(unsigned short donorZone, unsigned short targetZone);

  /*!
   * \brief Predict the fluid tractions to pass them into the structural solver on a BGS implementation.
   * \param[in] donorZone - zone in which the tractions will be predicted.
   * \param[in] targetZone - zone which receives the predicted traction.
   */
  void Predict_Tractions(unsigned short donorZone, unsigned short targetZone);

  /*!
   * \brief Transfer the displacements computed on the structural solver into the fluid solver.
   * \param[in] donorZone - zone in which the displacements will be transferred.
   * \param[in] targetZone - zone which receives the tractions transferred.
   */
  void Transfer_Displacements(unsigned short donorZone, unsigned short targetZone);

  /*!
   * \brief Transfer the tractions computed on the fluid solver into the structural solver.
   * \param[in] donorZone - zone from which the tractions will be transferred.
   * \param[in] targetZone - zone which receives the tractions transferred.
   */
  void Transfer_Tractions(unsigned short donorZone, unsigned short targetZone);

  /*!
   * \brief Apply a relaxation method into the computed displacements.
   * \param[in] donorZone - origin of the information.
   * \param[in] targetZone - destination of the information.
   * \param[in] iFSIIter - Fluid-Structure Interaction subiteration.
   */
  void Relaxation_Displacements(unsigned short donorZone, unsigned short targetZone, unsigned long iFSIIter);

  /*!
   * \brief Apply a relaxation method into the computed tractions.
   * \param[in] donorZone - origin of the information.
   * \param[in] targetZone - destination of the information.
   * \param[in] iFSIIter - Fluid-Structure Interaction subiteration.
   */
  void Relaxation_Tractions(unsigned short donorZone, unsigned short targetZone, unsigned long iFSIIter);

  /*!
   * \brief Enforce the coupling condition at the end of the time step
   * \param[in] zoneFlow - zone of the flow equations.
   * \param[in] zoneStruct - zone of the structural equations.
   */
  void Update(unsigned short zoneFlow, unsigned short zoneStruct);
  using CDriver::Update;
};<|MERGE_RESOLUTION|>--- conflicted
+++ resolved
@@ -68,11 +68,7 @@
                 nZone,                          /*!< \brief Total number of zones in the problem. */
                 nDim;                           /*!< \brief Number of dimensions.*/
   bool StopCalc,                                /*!< \brief Stop computation flag.*/
-<<<<<<< HEAD
-       mixingplane,                             /*!< \brief mixingplane simulation flag.*/
-=======
        mixingplane,                             /*!< \brief mixing-plane simulation flag.*/
->>>>>>> 64db3204
        fsi;                                     /*!< \brief FSI simulation flag.*/
   CIteration **iteration_container;             /*!< \brief Container vector with all the iteration methods. */
   COutput *output;                              /*!< \brief Pointer to the COutput class. */
