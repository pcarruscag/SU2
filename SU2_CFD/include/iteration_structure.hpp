/*!
 * \file iteration_structure.hpp
 * \brief Headers of the iteration classes used by SU2_CFD.
 *        Each CIteration class represents an available physics package.
 * \author F. Palacios, T. Economon
 * \version 6.2.0 "Falcon"
 *
 * The current SU2 release has been coordinated by the
 * SU2 International Developers Society <www.su2devsociety.org>
 * with selected contributions from the open-source community.
 *
 * The main research teams contributing to the current release are:
 *  - Prof. Juan J. Alonso's group at Stanford University.
 *  - Prof. Piero Colonna's group at Delft University of Technology.
 *  - Prof. Nicolas R. Gauger's group at Kaiserslautern University of Technology.
 *  - Prof. Alberto Guardone's group at Polytechnic University of Milan.
 *  - Prof. Rafael Palacios' group at Imperial College London.
 *  - Prof. Vincent Terrapon's group at the University of Liege.
 *  - Prof. Edwin van der Weide's group at the University of Twente.
 *  - Lab. of New Concepts in Aeronautics at Tech. Institute of Aeronautics.
 *
 * Copyright 2012-2019, Francisco D. Palacios, Thomas D. Economon,
 *                      Tim Albring, and the SU2 contributors.
 *
 * SU2 is free software; you can redistribute it and/or
 * modify it under the terms of the GNU Lesser General Public
 * License as published by the Free Software Foundation; either
 * version 2.1 of the License, or (at your option) any later version.
 *
 * SU2 is distributed in the hope that it will be useful,
 * but WITHOUT ANY WARRANTY; without even the implied warranty of
 * MERCHANTABILITY or FITNESS FOR A PARTICULAR PURPOSE. See the GNU
 * Lesser General Public License for more details.
 *
 * You should have received a copy of the GNU Lesser General Public
 * License along with SU2. If not, see <http://www.gnu.org/licenses/>.
 */

#pragma once

#include "../../Common/include/mpi_structure.hpp"

#include <ctime>

#include "solver_structure.hpp"
#include "integration_structure.hpp"
#include "output_structure.hpp"
#include "numerics_structure.hpp"
#include "transfer_structure.hpp"
#include "../../Common/include/geometry_structure.hpp"
#include "../../Common/include/grid_movement_structure.hpp"
#include "../../Common/include/config_structure.hpp"

using namespace std;

/*!
 * \class CIteration
 * \brief Parent class for defining a single iteration of a physics problem.
 * \author T. Economon
 */
class CIteration {
protected:
  int rank, 	/*!< \brief MPI Rank. */
  size;       	/*!< \brief MPI Size. */
  unsigned short nZone;  /*!< \brief Total number of zones in the problem. */
  unsigned short nInst;  /*!< \brief Total number of instances in the problem. */
  
  bool multizone,
       singlezone;

  su2double StartTime,
            StopTime,
            UsedTime;

public:
  
  /*!
   * \brief Constructor of the class.
   */
  CIteration(CConfig *config);
  
  /*!
   * \brief Destructor of the class.
   */
  virtual ~CIteration(void);

  /*!
   * \brief Updates the positions and grid velocities for dynamic meshes between physical time steps.
   * \author T. Economon
   * \param[in] geometry - Geometrical definition of the problem.
   * \param[in] surface_movement - Surface movement classes of the problem.
   * \param[in] grid_movement - Volume grid movement classes of the problem.
   * \param[in] FFDBox - FFD FFDBoxes of the problem.
   * \param[in] solver_container - Container vector with all the solutions.
   * \param[in] config - Definition of the particular problem.
   * \param[in] iZone - Index of the zone.
   * \param[in] IntIter - Current sudo time iteration number.
   * \param[in] ExtIter - Current physical time iteration number.
   */
  virtual void SetGrid_Movement(CGeometry ****geometry_container, CSurfaceMovement **surface_movement,
                      CVolumetricMovement ***grid_movement, CFreeFormDefBox ***FFDBox,
                      CSolver *****solver_container, CConfig **config_container,
                      unsigned short val_iZone, unsigned short val_iInst, unsigned long IntIter, unsigned long ExtIter);
  
  /*!
   * \brief A virtual member.
   * \param[in] ??? - Description here.
   */
  virtual void Preprocess(COutput *output,
                          CIntegration ****integration_container,
                          CGeometry ****geometry_container,
                          CSolver *****solver_container,
                          CNumerics ******numerics_container,
                          CConfig **config_container,
                          CSurfaceMovement **surface_movement,
                          CVolumetricMovement ***grid_movement,
                          CFreeFormDefBox*** FFDBox,
                          unsigned short val_iZone,
                          unsigned short val_iInst);
  
  /*!
   * \brief A virtual member.
   * \param[in] output - Pointer to the COutput class.
   * \param[in] integration_container - Container vector with all the integration methods.
   * \param[in] geometry_container - Geometrical definition of the problem.
   * \param[in] solver_container - Container vector with all the solutions.
   * \param[in] numerics_container - Description of the numerical method (the way in which the equations are solved).
   * \param[in] config_container - Definition of the particular problem.
   * \param[in] surface_movement - Surface movement classes of the problem.
   * \param[in] grid_movement - Volume grid movement classes of the problem.
   * \param[in] FFDBox - FFD FFDBoxes of the problem.
   */
  virtual void Iterate(COutput *output,
                       CIntegration ****integration_container,
                       CGeometry ****geometry_container,
                       CSolver *****solver_container,
                       CNumerics ******numerics_container,
                       CConfig **config_container,
                       CSurfaceMovement **surface_movement,
                       CVolumetricMovement ***grid_movement,
                       CFreeFormDefBox*** FFDBox,
                       unsigned short val_iZone,
                       unsigned short val_iInst);
  
  /*!
   * \brief A virtual member.
   * \param[in] output - Pointer to the COutput class.
   * \param[in] integration_container - Container vector with all the integration methods.
   * \param[in] geometry_container - Geometrical definition of the problem.
   * \param[in] solver_container - Container vector with all the solutions.
   * \param[in] numerics_container - Description of the numerical method (the way in which the equations are solved).
   * \param[in] config_container - Definition of the particular problem.
   * \param[in] surface_movement - Surface movement classes of the problem.
   * \param[in] grid_movement - Volume grid movement classes of the problem.
   * \param[in] FFDBox - FFD FFDBoxes of the problem.
   */
  virtual void Solve(COutput *output,
                       CIntegration ****integration_container,
                       CGeometry ****geometry_container,
                       CSolver *****solver_container,
                       CNumerics ******numerics_container,
                       CConfig **config_container,
                       CSurfaceMovement **surface_movement,
                       CVolumetricMovement ***grid_movement,
                       CFreeFormDefBox*** FFDBox,
                       unsigned short val_iZone,
                       unsigned short val_iInst);

  /*!
   * \brief A virtual member.
   * \param[in] output - Pointer to the COutput class.
   * \param[in] integration_container - Container vector with all the integration methods.
   * \param[in] geometry_container - Geometrical definition of the problem.
   * \param[in] solver_container - Container vector with all the solutions.
   * \param[in] numerics_container - Description of the numerical method (the way in which the equations are solved).
   * \param[in] config_container - Definition of the particular problem.
   * \param[in] surface_movement - Surface movement classes of the problem.
   * \param[in] grid_movement - Volume grid movement classes of the problem.
   * \param[in] FFDBox - FFD FFDBoxes of the problem.
   */
  virtual void Update(COutput *output,
                      CIntegration ****integration_container,
                      CGeometry ****geometry_container,
                      CSolver *****solver_container,
                      CNumerics ******numerics_container,
                      CConfig **config_container,
                      CSurfaceMovement **surface_movement,
                      CVolumetricMovement ***grid_movement,
                      CFreeFormDefBox*** FFDBox,
                      unsigned short val_iZone,
                      unsigned short val_iInst);
  
  /*!
   * \brief A virtual member.
   * \param[in] output - Pointer to the COutput class.
   * \param[in] integration_container - Container vector with all the integration methods.
   * \param[in] geometry_container - Geometrical definition of the problem.
   * \param[in] solver_container - Container vector with all the solutions.
   * \param[in] numerics_container - Description of the numerical method (the way in which the equations are solved).
   * \param[in] config_container - Definition of the particular problem.
   * \param[in] surface_movement - Surface movement classes of the problem.
   * \param[in] grid_movement - Volume grid movement classes of the problem.
   * \param[in] FFDBox - FFD FFDBoxes of the problem.
   */
  virtual void Predictor(COutput *output,
                      CIntegration ****integration_container,
                      CGeometry ****geometry_container,
                      CSolver *****solver_container,
                      CNumerics ******numerics_container,
                      CConfig **config_container,
                      CSurfaceMovement **surface_movement,
                      CVolumetricMovement ***grid_movement,
                      CFreeFormDefBox*** FFDBox,
                      unsigned short val_iZone,
                      unsigned short val_iInst);

  /*!
   * \brief A virtual member.
   * \param[in] output - Pointer to the COutput class.
   * \param[in] integration_container - Container vector with all the integration methods.
   * \param[in] geometry_container - Geometrical definition of the problem.
   * \param[in] solver_container - Container vector with all the solutions.
   * \param[in] numerics_container - Description of the numerical method (the way in which the equations are solved).
   * \param[in] config_container - Definition of the particular problem.
   * \param[in] surface_movement - Surface movement classes of the problem.
   * \param[in] grid_movement - Volume grid movement classes of the problem.
   * \param[in] FFDBox - FFD FFDBoxes of the problem.
   */
  virtual void Relaxation(COutput *output,
                      CIntegration ****integration_container,
                      CGeometry ****geometry_container,
                      CSolver *****solver_container,
                      CNumerics ******numerics_container,
                      CConfig **config_container,
                      CSurfaceMovement **surface_movement,
                      CVolumetricMovement ***grid_movement,
                      CFreeFormDefBox*** FFDBox,
                      unsigned short val_iZone,
                      unsigned short val_iInst);

  /*!
   * \brief A virtual member.
   * \param[in] ??? - Description here.
   */
  virtual bool Monitor(COutput *output,
      CIntegration ****integration_container,
      CGeometry ****geometry_container,
      CSolver *****solver_container,
      CNumerics ******numerics_container,
      CConfig **config_container,
      CSurfaceMovement **surface_movement,
      CVolumetricMovement ***grid_movement,
      CFreeFormDefBox*** FFDBox,
      unsigned short val_iZone,
      unsigned short val_iInst);
  
  /*!
   * \brief A virtual member.
   * \param[in] ??? - Description here.
   */
  void Output(COutput *output,
      CGeometry ****geometry_container,
      CSolver *****solver_container,
      CConfig **config_container,
      unsigned long ExtIter,
      bool StopCalc,
      unsigned short val_iZone,
      unsigned short val_iInst);
  
  /*!
   * \brief A virtual member.
   * \param[in] output - Pointer to the COutput class.
   * \param[in] integration_container - Container vector with all the integration methods.
   * \param[in] geometry_container - Geometrical definition of the problem.
   * \param[in] solver_container - Container vector with all the solutions.
   * \param[in] numerics_container - Description of the numerical method (the way in which the equations are solved).
   * \param[in] config_container - Definition of the particular problem.
   * \param[in] surface_movement - Surface movement classes of the problem.
   * \param[in] grid_movement - Volume grid movement classes of the problem.
   * \param[in] FFDBox - FFD FFDBoxes of the problem.
   */
  virtual void Postprocess(COutput *output,
                            CIntegration ****integration_container,
                            CGeometry ****geometry_container,
                            CSolver *****solver_container,
                            CNumerics ******numerics_container,
                            CConfig **config_container,
                            CSurfaceMovement **surface_movement,
                            CVolumetricMovement ***grid_movement,
                            CFreeFormDefBox*** FFDBox,
                            unsigned short val_iZone,
                            unsigned short val_iInst);

  virtual void InitializeAdjoint(CSolver *****solver_container,
                                 CGeometry ****geometry_container,
                                 CConfig **config_container,
                                 unsigned short iZone,
                                 unsigned short iInst){}

  virtual void InitializeAdjoint_CrossTerm(CSolver *****solver_container,
                                 CGeometry ****geometry_container,
                                 CConfig **config_container,
                                 unsigned short iZone,
                                 unsigned short iInst){}

  virtual void RegisterInput(CSolver *****solver_container,
                             CGeometry ****geometry_container,
                             CConfig** config_container,
                             unsigned short iZone,
                             unsigned short iInst,
                             unsigned short kind_recording){}

  virtual void SetDependencies(CSolver *****solver_container,
                               CGeometry ****geometry_container,
                               CNumerics ******numerics_container,
                               CConfig **config_container,
                               unsigned short iZone,
                               unsigned short iInst,
                               unsigned short kind_recording){}

  virtual void RegisterOutput(CSolver *****solver_container,
                              CGeometry ****geometry_container,
                              CConfig** config_container,
                              COutput* output,
                              unsigned short iZone,
                              unsigned short iInst){}

  virtual void LoadUnsteady_Solution(CGeometry ****geometry_container,
                                         CSolver *****solver_container,
                                         CConfig **config_container,
                                         unsigned short val_iZone,
                                         unsigned short val_iInst,
                                         int val_DirectIter){}

  virtual void LoadDynamic_Solution(CGeometry ****geometry_container,
                                        CSolver *****solver_container,
                                        CConfig **config_container,
                                        unsigned short val_iZone,
                                        unsigned short val_iInst,
                                        int val_DirectIter){}
<<<<<<< HEAD
  /*!
   * \brief A virtual member.
   * \param[in] geometry_container - Geometrical definition of all the problems.
   * \param[in] solver_container - Container vector with all the solutions.
   * \param[in] config_container - Definitions of the problems.
   * \param[in] val_iZone - Zone index.
   * \param[in] val_iInst - Instance index.
   * \param[out] values - The interface values.
   */
  virtual void GetInterfaceValues(CGeometry ****geometry_container,
                                  CSolver *****solver_container,
                                  CConfig **config_container,
                                  unsigned short val_iZone,
                                  unsigned short val_iInst,
                                  vector<passivedouble> &values) {}
  /*!
   * \brief A virtual member.
   * \param[in] geometry_container - Geometrical definition of all the problems.
   * \param[in] solver_container - Container vector with all the solutions.
   * \param[in] config_container - Definition of the particular problem.
   * \param[in] val_iZone - Zone index.
   * \param[in] val_iInst - Instance index.
   * \param[in] values - The interface values.
   */
  virtual void SetInterfaceValues(CGeometry ****geometry_container,
                                  CSolver *****solver_container,
                                  CConfig **config_container,
                                  unsigned short val_iZone,
                                  unsigned short val_iInst,
                                  vector<passivedouble> &values) {}
=======

  virtual void SetRecording(CSolver *****solver_container,
                            CGeometry ****geometry_container,
                            CConfig **config_container,
                            unsigned short val_iZone,
                            unsigned short val_iInst,
                            unsigned short kind_recording) { }

>>>>>>> 604a861c
};


/*!
 * \class CFluidIteration
 * \brief Class for driving an iteration of the fluid system.
 * \author T. Economon
 */
class CFluidIteration : public CIteration {
public:
  
  /*!
   * \brief Constructor of the class.
   * \param[in] config - Definition of the particular problem.
   */
  CFluidIteration(CConfig *config);
  
  /*!
   * \brief Destructor of the class.
   */
  ~CFluidIteration(void);
  
  /*!
   * \brief Preprocessing to prepare for an iteration of the physics.
   * \param[in] ??? - Description here.
   */
  void Preprocess(COutput *output,
                  CIntegration ****integration_container,
                  CGeometry ****geometry_container,
                  CSolver *****solver_container,
                  CNumerics ******numerics_container,
                  CConfig **config_container,
                  CSurfaceMovement **surface_movement,
                  CVolumetricMovement ***grid_movement,
                  CFreeFormDefBox*** FFDBox,
                  unsigned short val_iZone,
                  unsigned short val_iInst);
  
  /*!
   * \brief Perform a single iteration of the fluid system.
   * \param[in] output - Pointer to the COutput class.
   * \param[in] integration_container - Container vector with all the integration methods.
   * \param[in] geometry_container - Geometrical definition of the problem.
   * \param[in] solver_container - Container vector with all the solutions.
   * \param[in] numerics_container - Description of the numerical method (the way in which the equations are solved).
   * \param[in] config_container - Definition of the particular problem.
   * \param[in] surface_movement - Surface movement classes of the problem.
   * \param[in] grid_movement - Volume grid movement classes of the problem.
   * \param[in] FFDBox - FFD FFDBoxes of the problem.
   */
  void Iterate(COutput *output,
               CIntegration ****integration_container,
               CGeometry ****geometry_container,
               CSolver *****solver_container,
               CNumerics ******numerics_container,
               CConfig **config_container,
               CSurfaceMovement **surface_movement,
               CVolumetricMovement ***grid_movement,
               CFreeFormDefBox*** FFDBox,
               unsigned short val_iZone,
               unsigned short val_iInst);
  
  /*!
   * \brief Iterate the fluid system for a number of Inner_Iter iterations.
   * \param[in] output - Pointer to the COutput class.
   * \param[in] integration_container - Container vector with all the integration methods.
   * \param[in] geometry_container - Geometrical definition of the problem.
   * \param[in] solver_container - Container vector with all the solutions.
   * \param[in] numerics_container - Description of the numerical method (the way in which the equations are solved).
   * \param[in] config_container - Definition of the particular problem.
   * \param[in] surface_movement - Surface movement classes of the problem.
   * \param[in] grid_movement - Volume grid movement classes of the problem.
   * \param[in] FFDBox - FFD FFDBoxes of the problem.
   */
  void Solve(COutput *output,
               CIntegration ****integration_container,
               CGeometry ****geometry_container,
               CSolver *****solver_container,
               CNumerics ******numerics_container,
               CConfig **config_container,
               CSurfaceMovement **surface_movement,
               CVolumetricMovement ***grid_movement,
               CFreeFormDefBox*** FFDBox,
               unsigned short val_iZone,
               unsigned short val_iInst);

  /*!
   * \brief Updates the containers for the fluid system.
   * \param[in] ??? - Description here.
   */
  void Update(COutput *output,
              CIntegration ****integration_container,
              CGeometry ****geometry_container,
              CSolver *****solver_container,
              CNumerics ******numerics_container,
              CConfig **config_container,
              CSurfaceMovement **surface_movement,
              CVolumetricMovement ***grid_movement,
              CFreeFormDefBox*** FFDBox,
              unsigned short val_iZone,
              unsigned short val_iInst);
  
  /*!
   * \brief Monitors the convergence and other metrics for the fluid system.
   * \param[in] ??? - Description here.
   */
  bool Monitor(COutput *output,
      CIntegration ****integration_container,
      CGeometry ****geometry_container,
      CSolver *****solver_container,
      CNumerics ******numerics_container,
      CConfig **config_container,
      CSurfaceMovement **surface_movement,
      CVolumetricMovement ***grid_movement,
      CFreeFormDefBox*** FFDBox,
      unsigned short val_iZone,
      unsigned short val_iInst);
  
  /*!
   * \brief Postprocesses the fluid system before heading to another physics system or the next iteration.
   * \param[in] solver_container - Container vector with all the solutions.
   * \param[in] geometry_container - Geometrical definition of the problem.
   * \param[in] config_container - Definition of the particular problem.
   */
  void Postprocess(COutput *output,
                   CIntegration ****integration_container,
                   CGeometry ****geometry_container,
                   CSolver *****solver_container,
                   CNumerics ******numerics_container,
                   CConfig **config_container,
                   CSurfaceMovement **surface_movement,
                   CVolumetricMovement ***grid_movement,
                   CFreeFormDefBox*** FFDBox,
                   unsigned short val_iZone,
                   unsigned short val_iInst);
  
  /*!
   * \brief Imposes a gust via the grid velocities.
   * \author S. Padron
   * \param[in] config_container - Definition of the particular problem.
   * \param[in] geometry_container - Geometrical definition of the problem.
   * \param[in] solver_container - Container vector with all the solutions.
   */
  void SetWind_GustField(CConfig *config_container, CGeometry **geometry_container, CSolver ***solver_container);
  
  /*!
   * \brief Reads and initializes the vortex positions, strengths and gradient.
   * \author S. Padron
   * \param[in] nVortex - number of vortices.
   * \param[in] x0 - Vector of x-loc of the vortices.
   * \param[in] y0 - Vector of y-loc of the vortices.
   * \param[in] vort_strength - Vector of vortex strengths.
   * \param[in] r_core - Vector of vortex core size.
   */
  void InitializeVortexDistribution(unsigned long &nVortex, vector<su2double>& x0, vector<su2double>& y0, vector<su2double>& vort_strength, vector<su2double>& r_core);
  
};



/*!
 * \class CTurboIteration
 * \brief Class for driving an iteration for turbomachinery simulation.
 * \author T. Economon
 */
class CTurboIteration : public CFluidIteration {
public:

  /*!
   * \brief Constructor of the class.
   * \param[in] config - Definition of the particular problem.
   */
  CTurboIteration(CConfig *config);

  /*!
   * \brief Destructor of the class.
   */
  ~CTurboIteration(void);

  /*!
   * \brief Preprocessing to prepare for an iteration of the physics.
   * \param[in] ??? - Description here.
   */
  void Preprocess(COutput *output,
                  CIntegration ****integration_container,
                  CGeometry ****geometry_container,
                  CSolver *****solver_container,
                  CNumerics ******numerics_container,
                  CConfig **config_container,
                  CSurfaceMovement **surface_movement,
                  CVolumetricMovement ***grid_movement,
                  CFreeFormDefBox*** FFDBox,
                  unsigned short val_iZone,
                  unsigned short val_iInst);

  /*!
   * \brief Postprocesses the fluid system before heading to another physics system or the next iteration.
   * \param[in] solver_container - Container vector with all the solutions.
   * \param[in] geometry_container - Geometrical definition of the problem.
   * \param[in] config_container - Definition of the particular problem.
   */
  void Postprocess(COutput *output,
                   CIntegration ****integration_container,
                   CGeometry ****geometry_container,
                   CSolver *****solver_container,
                   CNumerics ******numerics_container,
                   CConfig **config_container,
                   CSurfaceMovement **surface_movement,
                   CVolumetricMovement ***grid_movement,
                   CFreeFormDefBox*** FFDBox,
                   unsigned short val_iZone,
                   unsigned short val_iInst);


};

/*!
 * \class CFEMFluidIteration
 * \brief Class for driving an iteration of the finite element flow system.
 * \author T. Economon, E. van der Weide
 * \version 6.2.0 "Falcon"
 */
class CFEMFluidIteration : public CIteration {
public:
  
  /*!
   * \brief Constructor of the class.
   * \param[in] config - Definition of the particular problem.
   */
  CFEMFluidIteration(CConfig *config);
  
  /*!
   * \brief Destructor of the class.
   */
  ~CFEMFluidIteration(void);
  
  /*!
   * \brief Preprocessing to prepare for an iteration of the physics.
   * \param[in] output - Pointer to the COutput class.
   * \param[in] integration_container - Container vector with all the integration methods.
   * \param[in] geometry_container - Geometrical definition of the problem.
   * \param[in] solver_container - Container vector with all the solutions.
   * \param[in] numerics_container - Description of the numerical method (the way in which the equations are solved).
   * \param[in] config_container - Definition of the particular problem.
   * \param[in] surface_movement - Surface movement classes of the problem.
   * \param[in] grid_movement - Volume grid movement classes of the problem.
   * \param[in] FFDBox - FFD FFDBoxes of the problem.
   */
  void Preprocess(COutput *output,
                  CIntegration ****integration_container,
                  CGeometry ****geometry_container,
                  CSolver *****solver_container,
                  CNumerics ******numerics_container,
                  CConfig **config_container,
                  CSurfaceMovement **surface_movement,
                  CVolumetricMovement ***grid_movement,
                  CFreeFormDefBox*** FFDBox,
                  unsigned short val_iZone,
                  unsigned short val_iInst);
  /*!
   * \brief Perform a single iteration of the finite element flow system.
   * \param[in] output - Pointer to the COutput class.
   * \param[in] integration_container - Container vector with all the integration methods.
   * \param[in] geometry_container - Geometrical definition of the problem.
   * \param[in] solver_container - Container vector with all the solutions.
   * \param[in] numerics_container - Description of the numerical method (the way in which the equations are solved).
   * \param[in] config_container - Definition of the particular problem.
   * \param[in] surface_movement - Surface movement classes of the problem.
   * \param[in] grid_movement - Volume grid movement classes of the problem.
   * \param[in] FFDBox - FFD FFDBoxes of the problem.
   */
  void Iterate(COutput *output,
               CIntegration ****integration_container,
               CGeometry ****geometry_container,
               CSolver *****solver_container,
               CNumerics ******numerics_container,
               CConfig **config_container,
               CSurfaceMovement **surface_movement,
               CVolumetricMovement ***grid_movement,
               CFreeFormDefBox*** FFDBox,
               unsigned short val_iZone,
               unsigned short val_iInst);
  
  /*!
   * \brief Updates the containers for the finite element flow system.
   * \param[in] ??? - Description here.
   */
  void Update(COutput *output,
              CIntegration ****integration_container,
              CGeometry ****geometry_container,
              CSolver *****solver_container,
              CNumerics ******numerics_container,
              CConfig **config_container,
              CSurfaceMovement **surface_movement,
              CVolumetricMovement ***grid_movement,
              CFreeFormDefBox*** FFDBox,
              unsigned short val_iZone,
              unsigned short val_iInst);
  
  /*!
   * \brief Monitors the convergence and other metrics for the finite element flow system.
   * \param[in] ??? - Description here.
   */
  bool Monitor(COutput *output,
               CIntegration ****integration_container,
               CGeometry ****geometry_container,
               CSolver *****solver_container,
               CNumerics ******numerics_container,
               CConfig **config_container,
               CSurfaceMovement **surface_movement,
               CVolumetricMovement ***grid_movement,
               CFreeFormDefBox*** FFDBox,
               unsigned short val_iZone,
               unsigned short val_iInst);
  
  /*!
   * \brief Postprocess routine for the finite element flow system.
   * \param[in] solver_container - Container vector with all the solutions.
   * \param[in] geometry_container - Geometrical definition of the problem.
   * \param[in] config_container - Definition of the particular problem.
   */
  void Postprocess(COutput *output,
                   CIntegration ****integration_container,
                   CGeometry ****geometry_container,
                   CSolver *****solver_container,
                   CNumerics ******numerics_container,
                   CConfig **config_container,
                   CSurfaceMovement **surface_movement,
                   CVolumetricMovement ***grid_movement,
                   CFreeFormDefBox*** FFDBox,
                   unsigned short val_iZone,
                   unsigned short val_iInst);
};

/*!
 * \class CHeatIteration
 * \brief Class for driving an iteration of the heat system.
 * \author T. Economon
 */
class CHeatIteration : public CIteration {
public:
  
  /*!
   * \brief Constructor of the class.
   * \param[in] config - Definition of the particular problem.
   */
  CHeatIteration(CConfig *config);
  
  /*!
   * \brief Destructor of the class.
   */
  ~CHeatIteration(void);
  
  /*!
   * \brief Preprocessing to prepare for an iteration of the physics.
   * \param[in] ??? - Description here.
   */
  void Preprocess(COutput *output,
                  CIntegration ****integration_container,
                  CGeometry ****geometry_container,
                  CSolver *****solver_container,
                  CNumerics ******numerics_container,
                  CConfig **config_container,
                  CSurfaceMovement **surface_movement,
                  CVolumetricMovement ***grid_movement,
                  CFreeFormDefBox*** FFDBox,
                  unsigned short val_iZone,
                  unsigned short val_iInst);
  
  /*!
   * \brief Perform a single iteration of the heat system.
   * \param[in] output - Pointer to the COutput class.
   * \param[in] integration_container - Container vector with all the integration methods.
   * \param[in] geometry_container - Geometrical definition of the problem.
   * \param[in] solver_container - Container vector with all the solutions.
   * \param[in] numerics_container - Description of the numerical method (the way in which the equations are solved).
   * \param[in] config_container - Definition of the particular problem.
   * \param[in] surface_movement - Surface movement classes of the problem.
   * \param[in] grid_movement - Volume grid movement classes of the problem.
   * \param[in] FFDBox - FFD FFDBoxes of the problem.
   */
  void Iterate(COutput *output,
               CIntegration ****integration_container,
               CGeometry ****geometry_container,
               CSolver *****solver_container,
               CNumerics ******numerics_container,
               CConfig **config_container,
               CSurfaceMovement **surface_movement,
               CVolumetricMovement ***grid_movement,
               CFreeFormDefBox*** FFDBox,
               unsigned short val_iZone,
               unsigned short val_iInst);

  /*!
   * \brief Perform a single iteration of the wave system.
   * \param[in] output - Pointer to the COutput class.
   * \param[in] integration_container - Container vector with all the integration methods.
   * \param[in] geometry_container - Geometrical definition of the problem.
   * \param[in] solver_container - Container vector with all the solutions.
   * \param[in] numerics_container - Description of the numerical method (the way in which the equations are solved).
   * \param[in] config_container - Definition of the particular problem.
   * \param[in] surface_movement - Surface movement classes of the problem.
   * \param[in] grid_movement - Volume grid movement classes of the problem.
   * \param[in] FFDBox - FFD FFDBoxes of the problem.
   * \param[in] val_iZone - zone of the problem.
   */
  void Solve(COutput *output,
               CIntegration ****integration_container,
               CGeometry ****geometry_container,
               CSolver *****solver_container,
               CNumerics ******numerics_container,
               CConfig **config_container,
               CSurfaceMovement **surface_movement,
               CVolumetricMovement ***grid_movement,
               CFreeFormDefBox*** FFDBox,
               unsigned short val_iZone,
               unsigned short val_iInst);

  /*!
   * \brief Updates the containers for the heat system.
   * \param[in] ??? - Description here.
   */
  void Update(COutput *output,
              CIntegration ****integration_container,
              CGeometry ****geometry_container,
              CSolver *****solver_container,
              CNumerics ******numerics_container,
              CConfig **config_container,
              CSurfaceMovement **surface_movement,
              CVolumetricMovement ***grid_movement,
              CFreeFormDefBox*** FFDBox,
              unsigned short val_iZone,
              unsigned short val_iInst);
  
  /*!
   * \brief Monitors the convergence and other metrics for the heat system.
   * \param[in] ??? - Description here.
   */
  bool Monitor(COutput *output,
      CIntegration ****integration_container,
      CGeometry ****geometry_container,
      CSolver *****solver_container,
      CNumerics ******numerics_container,
      CConfig **config_container,
      CSurfaceMovement **surface_movement,
      CVolumetricMovement ***grid_movement,
      CFreeFormDefBox*** FFDBox,
      unsigned short val_iZone,
      unsigned short val_iInst);
  
  /*!
   * \brief Postprocess ???.
   * \param[in] solver_container - Container vector with all the solutions.
   * \param[in] geometry_container - Geometrical definition of the problem.
   * \param[in] config_container - Definition of the particular problem.
   */
  void Postprocess(COutput *output,
                   CIntegration ****integration_container,
                   CGeometry ****geometry_container,
                   CSolver *****solver_container,
                   CNumerics ******numerics_container,
                   CConfig **config_container,
                   CSurfaceMovement **surface_movement,
                   CVolumetricMovement ***grid_movement,
                   CFreeFormDefBox*** FFDBox,
                   unsigned short val_iZone,
                   unsigned short val_iInst);
  
};

/*!
 * \class CFEAIteration
 * \brief Class for driving an iteration of structural analysis.
 * \author R. Sanchez
 * \version 6.2.0 "Falcon"
 */
class CFEAIteration : public CIteration {
public:

  /*!
   * \brief Constructor of the class.
   * \param[in] config - Definition of the particular problem.
   */
  CFEAIteration(CConfig *config);

  /*!
   * \brief Destructor of the class.
   */
  ~CFEAIteration(void);

  /*!
   * \brief Preprocessing to prepare for an iteration of the physics.
   * \param[in] ??? - Description here.
   */
  void Preprocess();
  using CIteration::Preprocess;


  /*!
   * \brief Perform a single iteration for structural analysis using the Finite Element Method.
   * \author R. Sanchez.
   * \param[in] output - Pointer to the COutput class.
   * \param[in] integration_container - Container vector with all the integration methods.
   * \param[in] geometry_container - Geometrical definition of the problem.
   * \param[in] solver_container - Container vector with all the solutions.
   * \param[in] numerics_container - Description of the numerical method (the way in which the equations are solved).
   * \param[in] config_container - Definition of the particular problem.
   * \param[in] surface_movement - Surface movement classes of the problem.
   * \param[in] grid_movement - Volume grid movement classes of the problem.
   * \param[in] FFDBox - FFD FFDBoxes of the problem.
   */
  void Iterate(COutput *output,
              CIntegration ****integration_container,
              CGeometry ****geometry_container,
              CSolver *****solver_container,
              CNumerics ******numerics_container,
              CConfig **config_container,
              CSurfaceMovement **surface_movement,
              CVolumetricMovement ***grid_movement,
              CFreeFormDefBox*** FFDBox,
              unsigned short val_iZone,
              unsigned short val_iInst);

  /*!
   * \brief Iterate the structural system for a number of Inner_Iter iterations.
   * \param[in] output - Pointer to the COutput class.
   * \param[in] integration_container - Container vector with all the integration methods.
   * \param[in] geometry_container - Geometrical definition of the problem.
   * \param[in] solver_container - Container vector with all the solutions.
   * \param[in] numerics_container - Description of the numerical method (the way in which the equations are solved).
   * \param[in] config_container - Definition of the particular problem.
   * \param[in] surface_movement - Surface movement classes of the problem.
   * \param[in] grid_movement - Volume grid movement classes of the problem.
   * \param[in] FFDBox - FFD FFDBoxes of the problem.
   * \param[in] val_iZone - zone of the problem.
   */
  void Solve(COutput *output,
               CIntegration ****integration_container,
               CGeometry ****geometry_container,
               CSolver *****solver_container,
               CNumerics ******numerics_container,
               CConfig **config_container,
               CSurfaceMovement **surface_movement,
               CVolumetricMovement ***grid_movement,
               CFreeFormDefBox*** FFDBox,
               unsigned short val_iZone,
               unsigned short val_iInst);

  /*!
   * \brief Updates the containers for the FEM system.
   * \param[in] ??? - Description here.
   */
  void Update(COutput *output,
              CIntegration ****integration_container,
              CGeometry ****geometry_container,
              CSolver *****solver_container,
              CNumerics ******numerics_container,
              CConfig **config_container,
              CSurfaceMovement **surface_movement,
              CVolumetricMovement ***grid_movement,
              CFreeFormDefBox*** FFDBox,
              unsigned short val_iZone,
              unsigned short val_iInst);

  /*!
   * \brief Predictor.
   * \param[in] output - Pointer to the COutput class.
   * \param[in] integration_container - Container vector with all the integration methods.
   * \param[in] geometry_container - Geometrical definition of the problem.
   * \param[in] solver_container - Container vector with all the solutions.
   * \param[in] numerics_container - Description of the numerical method (the way in which the equations are solved).
   * \param[in] config_container - Definition of the particular problem.
   * \param[in] surface_movement - Surface movement classes of the problem.
   * \param[in] grid_movement - Volume grid movement classes of the problem.
   * \param[in] FFDBox - FFD FFDBoxes of the problem.
   */
  void Predictor(COutput *output,
                 CIntegration ****integration_container,
                 CGeometry ****geometry_container,
                 CSolver *****solver_container,
                 CNumerics ******numerics_container,
                 CConfig **config_container,
                 CSurfaceMovement **surface_movement,
                 CVolumetricMovement ***grid_movement,
                 CFreeFormDefBox*** FFDBox,
                 unsigned short val_iZone,
                 unsigned short val_iInst);

  /*!
   * \brief Relaxation.
   * \param[in] output - Pointer to the COutput class.
   * \param[in] integration_container - Container vector with all the integration methods.
   * \param[in] geometry_container - Geometrical definition of the problem.
   * \param[in] solver_container - Container vector with all the solutions.
   * \param[in] numerics_container - Description of the numerical method (the way in which the equations are solved).
   * \param[in] config_container - Definition of the particular problem.
   * \param[in] surface_movement - Surface movement classes of the problem.
   * \param[in] grid_movement - Volume grid movement classes of the problem.
   * \param[in] FFDBox - FFD FFDBoxes of the problem.
   */
  void Relaxation(COutput *output,
                  CIntegration ****integration_container,
                  CGeometry ****geometry_container,
                  CSolver *****solver_container,
                  CNumerics ******numerics_container,
                  CConfig **config_container,
                  CSurfaceMovement **surface_movement,
                  CVolumetricMovement ***grid_movement,
                  CFreeFormDefBox*** FFDBox,
                  unsigned short val_iZone,
                  unsigned short val_iInst);

  /*!
   * \brief Monitors the convergence and other metrics for the FEM system.
   * \param[in] ??? - Description here.
   */
  bool Monitor(COutput *output,
      CIntegration ****integration_container,
      CGeometry ****geometry_container,
      CSolver *****solver_container,
      CNumerics ******numerics_container,
      CConfig **config_container,
      CSurfaceMovement **surface_movement,
      CVolumetricMovement ***grid_movement,
      CFreeFormDefBox*** FFDBox,
      unsigned short val_iZone,
      unsigned short val_iInst);

  /*!
   * \brief Postprocess ???.
   * \param[in] solver_container - Container vector with all the solutions.
   * \param[in] geometry_container - Geometrical definition of the problem.
   * \param[in] config_container - Definition of the particular problem.
   */
  void Postprocess(COutput *output,
                   CIntegration ****integration_container,
                   CGeometry ****geometry_container,
                   CSolver *****solver_container,
                   CNumerics ******numerics_container,
                   CConfig **config_container,
                   CSurfaceMovement **surface_movement,
                   CVolumetricMovement ***grid_movement,
                   CFreeFormDefBox*** FFDBox,
                   unsigned short val_iZone,
                   unsigned short val_iInst);

  /*!
   * \brief Get (gather onto master node) displacements at interface nodes, for use in multi-physics coupling methods.
   * \param[in] geometry_container - Geometrical definition of all the problems.
   * \param[in] solver_container - Container vector with all the solutions.
   * \param[in] config_container - Definitions of the problems.
   * \param[in] val_iZone - Zone index.
   * \param[in] val_iInst - Instance index.
   * \param[out] values - The interface values.
   */
  void GetInterfaceValues(CGeometry ****geometry_container,
                          CSolver *****solver_container,
                          CConfig **config_container,
                          unsigned short val_iZone,
                          unsigned short val_iInst,
                          vector<passivedouble> &values);

  /*!
   * \brief Set (scatter from master node) displacements at interface nodes, for use in multi-physics coupling methods.
   * \param[in] geometry_container - Geometrical definition of all the problems.
   * \param[in] solver_container - Container vector with all the solutions.
   * \param[in] config_container - Definitions of the problems.
   * \param[in] val_iZone - Zone index.
   * \param[in] val_iInst - Instance index.
   * \param[in] values - The interface values.
   */
  void SetInterfaceValues(CGeometry ****geometry_container,
                          CSolver *****solver_container,
                          CConfig **config_container,
                          unsigned short val_iZone,
                          unsigned short val_iInst,
                          vector<passivedouble> &values);
};

/*!
 * \class CAdjFluidIteration
 * \brief Class for driving an iteration of the adjoint fluid system.
 * \author T. Economon
 */
class CAdjFluidIteration : public CIteration {
public:
  
  /*!
   * \brief Constructor of the class.
   * \param[in] config - Definition of the particular problem.
   */
  CAdjFluidIteration(CConfig *config);
  
  /*!
   * \brief Destructor of the class.
   */
  ~CAdjFluidIteration(void);
  
  /*!
   * \brief Preprocessing to prepare for an iteration of the physics.
   * \param[in] ??? - Description here.
   */
  void Preprocess(COutput *output,
                  CIntegration ****integration_container,
                  CGeometry ****geometry_container,
                  CSolver *****solver_container,
                  CNumerics ******numerics_container,
                  CConfig **config_container,
                  CSurfaceMovement **surface_movement,
                  CVolumetricMovement ***grid_movement,
                  CFreeFormDefBox*** FFDBox,
                  unsigned short val_iZone,
                  unsigned short val_iInst);
  
  /*!
   * \brief Perform a single iteration of the adjoint fluid system.
   * \param[in] output - Pointer to the COutput class.
   * \param[in] integration_container - Container vector with all the integration methods.
   * \param[in] geometry_container - Geometrical definition of the problem.
   * \param[in] solver_container - Container vector with all the solutions.
   * \param[in] numerics_container - Description of the numerical method (the way in which the equations are solved).
   * \param[in] config_container - Definition of the particular problem.
   * \param[in] surface_movement - Surface movement classes of the problem.
   * \param[in] grid_movement - Volume grid movement classes of the problem.
   * \param[in] FFDBox - FFD FFDBoxes of the problem.
   */
  void Iterate(COutput *output,
               CIntegration ****integration_container,
               CGeometry ****geometry_container,
               CSolver *****solver_container,
               CNumerics ******numerics_container,
               CConfig **config_container,
               CSurfaceMovement **surface_movement,
               CVolumetricMovement ***grid_movement,
               CFreeFormDefBox*** FFDBox,
               unsigned short val_iZone,
               unsigned short val_iInst);
  
  /*!
   * \brief Updates the containers for the adjoint fluid system.
   * \param[in] ??? - Description here.
   */
  void Update(COutput *output,
              CIntegration ****integration_container,
              CGeometry ****geometry_container,
              CSolver *****solver_container,
              CNumerics ******numerics_container,
              CConfig **config_container,
              CSurfaceMovement **surface_movement,
              CVolumetricMovement ***grid_movement,
              CFreeFormDefBox*** FFDBox,
              unsigned short val_iZone,
              unsigned short val_iInst);
  
  /*!
   * \brief Monitors the convergence and other metrics for the adjoint fluid system.
   */
  bool Monitor(COutput *output,
      CIntegration ****integration_container,
      CGeometry ****geometry_container,
      CSolver *****solver_container,
      CNumerics ******numerics_container,
      CConfig **config_container,
      CSurfaceMovement **surface_movement,
      CVolumetricMovement ***grid_movement,
      CFreeFormDefBox*** FFDBox,
      unsigned short val_iZone,
      unsigned short val_iInst);
  
  /*!
   * \brief Postprocess ???.
   * \param[in] solver_container - Container vector with all the solutions.
   * \param[in] geometry_container - Geometrical definition of the problem.
   * \param[in] config_container - Definition of the particular problem.
   */
  void Postprocess(COutput *output,
                   CIntegration ****integration_container,
                   CGeometry ****geometry_container,
                   CSolver *****solver_container,
                   CNumerics ******numerics_container,
                   CConfig **config_container,
                   CSurfaceMovement **surface_movement,
                   CVolumetricMovement ***grid_movement,
                   CFreeFormDefBox*** FFDBox,
                   unsigned short val_iZone,
                   unsigned short val_iInst);

  
};

/*!
 * \class CDiscAdjFluidIteration
 * \brief Class for driving an iteration of the discrete adjoint fluid system.
 * \author T. Economon
 */
class CDiscAdjFluidIteration : public CIteration {

private:

  CFluidIteration* meanflow_iteration; /*!< \brief Pointer to the mean flow iteration class. */
  unsigned short CurrentRecording; /*!< \brief Stores the current status of the recording. */
  bool turbulent;       /*!< \brief Stores the turbulent flag. */

public:
  
  /*!
   * \brief Constructor of the class.
   * \param[in] config - Definition of the particular problem.
   */
  CDiscAdjFluidIteration(CConfig *config);
  
  /*!
   * \brief Destructor of the class.
   */
  ~CDiscAdjFluidIteration(void);
  
  /*!
   * \brief Preprocessing to prepare for an iteration of the physics.
   * \brief Perform a single iteration of the adjoint fluid system.
   * \param[in] output - Pointer to the COutput class.
   * \param[in] integration_container - Container vector with all the integration methods.
   * \param[in] geometry_container - Geometrical definition of the problem.
   * \param[in] solver_container - Container vector with all the solutions.
   * \param[in] numerics_container - Description of the numerical method (the way in which the equations are solved).
   * \param[in] config_container - Definition of the particular problem.
   * \param[in] surface_movement - Surface movement classes of the problem.
   * \param[in] grid_movement - Volume grid movement classes of the problem.
   * \param[in] FFDBox - FFD FFDBoxes of the problem.
   * \param[in] val_iZone - Index of the zone.
   * \param[in] val_iInst - Index of the instance
   */
  void Preprocess(COutput *output,
                  CIntegration ****integration_container,
                  CGeometry ****geometry_container,
                  CSolver *****solver_container,
                  CNumerics ******numerics_container,
                  CConfig **config_container,
                  CSurfaceMovement **surface_movement,
                  CVolumetricMovement ***grid_movement,
                  CFreeFormDefBox*** FFDBox,
                  unsigned short val_iZone,
                  unsigned short val_iInst);
  
  /*!
   * \brief Perform a single iteration of the adjoint fluid system.
   * \param[in] output - Pointer to the COutput class.
   * \param[in] integration_container - Container vector with all the integration methods.
   * \param[in] geometry_container - Geometrical definition of the problem.
   * \param[in] solver_container - Container vector with all the solutions.
   * \param[in] numerics_container - Description of the numerical method (the way in which the equations are solved).
   * \param[in] config_container - Definition of the particular problem.
   * \param[in] surface_movement - Surface movement classes of the problem.
   * \param[in] grid_movement - Volume grid movement classes of the problem.
   * \param[in] FFDBox - FFD FFDBoxes of the problem.
   * \param[in] val_iZone - Index of the zone.
   * \param[in] val_iInst - Index of the instance
   */
  void Iterate(COutput *output,
               CIntegration ****integration_container,
               CGeometry ****geometry_container,
               CSolver *****solver_container,
               CNumerics ******numerics_container,
               CConfig **config_container,
               CSurfaceMovement **surface_movement,
               CVolumetricMovement ***grid_movement,
               CFreeFormDefBox*** FFDBox,
               unsigned short val_iZone,
               unsigned short val_iInst);
  

  /*!
   * \brief Updates the containers for the discrete adjoint fluid system.
   * \param[in] output - Pointer to the COutput class.
   * \param[in] integration_container - Container vector with all the integration methods.
   * \param[in] geometry_container - Geometrical definition of the problem.
   * \param[in] solver_container - Container vector with all the solutions.
   * \param[in] numerics_container - Description of the numerical method (the way in which the equations are solved).
   * \param[in] config_container - Definition of the particular problem.
   * \param[in] surface_movement - Surface movement classes of the problem.
   * \param[in] grid_movement - Volume grid movement classes of the problem.
   * \param[in] FFDBox - FFD FFDBoxes of the problem.
   * \param[in] val_iZone - Index of the zone.
   * \param[in] val_iInst - Index of the instance
   */
  void Update(COutput *output,
              CIntegration ****integration_container,
              CGeometry ****geometry_container,
              CSolver *****solver_container,
              CNumerics ******numerics_container,
              CConfig **config_container,
              CSurfaceMovement **surface_movement,
              CVolumetricMovement ***grid_movement,
              CFreeFormDefBox*** FFDBox,
              unsigned short val_iZone,
              unsigned short val_iInst);
  
  /*!
   * \brief Monitors the convergence and other metrics for the discrete adjoint fluid system.
   * \param[in] output - Pointer to the COutput class.
   * \param[in] integration_container - Container vector with all the integration methods.
   * \param[in] geometry_container - Geometrical definition of the problem.
   * \param[in] solver_container - Container vector with all the solutions.
   * \param[in] numerics_container - Description of the numerical method (the way in which the equations are solved).
   * \param[in] config_container - Definition of the particular problem.
   * \param[in] surface_movement - Surface movement classes of the problem.
   * \param[in] grid_movement - Volume grid movement classes of the problem.
   * \param[in] FFDBox - FFD FFDBoxes of the problem.
   * \param[in] val_iZone - Index of the zone.
   * \param[in] val_iInst - Index of the instance
   */
  bool Monitor(COutput *output,
      CIntegration ****integration_container,
      CGeometry ****geometry_container,
      CSolver *****solver_container,
      CNumerics ******numerics_container,
      CConfig **config_container,
      CSurfaceMovement **surface_movement,
      CVolumetricMovement ***grid_movement,
      CFreeFormDefBox*** FFDBox,
      unsigned short val_iZone,
      unsigned short val_iInst);
  
  /*!
   * \brief Postprocess the discrete adjoint fluid iteration.
   * \param[in] output - Pointer to the COutput class.
   * \param[in] integration_container - Container vector with all the integration methods.
   * \param[in] geometry_container - Geometrical definition of the problem.
   * \param[in] solver_container - Container vector with all the solutions.
   * \param[in] numerics_container - Description of the numerical method (the way in which the equations are solved).
   * \param[in] config_container - Definition of the particular problem.
   * \param[in] surface_movement - Surface movement classes of the problem.
   * \param[in] grid_movement - Volume grid movement classes of the problem.
   * \param[in] FFDBox - FFD FFDBoxes of the problem.
   * \param[in] val_iZone - Index of the zone.
   * \param[in] val_iInst - Index of the instance.
   */
  void Postprocess(COutput *output,
                   CIntegration ****integration_container,
                   CGeometry ****geometry_container,
                   CSolver *****solver_container,
                   CNumerics ******numerics_container,
                   CConfig **config_container,
                   CSurfaceMovement **surface_movement,
                   CVolumetricMovement ***grid_movement,
                   CFreeFormDefBox*** FFDBox,
                   unsigned short val_iZone,
                   unsigned short val_iInst);

  /*!
   * \brief Registers all input variables of the fluid iteration.
   * \param[in] solver_container - Container vector with all the solutions.
   * \param[in] geometry_container - Geometrical definition of the problem.
   * \param[in] config_container - Definition of the particular problem.
   * \param[in] iZone - Index of the zone.
   * \param[in] iInst - Index of the instance.
   */
  void InitializeAdjoint(CSolver *****solver_container,
                         CGeometry ****geometry_container,
                         CConfig** config_container,
                         unsigned short iZone,
                         unsigned short iInst);

  /*!
   * \brief Registers all output variables of the fluid iteration.
   * \param[in] solver_container - Container vector with all the solutions.
   * \param[in] geometry_container - Geometrical definition of the problem.
   * \param[in] config_container - Definition of the particular problem.
   * \param[in] iZone - Index of the zone.
   * \param[in] iInst - Index of the instance.
   * \param[in] kind_recording - Kind of recording, either FLOW_CONS_VARS or MESH_COORDS
   */
  void RegisterInput(CSolver *****solver_container,
                     CGeometry ****geometry_container,
                     CConfig** config_container,
                     unsigned short iZone,
                     unsigned short iInst,
                     unsigned short kind_recording);

  /*!
   * \brief Initializes the adjoints of the output variables of the fluid iteration.
   * \param[in] solver_container - Container vector with all the solutions.
   * \param[in] geometry_container - Geometrical definition of the problem.
   * \param[in] config_container - Definition of the particular problem.
   * \param[in] iZone - Index of the zone.
   * \param[in] iInst - Index of the instance.
   */
  void RegisterOutput(CSolver *****solver_container,
                      CGeometry ****geometry_container,
                      CConfig** config_container,
                      COutput* output,
                      unsigned short iZone,
                      unsigned short iInst);

  /*!
   * \brief Initializes the adjoints of the output variables of the meanflow iteration - without the contribution of the objective function
   * \param[in] solver_container - Container vector with all the solutions.
   * \param[in] geometry_container - Geometrical definition of the problem.
   * \param[in] config_container - Definition of the particular problem.
   * \param[in] iZone - Index of the zone.
   * \param[in] iInst - Index of the instance.
   */
  void InitializeAdjoint_CrossTerm(CSolver *****solver_container, CGeometry ****geometry_container, CConfig **config_container, unsigned short iZone, unsigned short iInst);

  /*!
   * \brief Record a single iteration of the direct mean flow system.
   * \param[in] output - Pointer to the COutput class.
   * \param[in] integration_container - Container vector with all the integration methods.
   * \param[in] geometry_container - Geometrical definition of the problem.
   * \param[in] solver_container - Container vector with all the solutions.
   * \param[in] numerics_container - Description of the numerical method (the way in which the equations are solved).
   * \param[in] config_container - Definition of the particular problem.
   * \param[in] surface_movement - Surface movement classes of the problem.
   * \param[in] grid_movement - Volume grid movement classes of the problem.
   * \param[in] FFDBox - FFD FFDBoxes of the problem.
   * \param[in] val_iZone - Index of the zone.
   * \param[in] val_iInst - Index of the instance.
   * \param[in] kind_recording - The kind of recording (geometry or flow).
   */
  void SetRecording(COutput *output,
                      CIntegration ****integration_container,
                      CGeometry ****geometry_container,
                      CSolver *****solver_container,
                      CNumerics ******numerics_container,
                      CConfig **config_container,
                      CSurfaceMovement **surface_movement,
                      CVolumetricMovement ***grid_movement,
                      CFreeFormDefBox*** FFDBox,
                      unsigned short val_iZone,
                      unsigned short val_iInst,
                      unsigned short kind_recording);

  /*!
   * \brief Record a single iteration of the direct mean flow system.
   * \param[in] solver_container - Container vector with all the solutions.
   * \param[in] geometry_container - Geometrical definition of the problem.
   * \param[in] config_container - Definition of the particular problem.
   * \param[in] val_iZone - Index of the zone.
   * \param[in] val_iInst - Index of the instance.
   * \param[in] kind_recording - The kind of recording (geometry or flow).
   */

  void SetRecording(CSolver *****solver_container,
                    CGeometry ****geometry_container,
                    CConfig **config_container,
                    unsigned short val_iZone,
                    unsigned short val_iInst,
                    unsigned short kind_recording);

  /*!
   * \brief Compute necessary variables that depend on the conservative variables or the mesh node positions
   * (e.g. turbulent variables, normals, volumes).
   * \param[in] solver_container - Container vector with all the solutions.
   * \param[in] geometry_container - Geometrical definition of the problem.
   * \param[in] config_container - Definition of the particular problem.
   * \param[in] iZone - Index of the zone.
   * \param[in] iInst - Index of the zone.
   * \param[in] kind_recording - The kind of recording (geometry or flow).
   */
  void SetDependencies(CSolver *****solver_container,
                       CGeometry ****geometry_container,
                       CNumerics ******numerics_container,
                       CConfig **config_container,
                       unsigned short iZone,
                       unsigned short iInst,
                       unsigned short kind_recording);

  /*!
   * \brief load unsteady solution for unsteady problems
   * \param[in] geometry_container - Geometrical definition of the problem.
   * \param[in] solver_container - Container vector with all the solutions.
   * \param[in] config_container - Definition of the particular problem.
   * \param[in] val_iZone - Index of the zone.
   * \param[in] val_iInst - Index of the instance.
   * \param[in] val_DirectIter - Direct iteration to load.
   */
  void LoadUnsteady_Solution(CGeometry ****geometry_container,
                      CSolver *****solver_container,
                      CConfig **config_container,
                      unsigned short val_iZone,
                      unsigned short val_iInst,
                      int val_DirectIter);



};

/*!
 * \class CDiscAdjFEAIteration
 * \brief Class for driving an iteration of the discrete adjoint FEM system.
 * \author R. Sanchez
 */
class CDiscAdjFEAIteration : public CIteration {

private:

  CFEAIteration* fem_iteration; /*!< \brief Pointer to the mean flow iteration class. */
  unsigned short CurrentRecording;        /*!< \brief Stores the current status of the recording. */


public:

  /*!
   * \brief Constructor of the class.
   * \param[in] config - Definition of the particular problem.
   */
  CDiscAdjFEAIteration(CConfig *config);

  /*!
   * \brief Destructor of the class.
   */
  ~CDiscAdjFEAIteration(void);

  /*!
   * \brief Preprocessing to prepare for an iteration of the physics.
   * \param[in] output - Pointer to the COutput class.
   * \param[in] integration_container - Container vector with all the integration methods.
   * \param[in] geometry_container - Geometrical definition of the problem.
   * \param[in] solver_container - Container vector with all the solutions.
   * \param[in] numerics_container - Description of the numerical method (the way in which the equations are solved).
   * \param[in] config_container - Definition of the particular problem.
   * \param[in] surface_movement - Surface movement classes of the problem.
   * \param[in] grid_movement - Volume grid movement classes of the problem.
   * \param[in] FFDBox - FFD FFDBoxes of the problem.
   * \param[in] val_iZone - Index of the zone.
   * \param[in] val_iInst - Index of the instance.
   */
  void Preprocess(COutput *output,
                  CIntegration ****integration_container,
                  CGeometry ****geometry_container,
                  CSolver *****solver_container,
                  CNumerics ******numerics_container,
                  CConfig **config_container,
                  CSurfaceMovement **surface_movement,
                  CVolumetricMovement ***grid_movement,
                  CFreeFormDefBox*** FFDBox,
                  unsigned short val_iZone,
                  unsigned short val_iInst);

  /*!
   * \brief Perform a single iteration of the adjoint mean flow system.
   * \param[in] output - Pointer to the COutput class.
   * \param[in] integration_container - Container vector with all the integration methods.
   * \param[in] geometry_container - Geometrical definition of the problem.
   * \param[in] solver_container - Container vector with all the solutions.
   * \param[in] numerics_container - Description of the numerical method (the way in which the equations are solved).
   * \param[in] config_container - Definition of the particular problem.
   * \param[in] surface_movement - Surface movement classes of the problem.
   * \param[in] grid_movement - Volume grid movement classes of the problem.
   * \param[in] FFDBox - FFD FFDBoxes of the problem.
   * \param[in] val_iZone - Index of the zone.
   * \param[in] val_iInst - Index of the instance.
   */
  void Iterate(COutput *output,
               CIntegration ****integration_container,
               CGeometry ****geometry_container,
               CSolver *****solver_container,
               CNumerics ******numerics_container,
               CConfig **config_container,
               CSurfaceMovement **surface_movement,
               CVolumetricMovement ***grid_movement,
               CFreeFormDefBox*** FFDBox,
               unsigned short val_iZone,
               unsigned short val_iInst);

  /*!
   * \brief Updates the containers for the discrete adjoint mean flow system.
   * \param[in] output - Pointer to the COutput class.
   * \param[in] integration_container - Container vector with all the integration methods.
   * \param[in] geometry_container - Geometrical definition of the problem.
   * \param[in] solver_container - Container vector with all the solutions.
   * \param[in] numerics_container - Description of the numerical method (the way in which the equations are solved).
   * \param[in] config_container - Definition of the particular problem.
   * \param[in] surface_movement - Surface movement classes of the problem.
   * \param[in] grid_movement - Volume grid movement classes of the problem.
   * \param[in] FFDBox - FFD FFDBoxes of the problem.
   * \param[in] val_iZone - Index of the zone.
   * \param[in] val_iInst - Index of the instance.
   */
  void Update(COutput *output,
              CIntegration ****integration_container,
              CGeometry ****geometry_container,
              CSolver *****solver_container,
              CNumerics ******numerics_container,
              CConfig **config_container,
              CSurfaceMovement **surface_movement,
              CVolumetricMovement ***grid_movement,
              CFreeFormDefBox*** FFDBox,
              unsigned short val_iZone,
              unsigned short val_iInst);

  /*!
   * \brief Monitors the convergence and other metrics for the discrete adjoint mean flow system.
   * \param[in] output - Pointer to the COutput class.
   * \param[in] integration_container - Container vector with all the integration methods.
   * \param[in] geometry_container - Geometrical definition of the problem.
   * \param[in] solver_container - Container vector with all the solutions.
   * \param[in] numerics_container - Description of the numerical method (the way in which the equations are solved).
   * \param[in] config_container - Definition of the particular problem.
   * \param[in] surface_movement - Surface movement classes of the problem.
   * \param[in] grid_movement - Volume grid movement classes of the problem.
   * \param[in] FFDBox - FFD FFDBoxes of the problem.
   * \param[in] val_iZone - Index of the zone.
   * \param[in] val_iInst - Index of the instance.
   */
  bool Monitor(COutput *output,
      CIntegration ****integration_container,
      CGeometry ****geometry_container,
      CSolver *****solver_container,
      CNumerics ******numerics_container,
      CConfig **config_container,
      CSurfaceMovement **surface_movement,
      CVolumetricMovement ***grid_movement,
      CFreeFormDefBox*** FFDBox,
      unsigned short val_iZone,
      unsigned short val_iInst);

  /*!
   * \brief Postprocesses the discrete adjoint mean flow system before heading to another physics system or the next iteration.
   * \param[in] output - Pointer to the COutput class.
   * \param[in] integration_container - Container vector with all the integration methods.
   * \param[in] geometry_container - Geometrical definition of the problem.
   * \param[in] solver_container - Container vector with all the solutions.
   * \param[in] numerics_container - Description of the numerical method (the way in which the equations are solved).
   * \param[in] config_container - Definition of the particular problem.
   * \param[in] surface_movement - Surface movement classes of the problem.
   * \param[in] grid_movement - Volume grid movement classes of the problem.
   * \param[in] FFDBox - FFD FFDBoxes of the problem.
   * \param[in] val_iZone - Index of the zone.
   * \param[in] val_iInst - Index of the instance.
   */
  void Postprocess(COutput *output,
              CIntegration ****integration_container,
              CGeometry ****geometry_container,
              CSolver *****solver_container,
              CNumerics ******numerics_container,
              CConfig **config_container,
              CSurfaceMovement **surface_movement,
              CVolumetricMovement ***grid_movement,
              CFreeFormDefBox*** FFDBox,
              unsigned short val_iZone,
              unsigned short val_iInst);

  /*!
   * \brief Registers all input variables of the FEM iteration.
   * \param[in] solver_container - Container vector with all the solutions.
   * \param[in] geometry_container - Geometrical definition of the problem.
   * \param[in] config_container - Definition of the particular problem.
   * \param[in] iZone - Index of the zone.
   * \param[in] kind_recording - Kind of recording, either FEM_VARIABLES or MESH_COORDS
   */
  void RegisterInput(CSolver *****solver_container, CGeometry ****geometry_container, CConfig** config_container, unsigned short iZone, unsigned short iInst, unsigned short kind_recording);

  /*!
   * \brief Registers all output variables of the FEM iteration.
   * \param[in] solver_container - Container vector with all the solutions.
   * \param[in] geometry_container - Geometrical definition of the problem.
   * \param[in] config_container - Definition of the particular problem.
   * \param[in] iZone - Index of the zone.
   * \param[in] iInst - Index of the zone.
   */
  void RegisterOutput(CSolver *****solver_container, CGeometry ****geometry_container, CConfig** config_container, unsigned short iZone, unsigned short iInst);
  using CIteration::RegisterOutput;
  
  /*!
   * \brief Initializes the adjoints of the output variables of the FEM iteration.
   * \param[in] solver_container - Container vector with all the solutions.
   * \param[in] geometry_container - Geometrical definition of the problem.
   * \param[in] config_container - Definition of the particular problem.
   * \param[in] iZone - Index of the zone.
   * \param[in] iInst - Index of the zone.
   */
  void InitializeAdjoint(CSolver *****solver_container, CGeometry ****geometry_container, CConfig** config_container, unsigned short iZone, unsigned short iInst);

  /*!
   * \brief Initializes the adjoints of the output variables of the FEM iteration - without the contribution of the objective function
   * \param[in] solver_container - Container vector with all the solutions.
   * \param[in] geometry_container - Geometrical definition of the problem.
   * \param[in] config_container - Definition of the particular problem.
   * \param[in] iZone - Index of the zone.
   * \param[in] iInst - Index of the zone.
   */
  void InitializeAdjoint_CrossTerm(CSolver *****solver_container, CGeometry ****geometry_container, CConfig **config_container, unsigned short iZone, unsigned short iInst);

  /*!
   * \brief Record a single iteration of the direct FEM system.
   * \param[in] output - Pointer to the COutput class.
   * \param[in] integration_container - Container vector with all the integration methods.
   * \param[in] geometry_container - Geometrical definition of the problem.
   * \param[in] solver_container - Container vector with all the solutions.
   * \param[in] numerics_container - Description of the numerical method (the way in which the equations are solved).
   * \param[in] config_container - Definition of the particular problem.
   * \param[in] surface_movement - Surface movement classes of the problem.
   * \param[in] grid_movement - Volume grid movement classes of the problem.
   * \param[in] FFDBox - FFD FFDBoxes of the problem.
   * \param[in] val_iZone - Index of the zone.
   * \param[in] val_iInst - Index of the instance.
   * \param[in] kind_recording - The kind of recording (geometry or flow).
   */
  void SetRecording(COutput *output,
                      CIntegration ****integration_container,
                      CGeometry ****geometry_container,
                      CSolver *****solver_container,
                      CNumerics ******numerics_container,
                      CConfig **config_container,
                      CSurfaceMovement **surface_movement,
                      CVolumetricMovement ***grid_movement,
                      CFreeFormDefBox*** FFDBox,
                      unsigned short val_iZone,
                      unsigned short val_iInst,
                      unsigned short kind_recording);

  /*!
   * \brief Record a single iteration of the direct FEM system.
   * \param[in] solver_container - Container vector with all the solutions.
   * \param[in] geometry_container - Geometrical definition of the problem.
   * \param[in] config_container - Definition of the particular problem.
   * \param[in] val_iZone - Index of the zone.
   * \param[in] val_iInst - Index of the instance.
   * \param[in] kind_recording - The kind of recording (geometry or flow).
   */

  void SetRecording(CSolver *****solver_container,
                    CGeometry ****geometry_container,
                    CConfig **config_container,
                    unsigned short val_iZone,
                    unsigned short val_iInst,
                    unsigned short kind_recording);

  /*!
   * \brief Compute necessary variables that depend on the variables in the numerics (E, Nu...)
   * \param[in] solver_container - Container vector with all the solutions.
   * \param[in] geometry_container - Geometrical definition of the problem.
   * \param[in] numerics_container - Description of the numerical method (the way in which the equations are solved).
   * \param[in] config_container - Definition of the particular problem.
   * \param[in] iZone - Index of the zone.
   * \param[in] iInst - Index of the zone.
   * \param[in] kind_recording - The kind of recording (geometry or flow).
   */
  void SetDependencies(CSolver *****solver_container,
                       CGeometry ****geometry_container,
                       CNumerics ******numerics_container,
                       CConfig **config_container,
                       unsigned short iZone,
                       unsigned short iInst,
                       unsigned short kind_recording);

  /*!
   * \brief load solution for dynamic problems
   * \param[in] geometry_container - Geometrical definition of the problem.
   * \param[in] solver_container - Container vector with all the solutions.
   * \param[in] config_container - Definition of the particular problem.
   * \param[in] val_iZone - Index of the zone.
   * \param[in] val_iInst - Index of the instance.
   * \param[in] val_DirectIter - Direct iteration to load.
   */
  void LoadDynamic_Solution(CGeometry ****geometry_container,
                      CSolver *****solver_container,
                      CConfig **config_container,
                      unsigned short val_iZone,
                      unsigned short val_iInst,
                      int val_DirectIter);

  /*!
   * \brief Get (gather onto master node) adjoint displacements at interface nodes, for use in multi-physics coupling methods.
   * \param[in] geometry_container - Geometrical definition of all the problems.
   * \param[in] solver_container - Container vector with all the solutions.
   * \param[in] config_container - Definitions of the problems.
   * \param[in] val_iZone - Zone index.
   * \param[in] val_iInst - Instance index.
   * \param[out] values - The interface values.
   */
  void GetInterfaceValues(CGeometry ****geometry_container,
                          CSolver *****solver_container,
                          CConfig **config_container,
                          unsigned short val_iZone,
                          unsigned short val_iInst,
                          vector<passivedouble> &values);

  /*!
   * \brief Set (scatter from master node) adjoint displacements at interface nodes, for use in multi-physics coupling methods.
   * \param[in] geometry_container - Geometrical definition of all the problems.
   * \param[in] solver_container - Container vector with all the solutions.
   * \param[in] config_container - Definitions of the problems.
   * \param[in] val_iZone - Zone index.
   * \param[in] val_iInst - Instance index.
   * \param[in] values - The interface values.
   */
  void SetInterfaceValues(CGeometry ****geometry_container,
                          CSolver *****solver_container,
                          CConfig **config_container,
                          unsigned short val_iZone,
                          unsigned short val_iInst,
                          vector<passivedouble> &values);
};

/*!
 * \class CDiscAdjHeatIteration
 * \brief Class for driving an iteration of the discrete adjoint heat equation.
 * \author O. Burghardt
 */
class CDiscAdjHeatIteration : public CIteration {

private:

  CHeatIteration* mean_iteration; /*!< \brief Pointer to the mean flow iteration class. */
  unsigned short CurrentRecording;    /*!< \brief Stores the current status of the recording. */

public:

  /*!
   * \brief Constructor of the class.
   * \param[in] config - Definition of the particular problem.
   */
  CDiscAdjHeatIteration(CConfig *config);

  /*!
   * \brief Destructor of the class.
   */
  ~CDiscAdjHeatIteration(void);

  /*!
   * \brief Perform a single iteration of the adjoint fluid system.
   * \param[in] output - Pointer to the COutput class.
   * \param[in] integration_container - Container vector with all the integration methods.
   * \param[in] geometry_container - Geometrical definition of the problem.
   * \param[in] solver_container - Container vector with all the solutions.
   * \param[in] numerics_container - Description of the numerical method (the way in which the equations are solved).
   * \param[in] config_container - Definition of the particular problem.
   * \param[in] surface_movement - Surface movement classes of the problem.
   * \param[in] grid_movement - Volume grid movement classes of the problem.
   * \param[in] FFDBox - FFD FFDBoxes of the problem.
   * \param[in] val_iZone - Index of the zone.
   * \param[in] val_iInst - Index of the instance layer.
   */
  void Preprocess(COutput *output,
                  CIntegration ****integration_container,
                  CGeometry ****geometry_container,
                  CSolver *****solver_container,
                  CNumerics ******numerics_container,
                  CConfig **config_container,
                  CSurfaceMovement **surface_movement,
                  CVolumetricMovement ***grid_movement,
                  CFreeFormDefBox*** FFDBox,
                  unsigned short val_iZone,
                  unsigned short val_iInst);

  /*!
   * \brief Perform a single iteration of the adjoint fluid system.
   * \param[in] output - Pointer to the COutput class.
   * \param[in] integration_container - Container vector with all the integration methods.
   * \param[in] geometry_container - Geometrical definition of the problem.
   * \param[in] solver_container - Container vector with all the solutions.
   * \param[in] numerics_container - Description of the numerical method (the way in which the equations are solved).
   * \param[in] config_container - Definition of the particular problem.
   * \param[in] surface_movement - Surface movement classes of the problem.
   * \param[in] grid_movement - Volume grid movement classes of the problem.
   * \param[in] FFDBox - FFD FFDBoxes of the problem.
   * \param[in] val_iZone - Index of the zone.
   * \param[in] val_iInst - Index of the instance layer.
   */
  void Iterate(COutput *output,
               CIntegration ****integration_container,
               CGeometry ****geometry_container,
               CSolver *****solver_container,
               CNumerics ******numerics_container,
               CConfig **config_container,
               CSurfaceMovement **surface_movement,
               CVolumetricMovement ***grid_movement,
               CFreeFormDefBox*** FFDBox,
               unsigned short val_iZone,
               unsigned short val_iInst);

  /*!
   * \brief Perform a single iteration of the adjoint fluid system.
   * \param[in] output - Pointer to the COutput class.
   * \param[in] integration_container - Container vector with all the integration methods.
   * \param[in] geometry_container - Geometrical definition of the problem.
   * \param[in] solver_container - Container vector with all the solutions.
   * \param[in] numerics_container - Description of the numerical method (the way in which the equations are solved).
   * \param[in] config_container - Definition of the particular problem.
   * \param[in] surface_movement - Surface movement classes of the problem.
   * \param[in] grid_movement - Volume grid movement classes of the problem.
   * \param[in] FFDBox - FFD FFDBoxes of the problem.
   * \param[in] val_iZone - Index of the zone.
   * \param[in] val_iInst - Index of the instance layer.
   */
  void Update(COutput *output,
              CIntegration ****integration_container,
              CGeometry ****geometry_container,
              CSolver *****solver_container,
              CNumerics ******numerics_container,
              CConfig **config_container,
              CSurfaceMovement **surface_movement,
              CVolumetricMovement ***grid_movement,
              CFreeFormDefBox*** FFDBox,
              unsigned short val_iZone, unsigned short val_iInst);

  /*!
   * \brief Monitors the convergence and other metrics for the discrete adjoint fluid system.
   */
  bool Monitor(COutput *output,
               CIntegration ****integration_container,
               CGeometry ****geometry_container,
               CSolver *****solver_container,
               CNumerics ******numerics_container,
               CConfig **config_container,
               CSurfaceMovement **surface_movement,
               CVolumetricMovement ***grid_movement,
               CFreeFormDefBox*** FFDBox,
               unsigned short val_iZone,
               unsigned short val_iInst);

  /*!
   * \brief Outputs desired files and quantities for the discrete adjoint fluid system.
   */
  void Output(COutput *output,
              CGeometry ****geometry_container,
              CSolver *****solver_container,
              CConfig **config_container,
              unsigned long ExtIter,
              bool StopCalc,
              unsigned short val_iZone,
              unsigned short val_iInst);
  

  /*!
   * \brief Perform a single iteration of the adjoint fluid system.
   * \param[in] output - Pointer to the COutput class.
   * \param[in] integration_container - Container vector with all the integration methods.
   * \param[in] geometry_container - Geometrical definition of the problem.
   * \param[in] solver_container - Container vector with all the solutions.
   * \param[in] numerics_container - Description of the numerical method (the way in which the equations are solved).
   * \param[in] config_container - Definition of the particular problem.
   * \param[in] surface_movement - Surface movement classes of the problem.
   * \param[in] grid_movement - Volume grid movement classes of the problem.
   * \param[in] FFDBox - FFD FFDBoxes of the problem.
   * \param[in] val_iZone - Index of the zone.
   * \param[in] val_iInst - Index of the instance layer.
   */
  void Postprocess(COutput *output,
                   CIntegration ****integration_container,
                   CGeometry ****geometry_container,
                   CSolver *****solver_container,
                   CNumerics ******numerics_container,
                   CConfig **config_container,
                   CSurfaceMovement **surface_movement,
                   CVolumetricMovement ***grid_movement,
                   CFreeFormDefBox*** FFDBox,
                   unsigned short val_iZone, unsigned short val_iInst);

  /*!
   * \brief Registers all input variables of the fluid iteration.
   * \param[in] solver_container - Container vector with all the solutions.
   * \param[in] geometry_container - Geometrical definition of the problem.
   * \param[in] config_container - Definition of the particular problem.
   * \param[in] iZone - Index of the zone.
   * \param[in] val_iInst - Index of the instance layer.
   */
  void InitializeAdjoint(CSolver *****solver_container,
                         CGeometry ****geometry_container,
                         CConfig** config_container,
                         unsigned short iZone, unsigned short iInst);

  /*!
   * \brief Registers all output variables of the fluid iteration.
   * \param[in] solver_container - Container vector with all the solutions.
   * \param[in] geometry_container - Geometrical definition of the problem.
   * \param[in] config_container - Definition of the particular problem.
   * \param[in] iZone - Index of the zone.
   * \param[in] val_iInst - Index of the instance layer.
   * \param[in] kind_recording - Kind of recording.
   */
  void RegisterInput(CSolver *****solver_container,
                     CGeometry ****geometry_container,
                     CConfig** config_container,
                     unsigned short iZone, unsigned short iInst,
                     unsigned short kind_recording);

  /*!
   * \brief Initializes the adjoints of the output variables of the fluid iteration.
   * \param[in] solver_container - Container vector with all the solutions.
   * \param[in] geometry_container - Geometrical definition of the problem.
   * \param[in] config_container - Definition of the particular problem.
   * \param[in] iZone - Index of the zone.
   * \param[in] val_iInst - Index of the instance layer.
   */
  void RegisterOutput(CSolver *****solver_container,
                      CGeometry ****geometry_container,
                      CConfig** config_container,
                      COutput* output,
                      unsigned short iZone, unsigned short iInst);

  /*!
   * \brief Record a single iteration of the direct heat system.
   * \param[in] output - Pointer to the COutput class.
   * \param[in] integration_container - Container vector with all the integration methods.
   * \param[in] geometry_container - Geometrical definition of the problem.
   * \param[in] solver_container - Container vector with all the solutions.
   * \param[in] numerics_container - Description of the numerical method (the way in which the equations are solved).
   * \param[in] config_container - Definition of the particular problem.
   * \param[in] surface_movement - Surface movement classes of the problem.
   * \param[in] grid_movement - Volume grid movement classes of the problem.
   * \param[in] FFDBox - FFD FFDBoxes of the problem.
   * \param[in] val_iZone - Index of the zone.
   * \param[in] kind_recording - The kind of recording.
   */
  void SetRecording(COutput *output,
                      CIntegration ***integration_container,
                      CGeometry ***geometry_container,
                      CSolver ****solver_container,
                      CNumerics *****numerics_container,
                      CConfig **config_container,
                      CSurfaceMovement **surface_movement,
                      CVolumetricMovement ***grid_movement,
                      CFreeFormDefBox*** FFDBox,
                      unsigned short val_iZone,
                      unsigned short kind_recording);

  /*!
   * \brief Record a single iteration of the direct heat system.
   * \param[in] geometry_container - Geometrical definition of the problem.
   * \param[in] solver_container - Container vector with all the solutions.
   * \param[in] config_container - Definition of the particular problem.
   * \param[in] val_iZone - Index of the zone.
   * \param[in] val_iZone - Index of the instance.
   * \param[in] kind_recording - The kind of recording (geometry or flow).
   */

  void SetRecording(CSolver *****solver_container,
                    CGeometry ****geometry_container,
                    CConfig **config_container,
                    unsigned short val_iZone,
                    unsigned short val_iInst,
                    unsigned short kind_recording) { }

  /*!
   * \brief Compute necessary variables that depend on the conservative variables or the mesh node positions
   * (e.g. turbulent variables, normals, volumes).
   * \param[in] solver_container - Container vector with all the solutions.
   * \param[in] geometry_container - Geometrical definition of the problem.
   * \param[in] config_container - Definition of the particular problem.
   * \param[in] iZone - Index of the zone.
   * \param[in] val_iInst - Index of the instance layer.
   * \param[in] kind_recording - The kind of recording.
   */
  void SetDependencies(CSolver *****solver_container,
                       CGeometry ****geometry_container,
                       CNumerics ******numerics_container,
                       CConfig **config_container,
                       unsigned short iZone, unsigned short iInst,
                       unsigned short kind_recording);

  /*!
   * \brief load unsteady solution for unsteady problems
   * \param[in] geometry_container - Geometrical definition of the problem.
   * \param[in] solver_container - Container vector with all the solutions.
   * \param[in] config_container - Definition of the particular problem.
   * \param[in] val_iZone - Index of the zone.
   * \param[in] val_iInst - Index of the instance layer.
   * \param[in] val_DirectIter - Direct iteration to load.
   */
  void LoadUnsteady_Solution(CGeometry ****geometry_container,
                      CSolver *****solver_container,
                      CConfig **config_container,
                      unsigned short val_iZone,
                      unsigned short val_iInst,
                      int val_DirectIter);
};<|MERGE_RESOLUTION|>--- conflicted
+++ resolved
@@ -338,7 +338,14 @@
                                         unsigned short val_iZone,
                                         unsigned short val_iInst,
                                         int val_DirectIter){}
-<<<<<<< HEAD
+                                        
+  virtual void SetRecording(CSolver *****solver_container,
+                            CGeometry ****geometry_container,
+                            CConfig **config_container,
+                            unsigned short val_iZone,
+                            unsigned short val_iInst,
+                            unsigned short kind_recording) { }
+
   /*!
    * \brief A virtual member.
    * \param[in] geometry_container - Geometrical definition of all the problems.
@@ -369,16 +376,6 @@
                                   unsigned short val_iZone,
                                   unsigned short val_iInst,
                                   vector<passivedouble> &values) {}
-=======
-
-  virtual void SetRecording(CSolver *****solver_container,
-                            CGeometry ****geometry_container,
-                            CConfig **config_container,
-                            unsigned short val_iZone,
-                            unsigned short val_iInst,
-                            unsigned short kind_recording) { }
-
->>>>>>> 604a861c
 };
 
 
