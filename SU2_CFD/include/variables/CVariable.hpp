--- conflicted
+++ resolved
@@ -132,6 +132,8 @@
 
   MatrixType Solution_Adj_Old;   /*!< \brief Solution of the problem in the previous AD-BGS iteration. */
 
+  MatrixType Solution_BGS_k;
+
   Idx_t nPoint = {0};  /*!< \brief Number of points in the domain. */
   Idx_t nDim = {0};      /*!< \brief Number of dimension of the problem. */
   Idx_t nVar = {0};        /*!< \brief Number of variables of the problem. */
@@ -139,8 +141,6 @@
   Idx_t nPrimVarGrad = {0};    /*!< \brief Number of primitives for which a gradient is computed. */
   Idx_t nSecondaryVar = {0};     /*!< \brief Number of secondary variables. */
   Idx_t nSecondaryVarGrad = {0};   /*!< \brief Number of secondaries for which a gradient is computed. */
-
-  su2double *Solution_BGS_k;
   
 public:
 
@@ -731,7 +731,7 @@
    * \param[in] val_jDim - Index of the dimension.
    * \return Value of the Rmatrix entry.
    */
-  inline su2double **GetRmatrix(void) {return Rmatrix; }
+  inline su2double **GetRmatrix(Idx_t iPoint) { return Rmatrix[iPoint]; }
 
   /*!
    * \brief Set the value of the limiter.
@@ -2054,7 +2054,7 @@
    */
   inline virtual su2double Get_OldSolution_Geometry(Idx_t iPoint, Idx_t iDim) const { return 0.0; }
 
-    /*!
+  /*!
    * \brief A virtual member. Set the value of the old geometry solution (adjoint).
    */
   inline virtual void Set_BGSSolution(Idx_t iPoint, Idx_t iDim, su2double solution) {}
@@ -2062,54 +2062,28 @@
   /*!
    * \brief Set the value of the solution in the previous BGS subiteration.
    */
-<<<<<<< HEAD
-  inline virtual void Set_BGSSolution_k() {}
-
-  /*!
-   * \brief A virtual member. Get the value of the old geometry solution (adjoint).
-   * \param[out] solution - old adjoint solution for coordinate iDim
-   */
-  inline virtual su2double Get_BGSSolution(Idx_t iPoint, Idx_t iDim) const { return 0.0; }
-
-  /*!
-   * \brief A virtual member. Get the value of the old geometry solution (adjoint).
-   * \param[out] solution - old adjoint solution for coordinate iDim
-=======
-  inline void Set_BGSSolution_k(void) {
-    for (unsigned short iVar = 0; iVar < nVar; iVar++)
-      Solution_BGS_k[iVar] = Solution[iVar];
-  }
+  virtual void Set_BGSSolution_k();
   
   /*!
    * \brief Set the value of the solution in the previous BGS subiteration.
    */
-  inline void Set_BGSSolution_k(unsigned short iVar, su2double val_var) {
-      Solution_BGS_k[iVar] = val_var;
+  inline void Set_BGSSolution_k(Idx_t iPoint, Idx_t iVar, su2double val_var) {
+    Solution_BGS_k(iPoint,iVar) = val_var;
   }
 
   /*!
    * \brief Get the value of the solution in the previous BGS subiteration.
    * \param[out] val_solution - solution in the previous BGS subiteration.
    */
-  inline su2double Get_BGSSolution_k(unsigned short iDim) {return Solution_BGS_k[iDim];}
+  inline virtual su2double Get_BGSSolution_k(Idx_t iPoint, Idx_t iVar) const {
+    return Solution_BGS_k(iPoint,iVar);
+  }
 
   /*!
    * \brief A virtual member. Get the value of the old geometry solution (adjoint).
    * \param[out] val_solution - old adjoint solution for coordinate iDim
    */
-  inline virtual su2double Get_BGSSolution(unsigned short iDim) {return 0.0;}
-
-  /*!
-   * \brief A virtual member. Set the value of the old geometry solution (adjoint).
->>>>>>> 08ee4a70
-   */
-  inline virtual su2double Get_BGSSolution_k(Idx_t iPoint, Idx_t iDim) const { return 0.0; }
-
-  /*!
-   * \brief A virtual member. Get the value of the old geometry solution (adjoint).
-   * \param[out] solution - old adjoint solution for coordinate iDim
-   */
-  inline virtual su2double Get_BGSSolution_Geometry(Idx_t iPoint, Idx_t iDim) const { return 0.0; }
+  inline virtual su2double Get_BGSSolution(Idx_t iPoint, Idx_t iDim) const {return 0.0;}
 
   /*!
    * \brief  A virtual member. Set the contribution of crossed terms into the derivative.
