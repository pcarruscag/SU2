--- conflicted
+++ resolved
@@ -2421,11 +2421,7 @@
 
     solver_container[iZone][iInst][MESH_0][ADJFLOW_SOL]->RegisterSolution(geometry_container[iZone][iInst][MESH_0], config_container[iZone]);
 
-<<<<<<< HEAD
-    if ((Kind_Solver == DISC_ADJ_RANS) && !frozen_visc){
-=======
     if (turbulent && !frozen_visc){
->>>>>>> 08a68c1a
       solver_container[iZone][iInst][MESH_0][ADJTURB_SOL]->RegisterSolution(geometry_container[iZone][iInst][MESH_0], config_container[iZone]);
     }
   }
