--- conflicted
+++ resolved
@@ -60,89 +60,6 @@
     ExtIter = val_iZone;
     Kind_Grid_Movement = config_container[val_iZone]->GetKind_GridMovement(ZONE_0);
   }
-<<<<<<< HEAD
-  
-  
-  /*--- Calculate and set Mixing Plane averaged quantities at interfaces ---*/
-  
-  if(config_container[val_iZone]->GetBoolMixingPlane())
-    SetMixingPlane(geometry_container, solver_container, config_container, val_iZone);
-    
-  
-  /*--- Compute turboperformance ---*/
-  
-  if(config_container[val_iZone]->GetBoolTurboPerf())
-    SetTurboPerformance(geometry_container, solver_container, config_container, output, val_iZone);
-}
-
-void CMeanFlowIteration::Iterate(COutput *output,
-                                 CIntegration ***integration_container,
-                                 CGeometry ***geometry_container,
-                                 CSolver ****solver_container,
-                                 CNumerics *****numerics_container,
-                                 CConfig **config_container,
-                                 CSurfaceMovement **surface_movement,
-                                 CVolumetricMovement **grid_movement,
-                                 CFreeFormDefBox*** FFDBox,
-                                 unsigned short val_iZone) {
-  
-  unsigned long IntIter, ExtIter, nIntIter; 
-  
-  bool fsi = config_container[val_iZone]->GetFSI_Simulation();
-  bool unsteady = (config_container[val_iZone]->GetUnsteady_Simulation() == DT_STEPPING_1ST) || (config_container[val_iZone]->GetUnsteady_Simulation() == DT_STEPPING_2ND);
-  
-  int rank = MASTER_NODE;
-  
-#ifdef HAVE_MPI
-  MPI_Comm_rank(MPI_COMM_WORLD, &rank);
-#endif
-
-	  ExtIter = config_container[val_iZone]->GetExtIter();
-  
-	  /* --- Setting up iteration values depending on if this is a 
-	   steady or an unsteady simulaiton */
-	   
-	  if ( !unsteady ) 
-			IntIter = ExtIter;
-	  else
-	        IntIter = config_container[val_iZone]->GetIntIter();
-
-      /*--- Update global parameters ---*/
-      
-      switch( config_container[val_iZone]->GetKind_Solver() ) {
-		  
-				  case EULER: case DISC_ADJ_EULER:
-													config_container[val_iZone]->SetGlobalParam(EULER, RUNTIME_FLOW_SYS, ExtIter); break;
-
-				  case NAVIER_STOKES: case DISC_ADJ_NAVIER_STOKES:
-													config_container[val_iZone]->SetGlobalParam(NAVIER_STOKES, RUNTIME_FLOW_SYS, ExtIter); break;
-													
-				  case RANS: case DISC_ADJ_RANS:
-													config_container[val_iZone]->SetGlobalParam(RANS, RUNTIME_FLOW_SYS, ExtIter); break;			    
-	  }
-	  
-      /*--- Solve the Euler, Navier-Stokes or Reynolds-averaged Navier-Stokes (RANS) equations (one iteration) ---*/
-      
-      integration_container[val_iZone][FLOW_SOL]->MultiGrid_Iteration(geometry_container, solver_container, numerics_container,
-                                                                      config_container, RUNTIME_FLOW_SYS, IntIter, val_iZone);
-      
-      
-      if ((config_container[val_iZone]->GetKind_Solver() == RANS) ||
-          (config_container[val_iZone]->GetKind_Solver() == DISC_ADJ_RANS)) {
-        
-        /*--- Solve the turbulence model ---*/
-        
-        config_container[val_iZone]->SetGlobalParam(RANS, RUNTIME_TURB_SYS, ExtIter);
-        integration_container[val_iZone][TURB_SOL]->SingleGrid_Iteration(geometry_container, solver_container, numerics_container,
-                                                                         config_container, RUNTIME_TURB_SYS, IntIter, val_iZone);
-        
-        /*--- Solve transition model ---*/
-        
-        if (config_container[val_iZone]->GetKind_Trans_Model() == LM) {
-          config_container[val_iZone]->SetGlobalParam(RANS, RUNTIME_TRANS_SYS, ExtIter);
-          integration_container[val_iZone][TRANS_SOL]->SingleGrid_Iteration(geometry_container, solver_container, numerics_container,
-                                                                            config_container, RUNTIME_TRANS_SYS, IntIter, val_iZone);
-=======
 
   int rank = MASTER_NODE;
 #ifdef HAVE_MPI
@@ -185,7 +102,6 @@
         if (rank == MASTER_NODE) {
           cout << endl << " Setting rotating frame grid velocities";
           cout << " for zone " << val_iZone << "." << endl;
->>>>>>> 4befb10b
         }
 
         /*--- Set the grid velocities on all multigrid levels for a steadily
@@ -195,28 +111,6 @@
           geometry_container[val_iZone][iMGlevel]->SetRotationalVelocity(config_container[val_iZone], val_iZone);
 
       }
-<<<<<<< HEAD
-      
-      /*--- Call Dynamic mesh update if AEROELASTIC motion was specified ---*/
-      if ((config_container[val_iZone]->GetGrid_Movement()) && (config_container[val_iZone]->GetAeroelastic_Simulation()) && unsteady) {
-		  
-			SetGrid_Movement(geometry_container[val_iZone], surface_movement[val_iZone], grid_movement[val_iZone], FFDBox[val_iZone],
-							 solver_container[val_iZone], config_container[val_iZone], val_iZone, IntIter, ExtIter);
-							 
-			/*--- Apply a Wind Gust ---*/
-			if (config_container[val_iZone]->GetWind_Gust()) {
-			  if (IntIter % config_container[val_iZone]->GetAeroelasticIter() == 0 && IntIter != 0)
-				SetWind_GustField(config_container[val_iZone], geometry_container[val_iZone], solver_container[val_iZone]);
-			}
-      }
-      
-
-	  if ( unsteady ) 
-			/*--- Write the convergence history (only screen output) ---*/
-			output->SetConvHistory_Body(NULL, geometry_container, solver_container, config_container, integration_container, true, 0.0, val_iZone);     
-    
-}
-=======
 
       break;
 
@@ -237,7 +131,6 @@
           geometry_container[val_iZone][iMGlevel]->SetTranslationalVelocity(config_container[val_iZone]);
 
       }
->>>>>>> 4befb10b
 
       break;
 
@@ -2294,332 +2187,10 @@
 	/*--- This is to prevent problems when running a linear solver ---*/
 	if (!nonlinear) incremental_load = false;
 
-<<<<<<< HEAD
-void SetGrid_Movement(CGeometry **geometry_container, CSurfaceMovement *surface_movement,
-                      CVolumetricMovement *grid_movement, CFreeFormDefBox **FFDBox,
-                      CSolver ***solver_container, CConfig *config_container,
-                      unsigned short iZone, unsigned long IntIter, unsigned long ExtIter)   {
-  
-  unsigned short iDim, iMGlevel, nMGlevels = config_container->GetnMGLevels();
-  unsigned short Kind_Grid_Movement = config_container->GetKind_GridMovement(iZone);
-  unsigned long nIterMesh;
-  unsigned long iPoint;
-  bool stat_mesh = true;
-  bool adjoint = config_container->GetContinuous_Adjoint();
-  bool time_spectral = (config_container->GetUnsteady_Simulation() == TIME_SPECTRAL);
-  
-  /*--- For a time-spectral case, set "iteration number" to the zone number,
-   so that the meshes are positioned correctly for each instance. ---*/
-  if (time_spectral) {
-    ExtIter = iZone;
-    Kind_Grid_Movement = config_container->GetKind_GridMovement(ZONE_0);
-  }
-  
-  int rank = MASTER_NODE;
-#ifdef HAVE_MPI
-  MPI_Comm_rank(MPI_COMM_WORLD, &rank);
-#endif
-  
-  /*--- Perform mesh movement depending on specified type ---*/
-  switch (Kind_Grid_Movement) {
-      
-    case MOVING_WALL:
-      
-      /*--- Fixed wall velocities: set the grid velocities only one time
-       before the first iteration flow solver. ---*/
-      
-      if (ExtIter == 0) {
-        
-        if (rank == MASTER_NODE)
-          cout << endl << " Setting the moving wall velocities." << endl;
-        
-        surface_movement->Moving_Walls(geometry_container[MESH_0],
-                                       config_container, iZone, ExtIter);
-        
-        /*--- Update the grid velocities on the coarser multigrid levels after
-         setting the moving wall velocities for the finest mesh. ---*/
-        
-        grid_movement->UpdateMultiGrid(geometry_container, config_container);
-        
-      }
-      
-      break;
-      
-      
-    case ROTATING_FRAME:
-      
-      /*--- Steadily rotating frame: set the grid velocities just once
-       before the first iteration flow solver. ---*/
-      
-      if (ExtIter == 0) {
-        
-        if (rank == MASTER_NODE) {
-          cout << endl << " Setting rotating frame grid velocities";
-          cout << " for zone " << iZone << "." << endl;
-        }
-        
-        /*--- Set the grid velocities on all multigrid levels for a steadily
-         rotating reference frame. ---*/
-        
-        for (iMGlevel = 0; iMGlevel <= nMGlevels; iMGlevel++)
-          geometry_container[iMGlevel]->SetRotationalVelocity(config_container, iZone);
-        
-      }
-      
-      break;
-      
-    case STEADY_TRANSLATION:
-      
-      /*--- Set the translational velocity and hold the grid fixed during
-       the calculation (similar to rotating frame, but there is no extra
-       source term for translation). ---*/
-      
-      if (ExtIter == 0) {
-        
-        if (rank == MASTER_NODE)
-          cout << endl << " Setting translational grid velocities." << endl;
-        
-        /*--- Set the translational velocity on all grid levels. ---*/
-        
-        for (iMGlevel = 0; iMGlevel <= nMGlevels; iMGlevel++)
-          geometry_container[iMGlevel]->SetTranslationalVelocity(config_container);
-        
-      }
-      
-      break;
-      
-    case RIGID_MOTION:
-      
-      if (rank == MASTER_NODE) {
-        cout << endl << " Performing rigid mesh transformation. Zone " << iZone << endl;
-      }
-      
-      /*--- Move each node in the volume mesh using the specified type
-       of rigid mesh motion. These routines also compute analytic grid
-       velocities for the fine mesh. ---*/
-      
-      grid_movement->Rigid_Translation(geometry_container[MESH_0],
-                                       config_container, iZone, ExtIter);
-      grid_movement->Rigid_Plunging(geometry_container[MESH_0],
-                                    config_container, iZone, ExtIter);
-      grid_movement->Rigid_Pitching(geometry_container[MESH_0],
-                                    config_container, iZone, ExtIter);
-      grid_movement->Rigid_Rotation(geometry_container[MESH_0],
-                                    config_container, iZone, ExtIter);
-      
-      /*--- Update the multigrid structure after moving the finest grid,
-       including computing the grid velocities on the coarser levels. ---*/
-      
-      grid_movement->UpdateMultiGrid(geometry_container, config_container);
-      
-      break;
-      
-    case DEFORMING:
-      
-      if (rank == MASTER_NODE)
-        cout << endl << " Updating surface positions." << endl;
-      
-      /*--- Translating ---*/
-      
-      /*--- Compute the new node locations for moving markers ---*/
-      
-      surface_movement->Surface_Translating(geometry_container[MESH_0],
-                                            config_container, ExtIter, iZone);
-      /*--- Deform the volume grid around the new boundary locations ---*/
-      
-      if (rank == MASTER_NODE)
-        cout << " Deforming the volume grid." << endl;
-      grid_movement->SetVolume_Deformation(geometry_container[MESH_0],
-                                           config_container, true);
-      
-      /*--- Plunging ---*/
-      
-      /*--- Compute the new node locations for moving markers ---*/
-      
-      surface_movement->Surface_Plunging(geometry_container[MESH_0],
-                                         config_container, ExtIter, iZone);
-      /*--- Deform the volume grid around the new boundary locations ---*/
-      
-      if (rank == MASTER_NODE)
-        cout << " Deforming the volume grid." << endl;
-      grid_movement->SetVolume_Deformation(geometry_container[MESH_0],
-                                           config_container, true);
-      
-      /*--- Pitching ---*/
-      
-      /*--- Compute the new node locations for moving markers ---*/
-      
-      surface_movement->Surface_Pitching(geometry_container[MESH_0],
-                                         config_container, ExtIter, iZone);
-      /*--- Deform the volume grid around the new boundary locations ---*/
-      
-      if (rank == MASTER_NODE)
-        cout << " Deforming the volume grid." << endl;
-      grid_movement->SetVolume_Deformation(geometry_container[MESH_0],
-                                           config_container, true);
-      
-      /*--- Rotating ---*/
-      
-      /*--- Compute the new node locations for moving markers ---*/
-      
-      surface_movement->Surface_Rotating(geometry_container[MESH_0],
-                                         config_container, ExtIter, iZone);
-      /*--- Deform the volume grid around the new boundary locations ---*/
-      
-      if (rank == MASTER_NODE)
-        cout << " Deforming the volume grid." << endl;
-      grid_movement->SetVolume_Deformation(geometry_container[MESH_0],
-                                           config_container, true);
-      
-      /*--- Update the grid velocities on the fine mesh using finite
-       differencing based on node coordinates at previous times. ---*/
-      
-      if (!adjoint) {
-        if (rank == MASTER_NODE)
-          cout << " Computing grid velocities by finite differencing." << endl;
-        geometry_container[MESH_0]->SetGridVelocity(config_container, ExtIter);
-      }
-      
-      /*--- Update the multigrid structure after moving the finest grid,
-       including computing the grid velocities on the coarser levels. ---*/
-      
-      grid_movement->UpdateMultiGrid(geometry_container, config_container);
-      
-      break;
-      
-    case EXTERNAL: case EXTERNAL_ROTATION:
-      
-      /*--- Apply rigid rotation to entire grid first, if necessary ---*/
-      
-      if (Kind_Grid_Movement == EXTERNAL_ROTATION) {
-        if (rank == MASTER_NODE)
-          cout << " Updating node locations by rigid rotation." << endl;
-        grid_movement->Rigid_Rotation(geometry_container[MESH_0],
-                                      config_container, iZone, ExtIter);
-      }
-      
-      /*--- Load new surface node locations from external files ---*/
-      
-      if (rank == MASTER_NODE)
-        cout << " Updating surface locations from file." << endl;
-      surface_movement->SetExternal_Deformation(geometry_container[MESH_0],
-                                                config_container, iZone, ExtIter);
-      
-      /*--- Deform the volume grid around the new boundary locations ---*/
-      
-      if (rank == MASTER_NODE)
-        cout << " Deforming the volume grid." << endl;
-      grid_movement->SetVolume_Deformation(geometry_container[MESH_0],
-                                           config_container, true);
-      
-      /*--- Update the grid velocities on the fine mesh using finite
-       differencing based on node coordinates at previous times. ---*/
-      
-      if (!adjoint) {
-        if (rank == MASTER_NODE)
-          cout << " Computing grid velocities by finite differencing." << endl;
-        geometry_container[MESH_0]->SetGridVelocity(config_container, ExtIter);
-      }
-      
-      /*--- Update the multigrid structure after moving the finest grid,
-       including computing the grid velocities on the coarser levels. ---*/
-      
-      grid_movement->UpdateMultiGrid(geometry_container, config_container);
-      
-      break;
-      
-    case AEROELASTIC: case AEROELASTIC_RIGID_MOTION:
-      
-      /*--- Apply rigid mesh transformation to entire grid first, if necessary ---*/
-      if (IntIter == 0) {
-        if (Kind_Grid_Movement == AEROELASTIC_RIGID_MOTION) {
-          
-          if (rank == MASTER_NODE) {
-            cout << endl << " Performing rigid mesh transformation." << endl;
-          }
-          
-          /*--- Move each node in the volume mesh using the specified type
-           of rigid mesh motion. These routines also compute analytic grid
-           velocities for the fine mesh. ---*/
-          
-          grid_movement->Rigid_Translation(geometry_container[MESH_0],
-                                           config_container, iZone, ExtIter);
-          grid_movement->Rigid_Plunging(geometry_container[MESH_0],
-                                        config_container, iZone, ExtIter);
-          grid_movement->Rigid_Pitching(geometry_container[MESH_0],
-                                        config_container, iZone, ExtIter);
-          grid_movement->Rigid_Rotation(geometry_container[MESH_0],
-                                        config_container, iZone, ExtIter);
-          
-          /*--- Update the multigrid structure after moving the finest grid,
-           including computing the grid velocities on the coarser levels. ---*/
-          
-          grid_movement->UpdateMultiGrid(geometry_container, config_container);
-        }
-        
-      }
-      
-      /*--- Use the if statement to move the grid only at selected dual time step iterations. ---*/
-      else if (IntIter % config_container->GetAeroelasticIter() ==0) {
-        
-        if (rank == MASTER_NODE)
-          cout << endl << " Solving aeroelastic equations and updating surface positions." << endl;
-        
-        /*--- Solve the aeroelastic equations for the new node locations of the moving markers(surfaces) ---*/
-        
-        solver_container[MESH_0][FLOW_SOL]->Aeroelastic(surface_movement, geometry_container[MESH_0], config_container, ExtIter);
-        
-        /*--- Deform the volume grid around the new boundary locations ---*/
-        
-        if (rank == MASTER_NODE)
-          cout << " Deforming the volume grid due to the aeroelastic movement." << endl;
-        grid_movement->SetVolume_Deformation(geometry_container[MESH_0],
-                                             config_container, true);
-        
-        /*--- Update the grid velocities on the fine mesh using finite
-         differencing based on node coordinates at previous times. ---*/
-        
-        if (rank == MASTER_NODE)
-          cout << " Computing grid velocities by finite differencing." << endl;
-        geometry_container[MESH_0]->SetGridVelocity(config_container, ExtIter);
-        
-        /*--- Update the multigrid structure after moving the finest grid,
-         including computing the grid velocities on the coarser levels. ---*/
-        
-        grid_movement->UpdateMultiGrid(geometry_container, config_container);
-      }
-      
-      break;
-      
-    case ELASTICITY:
-      
-      if (ExtIter != 0) {
-        
-        if (rank == MASTER_NODE)
-          cout << " Deforming the grid using the Linear Elasticity solution." << endl;
-        
-        /*--- Update the coordinates of the grid using the linear elasticity solution. ---*/
-        for (iPoint = 0; iPoint < geometry_container[MESH_0]->GetnPoint(); iPoint++) {
-          
-          su2double *U_time_nM1 = solver_container[MESH_0][FEA_SOL]->node[iPoint]->GetSolution_time_n1();
-          su2double *U_time_n   = solver_container[MESH_0][FEA_SOL]->node[iPoint]->GetSolution_time_n();
-          
-          for (iDim = 0; iDim < geometry_container[MESH_0]->GetnDim(); iDim++)
-            geometry_container[MESH_0]->node[iPoint]->AddCoord(iDim, U_time_n[iDim] - U_time_nM1[iDim]);
-          
-        }
-        
-      }
-      
-      break;
-      
-    case FLUID_STRUCTURE:
-=======
 	int rank = MASTER_NODE;
 #ifdef HAVE_MPI
 	MPI_Comm_rank(MPI_COMM_WORLD, &rank);
 #endif
->>>>>>> 4befb10b
 
 
 	/*--- THIS IS THE DIRECT APPROACH (NO INCREMENTAL LOAD APPLIED) ---*/
