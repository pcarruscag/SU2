--- conflicted
+++ resolved
@@ -4610,119 +4610,12 @@
     }
     
     
-<<<<<<< HEAD
-#endif
-
-    /*--- Carry on with ASCII metadata reading. ---*/
-
-		restart_file.open(val_filename.data(), ios::in);
-		if (restart_file.fail()) {
-			if (rank == MASTER_NODE) {
-				cout << " Warning: There is no restart file (" << val_filename.data() << ")."<< endl;
-				cout << " Computation will continue without updating metadata parameters." << endl;
-			}
-		} else {
-
-			unsigned long iPoint_Global = 0;
-			string text_line;
-
-			/*--- The first line is the header (General description) ---*/
-
-			getline (restart_file, text_line);
-
-			/*--- Space for the solution ---*/
-
-			for (iPoint_Global = 0; iPoint_Global < geometry->GetGlobal_nPointDomain(); iPoint_Global++ ) {
-
-				getline (restart_file, text_line);
-
-			}
-
-			/*--- Space for extra info (if any) ---*/
-
-			while (getline (restart_file, text_line)) {
-
-				/*--- External iteration ---*/
-
-				position = text_line.find ("EXT_ITER=",0);
-				if (position != string::npos) {
-					text_line.erase (0,9); ExtIter_ = atoi(text_line.c_str());
-				}
-
-				/*--- Angle of attack ---*/
-
-				position = text_line.find ("AOA=",0);
-				if (position != string::npos) {
-					text_line.erase (0,4); AoA_ = atof(text_line.c_str());
-				}
-
-				/*--- Sideslip angle ---*/
-
-				position = text_line.find ("SIDESLIP_ANGLE=",0);
-				if (position != string::npos) {
-					text_line.erase (0,15); AoS_ = atof(text_line.c_str());
-				}
-
-				/*--- BCThrust angle ---*/
-
-				position = text_line.find ("INITIAL_BCTHRUST=",0);
-				if (position != string::npos) {
-					text_line.erase (0,17); BCThrust_ = atof(text_line.c_str());
-				}
-
-				if (adjoint_run) {
-
-					if (config->GetEval_dOF_dCX() == true) {
-
-						/*--- dCD_dCL coefficient ---*/
-
-            position = text_line.find ("DCD_DCL_VALUE=",0);
-            if (position != string::npos) {
-              text_line.erase (0,14); dCD_dCL_ = atof(text_line.c_str());
-            }
-            
-            /*--- dCMx_dCL coefficient ---*/
-       
-            position = text_line.find ("DCMX_DCL_VALUE=",0);
-            if (position != string::npos) {
-              text_line.erase (0,15); dCMx_dCL_ = atof(text_line.c_str());
-            }
-       
-            /*--- dCMy_dCL coefficient ---*/
-       
-            position = text_line.find ("DCMY_DCL_VALUE=",0);
-            if (position != string::npos) {
-              text_line.erase (0,15); dCMy_dCL_ = atof(text_line.c_str());
-            }
-       
-            /*--- dCMz_dCL coefficient ---*/
-       
-            position = text_line.find ("DCMZ_DCL_VALUE=",0);
-            if (position != string::npos) {
-              text_line.erase (0,15); dCMz_dCL_ = atof(text_line.c_str());
-            }
-       
-					}
-
-				}
-
-			}
-
-
-			/*--- Close the restart meta file. ---*/
-
-			restart_file.close();
-
-		}
-	}
-=======
     /*--- Close the restart meta file. ---*/
     
     restart_file.close();
     
   }
   
->>>>>>> 4ed59ac7
 
 	/*--- Load the metadata. ---*/
 
