--- conflicted
+++ resolved
@@ -77,14 +77,8 @@
   CConfig *config = NULL;
   config = new CConfig(config_file_name, SU2_CFD);
 
-<<<<<<< HEAD
-  nZone = GetnZone(config->GetMesh_FileName(), config->GetMesh_FileFormat(), config);
-  nDim  = GetnDim(config->GetMesh_FileName(),  config->GetMesh_FileFormat());
-
-=======
   nZone = CConfig::GetnZone(config->GetMesh_FileName(), config->GetMesh_FileFormat(), config);
   nDim  = CConfig::GetnDim(config->GetMesh_FileName(), config->GetMesh_FileFormat());
->>>>>>> df8ebc6f
   fsi = config->GetFSI_Simulation();
 
   /*--- First, given the basic information about the number of zones and the
