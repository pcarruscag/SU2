/*!
 * \file solution_direct_turbulent.cpp
 * \brief Main subrotuines for solving direct problems (Euler, Navier-Stokes, etc.).
 * \author Aerospace Design Laboratory (Stanford University) <http://su2.stanford.edu>.
 * \version 3.2.0 "eagle"
 *
 * SU2, Copyright (C) 2012-2014 Aerospace Design Laboratory (ADL).
 *
 * SU2 is free software; you can redistribute it and/or
 * modify it under the terms of the GNU Lesser General Public
 * License as published by the Free Software Foundation; either
 * version 2.1 of the License, or (at your option) any later version.
 *
 * SU2 is distributed in the hope that it will be useful,
 * but WITHOUT ANY WARRANTY; without even the implied warranty of
 * MERCHANTABILITY or FITNESS FOR A PARTICULAR PURPOSE. See the GNU
 * Lesser General Public License for more details.
 *
 * You should have received a copy of the GNU Lesser General Public
 * License along with SU2. If not, see <http://www.gnu.org/licenses/>.
 */

#include "../include/solver_structure.hpp"

CTurbSolver::CTurbSolver(void) : CSolver() {
  
  /*--- Array initialization ---*/
  FlowPrimVar_i = NULL;
  FlowPrimVar_j = NULL;
  lowerlimit = NULL;
  upperlimit = NULL;
  
}

CTurbSolver::CTurbSolver(CConfig *config) : CSolver() {
  
  Gamma = config->GetGamma();
  Gamma_Minus_One = Gamma - 1.0;
  
  /*--- Array initialization ---*/
  FlowPrimVar_i = NULL;
  FlowPrimVar_j = NULL;
  lowerlimit = NULL;
  upperlimit = NULL;
  
}

CTurbSolver::~CTurbSolver(void) {
  
  if (FlowPrimVar_i != NULL) delete [] FlowPrimVar_i;
  if (FlowPrimVar_j != NULL) delete [] FlowPrimVar_j;
  if (lowerlimit != NULL) delete [] lowerlimit;
  if (upperlimit != NULL) delete [] upperlimit;
  
}

void CTurbSolver::Set_MPI_Solution(CGeometry *geometry, CConfig *config) {
  unsigned short iVar, iMarker, MarkerS, MarkerR;
  unsigned long iVertex, iPoint, nVertexS, nVertexR, nBufferS_Vector, nBufferR_Vector, nBufferS_Scalar, nBufferR_Scalar;
  double *Buffer_Receive_U = NULL, *Buffer_Send_U = NULL, *Buffer_Receive_muT = NULL, *Buffer_Send_muT = NULL;
  int send_to, receive_from;
  
#ifdef HAVE_MPI
  MPI_Status status;
#endif
  
  for (iMarker = 0; iMarker < config->GetnMarker_All(); iMarker++) {
    
    if ((config->GetMarker_All_KindBC(iMarker) == SEND_RECEIVE) &&
        (config->GetMarker_All_SendRecv(iMarker) > 0)) {
      
      MarkerS = iMarker;  MarkerR = iMarker+1;
      
      send_to = config->GetMarker_All_SendRecv(MarkerS)-1;
      receive_from = abs(config->GetMarker_All_SendRecv(MarkerR))-1;
      
      nVertexS = geometry->nVertex[MarkerS];  nVertexR = geometry->nVertex[MarkerR];
      nBufferS_Vector = nVertexS*nVar;        nBufferR_Vector = nVertexR*nVar;
      nBufferS_Scalar = nVertexS;             nBufferR_Scalar = nVertexR;
      
      /*--- Allocate Receive and send buffers  ---*/
      Buffer_Receive_U = new double [nBufferR_Vector];
      Buffer_Send_U = new double[nBufferS_Vector];
      
      Buffer_Receive_muT = new double [nBufferR_Scalar];
      Buffer_Send_muT = new double[nBufferS_Scalar];
      
      /*--- Copy the solution that should be sended ---*/
      for (iVertex = 0; iVertex < nVertexS; iVertex++) {
        iPoint = geometry->vertex[MarkerS][iVertex]->GetNode();
        Buffer_Send_muT[iVertex] = node[iPoint]->GetmuT();
        for (iVar = 0; iVar < nVar; iVar++)
          Buffer_Send_U[iVar*nVertexS+iVertex] = node[iPoint]->GetSolution(iVar);
      }
      
#ifdef HAVE_MPI
      
      /*--- Send/Receive information using Sendrecv ---*/
      MPI_Sendrecv(Buffer_Send_U, nBufferS_Vector, MPI_DOUBLE, send_to, 0,
                   Buffer_Receive_U, nBufferR_Vector, MPI_DOUBLE, receive_from, 0, MPI_COMM_WORLD, &status);
      MPI_Sendrecv(Buffer_Send_muT, nBufferS_Scalar, MPI_DOUBLE, send_to, 1,
                   Buffer_Receive_muT, nBufferR_Scalar, MPI_DOUBLE, receive_from, 1, MPI_COMM_WORLD, &status);
#else
      
      /*--- Receive information without MPI ---*/
      for (iVertex = 0; iVertex < nVertexR; iVertex++) {
        iPoint = geometry->vertex[MarkerR][iVertex]->GetNode();
        Buffer_Receive_muT[iVertex] = node[iPoint]->GetmuT();
        for (iVar = 0; iVar < nVar; iVar++)
          Buffer_Receive_U[iVar*nVertexR+iVertex] = Buffer_Send_U[iVar*nVertexR+iVertex];
      }
      
#endif
      
      /*--- Deallocate send buffer ---*/
      delete [] Buffer_Send_U;
      delete [] Buffer_Send_muT;
      
      /*--- Do the coordinate transformation ---*/
      for (iVertex = 0; iVertex < nVertexR; iVertex++) {
        
        /*--- Find point and its type of transformation ---*/
        iPoint = geometry->vertex[MarkerR][iVertex]->GetNode();
        
        /*--- Copy conservative variables. ---*/
        node[iPoint]->SetmuT(Buffer_Receive_muT[iVertex]);
        for (iVar = 0; iVar < nVar; iVar++)
          node[iPoint]->SetSolution(iVar, Buffer_Receive_U[iVar*nVertexR+iVertex]);
        
      }
      
      /*--- Deallocate receive buffer ---*/
      delete [] Buffer_Receive_muT;
      delete [] Buffer_Receive_U;
      
    }
    
  }
  
}

void CTurbSolver::Set_MPI_Solution_Old(CGeometry *geometry, CConfig *config) {
  unsigned short iVar, iMarker, MarkerS, MarkerR;
  unsigned long iVertex, iPoint, nVertexS, nVertexR, nBufferS_Vector, nBufferR_Vector;
  double *Buffer_Receive_U = NULL, *Buffer_Send_U = NULL;
  int send_to, receive_from;
  
#ifdef HAVE_MPI
  MPI_Status status;
#endif
  
  for (iMarker = 0; iMarker < config->GetnMarker_All(); iMarker++) {
    
    if ((config->GetMarker_All_KindBC(iMarker) == SEND_RECEIVE) &&
        (config->GetMarker_All_SendRecv(iMarker) > 0)) {
      
      MarkerS = iMarker;  MarkerR = iMarker+1;
      
      send_to = config->GetMarker_All_SendRecv(MarkerS)-1;
      receive_from = abs(config->GetMarker_All_SendRecv(MarkerR))-1;
      
      nVertexS = geometry->nVertex[MarkerS];  nVertexR = geometry->nVertex[MarkerR];
      nBufferS_Vector = nVertexS*nVar;        nBufferR_Vector = nVertexR*nVar;
      
      /*--- Allocate Receive and send buffers  ---*/
      Buffer_Receive_U = new double [nBufferR_Vector];
      Buffer_Send_U = new double[nBufferS_Vector];
      
      /*--- Copy the solution old that should be sended ---*/
      for (iVertex = 0; iVertex < nVertexS; iVertex++) {
        iPoint = geometry->vertex[MarkerS][iVertex]->GetNode();
        for (iVar = 0; iVar < nVar; iVar++)
          Buffer_Send_U[iVar*nVertexS+iVertex] = node[iPoint]->GetSolution_Old(iVar);
      }
      
#ifdef HAVE_MPI
      
      /*--- Send/Receive information using Sendrecv ---*/
      MPI_Sendrecv(Buffer_Send_U, nBufferS_Vector, MPI_DOUBLE, send_to, 0,
                   Buffer_Receive_U, nBufferR_Vector, MPI_DOUBLE, receive_from, 0, MPI_COMM_WORLD, &status);
#else
      
      /*--- Receive information without MPI ---*/
      for (iVertex = 0; iVertex < nVertexR; iVertex++) {
        iPoint = geometry->vertex[MarkerR][iVertex]->GetNode();
        for (iVar = 0; iVar < nVar; iVar++)
          Buffer_Receive_U[iVar*nVertexR+iVertex] = Buffer_Send_U[iVar*nVertexR+iVertex];
      }
      
#endif
      
      /*--- Deallocate send buffer ---*/
      delete [] Buffer_Send_U;
      
      /*--- Do the coordinate transformation ---*/
      for (iVertex = 0; iVertex < nVertexR; iVertex++) {
        
        /*--- Find point and its type of transformation ---*/
        iPoint = geometry->vertex[MarkerR][iVertex]->GetNode();
        
        /*--- Copy transformed conserved variables back into buffer. ---*/
        for (iVar = 0; iVar < nVar; iVar++)
          node[iPoint]->SetSolution_Old(iVar, Buffer_Receive_U[iVar*nVertexR+iVertex]);
        
      }
      
      /*--- Deallocate receive buffer ---*/
      delete [] Buffer_Receive_U;
      
    }
    
  }
}

void CTurbSolver::Set_MPI_Solution_Gradient(CGeometry *geometry, CConfig *config) {
  unsigned short iVar, iDim, iMarker, iPeriodic_Index, MarkerS, MarkerR;
  unsigned long iVertex, iPoint, nVertexS, nVertexR, nBufferS_Vector, nBufferR_Vector;
  double rotMatrix[3][3], *angles, theta, cosTheta, sinTheta, phi, cosPhi, sinPhi, psi, cosPsi, sinPsi,
  *Buffer_Receive_Gradient = NULL, *Buffer_Send_Gradient = NULL;
  int send_to, receive_from;
  
  double **Gradient = new double* [nVar];
  for (iVar = 0; iVar < nVar; iVar++)
    Gradient[iVar] = new double[nDim];
  
#ifdef HAVE_MPI
  MPI_Status status;
#endif
  
  for (iMarker = 0; iMarker < config->GetnMarker_All(); iMarker++) {
    
    if ((config->GetMarker_All_KindBC(iMarker) == SEND_RECEIVE) &&
        (config->GetMarker_All_SendRecv(iMarker) > 0)) {
      
      MarkerS = iMarker;  MarkerR = iMarker+1;
      
      send_to = config->GetMarker_All_SendRecv(MarkerS)-1;
      receive_from = abs(config->GetMarker_All_SendRecv(MarkerR))-1;
      
      nVertexS = geometry->nVertex[MarkerS];  nVertexR = geometry->nVertex[MarkerR];
      nBufferS_Vector = nVertexS*nVar*nDim;        nBufferR_Vector = nVertexR*nVar*nDim;
      
      /*--- Allocate Receive and send buffers  ---*/
      Buffer_Receive_Gradient = new double [nBufferR_Vector];
      Buffer_Send_Gradient = new double[nBufferS_Vector];
      
      /*--- Copy the solution old that should be sended ---*/
      for (iVertex = 0; iVertex < nVertexS; iVertex++) {
        iPoint = geometry->vertex[MarkerS][iVertex]->GetNode();
        for (iVar = 0; iVar < nVar; iVar++)
          for (iDim = 0; iDim < nDim; iDim++)
            Buffer_Send_Gradient[iDim*nVar*nVertexS+iVar*nVertexS+iVertex] = node[iPoint]->GetGradient(iVar, iDim);
      }
      
#ifdef HAVE_MPI
      
      /*--- Send/Receive information using Sendrecv ---*/
      MPI_Sendrecv(Buffer_Send_Gradient, nBufferS_Vector, MPI_DOUBLE, send_to, 0,
                   Buffer_Receive_Gradient, nBufferR_Vector, MPI_DOUBLE, receive_from, 0, MPI_COMM_WORLD, &status);
#else
      
      /*--- Receive information without MPI ---*/
      for (iVertex = 0; iVertex < nVertexR; iVertex++) {
        iPoint = geometry->vertex[MarkerR][iVertex]->GetNode();
        for (iVar = 0; iVar < nVar; iVar++)
          for (iDim = 0; iDim < nDim; iDim++)
            Buffer_Receive_Gradient[iDim*nVar*nVertexR+iVar*nVertexR+iVertex] = Buffer_Send_Gradient[iDim*nVar*nVertexR+iVar*nVertexR+iVertex];
      }
      
#endif
      
      /*--- Deallocate send buffer ---*/
      delete [] Buffer_Send_Gradient;
      
      /*--- Do the coordinate transformation ---*/
      for (iVertex = 0; iVertex < nVertexR; iVertex++) {
        
        /*--- Find point and its type of transformation ---*/
        iPoint = geometry->vertex[MarkerR][iVertex]->GetNode();
        iPeriodic_Index = geometry->vertex[MarkerR][iVertex]->GetRotation_Type();
        
        /*--- Retrieve the supplied periodic information. ---*/
        angles = config->GetPeriodicRotation(iPeriodic_Index);
        
        /*--- Store angles separately for clarity. ---*/
        theta    = angles[0];   phi    = angles[1];     psi    = angles[2];
        cosTheta = cos(theta);  cosPhi = cos(phi);      cosPsi = cos(psi);
        sinTheta = sin(theta);  sinPhi = sin(phi);      sinPsi = sin(psi);
        
        /*--- Compute the rotation matrix. Note that the implicit
         ordering is rotation about the x-axis, y-axis,
         then z-axis. Note that this is the transpose of the matrix
         used during the preprocessing stage. ---*/
        rotMatrix[0][0] = cosPhi*cosPsi;    rotMatrix[1][0] = sinTheta*sinPhi*cosPsi - cosTheta*sinPsi;     rotMatrix[2][0] = cosTheta*sinPhi*cosPsi + sinTheta*sinPsi;
        rotMatrix[0][1] = cosPhi*sinPsi;    rotMatrix[1][1] = sinTheta*sinPhi*sinPsi + cosTheta*cosPsi;     rotMatrix[2][1] = cosTheta*sinPhi*sinPsi - sinTheta*cosPsi;
        rotMatrix[0][2] = -sinPhi;          rotMatrix[1][2] = sinTheta*cosPhi;                              rotMatrix[2][2] = cosTheta*cosPhi;
        
        /*--- Copy conserved variables before performing transformation. ---*/
        for (iVar = 0; iVar < nVar; iVar++)
          for (iDim = 0; iDim < nDim; iDim++)
            Gradient[iVar][iDim] = Buffer_Receive_Gradient[iDim*nVar*nVertexR+iVar*nVertexR+iVertex];
        
        /*--- Need to rotate the gradients for all conserved variables. ---*/
        for (iVar = 0; iVar < nVar; iVar++) {
          if (nDim == 2) {
            Gradient[iVar][0] = rotMatrix[0][0]*Buffer_Receive_Gradient[0*nVar*nVertexR+iVar*nVertexR+iVertex] + rotMatrix[0][1]*Buffer_Receive_Gradient[1*nVar*nVertexR+iVar*nVertexR+iVertex];
            Gradient[iVar][1] = rotMatrix[1][0]*Buffer_Receive_Gradient[0*nVar*nVertexR+iVar*nVertexR+iVertex] + rotMatrix[1][1]*Buffer_Receive_Gradient[1*nVar*nVertexR+iVar*nVertexR+iVertex];
          }
          else {
            Gradient[iVar][0] = rotMatrix[0][0]*Buffer_Receive_Gradient[0*nVar*nVertexR+iVar*nVertexR+iVertex] + rotMatrix[0][1]*Buffer_Receive_Gradient[1*nVar*nVertexR+iVar*nVertexR+iVertex] + rotMatrix[0][2]*Buffer_Receive_Gradient[2*nVar*nVertexR+iVar*nVertexR+iVertex];
            Gradient[iVar][1] = rotMatrix[1][0]*Buffer_Receive_Gradient[0*nVar*nVertexR+iVar*nVertexR+iVertex] + rotMatrix[1][1]*Buffer_Receive_Gradient[1*nVar*nVertexR+iVar*nVertexR+iVertex] + rotMatrix[1][2]*Buffer_Receive_Gradient[2*nVar*nVertexR+iVar*nVertexR+iVertex];
            Gradient[iVar][2] = rotMatrix[2][0]*Buffer_Receive_Gradient[0*nVar*nVertexR+iVar*nVertexR+iVertex] + rotMatrix[2][1]*Buffer_Receive_Gradient[1*nVar*nVertexR+iVar*nVertexR+iVertex] + rotMatrix[2][2]*Buffer_Receive_Gradient[2*nVar*nVertexR+iVar*nVertexR+iVertex];
          }
        }
        
        /*--- Store the received information ---*/
        for (iVar = 0; iVar < nVar; iVar++)
          for (iDim = 0; iDim < nDim; iDim++)
            node[iPoint]->SetGradient(iVar, iDim, Gradient[iVar][iDim]);
        
      }
      
      /*--- Deallocate receive buffer ---*/
      delete [] Buffer_Receive_Gradient;
      
    }
    
  }
  
  for (iVar = 0; iVar < nVar; iVar++)
    delete [] Gradient[iVar];
  delete [] Gradient;
  
}

void CTurbSolver::Set_MPI_Solution_Limiter(CGeometry *geometry, CConfig *config) {
  unsigned short iVar, iMarker, MarkerS, MarkerR;
  unsigned long iVertex, iPoint, nVertexS, nVertexR, nBufferS_Vector, nBufferR_Vector;
  double *Buffer_Receive_Limit = NULL, *Buffer_Send_Limit = NULL;
  int send_to, receive_from;
  
  double *Limiter = new double [nVar];
  
#ifdef HAVE_MPI
  MPI_Status status;
#endif
  
  for (iMarker = 0; iMarker < config->GetnMarker_All(); iMarker++) {
    
    if ((config->GetMarker_All_KindBC(iMarker) == SEND_RECEIVE) &&
        (config->GetMarker_All_SendRecv(iMarker) > 0)) {
      
      MarkerS = iMarker;  MarkerR = iMarker+1;
      
      send_to = config->GetMarker_All_SendRecv(MarkerS)-1;
      receive_from = abs(config->GetMarker_All_SendRecv(MarkerR))-1;
      
      nVertexS = geometry->nVertex[MarkerS];  nVertexR = geometry->nVertex[MarkerR];
      nBufferS_Vector = nVertexS*nVar;        nBufferR_Vector = nVertexR*nVar;
      
      /*--- Allocate Receive and send buffers  ---*/
      Buffer_Receive_Limit = new double [nBufferR_Vector];
      Buffer_Send_Limit = new double[nBufferS_Vector];
      
      /*--- Copy the solution old that should be sended ---*/
      for (iVertex = 0; iVertex < nVertexS; iVertex++) {
        iPoint = geometry->vertex[MarkerS][iVertex]->GetNode();
        for (iVar = 0; iVar < nVar; iVar++)
          Buffer_Send_Limit[iVar*nVertexS+iVertex] = node[iPoint]->GetLimiter(iVar);
      }
      
#ifdef HAVE_MPI
      
      /*--- Send/Receive information using Sendrecv ---*/
      MPI_Sendrecv(Buffer_Send_Limit, nBufferS_Vector, MPI_DOUBLE, send_to, 0,
                   Buffer_Receive_Limit, nBufferR_Vector, MPI_DOUBLE, receive_from, 0, MPI_COMM_WORLD, &status);
#else
      
      /*--- Receive information without MPI ---*/
      for (iVertex = 0; iVertex < nVertexR; iVertex++) {
        iPoint = geometry->vertex[MarkerR][iVertex]->GetNode();
        for (iVar = 0; iVar < nVar; iVar++)
          Buffer_Receive_Limit[iVar*nVertexR+iVertex] = Buffer_Send_Limit[iVar*nVertexR+iVertex];
      }
      
#endif
      
      /*--- Deallocate send buffer ---*/
      delete [] Buffer_Send_Limit;
      
      /*--- Do the coordinate transformation ---*/
      for (iVertex = 0; iVertex < nVertexR; iVertex++) {
        
        /*--- Find point and its type of transformation ---*/
        iPoint = geometry->vertex[MarkerR][iVertex]->GetNode();
        
        /*--- Copy transformed conserved variables back into buffer. ---*/
        for (iVar = 0; iVar < nVar; iVar++)
          node[iPoint]->SetLimiter(iVar, Buffer_Receive_Limit[iVar*nVertexR+iVertex]);
        
      }
      
      /*--- Deallocate receive buffer ---*/
      delete [] Buffer_Receive_Limit;
      
    }
    
  }
  
  delete [] Limiter;
  
}


void CTurbSolver::Upwind_Residual(CGeometry *geometry, CSolver **solver_container, CNumerics *numerics, CConfig *config, unsigned short iMesh) {
  
  double *Turb_i, *Turb_j, *Limiter_i = NULL, *Limiter_j = NULL, *V_i, *V_j, **Gradient_i, **Gradient_j, Project_Grad_i, Project_Grad_j;
  unsigned long iEdge, iPoint, jPoint;
  unsigned short iDim, iVar;
  
  bool second_order  = ((config->GetSpatialOrder() == SECOND_ORDER) || (config->GetSpatialOrder() == SECOND_ORDER_LIMITER));
  bool limiter       = (config->GetSpatialOrder() == SECOND_ORDER_LIMITER);
  bool grid_movement = config->GetGrid_Movement();
  
  for (iEdge = 0; iEdge < geometry->GetnEdge(); iEdge++) {
    
    /*--- Points in edge and normal vectors ---*/
    
    iPoint = geometry->edge[iEdge]->GetNode(0);
    jPoint = geometry->edge[iEdge]->GetNode(1);
    numerics->SetNormal(geometry->edge[iEdge]->GetNormal());
    
    /*--- Conservative variables w/o reconstruction ---*/
    
    V_i = solver_container[FLOW_SOL]->node[iPoint]->GetPrimitive();
    V_j = solver_container[FLOW_SOL]->node[jPoint]->GetPrimitive();
    numerics->SetPrimitive(V_i, V_j);
    
    /*--- Turbulent variables w/o reconstruction ---*/
    
    Turb_i = node[iPoint]->GetSolution();
    Turb_j = node[jPoint]->GetSolution();
    numerics->SetTurbVar(Turb_i,Turb_j);
    
    /*--- Grid Movement ---*/
    
    if (grid_movement)
      numerics->SetGridVel(geometry->node[iPoint]->GetGridVel(), geometry->node[jPoint]->GetGridVel());
    
    if (second_order) {
      
      for (iDim = 0; iDim < nDim; iDim++) {
        Vector_i[iDim] = 0.5*(geometry->node[jPoint]->GetCoord(iDim) - geometry->node[iPoint]->GetCoord(iDim));
        Vector_j[iDim] = 0.5*(geometry->node[iPoint]->GetCoord(iDim) - geometry->node[jPoint]->GetCoord(iDim));
      }
      
      /*--- Mean flow primitive variables using gradient reconstruction and limiters ---*/
      
      Gradient_i = solver_container[FLOW_SOL]->node[iPoint]->GetGradient_Primitive();
      Gradient_j = solver_container[FLOW_SOL]->node[jPoint]->GetGradient_Primitive();
      if (limiter) {
        Limiter_i = solver_container[FLOW_SOL]->node[iPoint]->GetLimiter_Primitive();
        Limiter_j = solver_container[FLOW_SOL]->node[jPoint]->GetLimiter_Primitive();
      }
      
      for (iVar = 0; iVar < solver_container[FLOW_SOL]->GetnPrimVarGrad(); iVar++) {
        Project_Grad_i = 0.0; Project_Grad_j = 0.0;
        for (iDim = 0; iDim < nDim; iDim++) {
          Project_Grad_i += Vector_i[iDim]*Gradient_i[iVar][iDim];
          Project_Grad_j += Vector_j[iDim]*Gradient_j[iVar][iDim];
        }
        if (limiter) {
          FlowPrimVar_i[iVar] = V_i[iVar] + Limiter_i[iVar]*Project_Grad_i;
          FlowPrimVar_j[iVar] = V_j[iVar] + Limiter_j[iVar]*Project_Grad_j;
        }
        else {
          FlowPrimVar_i[iVar] = V_i[iVar] + Project_Grad_i;
          FlowPrimVar_j[iVar] = V_j[iVar] + Project_Grad_j;
        }
      }
      
      numerics->SetPrimitive(FlowPrimVar_i, FlowPrimVar_j);
      
      /*--- Turbulent variables using gradient reconstruction and limiters ---*/
      
      Gradient_i = node[iPoint]->GetGradient();
      Gradient_j = node[jPoint]->GetGradient();
      
      for (iVar = 0; iVar < nVar; iVar++) {
        Project_Grad_i = 0.0; Project_Grad_j = 0.0;
        for (iDim = 0; iDim < nDim; iDim++) {
          Project_Grad_i += Vector_i[iDim]*Gradient_i[iVar][iDim];
          Project_Grad_j += Vector_j[iDim]*Gradient_j[iVar][iDim];
        }
        Solution_i[iVar] = Turb_i[iVar] + Project_Grad_i;
        Solution_j[iVar] = Turb_j[iVar] + Project_Grad_j;
      }
      
      numerics->SetTurbVar(Solution_i, Solution_j);
      
    }
    
    /*--- Add and subtract residual ---*/
    
    numerics->ComputeResidual(Residual, Jacobian_i, Jacobian_j, config);
    
    LinSysRes.AddBlock(iPoint, Residual);
    LinSysRes.SubtractBlock(jPoint, Residual);
    
    /*--- Implicit part ---*/
    
    Jacobian.AddBlock(iPoint, iPoint, Jacobian_i);
    Jacobian.AddBlock(iPoint, jPoint, Jacobian_j);
    Jacobian.SubtractBlock(jPoint, iPoint, Jacobian_i);
    Jacobian.SubtractBlock(jPoint, jPoint, Jacobian_j);
    
  }
  
}

void CTurbSolver::Viscous_Residual(CGeometry *geometry, CSolver **solver_container, CNumerics *numerics,
                                   CConfig *config, unsigned short iMesh, unsigned short iRKStep) {
  unsigned long iEdge, iPoint, jPoint;
  
  for (iEdge = 0; iEdge < geometry->GetnEdge(); iEdge++) {
    
    /*--- Points in edge ---*/
    
    iPoint = geometry->edge[iEdge]->GetNode(0);
    jPoint = geometry->edge[iEdge]->GetNode(1);
    
    /*--- Points coordinates, and normal vector ---*/
    
    numerics->SetCoord(geometry->node[iPoint]->GetCoord(),
                       geometry->node[jPoint]->GetCoord());
    numerics->SetNormal(geometry->edge[iEdge]->GetNormal());
    
    /*--- Conservative variables w/o reconstruction ---*/
    
    numerics->SetPrimitive(solver_container[FLOW_SOL]->node[iPoint]->GetPrimitive(),
                           solver_container[FLOW_SOL]->node[jPoint]->GetPrimitive());
    
    /*--- Turbulent variables w/o reconstruction, and its gradients ---*/
    
    numerics->SetTurbVar(node[iPoint]->GetSolution(), node[jPoint]->GetSolution());
    numerics->SetTurbVarGradient(node[iPoint]->GetGradient(), node[jPoint]->GetGradient());
    
    /*--- Menter's first blending function (only SST)---*/
    if (config->GetKind_Turb_Model() == SST)
      numerics->SetF1blending(node[iPoint]->GetF1blending(),node[jPoint]->GetF1blending());
    
    /*--- Compute residual, and Jacobians ---*/
    
    numerics->ComputeResidual(Residual, Jacobian_i, Jacobian_j, config);
    
    /*--- Add and subtract residual, and update Jacobians ---*/
    
    LinSysRes.SubtractBlock(iPoint, Residual);
    LinSysRes.AddBlock(jPoint, Residual);
    
    Jacobian.SubtractBlock(iPoint, iPoint, Jacobian_i);
    Jacobian.SubtractBlock(iPoint, jPoint, Jacobian_j);
    Jacobian.AddBlock(jPoint, iPoint, Jacobian_i);
    Jacobian.AddBlock(jPoint, jPoint, Jacobian_j);
    
  }
  
}

void CTurbSolver::BC_Sym_Plane(CGeometry *geometry, CSolver **solver_container, CNumerics *conv_numerics, CNumerics *visc_numerics, CConfig *config, unsigned short val_marker) {
  /*--- Convective fluxes across symmetry plane are equal to zero. ---*/
}

void CTurbSolver::BC_Euler_Wall(CGeometry *geometry, CSolver **solver_container,
                                CNumerics *numerics, CConfig *config, unsigned short val_marker) {
  /*--- Convective fluxes across euler wall are equal to zero. ---*/
}

void CTurbSolver::ImplicitEuler_Iteration(CGeometry *geometry, CSolver **solver_container, CConfig *config) {
  unsigned short iVar;
  unsigned long iPoint, total_index;
  double Delta, Vol, density_old, density;
  
  bool adjoint = config->GetAdjoint();
  
  /*--- Set maximum residual to zero ---*/
  for (iVar = 0; iVar < nVar; iVar++) {
    SetRes_RMS(iVar, 0.0);
    SetRes_Max(iVar, 0.0, 0);
  }
  
  /*--- Build implicit system ---*/
  for (iPoint = 0; iPoint < nPointDomain; iPoint++) {
    
    /*--- Read the volume ---*/
    Vol = geometry->node[iPoint]->GetVolume();
    
    /*--- Modify matrix diagonal to assure diagonal dominance ---*/
    Delta = Vol / (config->GetCFLRedCoeff_Turb()*solver_container[FLOW_SOL]->node[iPoint]->GetDelta_Time());
    Jacobian.AddVal2Diag(iPoint,Delta);
    
    /*--- Right hand side of the system (-Residual) and initial guess (x = 0) ---*/
    for (iVar = 0; iVar < nVar; iVar++) {
      total_index = iPoint*nVar+iVar;
      LinSysRes[total_index] = - LinSysRes[total_index];
      LinSysSol[total_index] = 0.0;
      AddRes_RMS(iVar, LinSysRes[total_index]*LinSysRes[total_index]);
      AddRes_Max(iVar, fabs(LinSysRes[total_index]), geometry->node[iPoint]->GetGlobalIndex());
    }
  }
  
  /*--- Initialize residual and solution at the ghost points ---*/
  for (iPoint = nPointDomain; iPoint < nPoint; iPoint++) {
    for (iVar = 0; iVar < nVar; iVar++) {
      total_index = iPoint*nVar + iVar;
      LinSysRes[total_index] = 0.0;
      LinSysSol[total_index] = 0.0;
    }
  }
  
  /*--- Solve the linear system (Krylov subspace methods) ---*/
  CMatrixVectorProduct* mat_vec = new CSysMatrixVectorProduct(Jacobian, geometry, config);
  
  CPreconditioner* precond = NULL;
  if (config->GetKind_Linear_Solver_Prec() == JACOBI) {
    Jacobian.BuildJacobiPreconditioner();
    precond = new CJacobiPreconditioner(Jacobian, geometry, config);
  }
  else if (config->GetKind_Linear_Solver_Prec() == LU_SGS) {
    precond = new CLU_SGSPreconditioner(Jacobian, geometry, config);
  }
  else if (config->GetKind_Linear_Solver_Prec() == LINELET) {
    Jacobian.BuildJacobiPreconditioner();
    precond = new CLineletPreconditioner(Jacobian, geometry, config);
  }
  
  CSysSolve system;
  if (config->GetKind_Linear_Solver() == BCGSTAB)
    system.BCGSTAB(LinSysRes, LinSysSol, *mat_vec, *precond, config->GetLinear_Solver_Error(),
                   config->GetLinear_Solver_Iter(), false);
  else if (config->GetKind_Linear_Solver() == FGMRES)
    system.FGMRES(LinSysRes, LinSysSol, *mat_vec, *precond, config->GetLinear_Solver_Error(),
                  config->GetLinear_Solver_Iter(), false);
  
  delete mat_vec;
  delete precond;
  
  /*--- Update solution (system written in terms of increments) ---*/
  
  if (!adjoint) {
    
    /*--- Update and clip trubulent solution ---*/
    
    switch (config->GetKind_Turb_Model()) {
        
      case SA: case ML:
        
        for (iPoint = 0; iPoint < nPointDomain; iPoint++) {
          node[iPoint]->AddClippedSolution(0, config->GetLinear_Solver_Relax()*LinSysSol[iPoint],
                                           lowerlimit[0], upperlimit[0]);
        }
        
        break;
        
      case SST:
        
        for (iPoint = 0; iPoint < nPointDomain; iPoint++){
          density_old = solver_container[FLOW_SOL]->node[iPoint]->GetSolution_Old(0);
          density     = solver_container[FLOW_SOL]->node[iPoint]->GetSolution(0);
          
          for (iVar = 0; iVar < nVar; iVar++) {
            node[iPoint]->AddConservativeSolution(iVar, config->GetLinear_Solver_Relax()*LinSysSol[iPoint*nVar+iVar],
                                                  density, density_old, lowerlimit[iVar], upperlimit[iVar]);
          }
          
        }
        
        break;
        
    }
  }
  
  
  /*--- MPI solution ---*/
  
  Set_MPI_Solution(geometry, config);
  
  /*--- Compute the root mean square residual ---*/
  
  SetResidual_RMS(geometry, config);
  
}

void CTurbSolver::SetResidual_DualTime(CGeometry *geometry, CSolver **solver_container, CConfig *config,
                                       unsigned short iRKStep, unsigned short iMesh, unsigned short RunTime_EqSystem) {
  
  /*--- Local variables ---*/
  
  unsigned short iVar, jVar, iMarker, iDim;
  unsigned long iPoint, jPoint, iEdge, iVertex;
  
  double *U_time_nM1, *U_time_n, *U_time_nP1;
  double Volume_nM1, Volume_nP1, TimeStep;
  double Density_nM1, Density_n, Density_nP1;
  double *Normal = NULL, *GridVel_i = NULL, *GridVel_j = NULL, Residual_GCL;
  
  bool implicit      = (config->GetKind_TimeIntScheme_Turb() == EULER_IMPLICIT);
  bool grid_movement = config->GetGrid_Movement();
  
  /*--- Store the physical time step ---*/
  
  TimeStep = config->GetDelta_UnstTimeND();
  
  /*--- Compute the dual time-stepping source term for static meshes ---*/
  
  if (!grid_movement) {
    
    /*--- Loop over all nodes (excluding halos) ---*/
    
    for (iPoint = 0; iPoint < nPointDomain; iPoint++) {
      
      /*--- Retrieve the solution at time levels n-1, n, and n+1. Note that
       we are currently iterating on U^n+1 and that U^n & U^n-1 are fixed,
       previous solutions that are stored in memory. ---*/
      
      U_time_nM1 = node[iPoint]->GetSolution_time_n1();
      U_time_n   = node[iPoint]->GetSolution_time_n();
      U_time_nP1 = node[iPoint]->GetSolution();
      
      /*--- CV volume at time n+1. As we are on a static mesh, the volume
       of the CV will remained fixed for all time steps. ---*/
      
      Volume_nP1 = geometry->node[iPoint]->GetVolume();
      
      /*--- Compute the dual time-stepping source term based on the chosen
       time discretization scheme (1st- or 2nd-order).---*/
      
      if (config->GetKind_Turb_Model() == SST) {
        
        /*--- If this is the SST model, we need to multiply by the density
         in order to get the conservative variables ---*/
        Density_nM1 = solver_container[FLOW_SOL]->node[iPoint]->GetSolution_time_n1()[0];
        Density_n   = solver_container[FLOW_SOL]->node[iPoint]->GetSolution_time_n()[0];
        Density_nP1 = solver_container[FLOW_SOL]->node[iPoint]->GetSolution()[0];
        
        for (iVar = 0; iVar < nVar; iVar++) {
          if (config->GetUnsteady_Simulation() == DT_STEPPING_1ST)
            Residual[iVar] = ( Density_nP1*U_time_nP1[iVar] - Density_n*U_time_n[iVar])*Volume_nP1 / TimeStep;
          if (config->GetUnsteady_Simulation() == DT_STEPPING_2ND)
            Residual[iVar] = ( 3.0*Density_nP1*U_time_nP1[iVar] - 4.0*Density_n*U_time_n[iVar]
                              +1.0*Density_nM1*U_time_nM1[iVar])*Volume_nP1 / (2.0*TimeStep);
        }
        
      } else {
        
        for (iVar = 0; iVar < nVar; iVar++) {
          if (config->GetUnsteady_Simulation() == DT_STEPPING_1ST)
            Residual[iVar] = (U_time_nP1[iVar] - U_time_n[iVar])*Volume_nP1 / TimeStep;
          if (config->GetUnsteady_Simulation() == DT_STEPPING_2ND)
            Residual[iVar] = ( 3.0*U_time_nP1[iVar] - 4.0*U_time_n[iVar]
                              +1.0*U_time_nM1[iVar])*Volume_nP1 / (2.0*TimeStep);
        }
      }
      
      /*--- Store the residual and compute the Jacobian contribution due
       to the dual time source term. ---*/
      
      LinSysRes.AddBlock(iPoint, Residual);
      if (implicit) {
        for (iVar = 0; iVar < nVar; iVar++) {
          for (jVar = 0; jVar < nVar; jVar++) Jacobian_i[iVar][jVar] = 0.0;
          if (config->GetUnsteady_Simulation() == DT_STEPPING_1ST)
            Jacobian_i[iVar][iVar] = Volume_nP1 / TimeStep;
          if (config->GetUnsteady_Simulation() == DT_STEPPING_2ND)
            Jacobian_i[iVar][iVar] = (Volume_nP1*3.0)/(2.0*TimeStep);
        }
        Jacobian.AddBlock(iPoint, iPoint, Jacobian_i);
      }
    }
    
  } else {
    
    /*--- For unsteady flows on dynamic meshes (rigidly transforming or
     dynamically deforming), the Geometric Conservation Law (GCL) should be
     satisfied in conjunction with the ALE formulation of the governing
     equations. The GCL prevents accuracy issues caused by grid motion, i.e.
     a uniform free-stream should be preserved through a moving grid. First,
     we will loop over the edges and boundaries to compute the GCL component
     of the dual time source term that depends on grid velocities. ---*/
    
    for (iEdge = 0; iEdge < geometry->GetnEdge(); iEdge++) {
      
      /*--- Get indices for nodes i & j plus the face normal ---*/
      
      iPoint = geometry->edge[iEdge]->GetNode(0);
      jPoint = geometry->edge[iEdge]->GetNode(1);
      Normal = geometry->edge[iEdge]->GetNormal();
      
      /*--- Grid velocities stored at nodes i & j ---*/
      
      GridVel_i = geometry->node[iPoint]->GetGridVel();
      GridVel_j = geometry->node[jPoint]->GetGridVel();
      
      /*--- Compute the GCL term by averaging the grid velocities at the
       edge mid-point and dotting with the face normal. ---*/
      
      Residual_GCL = 0.0;
      for (iDim = 0; iDim < nDim; iDim++)
        Residual_GCL += 0.5*(GridVel_i[iDim]+GridVel_j[iDim])*Normal[iDim];
      
      /*--- Compute the GCL component of the source term for node i ---*/
      
      U_time_n = node[iPoint]->GetSolution_time_n();
      
      /*--- Multiply by density at node i for the SST model ---*/
      
      if (config->GetKind_Turb_Model() == SST) {
        Density_n = solver_container[FLOW_SOL]->node[iPoint]->GetSolution_time_n()[0];
        for(iVar = 0; iVar < nVar; iVar++)
          Residual[iVar] = Density_n*U_time_n[iVar]*Residual_GCL;
      } else {
        for(iVar = 0; iVar < nVar; iVar++)
          Residual[iVar] = U_time_n[iVar]*Residual_GCL;
      }
      LinSysRes.AddBlock(iPoint, Residual);
      
      /*--- Compute the GCL component of the source term for node j ---*/
      
      U_time_n = node[jPoint]->GetSolution_time_n();
      
      /*--- Multiply by density at node j for the SST model ---*/
      
      if (config->GetKind_Turb_Model() == SST) {
        Density_n = solver_container[FLOW_SOL]->node[jPoint]->GetSolution_time_n()[0];
        for(iVar = 0; iVar < nVar; iVar++)
          Residual[iVar] = Density_n*U_time_n[iVar]*Residual_GCL;
      } else {
        for(iVar = 0; iVar < nVar; iVar++)
          Residual[iVar] = U_time_n[iVar]*Residual_GCL;
      }
      LinSysRes.SubtractBlock(jPoint, Residual);
      
    }
    
    /*---	Loop over the boundary edges ---*/
    
    for(iMarker = 0; iMarker < geometry->GetnMarker(); iMarker++) {
      for(iVertex = 0; iVertex < geometry->GetnVertex(iMarker); iVertex++) {
        
        /*--- Get the index for node i plus the boundary face normal ---*/
        
        iPoint = geometry->vertex[iMarker][iVertex]->GetNode();
        Normal = geometry->vertex[iMarker][iVertex]->GetNormal();
        
        /*--- Grid velocities stored at boundary node i ---*/
        
        GridVel_i = geometry->node[iPoint]->GetGridVel();
        
        /*--- Compute the GCL term by dotting the grid velocity with the face
         normal. The normal is negated to match the boundary convention. ---*/
        
        Residual_GCL = 0.0;
        for (iDim = 0; iDim < nDim; iDim++)
          Residual_GCL -= 0.5*(GridVel_i[iDim]+GridVel_i[iDim])*Normal[iDim];
        
        /*--- Compute the GCL component of the source term for node i ---*/
        
        U_time_n = node[iPoint]->GetSolution_time_n();
        
        /*--- Multiply by density at node i for the SST model ---*/
        
        if (config->GetKind_Turb_Model() == SST) {
          Density_n = solver_container[FLOW_SOL]->node[iPoint]->GetSolution_time_n()[0];
          for(iVar = 0; iVar < nVar; iVar++)
            Residual[iVar] = Density_n*U_time_n[iVar]*Residual_GCL;
        } else {
          for(iVar = 0; iVar < nVar; iVar++)
            Residual[iVar] = U_time_n[iVar]*Residual_GCL;
        }
        LinSysRes.AddBlock(iPoint, Residual);
      }
    }
    
    /*--- Loop over all nodes (excluding halos) to compute the remainder
     of the dual time-stepping source term. ---*/
    
    for (iPoint = 0; iPoint < nPointDomain; iPoint++) {
      
      /*--- Retrieve the solution at time levels n-1, n, and n+1. Note that
       we are currently iterating on U^n+1 and that U^n & U^n-1 are fixed,
       previous solutions that are stored in memory. ---*/
      
      U_time_nM1 = node[iPoint]->GetSolution_time_n1();
      U_time_n   = node[iPoint]->GetSolution_time_n();
      U_time_nP1 = node[iPoint]->GetSolution();
      
      /*--- CV volume at time n-1 and n+1. In the case of dynamically deforming
       grids, the volumes will change. On rigidly transforming grids, the
       volumes will remain constant. ---*/
      
      Volume_nM1 = geometry->node[iPoint]->GetVolume_nM1();
      Volume_nP1 = geometry->node[iPoint]->GetVolume();
      
      /*--- Compute the dual time-stepping source residual. Due to the
       introduction of the GCL term above, the remainder of the source residual
       due to the time discretization has a new form.---*/
      
      if (config->GetKind_Turb_Model() == SST) {
        
        /*--- If this is the SST model, we need to multiply by the density
         in order to get the conservative variables ---*/
        Density_nM1 = solver_container[FLOW_SOL]->node[iPoint]->GetSolution_time_n1()[0];
        Density_n   = solver_container[FLOW_SOL]->node[iPoint]->GetSolution_time_n()[0];
        Density_nP1 = solver_container[FLOW_SOL]->node[iPoint]->GetSolution()[0];
        
        for (iVar = 0; iVar < nVar; iVar++) {
          if (config->GetUnsteady_Simulation() == DT_STEPPING_1ST)
            Residual[iVar] = (Density_nP1*U_time_nP1[iVar] - Density_n*U_time_n[iVar])*(Volume_nP1/TimeStep);
          if (config->GetUnsteady_Simulation() == DT_STEPPING_2ND)
            Residual[iVar] = (Density_nP1*U_time_nP1[iVar] - Density_n*U_time_n[iVar])*(3.0*Volume_nP1/(2.0*TimeStep))
            + (Density_nM1*U_time_nM1[iVar] - Density_n*U_time_n[iVar])*(Volume_nM1/(2.0*TimeStep));
        }
        
      } else {
        
        for (iVar = 0; iVar < nVar; iVar++) {
          if (config->GetUnsteady_Simulation() == DT_STEPPING_1ST)
            Residual[iVar] = (U_time_nP1[iVar] - U_time_n[iVar])*(Volume_nP1/TimeStep);
          if (config->GetUnsteady_Simulation() == DT_STEPPING_2ND)
            Residual[iVar] = (U_time_nP1[iVar] - U_time_n[iVar])*(3.0*Volume_nP1/(2.0*TimeStep))
            + (U_time_nM1[iVar] - U_time_n[iVar])*(Volume_nM1/(2.0*TimeStep));
        }
      }
      
      /*--- Store the residual and compute the Jacobian contribution due
       to the dual time source term. ---*/
      
      LinSysRes.AddBlock(iPoint, Residual);
      if (implicit) {
        for (iVar = 0; iVar < nVar; iVar++) {
          for (jVar = 0; jVar < nVar; jVar++) Jacobian_i[iVar][jVar] = 0.0;
          if (config->GetUnsteady_Simulation() == DT_STEPPING_1ST)
            Jacobian_i[iVar][iVar] = Volume_nP1/TimeStep;
          if (config->GetUnsteady_Simulation() == DT_STEPPING_2ND)
            Jacobian_i[iVar][iVar] = (3.0*Volume_nP1)/(2.0*TimeStep);
        }
        Jacobian.AddBlock(iPoint, iPoint, Jacobian_i);
      }
    }
  }
  
}

CTurbSASolver::CTurbSASolver(void) : CTurbSolver() { }

CTurbSASolver::CTurbSASolver(CGeometry *geometry, CConfig *config, unsigned short iMesh) : CTurbSolver() {
  unsigned short iVar, iDim, nLineLets;
  unsigned long iPoint, index;
  double Density_Inf, Viscosity_Inf, Factor_nu_Inf, dull_val, T_ref = 0.0, S = 0.0, Mu_ref = 0.0;

  bool restart = (config->GetRestart() || config->GetRestart_Flow());
  bool adjoint = config->GetAdjoint();
  bool compressible = (config->GetKind_Regime() == COMPRESSIBLE);
  bool incompressible = (config->GetKind_Regime() == INCOMPRESSIBLE);
  bool freesurface = (config->GetKind_Regime() == FREESURFACE);
  bool dual_time = ((config->GetUnsteady_Simulation() == DT_STEPPING_1ST) ||
                    (config->GetUnsteady_Simulation() == DT_STEPPING_2ND));
  
  int rank = MASTER_NODE;
#ifdef HAVE_MPI
  MPI_Comm_rank(MPI_COMM_WORLD, &rank);
#endif
  
  Gamma = config->GetGamma();
  Gamma_Minus_One = Gamma - 1.0;
  
  /*--- Dimension of the problem --> dependent of the turbulent model ---*/
  nVar = 1;
  nPoint = geometry->GetnPoint();
  nPointDomain = geometry->GetnPointDomain();
  
  /*--- Define geometry constants in the solver structure ---*/
  nDim = geometry->GetnDim();
  node = new CVariable*[nPoint];
  
  /*--- Single grid simulation ---*/
  if (iMesh == MESH_0) {
    
    /*--- Define some auxiliar vector related with the residual ---*/
    Residual = new double[nVar]; Residual_RMS = new double[nVar];
    Residual_i = new double[nVar]; Residual_j = new double[nVar];
    Residual_Max = new double[nVar]; Point_Max = new unsigned long[nVar];
    
    
    /*--- Define some auxiliar vector related with the solution ---*/
    Solution = new double[nVar];
    Solution_i = new double[nVar]; Solution_j = new double[nVar];
    
    /*--- Define some auxiliar vector related with the geometry ---*/
    Vector_i = new double[nDim]; Vector_j = new double[nDim];
    
    /*--- Define some auxiliar vector related with the flow solution ---*/
    FlowPrimVar_i = new double [nDim+7]; FlowPrimVar_j = new double [nDim+7];
    
    /*--- Jacobians and vector structures for implicit computations ---*/
    Jacobian_i = new double* [nVar];
    Jacobian_j = new double* [nVar];
    for (iVar = 0; iVar < nVar; iVar++) {
      Jacobian_i[iVar] = new double [nVar];
      Jacobian_j[iVar] = new double [nVar];
    }
    
    /*--- Initialization of the structure of the whole Jacobian ---*/
    if (rank == MASTER_NODE) cout << "Initialize jacobian structure (SA model)." << endl;
    Jacobian.Initialize(nPoint, nPointDomain, nVar, nVar, true, geometry);
    
    if (config->GetKind_Linear_Solver_Prec() == LINELET) {
      nLineLets = Jacobian.BuildLineletPreconditioner(geometry, config);
      if (rank == MASTER_NODE) cout << "Compute linelet structure. " << nLineLets << " elements in each line (average)." << endl;
    }
    
    LinSysSol.Initialize(nPoint, nPointDomain, nVar, 0.0);
    LinSysRes.Initialize(nPoint, nPointDomain, nVar, 0.0);
    
    if (config->GetExtraOutput()) {
      if (nDim == 2){ nOutputVariables = 13; }
      else if (nDim == 3){ nOutputVariables = 19; }
      OutputVariables.Initialize(nPoint, nPointDomain, nOutputVariables, 0.0);
      OutputHeadingNames = new string[nOutputVariables];
    }
    
    /*--- Computation of gradients by least squares ---*/
    if (config->GetKind_Gradient_Method() == WEIGHTED_LEAST_SQUARES) {
      /*--- S matrix := inv(R)*traspose(inv(R)) ---*/
      Smatrix = new double* [nDim];
      for (iDim = 0; iDim < nDim; iDim++)
        Smatrix[iDim] = new double [nDim];
      /*--- c vector := transpose(WA)*(Wb) ---*/
      cvector = new double* [nVar];
      for (iVar = 0; iVar < nVar; iVar++)
        cvector[iVar] = new double [nDim];
    }
    
  }
  
  /* --- Initialize lower and upper limits--- */
  lowerlimit = new double[nVar];
  upperlimit = new double[nVar];
  
  lowerlimit[0] = 1.0e-10;
  upperlimit[0] = 1.0;
  
  /*--- Read farfield conditions from config ---*/
  Density_Inf   = config->GetDensity_FreeStreamND();
  Viscosity_Inf = config->GetViscosity_FreeStreamND();
  
  /*--- Factor_nu_Inf in [3.0, 5.0] ---*/
  Factor_nu_Inf = config->GetNuFactor_FreeStream();
  nu_tilde_Inf  = Factor_nu_Inf*Viscosity_Inf/Density_Inf;
  
  /*--- Eddy viscosity at infinity ---*/
  double Ji, Ji_3, fv1, cv1_3 = 7.1*7.1*7.1;
  double muT_Inf;
  Ji = nu_tilde_Inf/Viscosity_Inf*Density_Inf;
  Ji_3 = Ji*Ji*Ji;
  fv1 = Ji_3/(Ji_3+cv1_3);
  muT_Inf = Density_Inf*fv1*nu_tilde_Inf;
  
  /*--- Restart the solution from file information ---*/
  if (!restart || geometry->GetFinestMGLevel() == false) {
    for (iPoint = 0; iPoint < nPoint; iPoint++)
      node[iPoint] = new CTurbSAVariable(nu_tilde_Inf, muT_Inf, nDim, nVar, config);
  }
  else {
    
    /*--- Restart the solution from file information ---*/
    ifstream restart_file;
    string filename = config->GetSolution_FlowFileName();
    double Density, Laminar_Viscosity, nu, nu_hat, muT = 0.0, U[5];
    double Temperature, Temperature_Dim, Pressure;
    double Temperature_Ref = config->GetTemperature_Ref();
    double Viscosity_Ref   = config->GetViscosity_Ref();
    double Gas_Constant    = config->GetGas_ConstantND();
    
    /*--- Modify file name for an unsteady restart ---*/
    if (dual_time) {
      int Unst_RestartIter;
      if (adjoint) {
        Unst_RestartIter = int(config->GetUnst_AdjointIter()) - 1;
      } else if (config->GetUnsteady_Simulation() == DT_STEPPING_1ST)
        Unst_RestartIter = int(config->GetUnst_RestartIter())-1;
      else
        Unst_RestartIter = int(config->GetUnst_RestartIter())-2;
      filename = config->GetUnsteady_FileName(filename, Unst_RestartIter);
    }
    
    /*--- Open the restart file, throw an error if this fails. ---*/
    restart_file.open(filename.data(), ios::in);
    if (restart_file.fail()) {
      cout << "There is no turbulent restart file!!" << endl;
      exit(1);
    }
    
    /*--- In case this is a parallel simulation, we need to perform the
     Global2Local index transformation first. ---*/
    long *Global2Local;
    Global2Local = new long[geometry->GetGlobal_nPointDomain()];
    /*--- First, set all indices to a negative value by default ---*/
    for(iPoint = 0; iPoint < geometry->GetGlobal_nPointDomain(); iPoint++) {
      Global2Local[iPoint] = -1;
    }
    /*--- Now fill array with the transform values only for local points ---*/
    for(iPoint = 0; iPoint < nPointDomain; iPoint++) {
      Global2Local[geometry->node[iPoint]->GetGlobalIndex()] = iPoint;
    }
    
    /*--- Read all lines in the restart file ---*/
    long iPoint_Local; unsigned long iPoint_Global = 0; string text_line;
    
    /*--- The first line is the header ---*/
    getline (restart_file, text_line);
    
    while (getline (restart_file,text_line)) {
      istringstream point_line(text_line);
      
      /*--- Retrieve local index. If this node from the restart file lives
       on a different processor, the value of iPoint_Local will be -1.
       Otherwise, the local index for this node on the current processor
       will be returned and used to instantiate the vars. ---*/
      iPoint_Local = Global2Local[iPoint_Global];
      if (iPoint_Local >= 0) {
        
        if (compressible) {
          if (nDim == 2) point_line >> index >> dull_val >> dull_val >> U[0] >> U[1] >> U[2] >> U[3] >> Solution[0];
          if (nDim == 3) point_line >> index >> dull_val >> dull_val >> dull_val >> U[0] >> U[1] >> U[2] >> U[3] >> U[4] >> Solution[0];
          
          Density = U[0];
          if (nDim == 2)
            Pressure = Gamma_Minus_One*(U[3] - (U[1]*U[1] + U[2]*U[2])/(2.0*U[0]));
          else
            Pressure = Gamma_Minus_One*(U[4] - (U[1]*U[1] + U[2]*U[2] + U[3]*U[3])/(2.0*U[0]));
          
          Temperature = Pressure/(Gas_Constant*Density);
          
          /*--- Calculate viscosity from a non-dim. Sutherland's Law ---*/
          Temperature_Dim = Temperature*Temperature_Ref;
          
          if (config->GetSystemMeasurements() == SI) { T_ref = 273.15; S = 110.4; Mu_ref = 1.716E-5; }
          if (config->GetSystemMeasurements() == US) { T_ref = 518.7; S = 198.72; Mu_ref = 3.62E-7; }
          Laminar_Viscosity = Mu_ref*(pow(Temperature_Dim/T_ref, 1.5) * (T_ref+S)/(Temperature_Dim+S));
          Laminar_Viscosity = Laminar_Viscosity/Viscosity_Ref;
          
          nu     = Laminar_Viscosity/Density;
          nu_hat = Solution[0];
          Ji     = nu_hat/nu;
          Ji_3   = Ji*Ji*Ji;
          fv1    = Ji_3/(Ji_3+cv1_3);
          muT    = Density*fv1*nu_hat;
          
        }
        if (incompressible) {
          if (nDim == 2) point_line >> index >> dull_val >> dull_val >> dull_val >> dull_val >> dull_val >> Solution[0];
          if (nDim == 3) point_line >> index >> dull_val >> dull_val >> dull_val >> dull_val >> dull_val >> dull_val >> dull_val >> Solution[0];
          muT = muT_Inf;
        }
        
        if (freesurface) {
          if (nDim == 2) point_line >> index >> dull_val >> dull_val >> dull_val >> dull_val >> dull_val >> dull_val >> Solution[0];
          if (nDim == 3) point_line >> index >> dull_val >> dull_val >> dull_val >> dull_val >> dull_val >> dull_val >> dull_val >> dull_val >> Solution[0];
          muT = muT_Inf;
        }
        
        /*--- Instantiate the solution at this node, note that the eddy viscosity should be recomputed ---*/
        node[iPoint_Local] = new CTurbSAVariable(Solution[0], muT, nDim, nVar, config);
      }
      iPoint_Global++;
    }
    
    /*--- Instantiate the variable class with an arbitrary solution
     at any halo/periodic nodes. The initial solution can be arbitrary,
     because a send/recv is performed immediately in the solver. ---*/
    for(iPoint = nPointDomain; iPoint < nPoint; iPoint++) {
      node[iPoint] = new CTurbSAVariable(Solution[0], muT_Inf, nDim, nVar, config);
    }
    
    /*--- Close the restart file ---*/
    restart_file.close();
    
    /*--- Free memory needed for the transformation ---*/
    delete [] Global2Local;
  }
  
  /*--- MPI solution ---*/
  Set_MPI_Solution(geometry, config);
  
}

CTurbSASolver::~CTurbSASolver(void) {
  
}

void CTurbSASolver::Preprocessing(CGeometry *geometry, CSolver **solver_container, CConfig *config, unsigned short iMesh, unsigned short iRKStep, unsigned short RunTime_EqSystem, bool Output) {
  
  unsigned long iPoint;
  
  for (iPoint = 0; iPoint < nPoint; iPoint ++) {
    
    /*--- Initialize the residual vector ---*/
    
    LinSysRes.SetBlock_Zero(iPoint);
    
  }
  
  /*--- Initialize the jacobian matrices ---*/
  
  Jacobian.SetValZero();
  
  /*--- Upwind second order reconstruction ---*/
  
  if (config->GetKind_Gradient_Method() == GREEN_GAUSS) SetSolution_Gradient_GG(geometry, config);
  if (config->GetKind_Gradient_Method() == WEIGHTED_LEAST_SQUARES) SetSolution_Gradient_LS(geometry, config);
  //  if (config->GetSpatialOrder() == SECOND_ORDER_LIMITER) SetSolution_Limiter(geometry, config);
  
}

void CTurbSASolver::Postprocessing(CGeometry *geometry, CSolver **solver_container, CConfig *config, unsigned short iMesh) {
  
  double rho = 0.0, mu = 0.0, nu, *nu_hat, muT, Ji, Ji_3, fv1;
  double cv1_3 = 7.1*7.1*7.1;
  unsigned long iPoint;
  
  bool compressible = (config->GetKind_Regime() == COMPRESSIBLE);
  bool incompressible = (config->GetKind_Regime() == INCOMPRESSIBLE);
  bool freesurface = (config->GetKind_Regime() == FREESURFACE);
  
  /*--- Compute eddy viscosity ---*/
  
  for (iPoint = 0; iPoint < nPoint; iPoint ++) {
    
    if (compressible) {
      rho = solver_container[FLOW_SOL]->node[iPoint]->GetDensity();
      mu  = solver_container[FLOW_SOL]->node[iPoint]->GetLaminarViscosity();
    }
    if (incompressible || freesurface) {
      rho = solver_container[FLOW_SOL]->node[iPoint]->GetDensityInc();
      mu  = solver_container[FLOW_SOL]->node[iPoint]->GetLaminarViscosityInc();
    }
    
    nu  = mu/rho;
    nu_hat = node[iPoint]->GetSolution();
    
    Ji   = nu_hat[0]/nu;
    Ji_3 = Ji*Ji*Ji;
    fv1  = Ji_3/(Ji_3+cv1_3);
    
    muT = rho*fv1*nu_hat[0];
    node[iPoint]->SetmuT(muT);
    
  }
  
}

void CTurbSASolver::Source_Residual(CGeometry *geometry, CSolver **solver_container, CNumerics *numerics, CNumerics *second_numerics,
                                    CConfig *config, unsigned short iMesh) {
  unsigned long iPoint;
  double LevelSet;
  unsigned short iVar;
  unsigned short iDim;
  unsigned short jDim;
  
  bool freesurface = (config->GetKind_Regime() == FREESURFACE);
  bool time_spectral = (config->GetUnsteady_Simulation() == TIME_SPECTRAL);
  bool transition = (config->GetKind_Trans_Model() == LM);
  double epsilon          = config->GetFreeSurface_Thickness();
  
  for (iPoint = 0; iPoint < nPointDomain; iPoint++) {
    
    /*--- Conservative variables w/o reconstruction ---*/
    
    numerics->SetPrimitive(solver_container[FLOW_SOL]->node[iPoint]->GetPrimitive(), NULL);
    
    /*--- Gradient of the primitive and conservative variables ---*/
    
    numerics->SetPrimVarGradient(solver_container[FLOW_SOL]->node[iPoint]->GetGradient_Primitive(), NULL);
    
    /*--- Set intermittency ---*/
    if (transition) {
      numerics->SetGammaEff(solver_container[TRANS_SOL]->node[iPoint]->GetGammaEff());
    }
    
    /*--- Turbulent variables w/o reconstruction, and its gradient ---*/
    numerics->SetTurbVar(node[iPoint]->GetSolution(), NULL);
    numerics->SetTurbVarGradient(node[iPoint]->GetGradient(), NULL);
    
    /*--- Set volume ---*/
    numerics->SetVolume(geometry->node[iPoint]->GetVolume());
    
    /*--- Set distance to the surface ---*/
    numerics->SetDistance(geometry->node[iPoint]->GetWall_Distance(), 0.0);
    
    /*--- Compute the source term ---*/
    numerics->ComputeResidual(Residual, Jacobian_i, NULL, config);
    
    unsigned long idx = 0;
    unsigned long base = 0;
    if (config->GetExtraOutput()) {
      base = iPoint* (unsigned long) nOutputVariables;
      OutputVariables[base + idx] = numerics->GetProduction()/numerics->Volume;
      OutputHeadingNames[idx] = "Production";
      idx++;
      OutputVariables[base + idx] = numerics->GetDestruction()/numerics->Volume;
      OutputHeadingNames[idx] = "Destruction";
      idx++;
      OutputVariables[base + idx] = numerics->GetCrossProduction()/numerics->Volume;
      OutputHeadingNames[idx] = "CrossProduction";
      idx++;
      OutputVariables[base+ idx] = numerics->Laminar_Viscosity_i/numerics->Density_i;
      OutputHeadingNames[idx] = "KinematicViscosity";
      idx++;
      OutputVariables[iPoint* (unsigned long) nOutputVariables + idx] = numerics->TurbVar_i[0];
      OutputHeadingNames[idx] = "NuTilde";
      idx++;
      OutputVariables[iPoint* (unsigned long) nOutputVariables + idx] = numerics->dist_i;
      OutputHeadingNames[idx] = "WallDist";
      idx++;
      for (iDim = 0; iDim<nDim;iDim++){
        OutputVariables[iPoint* (unsigned long) nOutputVariables + idx] = numerics->TurbVar_Grad_i[0][iDim];
        stringstream intstr;
        intstr << iDim;
        OutputHeadingNames[idx] = "DNuTildeDX_" + intstr.str();
        idx++;
      }
      for (iDim = 0; iDim<nDim; iDim++){
        for (jDim = 0; jDim<nDim; jDim++){
          OutputVariables[iPoint* (unsigned long) nOutputVariables + idx] = numerics->PrimVar_Grad_i[iDim + 1][jDim];
          stringstream intstr;
          intstr << "DU_" << iDim << "DX_"<< jDim;
          OutputHeadingNames[idx] = intstr.str();
          idx++;
        }
      }
      OutputVariables[iPoint* (unsigned long) nOutputVariables + idx] = numerics->GetProduction()/numerics->Volume - numerics->GetDestruction()/numerics->Volume + numerics->GetCrossProduction()/numerics->Volume;
      OutputHeadingNames[idx] = "FullSource";
      idx++;
    }
    
    /*--- Don't add source term in the interface or air ---*/
    if (freesurface) {
      LevelSet = solver_container[FLOW_SOL]->node[iPoint]->GetSolution(nDim+1);
      if (LevelSet > -epsilon) for (iVar = 0; iVar < nVar; iVar++) Residual[iVar] = 0.0;
    }
    
    /*--- Subtract residual and the jacobian ---*/
    LinSysRes.SubtractBlock(iPoint, Residual);
    
    Jacobian.SubtractBlock(iPoint, iPoint, Jacobian_i);
    
  }
  
  if (time_spectral) {
    
    double Volume, Source;
    unsigned short nVar_Turb = solver_container[TURB_SOL]->GetnVar();
    
    /*--- Loop over points ---*/
    for (iPoint = 0; iPoint < nPointDomain; iPoint++) {
      
      /*--- Get control volume ---*/
      Volume = geometry->node[iPoint]->GetVolume();
      
      /*--- Access stored time spectral source term ---*/
      for (unsigned short iVar = 0; iVar < nVar_Turb; iVar++) {
        Source = node[iPoint]->GetTimeSpectral_Source(iVar);
        Residual[iVar] = Source*Volume;
      }
      
      /*--- Add Residual ---*/
      LinSysRes.AddBlock(iPoint, Residual);
      
    }
  }
  
}

void CTurbSASolver::Source_Template(CGeometry *geometry, CSolver **solver_container, CNumerics *numerics,
                                    CConfig *config, unsigned short iMesh) {
  
}

void CTurbSASolver::BC_HeatFlux_Wall(CGeometry *geometry, CSolver **solver_container, CNumerics *conv_numerics, CNumerics *visc_numerics, CConfig *config, unsigned short val_marker) {
  unsigned long iPoint, iVertex;
  unsigned short iVar;
  
  for (iVertex = 0; iVertex < geometry->nVertex[val_marker]; iVertex++) {
    iPoint = geometry->vertex[val_marker][iVertex]->GetNode();
    
    /*--- Check if the node belongs to the domain (i.e, not a halo node) ---*/
    
    if (geometry->node[iPoint]->GetDomain()) {
      
      /*--- Get the velocity vector ---*/
      
      for (iVar = 0; iVar < nVar; iVar++)
        Solution[iVar] = 0.0;
      
      node[iPoint]->SetSolution_Old(Solution);
      LinSysRes.SetBlock_Zero(iPoint);
      
      /*--- includes 1 in the diagonal ---*/
      
      Jacobian.DeleteValsRowi(iPoint);
    }
  }
  
}

void CTurbSASolver::BC_Isothermal_Wall(CGeometry *geometry, CSolver **solver_container, CNumerics *conv_numerics, CNumerics *visc_numerics, CConfig *config,
                                       unsigned short val_marker) {
  unsigned long iPoint, iVertex;
  unsigned short iVar;
  
  for (iVertex = 0; iVertex < geometry->nVertex[val_marker]; iVertex++) {
    iPoint = geometry->vertex[val_marker][iVertex]->GetNode();
    
    /*--- Check if the node belongs to the domain (i.e, not a halo node) ---*/
    
    if (geometry->node[iPoint]->GetDomain()) {
      
      /*--- Get the velocity vector ---*/
      for (iVar = 0; iVar < nVar; iVar++)
        Solution[iVar] = 0.0;
      
      node[iPoint]->SetSolution_Old(Solution);
      LinSysRes.SetBlock_Zero(iPoint);
      
      /*--- Includes 1 in the diagonal ---*/
      
      Jacobian.DeleteValsRowi(iPoint);
    }
  }
  
}

void CTurbSASolver::BC_Far_Field(CGeometry *geometry, CSolver **solver_container, CNumerics *conv_numerics, CNumerics *visc_numerics, CConfig *config, unsigned short val_marker) {
  
  unsigned long iPoint, iVertex;
  unsigned short iVar, iDim;
  double *Normal, *V_infty, *V_domain;
  
  bool grid_movement	= config->GetGrid_Movement();
  
  Normal = new double[nDim];
  
  for (iVertex = 0; iVertex < geometry->nVertex[val_marker]; iVertex++) {
    
    iPoint = geometry->vertex[val_marker][iVertex]->GetNode();
    
    /*--- Check if the node belongs to the domain (i.e, not a halo node) ---*/
    if (geometry->node[iPoint]->GetDomain()) {
      
      /*--- Allocate the value at the infinity ---*/
      V_infty = solver_container[FLOW_SOL]->GetCharacPrimVar(val_marker, iVertex);
      
      /*--- Retrieve solution at the farfield boundary node ---*/
      V_domain = solver_container[FLOW_SOL]->node[iPoint]->GetPrimitive();
      
      /*--- Grid Movement ---*/
      if (grid_movement)
        conv_numerics->SetGridVel(geometry->node[iPoint]->GetGridVel(), geometry->node[iPoint]->GetGridVel());
      
      conv_numerics->SetPrimitive(V_domain, V_infty);
      
      /*--- Set turbulent variable at the wall, and at infinity ---*/
      for (iVar = 0; iVar < nVar; iVar++)
        Solution_i[iVar] = node[iPoint]->GetSolution(iVar);
      Solution_j[0] = nu_tilde_Inf;
      conv_numerics->SetTurbVar(Solution_i, Solution_j);
      
      /*--- Set Normal (it is necessary to change the sign) ---*/
      geometry->vertex[val_marker][iVertex]->GetNormal(Normal);
      for (iDim = 0; iDim < nDim; iDim++)
        Normal[iDim] = -Normal[iDim];
      conv_numerics->SetNormal(Normal);
      
      /*--- Compute residuals and jacobians ---*/
      conv_numerics->ComputeResidual(Residual, Jacobian_i, Jacobian_j, config);
      
      /*--- Add residuals and jacobians ---*/
      LinSysRes.AddBlock(iPoint, Residual);
      Jacobian.AddBlock(iPoint, iPoint, Jacobian_i);
      
    }
  }
  
  delete [] Normal;
  
}

void CTurbSASolver::BC_Inlet(CGeometry *geometry, CSolver **solver_container, CNumerics *conv_numerics, CNumerics *visc_numerics, CConfig *config, unsigned short val_marker) {
  
  unsigned short iDim;
  unsigned long iVertex, iPoint, Point_Normal;
  double *V_inlet, *V_domain, *Normal;
  
  Normal = new double[nDim];
  
  bool grid_movement  = config->GetGrid_Movement();
  string Marker_Tag = config->GetMarker_All_TagBound(val_marker);
  
  /*--- Loop over all the vertices on this boundary marker ---*/
  for (iVertex = 0; iVertex < geometry->nVertex[val_marker]; iVertex++) {
    
    iPoint = geometry->vertex[val_marker][iVertex]->GetNode();
    
    /*--- Check if the node belongs to the domain (i.e., not a halo node) ---*/
    if (geometry->node[iPoint]->GetDomain()) {
      
      /*--- Index of the closest interior node ---*/
      Point_Normal = geometry->vertex[val_marker][iVertex]->GetNormal_Neighbor();
      
      /*--- Normal vector for this vertex (negate for outward convention) ---*/
      geometry->vertex[val_marker][iVertex]->GetNormal(Normal);
      for (iDim = 0; iDim < nDim; iDim++) Normal[iDim] = -Normal[iDim];
      
      /*--- Allocate the value at the inlet ---*/
      V_inlet = solver_container[FLOW_SOL]->GetCharacPrimVar(val_marker, iVertex);
      
      /*--- Retrieve solution at the farfield boundary node ---*/
      V_domain = solver_container[FLOW_SOL]->node[iPoint]->GetPrimitive();
      
      /*--- Set various quantities in the solver class ---*/
      conv_numerics->SetPrimitive(V_domain, V_inlet);
      
      /*--- Set the turbulent variable states (prescribed for an inflow) ---*/
      Solution_i[0] = node[iPoint]->GetSolution(0);
      Solution_j[0] = nu_tilde_Inf;
      
      conv_numerics->SetTurbVar(Solution_i, Solution_j);
      
      /*--- Set various other quantities in the conv_numerics class ---*/
      conv_numerics->SetNormal(Normal);
      
      if (grid_movement)
        conv_numerics->SetGridVel(geometry->node[iPoint]->GetGridVel(),
                                  geometry->node[iPoint]->GetGridVel());
      
      /*--- Compute the residual using an upwind scheme ---*/
      conv_numerics->ComputeResidual(Residual, Jacobian_i, Jacobian_j, config);
      LinSysRes.AddBlock(iPoint, Residual);
      
      /*--- Jacobian contribution for implicit integration ---*/
      Jacobian.AddBlock(iPoint, iPoint, Jacobian_i);
      
      /*--- Viscous contribution ---*/
      visc_numerics->SetCoord(geometry->node[iPoint]->GetCoord(), geometry->node[Point_Normal]->GetCoord());
      visc_numerics->SetNormal(Normal);
      
      /*--- Conservative variables w/o reconstruction ---*/
      visc_numerics->SetPrimitive(V_domain, V_inlet);
      
      /*--- Turbulent variables w/o reconstruction, and its gradients ---*/
      visc_numerics->SetTurbVar(Solution_i, Solution_j);
      visc_numerics->SetTurbVarGradient(node[iPoint]->GetGradient(), node[iPoint]->GetGradient());
      
      /*--- Compute residual, and Jacobians ---*/
      visc_numerics->ComputeResidual(Residual, Jacobian_i, Jacobian_j, config);
      
      /*--- Subtract residual, and update Jacobians ---*/
      LinSysRes.SubtractBlock(iPoint, Residual);
      Jacobian.SubtractBlock(iPoint, iPoint, Jacobian_i);
      
    }
  }
  
  /*--- Free locally allocated memory ---*/
  delete[] Normal;
  
}

void CTurbSASolver::BC_Outlet(CGeometry *geometry, CSolver **solver_container, CNumerics *conv_numerics, CNumerics *visc_numerics,
                              CConfig *config, unsigned short val_marker) {
  unsigned long iPoint, iVertex, Point_Normal;
  unsigned short iVar, iDim;
  double *V_outlet, *V_domain, *Normal;
  
  bool grid_movement  = config->GetGrid_Movement();
  
  Normal = new double[nDim];
  
  /*--- Loop over all the vertices on this boundary marker ---*/
  for (iVertex = 0; iVertex < geometry->nVertex[val_marker]; iVertex++) {
    iPoint = geometry->vertex[val_marker][iVertex]->GetNode();
    
    /*--- Check if the node belongs to the domain (i.e., not a halo node) ---*/
    if (geometry->node[iPoint]->GetDomain()) {
      
      /*--- Index of the closest interior node ---*/
      Point_Normal = geometry->vertex[val_marker][iVertex]->GetNormal_Neighbor();
      
      /*--- Allocate the value at the outlet ---*/
      V_outlet = solver_container[FLOW_SOL]->GetCharacPrimVar(val_marker, iVertex);
      
      /*--- Retrieve solution at the farfield boundary node ---*/
      V_domain = solver_container[FLOW_SOL]->node[iPoint]->GetPrimitive();
      
      /*--- Set various quantities in the solver class ---*/
      conv_numerics->SetPrimitive(V_domain, V_outlet);
      
      /*--- Set the turbulent variables. Here we use a Neumann BC such
       that the turbulent variable is copied from the interior of the
       domain to the outlet before computing the residual.
       Solution_i --> TurbVar_internal,
       Solution_j --> TurbVar_outlet ---*/
      for (iVar = 0; iVar < nVar; iVar++) {
        Solution_i[iVar] = node[iPoint]->GetSolution(iVar);
        Solution_j[iVar] = node[iPoint]->GetSolution(iVar);
      }
      conv_numerics->SetTurbVar(Solution_i, Solution_j);
      
      /*--- Set Normal (negate for outward convention) ---*/
      geometry->vertex[val_marker][iVertex]->GetNormal(Normal);
      for (iDim = 0; iDim < nDim; iDim++)
        Normal[iDim] = -Normal[iDim];
      conv_numerics->SetNormal(Normal);
      
      if (grid_movement)
        conv_numerics->SetGridVel(geometry->node[iPoint]->GetGridVel(),
                                  geometry->node[iPoint]->GetGridVel());
      
      /*--- Compute the residual using an upwind scheme ---*/
      conv_numerics->ComputeResidual(Residual, Jacobian_i, Jacobian_j, config);
      LinSysRes.AddBlock(iPoint, Residual);
      
      /*--- Jacobian contribution for implicit integration ---*/
      Jacobian.AddBlock(iPoint, iPoint, Jacobian_i);
      
      /*--- Viscous contribution ---*/
      visc_numerics->SetCoord(geometry->node[iPoint]->GetCoord(), geometry->node[Point_Normal]->GetCoord());
      visc_numerics->SetNormal(Normal);
      
      /*--- Conservative variables w/o reconstruction ---*/
      visc_numerics->SetPrimitive(V_domain, V_outlet);
      
      /*--- Turbulent variables w/o reconstruction, and its gradients ---*/
      visc_numerics->SetTurbVar(Solution_i, Solution_j);
      visc_numerics->SetTurbVarGradient(node[iPoint]->GetGradient(), node[iPoint]->GetGradient());
      
      /*--- Compute residual, and Jacobians ---*/
      visc_numerics->ComputeResidual(Residual, Jacobian_i, Jacobian_j, config);
      
      /*--- Subtract residual, and update Jacobians ---*/
      LinSysRes.SubtractBlock(iPoint, Residual);
      Jacobian.SubtractBlock(iPoint, iPoint, Jacobian_i);
      
    }
  }
  
  /*--- Free locally allocated memory ---*/
  delete[] Normal;
  
}

void CTurbSASolver::BC_Nacelle_Inflow(CGeometry *geometry, CSolver **solver_container, CNumerics *conv_numerics, CNumerics *visc_numerics, CConfig *config, unsigned short val_marker) {
  unsigned long iPoint, iVertex, Point_Normal;
  unsigned short iDim;
  double *V_inflow, *V_domain, *Normal;
  
  Normal = new double[nDim];
  
  /*--- Loop over all the vertices on this boundary marker ---*/
  for (iVertex = 0; iVertex < geometry->nVertex[val_marker]; iVertex++) {
    
    iPoint = geometry->vertex[val_marker][iVertex]->GetNode();
    
    /*--- Check if the node belongs to the domain (i.e., not a halo node) ---*/
    if (geometry->node[iPoint]->GetDomain()) {
      
      /*--- Index of the closest interior node ---*/
      Point_Normal = geometry->vertex[val_marker][iVertex]->GetNormal_Neighbor();
      
      /*--- Allocate the value at the infinity ---*/
      V_inflow = solver_container[FLOW_SOL]->GetCharacPrimVar(val_marker, iVertex);
      
      /*--- Retrieve solution at the farfield boundary node ---*/
      V_domain = solver_container[FLOW_SOL]->node[iPoint]->GetPrimitive();
      
      /*--- Set various quantities in the solver class ---*/
      conv_numerics->SetPrimitive(V_domain, V_inflow);
      
      /*--- Set the turbulent variables. Here we use a Neumann BC such
       that the turbulent variable is copied from the interior of the
       domain to the outlet before computing the residual. ---*/
      conv_numerics->SetTurbVar(node[iPoint]->GetSolution(), node[iPoint]->GetSolution());
      
      /*--- Set Normal (negate for outward convention) ---*/
      geometry->vertex[val_marker][iVertex]->GetNormal(Normal);
      for (iDim = 0; iDim < nDim; iDim++)
        Normal[iDim] = -Normal[iDim];
      conv_numerics->SetNormal(Normal);
      
      /*--- Compute the residual using an upwind scheme ---*/
      conv_numerics->ComputeResidual(Residual, Jacobian_i, Jacobian_j, config);
      LinSysRes.AddBlock(iPoint, Residual);
      
      /*--- Jacobian contribution for implicit integration ---*/
      Jacobian.AddBlock(iPoint, iPoint, Jacobian_i);
      
      /*--- Viscous contribution ---*/
      visc_numerics->SetCoord(geometry->node[iPoint]->GetCoord(), geometry->node[Point_Normal]->GetCoord());
      visc_numerics->SetNormal(Normal);
      
      /*--- Conservative variables w/o reconstruction ---*/
      visc_numerics->SetPrimitive(V_domain, V_inflow);
      
      /*--- Turbulent variables w/o reconstruction, and its gradients ---*/
      visc_numerics->SetTurbVar(node[iPoint]->GetSolution(), node[iPoint]->GetSolution());
      visc_numerics->SetTurbVarGradient(node[iPoint]->GetGradient(), node[iPoint]->GetGradient());
      
      /*--- Compute residual, and Jacobians ---*/
      visc_numerics->ComputeResidual(Residual, Jacobian_i, Jacobian_j, config);
      
      /*--- Subtract residual, and update Jacobians ---*/
      LinSysRes.SubtractBlock(iPoint, Residual);
      Jacobian.SubtractBlock(iPoint, iPoint, Jacobian_i);
      
    }
  }
  
  /*--- Free locally allocated memory ---*/
  delete[] Normal;
  
}

void CTurbSASolver::BC_Nacelle_Exhaust(CGeometry *geometry, CSolver **solver_container, CNumerics *conv_numerics, CNumerics *visc_numerics, CConfig *config, unsigned short val_marker) {
  unsigned short iDim;
  unsigned long iVertex, iPoint, Point_Normal;
  double *V_exhaust, *V_domain, *Normal;
  
  Normal = new double[nDim];
  
  string Marker_Tag = config->GetMarker_All_TagBound(val_marker);
  
  /*--- Loop over all the vertices on this boundary marker ---*/
  for (iVertex = 0; iVertex < geometry->nVertex[val_marker]; iVertex++) {
    
    iPoint = geometry->vertex[val_marker][iVertex]->GetNode();
    
    /*--- Check if the node belongs to the domain (i.e., not a halo node) ---*/
    if (geometry->node[iPoint]->GetDomain()) {
      
      /*--- Index of the closest interior node ---*/
      Point_Normal = geometry->vertex[val_marker][iVertex]->GetNormal_Neighbor();
      
      /*--- Normal vector for this vertex (negate for outward convention) ---*/
      geometry->vertex[val_marker][iVertex]->GetNormal(Normal);
      for (iDim = 0; iDim < nDim; iDim++) Normal[iDim] = -Normal[iDim];
      
      /*--- Allocate the value at the infinity ---*/
      V_exhaust = solver_container[FLOW_SOL]->GetCharacPrimVar(val_marker, iVertex);
      
      /*--- Retrieve solution at the farfield boundary node ---*/
      V_domain = solver_container[FLOW_SOL]->node[iPoint]->GetPrimitive();
      
      /*--- Set various quantities in the solver class ---*/
      conv_numerics->SetPrimitive(V_domain, V_exhaust);
      
      /*--- Set the turbulent variable states (prescribed for an inflow) ---*/
      Solution_i[0] = node[iPoint]->GetSolution(0);
      Solution_j[0] = nu_tilde_Inf;
      
      conv_numerics->SetTurbVar(Solution_i, Solution_j);
      
      /*--- Set various other quantities in the conv_numerics class ---*/
      conv_numerics->SetNormal(Normal);
      
      /*--- Compute the residual using an upwind scheme ---*/
      conv_numerics->ComputeResidual(Residual, Jacobian_i, Jacobian_j, config);
      LinSysRes.AddBlock(iPoint, Residual);
      
      /*--- Jacobian contribution for implicit integration ---*/
      Jacobian.AddBlock(iPoint, iPoint, Jacobian_i);
      
      /*--- Viscous contribution ---*/
      visc_numerics->SetCoord(geometry->node[iPoint]->GetCoord(), geometry->node[Point_Normal]->GetCoord());
      visc_numerics->SetNormal(Normal);
      
      /*--- Conservative variables w/o reconstruction ---*/
      visc_numerics->SetPrimitive(V_domain, V_exhaust);
      
      /*--- Turbulent variables w/o reconstruction, and its gradients ---*/
      visc_numerics->SetTurbVar(Solution_i, Solution_j);
      visc_numerics->SetTurbVarGradient(node[iPoint]->GetGradient(), node[iPoint]->GetGradient());
      
      /*--- Compute residual, and Jacobians ---*/
      visc_numerics->ComputeResidual(Residual, Jacobian_i, Jacobian_j, config);
      
      /*--- Subtract residual, and update Jacobians ---*/
      LinSysRes.SubtractBlock(iPoint, Residual);
      Jacobian.SubtractBlock(iPoint, iPoint, Jacobian_i);
      
    }
  }
  
  /*--- Free locally allocated memory ---*/
  delete[] Normal;
  
}

void CTurbSASolver::BC_Interface_Boundary(CGeometry *geometry, CSolver **solver_container, CNumerics *numerics,
                                          CConfig *config, unsigned short val_marker) {
  //  unsigned long iVertex, iPoint, jPoint;
  //  unsigned short iVar, iDim;
  //
  //  double *Vector = new double[nDim];
  //
  //#ifndef HAVE_MPI
  //
  //  for(iVertex = 0; iVertex < geometry->nVertex[val_marker]; iVertex++) {
  //    iPoint = geometry->vertex[val_marker][iVertex]->GetNode();
  //
  //    if (geometry->node[iPoint]->GetDomain()) {
  //
  //      /*--- Find the associate pair to the original node ---*/
  //      jPoint = geometry->vertex[val_marker][iVertex]->GetDonorPoint();
  //
  //      if (iPoint != jPoint) {
  //
  //        /*--- Store the solution for both points ---*/
  //        for (iVar = 0; iVar < nVar; iVar++) {
  //          Solution_i[iVar] = node[iPoint]->GetSolution(iVar);
  //          Solution_j[iVar] = node[jPoint]->GetSolution(iVar);
  //        }
  //
  //        /*--- Set Conservative Variables ---*/
  //        numerics->SetTurbVar(Solution_i, Solution_j);
  //
  //        /*--- Retrieve flow solution for both points ---*/
  //        for (iVar = 0; iVar < solver_container[FLOW_SOL]->GetnVar(); iVar++) {
  //          FlowPrimVar_i[iVar] = solver_container[FLOW_SOL]->node[iPoint]->GetSolution(iVar);
  //          FlowPrimVar_j[iVar] = solver_container[FLOW_SOL]->node[jPoint]->GetSolution(iVar);
  //        }
  //
  //        /*--- Set Flow Variables ---*/
  //        numerics->SetConservative(FlowPrimVar_i, FlowPrimVar_j);
  //
  //        /*--- Set the normal vector ---*/
  //        geometry->vertex[val_marker][iVertex]->GetNormal(Vector);
  //        for (iDim = 0; iDim < nDim; iDim++)
  //          Vector[iDim] = -Vector[iDim];
  //        numerics->SetNormal(Vector);
  //
  //        /*--- Add Residuals and Jacobians ---*/
  //        numerics->ComputeResidual(Residual, Jacobian_i, Jacobian_j, config);
  //        LinSysRes.AddBlock(iPoint, Residual);
  //        Jacobian.AddBlock(iPoint, iPoint, Jacobian_i);
  //
  //      }
  //    }
  //  }
  //
  //#else
  //
  //  int rank = MPI::COMM_WORLD.Get_rank(), jProcessor;
  //  double *Conserv_Var, *Flow_Var;
  //  bool compute;
  //
  //  unsigned short Buffer_Size = nVar+solver_container[FLOW_SOL]->GetnVar();
  //  double *Buffer_Send_U = new double [Buffer_Size];
  //  double *Buffer_Receive_U = new double [Buffer_Size];
  //
  //  /*--- Do the send process, by the moment we are sending each
  //   node individually, this must be changed ---*/
  //  for(iVertex = 0; iVertex < geometry->nVertex[val_marker]; iVertex++) {
  //    iPoint = geometry->vertex[val_marker][iVertex]->GetNode();
  //    if (geometry->node[iPoint]->GetDomain()) {
  //
  //      /*--- Find the associate pair to the original node ---*/
  //      jPoint = geometry->vertex[val_marker][iVertex]->GetPeriodicPointDomain()[0];
  //      jProcessor = geometry->vertex[val_marker][iVertex]->GetPeriodicPointDomain()[1];
  //
  //      if ((iPoint == jPoint) && (jProcessor == rank)) compute = false;
  //      else compute = true;
  //
  //      /*--- We only send the information that belong to other boundary ---*/
  //      if ((jProcessor != rank) && compute) {
  //
  //        Conserv_Var = node[iPoint]->GetSolution();
  //        Flow_Var = solver_container[FLOW_SOL]->node[iPoint]->GetSolution();
  //
  //        for (iVar = 0; iVar < nVar; iVar++)
  //          Buffer_Send_U[iVar] = Conserv_Var[iVar];
  //
  //        for (iVar = 0; iVar < solver_container[FLOW_SOL]->GetnVar(); iVar++)
  //          Buffer_Send_U[nVar+iVar] = Flow_Var[iVar];
  //
  //        MPI::COMM_WORLD.Bsend(Buffer_Send_U, Buffer_Size, MPI::DOUBLE, jProcessor, iPoint);
  //
  //      }
  //    }
  //  }
  //
  //  for(iVertex = 0; iVertex < geometry->nVertex[val_marker]; iVertex++) {
  //
  //    iPoint = geometry->vertex[val_marker][iVertex]->GetNode();
  //
  //    if (geometry->node[iPoint]->GetDomain()) {
  //
  //      /*--- Find the associate pair to the original node ---*/
  //      jPoint = geometry->vertex[val_marker][iVertex]->GetPeriodicPointDomain()[0];
  //      jProcessor = geometry->vertex[val_marker][iVertex]->GetPeriodicPointDomain()[1];
  //
  //      if ((iPoint == jPoint) && (jProcessor == rank)) compute = false;
  //      else compute = true;
  //
  //      if (compute) {
  //
  //        /*--- We only receive the information that belong to other boundary ---*/
  //        if (jProcessor != rank) {
  //          MPI::COMM_WORLD.Recv(Buffer_Receive_U, Buffer_Size, MPI::DOUBLE, jProcessor, jPoint);
  //        }
  //        else {
  //
  //          for (iVar = 0; iVar < nVar; iVar++)
  //            Buffer_Receive_U[iVar] = node[jPoint]->GetSolution(iVar);
  //
  //          for (iVar = 0; iVar < solver_container[FLOW_SOL]->GetnVar(); iVar++)
  //            Buffer_Send_U[nVar+iVar] = solver_container[FLOW_SOL]->node[jPoint]->GetSolution(iVar);
  //
  //        }
  //
  //        /*--- Store the solution for both points ---*/
  //        for (iVar = 0; iVar < nVar; iVar++) {
  //          Solution_i[iVar] = node[iPoint]->GetSolution(iVar);
  //          Solution_j[iVar] = Buffer_Receive_U[iVar];
  //        }
  //
  //        /*--- Set Turbulent Variables ---*/
  //        numerics->SetTurbVar(Solution_i, Solution_j);
  //
  //        /*--- Retrieve flow solution for both points ---*/
  //        for (iVar = 0; iVar < solver_container[FLOW_SOL]->GetnVar(); iVar++) {
  //          FlowPrimVar_i[iVar] = solver_container[FLOW_SOL]->node[iPoint]->GetSolution(iVar);
  //          FlowPrimVar_j[iVar] = Buffer_Receive_U[nVar + iVar];
  //        }
  //
  //        /*--- Set Flow Variables ---*/
  //        numerics->SetConservative(FlowPrimVar_i, FlowPrimVar_j);
  //
  //        geometry->vertex[val_marker][iVertex]->GetNormal(Vector);
  //        for (iDim = 0; iDim < nDim; iDim++)
  //          Vector[iDim] = -Vector[iDim];
  //        numerics->SetNormal(Vector);
  //
  //        numerics->ComputeResidual(Residual, Jacobian_i, Jacobian_j, config);
  //        LinSysRes.AddBlock(iPoint, Residual);
  //        Jacobian.AddBlock(iPoint, iPoint, Jacobian_i);
  //
  //      }
  //    }
  //  }
  //
  //  delete[] Buffer_Send_U;
  //  delete[] Buffer_Receive_U;
  //
  //#endif
  //
  //  delete[] Vector;
  //
}

void CTurbSASolver::BC_NearField_Boundary(CGeometry *geometry, CSolver **solver_container, CNumerics *numerics,
                                          CConfig *config, unsigned short val_marker) {
  //  unsigned long iVertex, iPoint, jPoint;
  //  unsigned short iVar, iDim;
  //
  //  double *Vector = new double[nDim];
  //
  //#ifndef HAVE_MPI
  //
  //  for(iVertex = 0; iVertex < geometry->nVertex[val_marker]; iVertex++) {
  //    iPoint = geometry->vertex[val_marker][iVertex]->GetNode();
  //
  //    if (geometry->node[iPoint]->GetDomain()) {
  //
  //      /*--- Find the associate pair to the original node ---*/
  //      jPoint = geometry->vertex[val_marker][iVertex]->GetDonorPoint();
  //
  //      if (iPoint != jPoint) {
  //
  //        /*--- Store the solution for both points ---*/
  //        for (iVar = 0; iVar < nVar; iVar++) {
  //          Solution_i[iVar] = node[iPoint]->GetSolution(iVar);
  //          Solution_j[iVar] = node[jPoint]->GetSolution(iVar);
  //        }
  //
  //        /*--- Set Conservative Variables ---*/
  //        numerics->SetTurbVar(Solution_i, Solution_j);
  //
  //        /*--- Retrieve flow solution for both points ---*/
  //        for (iVar = 0; iVar < solver_container[FLOW_SOL]->GetnVar(); iVar++) {
  //          FlowPrimVar_i[iVar] = solver_container[FLOW_SOL]->node[iPoint]->GetSolution(iVar);
  //          FlowPrimVar_j[iVar] = solver_container[FLOW_SOL]->node[jPoint]->GetSolution(iVar);
  //        }
  //
  //        /*--- Set Flow Variables ---*/
  //        numerics->SetConservative(FlowPrimVar_i, FlowPrimVar_j);
  //
  //        /*--- Set the normal vector ---*/
  //        geometry->vertex[val_marker][iVertex]->GetNormal(Vector);
  //        for (iDim = 0; iDim < nDim; iDim++)
  //          Vector[iDim] = -Vector[iDim];
  //        numerics->SetNormal(Vector);
  //
  //        /*--- Add Residuals and Jacobians ---*/
  //        numerics->ComputeResidual(Residual, Jacobian_i, Jacobian_j, config);
  //        LinSysRes.AddBlock(iPoint, Residual);
  //        Jacobian.AddBlock(iPoint, iPoint, Jacobian_i);
  //
  //      }
  //    }
  //  }
  //
  //#else
  //
  //  int rank = MPI::COMM_WORLD.Get_rank(), jProcessor;
  //  double *Conserv_Var, *Flow_Var;
  //  bool compute;
  //
  //  unsigned short Buffer_Size = nVar+solver_container[FLOW_SOL]->GetnVar();
  //  double *Buffer_Send_U = new double [Buffer_Size];
  //  double *Buffer_Receive_U = new double [Buffer_Size];
  //
  //  /*--- Do the send process, by the moment we are sending each
  //   node individually, this must be changed ---*/
  //  for(iVertex = 0; iVertex < geometry->nVertex[val_marker]; iVertex++) {
  //    iPoint = geometry->vertex[val_marker][iVertex]->GetNode();
  //    if (geometry->node[iPoint]->GetDomain()) {
  //
  //      /*--- Find the associate pair to the original node ---*/
  //      jPoint = geometry->vertex[val_marker][iVertex]->GetPeriodicPointDomain()[0];
  //      jProcessor = geometry->vertex[val_marker][iVertex]->GetPeriodicPointDomain()[1];
  //
  //      if ((iPoint == jPoint) && (jProcessor == rank)) compute = false;
  //      else compute = true;
  //
  //      /*--- We only send the information that belong to other boundary ---*/
  //      if ((jProcessor != rank) && compute) {
  //
  //        Conserv_Var = node[iPoint]->GetSolution();
  //        Flow_Var = solver_container[FLOW_SOL]->node[iPoint]->GetSolution();
  //
  //        for (iVar = 0; iVar < nVar; iVar++)
  //          Buffer_Send_U[iVar] = Conserv_Var[iVar];
  //
  //        for (iVar = 0; iVar < solver_container[FLOW_SOL]->GetnVar(); iVar++)
  //          Buffer_Send_U[nVar+iVar] = Flow_Var[iVar];
  //
  //        MPI::COMM_WORLD.Bsend(Buffer_Send_U, Buffer_Size, MPI::DOUBLE, jProcessor, iPoint);
  //
  //      }
  //    }
  //  }
  //
  //  for(iVertex = 0; iVertex < geometry->nVertex[val_marker]; iVertex++) {
  //
  //    iPoint = geometry->vertex[val_marker][iVertex]->GetNode();
  //
  //    if (geometry->node[iPoint]->GetDomain()) {
  //
  //      /*--- Find the associate pair to the original node ---*/
  //      jPoint = geometry->vertex[val_marker][iVertex]->GetPeriodicPointDomain()[0];
  //      jProcessor = geometry->vertex[val_marker][iVertex]->GetPeriodicPointDomain()[1];
  //
  //      if ((iPoint == jPoint) && (jProcessor == rank)) compute = false;
  //      else compute = true;
  //
  //      if (compute) {
  //
  //        /*--- We only receive the information that belong to other boundary ---*/
  //        if (jProcessor != rank) {
  //          MPI::COMM_WORLD.Recv(Buffer_Receive_U, Buffer_Size, MPI::DOUBLE, jProcessor, jPoint);
  //        }
  //        else {
  //
  //          for (iVar = 0; iVar < nVar; iVar++)
  //            Buffer_Receive_U[iVar] = node[jPoint]->GetSolution(iVar);
  //
  //          for (iVar = 0; iVar < solver_container[FLOW_SOL]->GetnVar(); iVar++)
  //            Buffer_Send_U[nVar+iVar] = solver_container[FLOW_SOL]->node[jPoint]->GetSolution(iVar);
  //
  //        }
  //
  //        /*--- Store the solution for both points ---*/
  //        for (iVar = 0; iVar < nVar; iVar++) {
  //          Solution_i[iVar] = node[iPoint]->GetSolution(iVar);
  //          Solution_j[iVar] = Buffer_Receive_U[iVar];
  //        }
  //
  //        /*--- Set Turbulent Variables ---*/
  //        numerics->SetTurbVar(Solution_i, Solution_j);
  //
  //        /*--- Retrieve flow solution for both points ---*/
  //        for (iVar = 0; iVar < solver_container[FLOW_SOL]->GetnVar(); iVar++) {
  //          FlowPrimVar_i[iVar] = solver_container[FLOW_SOL]->node[iPoint]->GetSolution(iVar);
  //          FlowPrimVar_j[iVar] = Buffer_Receive_U[nVar + iVar];
  //        }
  //
  //        /*--- Set Flow Variables ---*/
  //        numerics->SetConservative(FlowPrimVar_i, FlowPrimVar_j);
  //
  //        geometry->vertex[val_marker][iVertex]->GetNormal(Vector);
  //        for (iDim = 0; iDim < nDim; iDim++)
  //          Vector[iDim] = -Vector[iDim];
  //        numerics->SetNormal(Vector);
  //
  //        numerics->ComputeResidual(Residual, Jacobian_i, Jacobian_j, config);
  //        LinSysRes.AddBlock(iPoint, Residual);
  //        Jacobian.AddBlock(iPoint, iPoint, Jacobian_i);
  //
  //      }
  //    }
  //  }
  //
  //  delete[] Buffer_Send_U;
  //  delete[] Buffer_Receive_U;
  //
  //#endif
  //
  //  delete[] Vector;
  //
}

void CTurbSASolver::LoadRestart(CGeometry **geometry, CSolver ***solver, CConfig *config, int val_iter) {
  
  /*--- Restart the solution from file information ---*/
  unsigned short iVar, iMesh;
  unsigned long iPoint, index, iChildren, Point_Fine;
  double dull_val, Area_Children, Area_Parent, *Solution_Fine;
  bool compressible   = (config->GetKind_Regime() == COMPRESSIBLE);
  bool incompressible = (config->GetKind_Regime() == INCOMPRESSIBLE);
  bool freesurface    = (config->GetKind_Regime() == FREESURFACE);
  bool dual_time = ((config->GetUnsteady_Simulation() == DT_STEPPING_1ST) ||
                    (config->GetUnsteady_Simulation() == DT_STEPPING_2ND));
  string UnstExt, text_line;
  ifstream restart_file;
  string restart_filename = config->GetSolution_FlowFileName();
  
  /*--- Modify file name for an unsteady restart ---*/
  if (dual_time)
    restart_filename = config->GetUnsteady_FileName(restart_filename, val_iter);
  
  /*--- Open the restart file, throw an error if this fails. ---*/
  restart_file.open(restart_filename.data(), ios::in);
  if (restart_file.fail()) {
    cout << "There is no flow restart file!! " << restart_filename.data() << "."<< endl;
    exit(1);
  }
  
  /*--- In case this is a parallel simulation, we need to perform the
   Global2Local index transformation first. ---*/
  long *Global2Local = NULL;
  Global2Local = new long[geometry[MESH_0]->GetGlobal_nPointDomain()];
  /*--- First, set all indices to a negative value by default ---*/
  for(iPoint = 0; iPoint < geometry[MESH_0]->GetGlobal_nPointDomain(); iPoint++) {
    Global2Local[iPoint] = -1;
  }
  
  /*--- Now fill array with the transform values only for local points ---*/
  for(iPoint = 0; iPoint < geometry[MESH_0]->GetnPointDomain(); iPoint++) {
    Global2Local[geometry[MESH_0]->node[iPoint]->GetGlobalIndex()] = iPoint;
  }
  
  /*--- Read all lines in the restart file ---*/
  long iPoint_Local = 0; unsigned long iPoint_Global = 0;
  
  /*--- The first line is the header ---*/
  getline (restart_file, text_line);
  
  while (getline (restart_file,text_line)) {
    istringstream point_line(text_line);
    
    /*--- Retrieve local index. If this node from the restart file lives
     on a different processor, the value of iPoint_Local will be -1, as
     initialized above. Otherwise, the local index for this node on the
     current processor will be returned and used to instantiate the vars. ---*/
    iPoint_Local = Global2Local[iPoint_Global];
    if (iPoint_Local >= 0) {
      
      if (compressible) {
        if (nDim == 2) point_line >> index >> dull_val >> dull_val >> dull_val >> dull_val >> dull_val >> dull_val >> Solution[0];
        if (nDim == 3) point_line >> index >> dull_val >> dull_val >> dull_val >> dull_val >> dull_val >> dull_val >> dull_val >> dull_val >> Solution[0];
      }
      if (incompressible) {
        if (nDim == 2) point_line >> index >> dull_val >> dull_val >> dull_val >> dull_val >> dull_val >> Solution[0];
        if (nDim == 3) point_line >> index >> dull_val >> dull_val >> dull_val >> dull_val >> dull_val >> dull_val >> dull_val >> Solution[0];
      }
      if (freesurface) {
        if (nDim == 2) point_line >> index >> dull_val >> dull_val >> dull_val >> dull_val >> dull_val >> dull_val >> Solution[0];
        if (nDim == 3) point_line >> index >> dull_val >> dull_val >> dull_val >> dull_val >> dull_val >> dull_val >> dull_val >> dull_val >> Solution[0];
      }
      
      
      node[iPoint_Local]->SetSolution(Solution);
      
    }
    iPoint_Global++;
  }
  
  /*--- Close the restart file ---*/
  restart_file.close();
  
  /*--- Free memory needed for the transformation ---*/
  delete [] Global2Local;
  
  /*--- MPI solution and compute the eddy viscosity ---*/
  solver[MESH_0][TURB_SOL]->Set_MPI_Solution(geometry[MESH_0], config);
  solver[MESH_0][TURB_SOL]->Postprocessing(geometry[MESH_0], solver[MESH_0], config, MESH_0);
  
  /*--- Interpolate the solution down to the coarse multigrid levels ---*/
  for (iMesh = 1; iMesh <= config->GetMGLevels(); iMesh++) {
    for (iPoint = 0; iPoint < geometry[iMesh]->GetnPoint(); iPoint++) {
      Area_Parent = geometry[iMesh]->node[iPoint]->GetVolume();
      for (iVar = 0; iVar < nVar; iVar++) Solution[iVar] = 0.0;
      for (iChildren = 0; iChildren < geometry[iMesh]->node[iPoint]->GetnChildren_CV(); iChildren++) {
        Point_Fine = geometry[iMesh]->node[iPoint]->GetChildren_CV(iChildren);
        Area_Children = geometry[iMesh-1]->node[Point_Fine]->GetVolume();
        Solution_Fine = solver[iMesh-1][TURB_SOL]->node[Point_Fine]->GetSolution();
        for (iVar = 0; iVar < nVar; iVar++) {
          Solution[iVar] += Solution_Fine[iVar]*Area_Children/Area_Parent;
        }
      }
      solver[iMesh][TURB_SOL]->node[iPoint]->SetSolution(Solution);
    }
    solver[iMesh][TURB_SOL]->Set_MPI_Solution(geometry[iMesh], config);
    solver[iMesh][TURB_SOL]->Postprocessing(geometry[iMesh], solver[iMesh], config, iMesh);
  }
  
}


CTurbMLSolver::CTurbMLSolver(void) : CTurbSolver() { }

CTurbMLSolver::CTurbMLSolver(CGeometry *geometry, CConfig *config, unsigned short iMesh) : CTurbSolver() {
  unsigned short iVar, iDim, nLineLets;
  unsigned long iPoint, index;
  double Density_Inf, Viscosity_Inf, Factor_nu_Inf, dull_val, T_ref = 0.0, S = 0.0, Mu_ref = 0.0;
  
  bool restart = (config->GetRestart() || config->GetRestart_Flow());
  bool adjoint = config->GetAdjoint();
  bool compressible = (config->GetKind_Regime() == COMPRESSIBLE);
  bool incompressible = (config->GetKind_Regime() == INCOMPRESSIBLE);
  bool freesurface = (config->GetKind_Regime() == FREESURFACE);
  bool dual_time = ((config->GetUnsteady_Simulation() == DT_STEPPING_1ST) ||
                    (config->GetUnsteady_Simulation() == DT_STEPPING_2ND));
  
  int rank = MASTER_NODE;
#ifdef HAVE_MPI
  MPI_Comm_rank(MPI_COMM_WORLD, &rank);
#endif
  
  Gamma = config->GetGamma();
  Gamma_Minus_One = Gamma - 1.0;
  
  /*--- Dimension of the problem --> dependent of the turbulent model ---*/
  nVar = 1;
  nPoint = geometry->GetnPoint();
  nPointDomain = geometry->GetnPointDomain();
  
  /*--- Define geometry constants in the solver structure ---*/
  nDim = geometry->GetnDim();
  node = new CVariable*[nPoint];
  
  /*--- Single grid simulation ---*/
  if (iMesh == MESH_0) {
    
    /*--- Define some auxiliar vector related with the residual ---*/
    Residual = new double[nVar]; Residual_RMS = new double[nVar];
    Residual_i = new double[nVar]; Residual_j = new double[nVar];
    Residual_Max = new double[nVar]; Point_Max = new unsigned long[nVar];
    
    
    /*--- Define some auxiliar vector related with the solution ---*/
    Solution = new double[nVar];
    Solution_i = new double[nVar]; Solution_j = new double[nVar];
    
    /*--- Define some auxiliar vector related with the geometry ---*/
    Vector_i = new double[nDim]; Vector_j = new double[nDim];
    
    /*--- Define some auxiliar vector related with the flow solution ---*/
    FlowPrimVar_i = new double [nDim+7]; FlowPrimVar_j = new double [nDim+7];
    
    /*--- Jacobians and vector structures for implicit computations ---*/
    Jacobian_i = new double* [nVar];
    Jacobian_j = new double* [nVar];
    for (iVar = 0; iVar < nVar; iVar++) {
      Jacobian_i[iVar] = new double [nVar];
      Jacobian_j[iVar] = new double [nVar];
    }
    
    /*--- Initialization of the structure of the whole Jacobian ---*/
    if (rank == MASTER_NODE) cout << "Initialize jacobian structure (ML model)." << endl;
    Jacobian.Initialize(nPoint, nPointDomain, nVar, nVar, true, geometry);
    
    if (config->GetKind_Linear_Solver_Prec() == LINELET) {
      nLineLets = Jacobian.BuildLineletPreconditioner(geometry, config);
      if (rank == MASTER_NODE) cout << "Compute linelet structure. " << nLineLets << " elements in each line (average)." << endl;
    }
    
    LinSysSol.Initialize(nPoint, nPointDomain, nVar, 0.0);
    LinSysRes.Initialize(nPoint, nPointDomain, nVar, 0.0);
    
    if (config->GetExtraOutput()) {
      if (nDim == 2){ nOutputVariables = 40 + 2*nDim + 1*nDim*nDim; }
      else if (nDim == 3){ nOutputVariables = 40 + 2*nDim + 1*nDim*nDim; }
      OutputVariables.Initialize(nPoint, nPointDomain, nOutputVariables, 0.0);
      OutputHeadingNames = new string[nOutputVariables];
    }
    
    /*--- Computation of gradients by least squares ---*/
    if (config->GetKind_Gradient_Method() == WEIGHTED_LEAST_SQUARES) {
      /*--- S matrix := inv(R)*traspose(inv(R)) ---*/
      Smatrix = new double* [nDim];
      for (iDim = 0; iDim < nDim; iDim++)
        Smatrix[iDim] = new double [nDim];
      /*--- c vector := transpose(WA)*(Wb) ---*/
      cvector = new double* [nVar];
      for (iVar = 0; iVar < nVar; iVar++)
        cvector[iVar] = new double [nDim];
    }
    
  }
  
  /* --- Initialize lower and upper limits--- */
  lowerlimit = new double[nVar];
  upperlimit = new double[nVar];
  
  lowerlimit[0] = 1.0e-10;
  upperlimit[0] = 1.0;
  
  /*--- Read farfield conditions from config ---*/
  Density_Inf   = config->GetDensity_FreeStreamND();
  Viscosity_Inf = config->GetViscosity_FreeStreamND();
  
  /*--- Factor_nu_Inf in [3.0, 5.0] ---*/
  Factor_nu_Inf = config->GetNuFactor_FreeStream();
  nu_tilde_Inf  = Factor_nu_Inf*Viscosity_Inf/Density_Inf;
  
  /*--- Eddy viscosity at infinity ---*/
  double Ji, Ji_3, fv1, cv1_3 = 7.1*7.1*7.1;
  double muT_Inf;
  Ji = nu_tilde_Inf/Viscosity_Inf*Density_Inf;
  Ji_3 = Ji*Ji*Ji;
  fv1 = Ji_3/(Ji_3+cv1_3);
  muT_Inf = Density_Inf*fv1*nu_tilde_Inf;
  
  /*--- Restart the solution from file information ---*/
  if (!restart || geometry->GetFinestMGLevel() == false) {
    for (iPoint = 0; iPoint < nPoint; iPoint++)
      node[iPoint] = new CTurbMLVariable(nu_tilde_Inf, muT_Inf, nDim, nVar, config);
  }
  else {
    
    /*--- Restart the solution from file information ---*/
    ifstream restart_file;
    string filename = config->GetSolution_FlowFileName();
    double Density, Laminar_Viscosity, nu, nu_hat, muT = 0.0, U[5];
    double Temperature, Temperature_Dim, Pressure;
    double Temperature_Ref = config->GetTemperature_Ref();
    double Viscosity_Ref   = config->GetViscosity_Ref();
    double Gas_Constant    = config->GetGas_ConstantND();
    
    /*--- Modify file name for an unsteady restart ---*/
    if (dual_time) {
      int Unst_RestartIter;
      if (adjoint) {
        Unst_RestartIter = int(config->GetUnst_AdjointIter()) - 1;
      } else if (config->GetUnsteady_Simulation() == DT_STEPPING_1ST)
        Unst_RestartIter = int(config->GetUnst_RestartIter())-1;
      else
        Unst_RestartIter = int(config->GetUnst_RestartIter())-2;
      filename = config->GetUnsteady_FileName(filename, Unst_RestartIter);
    }
    
    /*--- Open the restart file, throw an error if this fails. ---*/
    restart_file.open(filename.data(), ios::in);
    if (restart_file.fail()) {
      cout << "There is no turbulent restart file!!" << endl;
      exit(1);
    }
    
    /*--- In case this is a parallel simulation, we need to perform the
     Global2Local index transformation first. ---*/
    long *Global2Local;
    Global2Local = new long[geometry->GetGlobal_nPointDomain()];
    /*--- First, set all indices to a negative value by default ---*/
    for(iPoint = 0; iPoint < geometry->GetGlobal_nPointDomain(); iPoint++) {
      Global2Local[iPoint] = -1;
    }
    /*--- Now fill array with the transform values only for local points ---*/
    for(iPoint = 0; iPoint < nPointDomain; iPoint++) {
      Global2Local[geometry->node[iPoint]->GetGlobalIndex()] = iPoint;
    }
    
    /*--- Read all lines in the restart file ---*/
    long iPoint_Local; unsigned long iPoint_Global = 0; string text_line;
    
    /*--- The first line is the header ---*/
    getline (restart_file, text_line);
    
    while (getline (restart_file,text_line)) {
      istringstream point_line(text_line);
      
      /*--- Retrieve local index. If this node from the restart file lives
       on a different processor, the value of iPoint_Local will be -1.
       Otherwise, the local index for this node on the current processor
       will be returned and used to instantiate the vars. ---*/
      iPoint_Local = Global2Local[iPoint_Global];
      if (iPoint_Local >= 0) {
        
        if (compressible) {
          if (nDim == 2) point_line >> index >> dull_val >> dull_val >> U[0] >> U[1] >> U[2] >> U[3] >> Solution[0];
          if (nDim == 3) point_line >> index >> dull_val >> dull_val >> dull_val >> U[0] >> U[1] >> U[2] >> U[3] >> U[4] >> Solution[0];
          
          Density = U[0];
          if (nDim == 2)
            Pressure = Gamma_Minus_One*(U[3] - (U[1]*U[1] + U[2]*U[2])/(2.0*U[0]));
          else
            Pressure = Gamma_Minus_One*(U[4] - (U[1]*U[1] + U[2]*U[2] + U[3]*U[3])/(2.0*U[0]));
          
          Temperature = Pressure/(Gas_Constant*Density);
          
          /*--- Calculate viscosity from a non-dim. Sutherland's Law ---*/
          Temperature_Dim = Temperature*Temperature_Ref;

          if (config->GetSystemMeasurements() == SI) { T_ref = 273.15; S = 110.4; Mu_ref = 1.716E-5; }
          if (config->GetSystemMeasurements() == US) { T_ref = 518.7; S = 198.72; Mu_ref = 3.62E-7; }
          Laminar_Viscosity = Mu_ref*(pow(Temperature_Dim/T_ref, 1.5) * (T_ref+S)/(Temperature_Dim+S));
          Laminar_Viscosity = Laminar_Viscosity/Viscosity_Ref;
          
          nu     = Laminar_Viscosity/Density;
          nu_hat = Solution[0];
          Ji     = nu_hat/nu;
          Ji_3   = Ji*Ji*Ji;
          fv1    = Ji_3/(Ji_3+cv1_3);
          muT    = Density*fv1*nu_hat;
          
        }
        if (incompressible) {
          if (nDim == 2) point_line >> index >> dull_val >> dull_val >> dull_val >> dull_val >> dull_val >> Solution[0];
          if (nDim == 3) point_line >> index >> dull_val >> dull_val >> dull_val >> dull_val >> dull_val >> dull_val >> dull_val >> Solution[0];
          muT = muT_Inf;
        }
        
        if (freesurface) {
          if (nDim == 2) point_line >> index >> dull_val >> dull_val >> dull_val >> dull_val >> dull_val >> dull_val >> Solution[0];
          if (nDim == 3) point_line >> index >> dull_val >> dull_val >> dull_val >> dull_val >> dull_val >> dull_val >> dull_val >> dull_val >> Solution[0];
          muT = muT_Inf;
        }
        
        /*--- Instantiate the solution at this node, note that the eddy viscosity should be recomputed ---*/
        node[iPoint_Local] = new CTurbMLVariable(Solution[0], muT, nDim, nVar, config);
      }
      iPoint_Global++;
    }
    
    /*--- Instantiate the variable class with an arbitrary solution
     at any halo/periodic nodes. The initial solution can be arbitrary,
     because a send/recv is performed immediately in the solver. ---*/
    for(iPoint = nPointDomain; iPoint < nPoint; iPoint++) {
      node[iPoint] = new CTurbMLVariable(Solution[0], muT_Inf, nDim, nVar, config);
    }
    
    /*--- Close the restart file ---*/
    restart_file.close();
    
    /*--- Free memory needed for the transformation ---*/
    delete [] Global2Local;
  }
  
  /*--- MPI solution ---*/
  Set_MPI_Solution(geometry, config);
  
}

CTurbMLSolver::~CTurbMLSolver(void) {
  
}

void CTurbMLSolver::Preprocessing(CGeometry *geometry, CSolver **solver_container, CConfig *config, unsigned short iMesh, unsigned short iRKStep, unsigned short RunTime_EqSystem, bool Output) {
  
  unsigned long iPoint;
  
  for (iPoint = 0; iPoint < nPoint; iPoint ++) {
    
    /*--- Initialize the residual vector ---*/
    LinSysRes.SetBlock_Zero(iPoint);
    
  }
  
  /*--- Initialize the jacobian matrices ---*/
  
  Jacobian.SetValZero();
  
  /*--- Upwind second order reconstruction ---*/
  if (config->GetKind_Gradient_Method() == GREEN_GAUSS) SetSolution_Gradient_GG(geometry, config);
  if (config->GetKind_Gradient_Method() == WEIGHTED_LEAST_SQUARES) SetSolution_Gradient_LS(geometry, config);
  //  if (config->GetSpatialOrder() == SECOND_ORDER_LIMITER) SetSolution_Limiter(geometry, config);
  
}

void CTurbMLSolver::Postprocessing(CGeometry *geometry, CSolver **solver_container, CConfig *config, unsigned short iMesh) {
  double rho = 0.0, mu = 0.0, nu, *nu_hat, muT, Ji, Ji_3, fv1;
  double cv1_3 = 7.1*7.1*7.1;
  unsigned long iPoint;
  
  bool compressible = (config->GetKind_Regime() == COMPRESSIBLE);
  bool incompressible = (config->GetKind_Regime() == INCOMPRESSIBLE);
  bool freesurface = (config->GetKind_Regime() == FREESURFACE);
  
  /*--- Compute eddy viscosity ---*/
  for (iPoint = 0; iPoint < nPoint; iPoint ++) {
    
    if (compressible) {
      rho = solver_container[FLOW_SOL]->node[iPoint]->GetDensity();
      mu  = solver_container[FLOW_SOL]->node[iPoint]->GetLaminarViscosity();
    }
    if (incompressible || freesurface) {
      rho = solver_container[FLOW_SOL]->node[iPoint]->GetDensityInc();
      mu  = solver_container[FLOW_SOL]->node[iPoint]->GetLaminarViscosityInc();
    }
    
    nu  = mu/rho;
    nu_hat = node[iPoint]->GetSolution();
    
    Ji   = nu_hat[0]/nu;
    Ji_3 = Ji*Ji*Ji;
    fv1  = Ji_3/(Ji_3+cv1_3);
    
    muT = rho*fv1*nu_hat[0];
    node[iPoint]->SetmuT(muT);
    
  }
  
}

void CTurbMLSolver::Source_Residual(CGeometry *geometry, CSolver **solver_container, CNumerics *numerics, CNumerics *second_numerics,
                                    CConfig *config, unsigned short iMesh) {
  unsigned long iPoint;
  double LevelSet;
  unsigned short iVar;
  unsigned short iDim;
  unsigned short jDim;
  
  bool freesurface = (config->GetKind_Regime() == FREESURFACE);
  bool time_spectral = (config->GetUnsteady_Simulation() == TIME_SPECTRAL);
  bool transition = (config->GetKind_Trans_Model() == LM);
  double epsilon          = config->GetFreeSurface_Thickness();
  
  for (iPoint = 0; iPoint < nPointDomain; iPoint++) {
    
    /*--- Conservative variables w/o reconstruction ---*/
    numerics->SetPrimitive(solver_container[FLOW_SOL]->node[iPoint]->GetPrimitive(), NULL);
    
    /*--- Gradient of the primitive and conservative variables ---*/
    numerics->SetPrimVarGradient(solver_container[FLOW_SOL]->node[iPoint]->GetGradient_Primitive(), NULL);
    
    /*--- Set intermittency ---*/
    if (transition) {
      numerics->SetGammaEff(solver_container[TRANS_SOL]->node[iPoint]->GetGammaEff());
    }
    
    /*--- Turbulent variables w/o reconstruction, and its gradient ---*/
    numerics->SetTurbVar(node[iPoint]->GetSolution(), NULL);
    numerics->SetTurbVarGradient(node[iPoint]->GetGradient(), NULL);
    
    /*--- Set volume ---*/
    numerics->SetVolume(geometry->node[iPoint]->GetVolume());
    
    /*--- Set distance to the surface ---*/
    numerics->SetDistance(geometry->node[iPoint]->GetWall_Distance(), 0.0);
    
    /*--- Set coordinates ---*/
    numerics->SetCoord(geometry->node[iPoint]->GetCoord(),geometry->node[iPoint]->GetCoord());
    
    /*--- Compute the source term ---*/
    numerics->ComputeResidual(Residual, Jacobian_i, NULL, config);
    
    CSourcePieceWise_TurbML *mynum = (CSourcePieceWise_TurbML*)numerics;
    
    unsigned long idx = 0;
    if (config->GetExtraOutput()) {
      
      int nResidual = mynum->NumResidual();
      
      for (iDim = 0; iDim<nResidual;iDim++){
        OutputVariables[iPoint* (unsigned long) nOutputVariables + idx] = mynum->Residual[iDim];
        stringstream intstr;
        intstr << iDim;
        string intAsStr = intstr.str();
        OutputHeadingNames[idx] = "Residual_" + intAsStr;
        idx++;
        OutputVariables[iPoint* (unsigned long) nOutputVariables + idx] = mynum->SAResidual[iDim];
        OutputHeadingNames[idx] = "SAResidual_" + intAsStr;
        idx++;
        OutputVariables[iPoint* (unsigned long) nOutputVariables + idx] = mynum->ResidualDiff[iDim];
        OutputHeadingNames[idx] = "ResidualDiff_" + intAsStr;
        idx++;
        OutputVariables[iPoint* (unsigned long) nOutputVariables + idx] = mynum->NondimResidual[iDim];
        OutputHeadingNames[idx] = "NondimResidual_" + intAsStr;
        idx++;
        OutputVariables[iPoint* (unsigned long) nOutputVariables + idx] = mynum->SANondimResidual[iDim];
        OutputHeadingNames[idx] = "SANondimResidual_" + intAsStr;
        idx++;
        OutputVariables[iPoint* (unsigned long) nOutputVariables + idx] = mynum->NondimResidualDiff[iDim];
        OutputHeadingNames[idx] = "NondimResidualDiff_" + intAsStr;
        idx++;
      }
      OutputVariables[iPoint* (unsigned long) nOutputVariables + idx] = mynum->SANondimInputs->Chi;
      OutputHeadingNames[idx] = "Chi";
      idx++;
      OutputVariables[iPoint* (unsigned long) nOutputVariables + idx] = mynum->SANondimInputs->OmegaBar;
      OutputHeadingNames[idx] = "OmegaBar";
      idx++;
      OutputVariables[iPoint* (unsigned long) nOutputVariables + idx] = mynum->fw;
      OutputHeadingNames[idx] = "Fw";
      idx++;
      OutputVariables[iPoint* (unsigned long) nOutputVariables + idx] = mynum->isInBL;
      OutputHeadingNames[idx] = "IsInBL";
      idx++;
      OutputVariables[iPoint* (unsigned long) nOutputVariables + idx] = mynum->fWake;
      OutputHeadingNames[idx] = "FWake";
      idx++;
      OutputVariables[iPoint* (unsigned long) nOutputVariables + idx] = mynum->SAOtherOutputs->mul_production;
      OutputHeadingNames[idx] = "Mul_Production";
      idx++;
      OutputVariables[iPoint* (unsigned long) nOutputVariables + idx] = mynum->SAOtherOutputs->mul_destruction;
      OutputHeadingNames[idx] = "Mul_Destruction";
      idx++;
      OutputVariables[iPoint* (unsigned long) nOutputVariables + idx] = mynum->SAOtherOutputs->mul_crossproduction;
      OutputHeadingNames[idx] = "Mul_CrossProduction";
      idx++;
      
      
      for (iDim = 0; iDim<nDim;iDim++){
        OutputVariables[iPoint* (unsigned long) nOutputVariables + idx] = mynum->SANondimInputs->DNuHatDXBar[iDim];
        stringstream intstr;
        intstr << iDim;
        OutputHeadingNames[idx] = "DNuHatDXBar_" + intstr.str();
        idx++;
      }
      OutputVariables[iPoint* (unsigned long) nOutputVariables + idx] = mynum->SANondimInputs->NuHatGradNorm;
      OutputHeadingNames[idx] = "NuHatGradNorm";
      idx++;
      OutputVariables[iPoint* (unsigned long) nOutputVariables + idx] = mynum->SANondimInputs->NuHatGradNormBar;
      OutputHeadingNames[idx] = "NuHatGradNormBar";
      idx++;
      OutputVariables[iPoint* (unsigned long) nOutputVariables + idx] = numerics->Laminar_Viscosity_i/numerics->Density_i;
      OutputHeadingNames[idx] = "KinematicViscosity";
      idx++;
      OutputVariables[iPoint* (unsigned long) nOutputVariables + idx] = numerics->TurbVar_i[0];
      OutputHeadingNames[idx] = "NuTilde";
      idx++;
      OutputVariables[iPoint* (unsigned long) nOutputVariables + idx] = numerics->dist_i;
      OutputHeadingNames[idx] = "WallDist";
      idx++;
      OutputVariables[iPoint* (unsigned long) nOutputVariables + idx] = mynum->SANondimInputs->NuGradNondim;
      OutputHeadingNames[idx] = "NuGradNondimer";
      idx++;
      OutputVariables[iPoint* (unsigned long) nOutputVariables + idx] = mynum->SANondimInputs->OmegaNondim;
      OutputHeadingNames[idx] = "OmegaNondimer";
      idx++;
      OutputVariables[iPoint* (unsigned long) nOutputVariables + idx] = mynum->SANondimInputs->SourceNondim;
      OutputHeadingNames[idx] = "SourceNondimer";
      idx++;
      for (iDim = 0; iDim<nDim;iDim++){
        OutputVariables[iPoint* (unsigned long) nOutputVariables + idx] = numerics->TurbVar_Grad_i[0][iDim];
        stringstream intstr;
        intstr << iDim;
        OutputHeadingNames[idx] = "DNuTildeDX_" + intstr.str();
        idx++;
      }
      for (iDim = 0; iDim<nDim; iDim++){
        for (jDim = 0; jDim<nDim; jDim++){
          OutputVariables[iPoint* (unsigned long) nOutputVariables + idx] = numerics->PrimVar_Grad_i[iDim + 1][jDim];
          stringstream intstr;
          intstr << "DU_" << iDim << "DX_"<< jDim;
          OutputHeadingNames[idx] = intstr.str();
          idx++;
        }
      }
      // cout << "in solver source resid" << endl;
    }
    
    
    /*--- Don't add source term in the interface or air ---*/
    if (freesurface) {
      LevelSet = solver_container[FLOW_SOL]->node[iPoint]->GetSolution(nDim+1);
      if (LevelSet > -epsilon) for (iVar = 0; iVar < nVar; iVar++) Residual[iVar] = 0.0;
    }
    
    /*--- Subtract residual and the jacobian ---*/
    LinSysRes.SubtractBlock(iPoint, Residual);
    
    Jacobian.SubtractBlock(iPoint, iPoint, Jacobian_i);
    
  }
  
  if (time_spectral) {
    
    double Volume, Source;
    unsigned short nVar_Turb = solver_container[TURB_SOL]->GetnVar();
    
    /*--- Loop over points ---*/
    for (iPoint = 0; iPoint < nPointDomain; iPoint++) {
      
      /*--- Get control volume ---*/
      Volume = geometry->node[iPoint]->GetVolume();
      
      /*--- Access stored time spectral source term ---*/
      for (unsigned short iVar = 0; iVar < nVar_Turb; iVar++) {
        Source = node[iPoint]->GetTimeSpectral_Source(iVar);
        Residual[iVar] = Source*Volume;
      }
      
      /*--- Add Residual ---*/
      LinSysRes.AddBlock(iPoint, Residual);
      
    }
  }
  
}


void CTurbMLSolver::Source_Template(CGeometry *geometry, CSolver **solver_container, CNumerics *numerics,
                                    CConfig *config, unsigned short iMesh) {
  
}

void CTurbMLSolver::BC_HeatFlux_Wall(CGeometry *geometry, CSolver **solver_container, CNumerics *conv_numerics, CNumerics *visc_numerics, CConfig *config, unsigned short val_marker) {
  unsigned long iPoint, iVertex;
  unsigned short iVar;
  
  for (iVertex = 0; iVertex < geometry->nVertex[val_marker]; iVertex++) {
    iPoint = geometry->vertex[val_marker][iVertex]->GetNode();
    
    /*--- Check if the node belongs to the domain (i.e, not a halo node) ---*/
    if (geometry->node[iPoint]->GetDomain()) {
      
      /*--- Get the velocity vector ---*/
      for (iVar = 0; iVar < nVar; iVar++)
        Solution[iVar] = 0.0;
      
      node[iPoint]->SetSolution_Old(Solution);
      LinSysRes.SetBlock_Zero(iPoint);
      
      /*--- includes 1 in the diagonal ---*/
      Jacobian.DeleteValsRowi(iPoint);
    }
  }
  
}

void CTurbMLSolver::BC_Isothermal_Wall(CGeometry *geometry, CSolver **solver_container, CNumerics *conv_numerics, CNumerics *visc_numerics, CConfig *config,
                                       unsigned short val_marker) {
  unsigned long iPoint, iVertex;
  unsigned short iVar;
  
  for (iVertex = 0; iVertex < geometry->nVertex[val_marker]; iVertex++) {
    iPoint = geometry->vertex[val_marker][iVertex]->GetNode();
    
    /*--- Check if the node belongs to the domain (i.e, not a halo node) ---*/
    if (geometry->node[iPoint]->GetDomain()) {
      
      /*--- Get the velocity vector ---*/
      for (iVar = 0; iVar < nVar; iVar++)
        Solution[iVar] = 0.0;
      
      node[iPoint]->SetSolution_Old(Solution);
      LinSysRes.SetBlock_Zero(iPoint);
      
      /*--- includes 1 in the diagonal ---*/
      Jacobian.DeleteValsRowi(iPoint);
    }
  }
  
}

void CTurbMLSolver::BC_Far_Field(CGeometry *geometry, CSolver **solver_container, CNumerics *conv_numerics, CNumerics *visc_numerics, CConfig *config, unsigned short val_marker) {
  
  unsigned long iPoint, iVertex;
  unsigned short iVar, iDim;
  double *Normal, *V_infty, *V_domain;
  
  bool grid_movement	= config->GetGrid_Movement();
  
  Normal = new double[nDim];
  
  for (iVertex = 0; iVertex < geometry->nVertex[val_marker]; iVertex++) {
    
    iPoint = geometry->vertex[val_marker][iVertex]->GetNode();
    
    /*--- Check if the node belongs to the domain (i.e, not a halo node) ---*/
    if (geometry->node[iPoint]->GetDomain()) {
      
      /*--- Allocate the value at the infinity ---*/
      V_infty = solver_container[FLOW_SOL]->GetCharacPrimVar(val_marker, iVertex);
      
      /*--- Retrieve solution at the farfield boundary node ---*/
      V_domain = solver_container[FLOW_SOL]->node[iPoint]->GetPrimitive();
      
      /*--- Grid Movement ---*/
      if (grid_movement)
        conv_numerics->SetGridVel(geometry->node[iPoint]->GetGridVel(), geometry->node[iPoint]->GetGridVel());
      
      conv_numerics->SetPrimitive(V_domain, V_infty);
      
      /*--- Set turbulent variable at the wall, and at infinity ---*/
      for (iVar = 0; iVar < nVar; iVar++)
        Solution_i[iVar] = node[iPoint]->GetSolution(iVar);
      Solution_j[0] = nu_tilde_Inf;
      conv_numerics->SetTurbVar(Solution_i, Solution_j);
      
      /*--- Set Normal (it is necessary to change the sign) ---*/
      geometry->vertex[val_marker][iVertex]->GetNormal(Normal);
      for (iDim = 0; iDim < nDim; iDim++)
        Normal[iDim] = -Normal[iDim];
      conv_numerics->SetNormal(Normal);
      
      /*--- Compute residuals and jacobians ---*/
      conv_numerics->ComputeResidual(Residual, Jacobian_i, Jacobian_j, config);
      
      /*--- Add residuals and jacobians ---*/
      LinSysRes.AddBlock(iPoint, Residual);
      Jacobian.AddBlock(iPoint, iPoint, Jacobian_i);
      
    }
  }
  
  delete [] Normal;
  
}

void CTurbMLSolver::BC_Inlet(CGeometry *geometry, CSolver **solver_container, CNumerics *conv_numerics, CNumerics *visc_numerics, CConfig *config, unsigned short val_marker) {
  
  unsigned short iDim;
  unsigned long iVertex, iPoint, Point_Normal;
  double *V_inlet, *V_domain, *Normal;
  
  Normal = new double[nDim];
  
  bool grid_movement  = config->GetGrid_Movement();
  string Marker_Tag = config->GetMarker_All_TagBound(val_marker);
  
  /*--- Loop over all the vertices on this boundary marker ---*/
  for (iVertex = 0; iVertex < geometry->nVertex[val_marker]; iVertex++) {
    
    iPoint = geometry->vertex[val_marker][iVertex]->GetNode();
    
    /*--- Check if the node belongs to the domain (i.e., not a halo node) ---*/
    if (geometry->node[iPoint]->GetDomain()) {
      
      /*--- Index of the closest interior node ---*/
      Point_Normal = geometry->vertex[val_marker][iVertex]->GetNormal_Neighbor();
      
      /*--- Normal vector for this vertex (negate for outward convention) ---*/
      geometry->vertex[val_marker][iVertex]->GetNormal(Normal);
      for (iDim = 0; iDim < nDim; iDim++) Normal[iDim] = -Normal[iDim];
      
      /*--- Allocate the value at the inlet ---*/
      V_inlet = solver_container[FLOW_SOL]->GetCharacPrimVar(val_marker, iVertex);
      
      /*--- Retrieve solution at the farfield boundary node ---*/
      V_domain = solver_container[FLOW_SOL]->node[iPoint]->GetPrimitive();
      
      /*--- Set various quantities in the solver class ---*/
      conv_numerics->SetPrimitive(V_domain, V_inlet);
      
      /*--- Set the turbulent variable states (prescribed for an inflow) ---*/
      Solution_i[0] = node[iPoint]->GetSolution(0);
      Solution_j[0] = nu_tilde_Inf;
      
      conv_numerics->SetTurbVar(Solution_i, Solution_j);
      
      /*--- Set various other quantities in the conv_numerics class ---*/
      conv_numerics->SetNormal(Normal);
      
      if (grid_movement)
        conv_numerics->SetGridVel(geometry->node[iPoint]->GetGridVel(),
                                  geometry->node[iPoint]->GetGridVel());
      
      /*--- Compute the residual using an upwind scheme ---*/
      conv_numerics->ComputeResidual(Residual, Jacobian_i, Jacobian_j, config);
      LinSysRes.AddBlock(iPoint, Residual);
      
      /*--- Jacobian contribution for implicit integration ---*/
      Jacobian.AddBlock(iPoint, iPoint, Jacobian_i);
      
      /*--- Viscous contribution ---*/
      visc_numerics->SetCoord(geometry->node[iPoint]->GetCoord(), geometry->node[Point_Normal]->GetCoord());
      visc_numerics->SetNormal(Normal);
      
      /*--- Conservative variables w/o reconstruction ---*/
      visc_numerics->SetPrimitive(V_domain, V_inlet);
      
      /*--- Turbulent variables w/o reconstruction, and its gradients ---*/
      visc_numerics->SetTurbVar(Solution_i, Solution_j);
      visc_numerics->SetTurbVarGradient(node[iPoint]->GetGradient(), node[iPoint]->GetGradient());
      
      /*--- Compute residual, and Jacobians ---*/
      visc_numerics->ComputeResidual(Residual, Jacobian_i, Jacobian_j, config);
      
      /*--- Subtract residual, and update Jacobians ---*/
      LinSysRes.SubtractBlock(iPoint, Residual);
      Jacobian.SubtractBlock(iPoint, iPoint, Jacobian_i);
      
    }
  }
  
  /*--- Free locally allocated memory ---*/
  delete[] Normal;
  
}

void CTurbMLSolver::BC_Outlet(CGeometry *geometry, CSolver **solver_container, CNumerics *conv_numerics, CNumerics *visc_numerics,
                              CConfig *config, unsigned short val_marker) {
  unsigned long iPoint, iVertex, Point_Normal;
  unsigned short iVar, iDim;
  double *V_outlet, *V_domain, *Normal;
  
  bool grid_movement  = config->GetGrid_Movement();
  
  Normal = new double[nDim];
  
  /*--- Loop over all the vertices on this boundary marker ---*/
  for (iVertex = 0; iVertex < geometry->nVertex[val_marker]; iVertex++) {
    iPoint = geometry->vertex[val_marker][iVertex]->GetNode();
    
    /*--- Check if the node belongs to the domain (i.e., not a halo node) ---*/
    if (geometry->node[iPoint]->GetDomain()) {
      
      /*--- Index of the closest interior node ---*/
      Point_Normal = geometry->vertex[val_marker][iVertex]->GetNormal_Neighbor();
      
      /*--- Allocate the value at the outlet ---*/
      V_outlet = solver_container[FLOW_SOL]->GetCharacPrimVar(val_marker, iVertex);
      
      /*--- Retrieve solution at the farfield boundary node ---*/
      V_domain = solver_container[FLOW_SOL]->node[iPoint]->GetPrimitive();
      
      /*--- Set various quantities in the solver class ---*/
      conv_numerics->SetPrimitive(V_domain, V_outlet);
      
      /*--- Set the turbulent variables. Here we use a Neumann BC such
       that the turbulent variable is copied from the interior of the
       domain to the outlet before computing the residual.
       Solution_i --> TurbVar_internal,
       Solution_j --> TurbVar_outlet ---*/
      for (iVar = 0; iVar < nVar; iVar++) {
        Solution_i[iVar] = node[iPoint]->GetSolution(iVar);
        Solution_j[iVar] = node[iPoint]->GetSolution(iVar);
      }
      conv_numerics->SetTurbVar(Solution_i, Solution_j);
      
      /*--- Set Normal (negate for outward convention) ---*/
      geometry->vertex[val_marker][iVertex]->GetNormal(Normal);
      for (iDim = 0; iDim < nDim; iDim++)
        Normal[iDim] = -Normal[iDim];
      conv_numerics->SetNormal(Normal);
      
      if (grid_movement)
        conv_numerics->SetGridVel(geometry->node[iPoint]->GetGridVel(),
                                  geometry->node[iPoint]->GetGridVel());
      
      /*--- Compute the residual using an upwind scheme ---*/
      conv_numerics->ComputeResidual(Residual, Jacobian_i, Jacobian_j, config);
      LinSysRes.AddBlock(iPoint, Residual);
      
      /*--- Jacobian contribution for implicit integration ---*/
      Jacobian.AddBlock(iPoint, iPoint, Jacobian_i);
      
      /*--- Viscous contribution ---*/
      visc_numerics->SetCoord(geometry->node[iPoint]->GetCoord(), geometry->node[Point_Normal]->GetCoord());
      visc_numerics->SetNormal(Normal);
      
      /*--- Conservative variables w/o reconstruction ---*/
      visc_numerics->SetPrimitive(V_domain, V_outlet);
      
      /*--- Turbulent variables w/o reconstruction, and its gradients ---*/
      visc_numerics->SetTurbVar(Solution_i, Solution_j);
      visc_numerics->SetTurbVarGradient(node[iPoint]->GetGradient(), node[iPoint]->GetGradient());
      
      /*--- Compute residual, and Jacobians ---*/
      visc_numerics->ComputeResidual(Residual, Jacobian_i, Jacobian_j, config);
      
      /*--- Subtract residual, and update Jacobians ---*/
      LinSysRes.SubtractBlock(iPoint, Residual);
      Jacobian.SubtractBlock(iPoint, iPoint, Jacobian_i);
      
    }
  }
  
  /*--- Free locally allocated memory ---*/
  delete[] Normal;
  
}

void CTurbMLSolver::LoadRestart(CGeometry **geometry, CSolver ***solver, CConfig *config, int val_iter) {
  
  /*--- Restart the solution from file information ---*/
  unsigned short iVar, iMesh;
  unsigned long iPoint, index, iChildren, Point_Fine;
  double dull_val, Area_Children, Area_Parent, *Solution_Fine;
  bool compressible   = (config->GetKind_Regime() == COMPRESSIBLE);
  bool incompressible = (config->GetKind_Regime() == INCOMPRESSIBLE);
  bool freesurface    = (config->GetKind_Regime() == FREESURFACE);
  bool dual_time = ((config->GetUnsteady_Simulation() == DT_STEPPING_1ST) ||
                    (config->GetUnsteady_Simulation() == DT_STEPPING_2ND));
  string UnstExt, text_line;
  ifstream restart_file;
  string restart_filename = config->GetSolution_FlowFileName();
  
  /*--- Modify file name for an unsteady restart ---*/
  if (dual_time)
    restart_filename = config->GetUnsteady_FileName(restart_filename, val_iter);
  
  /*--- Open the restart file, throw an error if this fails. ---*/
  restart_file.open(restart_filename.data(), ios::in);
  if (restart_file.fail()) {
    cout << "There is no flow restart file!! " << restart_filename.data() << "."<< endl;
    exit(1);
  }
  
  /*--- In case this is a parallel simulation, we need to perform the
   Global2Local index transformation first. ---*/
  long *Global2Local = NULL;
  Global2Local = new long[geometry[MESH_0]->GetGlobal_nPointDomain()];
  /*--- First, set all indices to a negative value by default ---*/
  for(iPoint = 0; iPoint < geometry[MESH_0]->GetGlobal_nPointDomain(); iPoint++) {
    Global2Local[iPoint] = -1;
  }
  
  /*--- Now fill array with the transform values only for local points ---*/
  for(iPoint = 0; iPoint < geometry[MESH_0]->GetnPointDomain(); iPoint++) {
    Global2Local[geometry[MESH_0]->node[iPoint]->GetGlobalIndex()] = iPoint;
  }
  
  /*--- Read all lines in the restart file ---*/
  long iPoint_Local = 0; unsigned long iPoint_Global = 0;
  
  /*--- The first line is the header ---*/
  getline (restart_file, text_line);
  
  while (getline (restart_file,text_line)) {
    istringstream point_line(text_line);
    
    /*--- Retrieve local index. If this node from the restart file lives
     on a different processor, the value of iPoint_Local will be -1, as
     initialized above. Otherwise, the local index for this node on the
     current processor will be returned and used to instantiate the vars. ---*/
    iPoint_Local = Global2Local[iPoint_Global];
    if (iPoint_Local >= 0) {
      
      if (compressible) {
        if (nDim == 2) point_line >> index >> dull_val >> dull_val >> dull_val >> dull_val >> dull_val >> dull_val >> Solution[0];
        if (nDim == 3) point_line >> index >> dull_val >> dull_val >> dull_val >> dull_val >> dull_val >> dull_val >> dull_val >> dull_val >> Solution[0];
      }
      if (incompressible) {
        if (nDim == 2) point_line >> index >> dull_val >> dull_val >> dull_val >> dull_val >> dull_val >> Solution[0];
        if (nDim == 3) point_line >> index >> dull_val >> dull_val >> dull_val >> dull_val >> dull_val >> dull_val >> dull_val >> Solution[0];
      }
      if (freesurface) {
        if (nDim == 2) point_line >> index >> dull_val >> dull_val >> dull_val >> dull_val >> dull_val >> dull_val >> Solution[0];
        if (nDim == 3) point_line >> index >> dull_val >> dull_val >> dull_val >> dull_val >> dull_val >> dull_val >> dull_val >> dull_val >> Solution[0];
      }
      
      
      node[iPoint_Local]->SetSolution(Solution);
      
    }
    iPoint_Global++;
  }
  
  /*--- Close the restart file ---*/
  restart_file.close();
  
  /*--- Free memory needed for the transformation ---*/
  delete [] Global2Local;
  
  /*--- MPI solution and compute the eddy viscosity ---*/
  solver[MESH_0][TURB_SOL]->Set_MPI_Solution(geometry[MESH_0], config);
  solver[MESH_0][TURB_SOL]->Postprocessing(geometry[MESH_0], solver[MESH_0], config, MESH_0);
  
  /*--- Interpolate the solution down to the coarse multigrid levels ---*/
  for (iMesh = 1; iMesh <= config->GetMGLevels(); iMesh++) {
    for (iPoint = 0; iPoint < geometry[iMesh]->GetnPoint(); iPoint++) {
      Area_Parent = geometry[iMesh]->node[iPoint]->GetVolume();
      for (iVar = 0; iVar < nVar; iVar++) Solution[iVar] = 0.0;
      for (iChildren = 0; iChildren < geometry[iMesh]->node[iPoint]->GetnChildren_CV(); iChildren++) {
        Point_Fine = geometry[iMesh]->node[iPoint]->GetChildren_CV(iChildren);
        Area_Children = geometry[iMesh-1]->node[Point_Fine]->GetVolume();
        Solution_Fine = solver[iMesh-1][TURB_SOL]->node[Point_Fine]->GetSolution();
        for (iVar = 0; iVar < nVar; iVar++) {
          Solution[iVar] += Solution_Fine[iVar]*Area_Children/Area_Parent;
        }
      }
      solver[iMesh][TURB_SOL]->node[iPoint]->SetSolution(Solution);
    }
    solver[iMesh][TURB_SOL]->Set_MPI_Solution(geometry[iMesh], config);
    solver[iMesh][TURB_SOL]->Postprocessing(geometry[iMesh], solver[iMesh], config, iMesh);
  }
  
}

CTurbSSTSolver::CTurbSSTSolver(void) : CTurbSolver() {
  
  /*--- Array initialization ---*/
  constants = NULL;
  
}

CTurbSSTSolver::CTurbSSTSolver(CGeometry *geometry, CConfig *config, unsigned short iMesh) : CTurbSolver() {
  unsigned short iVar, iDim, nLineLets;
  unsigned long iPoint, index;
  double dull_val;
  ifstream restart_file;
  string text_line;
  
  bool restart = (config->GetRestart() || config->GetRestart_Flow());
  bool adjoint = config->GetAdjoint();
  bool compressible = (config->GetKind_Regime() == COMPRESSIBLE);
  bool incompressible = (config->GetKind_Regime() == INCOMPRESSIBLE);
  bool freesurface = (config->GetKind_Regime() == FREESURFACE);
  bool dual_time = ((config->GetUnsteady_Simulation() == DT_STEPPING_1ST) ||
                    (config->GetUnsteady_Simulation() == DT_STEPPING_2ND));
  
  int rank = MASTER_NODE;
#ifdef HAVE_MPI
  MPI_Comm_rank(MPI_COMM_WORLD, &rank);
#endif
  
  /*--- Array initialization ---*/
  constants = NULL;
  
  Gamma = config->GetGamma();
  Gamma_Minus_One = Gamma - 1.0;
  
  /*--- Dimension of the problem --> dependent of the turbulent model ---*/
  nVar = 2;
  nPoint = geometry->GetnPoint();
  nPointDomain = geometry->GetnPointDomain();
  
  /*--- Define geometry constants in the solver structure ---*/
  nDim = geometry->GetnDim();
  node = new CVariable*[nPoint];
  
  /*--- Single grid simulation ---*/
  if (iMesh == MESH_0) {
    
    /*--- Define some auxiliary vector related with the residual ---*/
    Residual = new double[nVar]; Residual_RMS = new double[nVar];
    Residual_i = new double[nVar]; Residual_j = new double[nVar];
    Residual_Max = new double[nVar]; Point_Max = new unsigned long[nVar];
    
    
    /*--- Define some auxiliary vector related with the solution ---*/
    Solution = new double[nVar];
    Solution_i = new double[nVar]; Solution_j = new double[nVar];
    
    /*--- Define some auxiliary vector related with the geometry ---*/
    Vector_i = new double[nDim]; Vector_j = new double[nDim];
    
    /*--- Define some auxiliary vector related with the flow solution ---*/
    FlowPrimVar_i = new double [nDim+7]; FlowPrimVar_j = new double [nDim+7];
    
    /*--- Jacobians and vector structures for implicit computations ---*/
    Jacobian_i = new double* [nVar];
    Jacobian_j = new double* [nVar];
    for (iVar = 0; iVar < nVar; iVar++) {
      Jacobian_i[iVar] = new double [nVar];
      Jacobian_j[iVar] = new double [nVar];
    }
    
    /*--- Initialization of the structure of the whole Jacobian ---*/
    if (rank == MASTER_NODE) cout << "Initialize jacobian structure (SST model)." << endl;
    Jacobian.Initialize(nPoint, nPointDomain, nVar, nVar, true, geometry);
    
    if (config->GetKind_Linear_Solver_Prec() == LINELET) {
      nLineLets = Jacobian.BuildLineletPreconditioner(geometry, config);
      if (rank == MASTER_NODE) cout << "Compute linelet structure. " << nLineLets << " elements in each line (average)." << endl;
    }
    
    LinSysSol.Initialize(nPoint, nPointDomain, nVar, 0.0);
    LinSysRes.Initialize(nPoint, nPointDomain, nVar, 0.0);
  }
  
  /*--- Computation of gradients by least squares ---*/
  if (config->GetKind_Gradient_Method() == WEIGHTED_LEAST_SQUARES) {
    /*--- S matrix := inv(R)*traspose(inv(R)) ---*/
    Smatrix = new double* [nDim];
    for (iDim = 0; iDim < nDim; iDim++)
      Smatrix[iDim] = new double [nDim];
    /*--- c vector := transpose(WA)*(Wb) ---*/
    cvector = new double* [nVar];
    for (iVar = 0; iVar < nVar; iVar++)
      cvector[iVar] = new double [nDim];
  }
  
  /* --- Initialize value for model constants --- */
  constants = new double[10];
  constants[0] = 0.85;   //sigma_k1
  constants[1] = 1.0;    //sigma_k2
  constants[2] = 0.5;    //sigma_om1
  constants[3] = 0.856;  //sigma_om2
  constants[4] = 0.075;  //beta_1
  constants[5] = 0.0828; //beta_2
  constants[6] = 0.09;   //betaStar
  constants[7] = 0.31;   //a1
  constants[8] = constants[4]/constants[6] - constants[2]*0.41*0.41/sqrt(constants[6]);  //alfa_1
  constants[9] = constants[5]/constants[6] - constants[3]*0.41*0.41/sqrt(constants[6]);  //alfa_2
  
  /* --- Initialize lower and upper limits--- */
  lowerlimit = new double[nVar];
  upperlimit = new double[nVar];
  
  lowerlimit[0] = 1.0e-10;
  upperlimit[0] = 1.0e10;
  
  lowerlimit[1] = 1.0e-4;
  upperlimit[1] = 1.0e15;
  
  /*--- Flow infinity initialization stuff ---*/
  double rhoInf, *VelInf, muLamInf, Intensity, viscRatio, muT_Inf;
  
  rhoInf    = config->GetDensity_FreeStreamND();
  VelInf    = config->GetVelocity_FreeStreamND();
  muLamInf  = config->GetViscosity_FreeStreamND();
  Intensity = config->GetTurbulenceIntensity_FreeStream();
  viscRatio = config->GetTurb2LamViscRatio_FreeStream();
  
  double VelMag = 0;
  for (iDim = 0; iDim < nDim; iDim++)
    VelMag += VelInf[iDim]*VelInf[iDim];
  VelMag = sqrt(VelMag);
  
  kine_Inf  = 3.0/2.0*(VelMag*VelMag*Intensity*Intensity);
  omega_Inf = rhoInf*kine_Inf/(muLamInf*viscRatio);
  
  /*--- Eddy viscosity, initialized without stress limiter at the infinity ---*/
  muT_Inf = rhoInf*kine_Inf/omega_Inf;
  
  /*--- Restart the solution from file information ---*/
  if (!restart || geometry->GetFinestMGLevel() == false) {
    for (iPoint = 0; iPoint < nPoint; iPoint++)
      node[iPoint] = new CTurbSSTVariable(kine_Inf, omega_Inf, muT_Inf, nDim, nVar, constants, config);
  }
  else {
    
    /*--- Restart the solution from file information ---*/
    ifstream restart_file;
    string filename = config->GetSolution_FlowFileName();
    
    /*--- Modify file name for an unsteady restart ---*/
    if (dual_time) {
      int Unst_RestartIter;
      if (adjoint) {
        Unst_RestartIter = int(config->GetUnst_AdjointIter()) - 1;
      } else if (config->GetUnsteady_Simulation() == DT_STEPPING_1ST)
        Unst_RestartIter = int(config->GetUnst_RestartIter())-1;
      else
        Unst_RestartIter = int(config->GetUnst_RestartIter())-2;
      filename = config->GetUnsteady_FileName(filename, Unst_RestartIter);
    }
    
    /*--- Open the restart file, throw an error if this fails. ---*/
    restart_file.open(filename.data(), ios::in);
    if (restart_file.fail()) {
      cout << "There is no turbulent restart file!!" << endl;
      exit(1);
    }
    
    /*--- In case this is a parallel simulation, we need to perform the
     Global2Local index transformation first. ---*/
    long *Global2Local;
    Global2Local = new long[geometry->GetGlobal_nPointDomain()];
    /*--- First, set all indices to a negative value by default ---*/
    for(iPoint = 0; iPoint < geometry->GetGlobal_nPointDomain(); iPoint++) {
      Global2Local[iPoint] = -1;
    }
    /*--- Now fill array with the transform values only for local points ---*/
    for(iPoint = 0; iPoint < nPointDomain; iPoint++) {
      Global2Local[geometry->node[iPoint]->GetGlobalIndex()] = iPoint;
    }
    
    /*--- Read all lines in the restart file ---*/
    long iPoint_Local; unsigned long iPoint_Global = 0; string text_line;
    
    /*--- The first line is the header ---*/
    getline (restart_file, text_line);
    
    
    while (getline (restart_file,text_line)) {
      istringstream point_line(text_line);
      
      /*--- Retrieve local index. If this node from the restart file lives
       on a different processor, the value of iPoint_Local will be -1.
       Otherwise, the local index for this node on the current processor
       will be returned and used to instantiate the vars. ---*/
      iPoint_Local = Global2Local[iPoint_Global];
      if (iPoint_Local >= 0) {
        
        if (compressible) {
          if (nDim == 2) point_line >> index >> dull_val >> dull_val >> dull_val >> dull_val >> dull_val >> dull_val >> Solution[0] >> Solution[1];
          if (nDim == 3) point_line >> index >> dull_val >> dull_val >> dull_val >> dull_val >> dull_val >> dull_val >> dull_val >> dull_val >> Solution[0] >> Solution[1];
        }
        if (incompressible) {
          if (nDim == 2) point_line >> index >> dull_val >> dull_val >> dull_val >> dull_val >> dull_val >> Solution[0] >> Solution[1];
          if (nDim == 3) point_line >> index >> dull_val >> dull_val >> dull_val >> dull_val >> dull_val >> dull_val >> dull_val >> Solution[0] >> Solution[1];
        }
        if (freesurface) {
          if (nDim == 2) point_line >> index >> dull_val >> dull_val >> dull_val >> dull_val >> dull_val >> dull_val >> Solution[0] >> Solution[1];
          if (nDim == 3) point_line >> index >> dull_val >> dull_val >> dull_val >> dull_val >> dull_val >> dull_val >> dull_val >> dull_val >> Solution[0] >> Solution[1];
        }
        
        /*--- Instantiate the solution at this node, note that the muT_Inf should recomputed ---*/
        node[iPoint_Local] = new CTurbSSTVariable(Solution[0], Solution[1], muT_Inf, nDim, nVar, constants, config);
      }
      iPoint_Global++;
    }
    
    /*--- Instantiate the variable class with an arbitrary solution
     at any halo/periodic nodes. The initial solution can be arbitrary,
     because a send/recv is performed immediately in the solver. ---*/
    for(iPoint = nPointDomain; iPoint < nPoint; iPoint++) {
      node[iPoint] = new CTurbSSTVariable(Solution[0], Solution[1], muT_Inf, nDim, nVar, constants, config);
    }
    
    /*--- Close the restart file ---*/
    restart_file.close();
    
    /*--- Free memory needed for the transformation ---*/
    delete [] Global2Local;
  }
  
  /*--- MPI solution ---*/
  Set_MPI_Solution(geometry, config);
  
}

CTurbSSTSolver::~CTurbSSTSolver(void) {
  
  if (constants != NULL) delete [] constants;
  
}

void CTurbSSTSolver::Preprocessing(CGeometry *geometry, CSolver **solver_container, CConfig *config, unsigned short iMesh, unsigned short iRKStep, unsigned short RunTime_EqSystem, bool Output) {
  
  unsigned long iPoint;
  
  for (iPoint = 0; iPoint < nPoint; iPoint ++) {
    
    /*--- Initialize the residual vector ---*/
    
    LinSysRes.SetBlock_Zero(iPoint);
    
  }
  
  /*--- Initialize the jacobian matrices ---*/
  
  Jacobian.SetValZero();
  
  if (config->GetKind_Gradient_Method() == GREEN_GAUSS) SetSolution_Gradient_GG(geometry, config);
  if (config->GetKind_Gradient_Method() == WEIGHTED_LEAST_SQUARES) SetSolution_Gradient_LS(geometry, config);
  //  if (config->GetSpatialOrder() == SECOND_ORDER_LIMITER) SetSolution_Limiter(geometry, config);
  
}

void CTurbSSTSolver::Postprocessing(CGeometry *geometry, CSolver **solver_container, CConfig *config, unsigned short iMesh) {
  double rho = 0.0, mu = 0.0, dist, omega, kine, vorticity[3], vortMag, strMag, F2, muT, zeta;
  double a1 = constants[7];
  unsigned long iPoint;
  
  bool compressible = (config->GetKind_Regime() == COMPRESSIBLE);
  bool incompressible = (config->GetKind_Regime() == INCOMPRESSIBLE);
  bool freesurface = (config->GetKind_Regime() == FREESURFACE);
  
  /*--- Compute mean flow and turbulence gradients ---*/
  if (config->GetKind_Gradient_Method() == GREEN_GAUSS) {
    solver_container[FLOW_SOL]->SetPrimitive_Gradient_GG(geometry, config);
    SetSolution_Gradient_GG(geometry, config);
  }
  if (config->GetKind_Gradient_Method() == WEIGHTED_LEAST_SQUARES) {
    solver_container[FLOW_SOL]->SetPrimitive_Gradient_LS(geometry, config);
    SetSolution_Gradient_LS(geometry, config);
  }
  
  for (iPoint = 0; iPoint < nPoint; iPoint ++) {
    /*--- Compute vorticity and rate of strain magnitude ---*/
    solver_container[FLOW_SOL]->node[iPoint]->SetVorticity();
    vorticity[0] = solver_container[FLOW_SOL]->node[iPoint]->GetVorticity(0);
    vorticity[1] = solver_container[FLOW_SOL]->node[iPoint]->GetVorticity(1);
    vorticity[2] = solver_container[FLOW_SOL]->node[iPoint]->GetVorticity(2);
    vortMag = sqrt(vorticity[0]*vorticity[0] + vorticity[1]*vorticity[1] + vorticity[2]*vorticity[2]);
    solver_container[FLOW_SOL]->node[iPoint]->SetStrainMag();
    strMag = solver_container[FLOW_SOL]->node[iPoint]->GetStrainMag();
    
    /*--- Compute blending functions and cross diffusion ---*/
    if (compressible) {
      rho  = solver_container[FLOW_SOL]->node[iPoint]->GetDensity();
      mu   = solver_container[FLOW_SOL]->node[iPoint]->GetLaminarViscosity();
    }
    if (incompressible || freesurface) {
      rho  = solver_container[FLOW_SOL]->node[iPoint]->GetDensityInc();
      mu   = solver_container[FLOW_SOL]->node[iPoint]->GetLaminarViscosityInc();
    }
    
    dist = geometry->node[iPoint]->GetWall_Distance();
    
    node[iPoint]->SetBlendingFunc(mu, dist, rho);
    F2 = node[iPoint]->GetF2blending();
    
    /*--- Compute the eddy viscosity ---*/
    kine  = node[iPoint]->GetSolution(0);
    omega = node[iPoint]->GetSolution(1);
    zeta = min(1.0/omega,a1/(strMag*F2));
    muT = min(max(rho*kine*zeta,0.0),1.0);
    node[iPoint]->SetmuT(muT);
  }
  
}

void CTurbSSTSolver::Source_Residual(CGeometry *geometry, CSolver **solver_container, CNumerics *numerics, CNumerics *second_numerics, CConfig *config, unsigned short iMesh) {
  
  unsigned long iPoint;
  bool transition = (config->GetKind_Trans_Model() == LM);
<<<<<<< HEAD
  // AA, debug ERASEME
  transition = false;
=======
>>>>>>> ae77e6ed
  
  for (iPoint = 0; iPoint < nPointDomain; iPoint++) {
    
    /*--- Conservative variables w/o reconstruction ---*/
    
    numerics->SetPrimitive(solver_container[FLOW_SOL]->node[iPoint]->GetPrimitive(), NULL);
    
    /*--- Gradient of the primitive and conservative variables ---*/
    
    numerics->SetPrimVarGradient(solver_container[FLOW_SOL]->node[iPoint]->GetGradient_Primitive(), NULL);
    
    /*--- Turbulent variables w/o reconstruction, and its gradient ---*/
    
    numerics->SetTurbVar(node[iPoint]->GetSolution(), NULL);
    numerics->SetTurbVarGradient(node[iPoint]->GetGradient(), NULL);
    
    /*--- Set volume ---*/
    
    numerics->SetVolume(geometry->node[iPoint]->GetVolume());
    
    /*--- Set distance to the surface ---*/
    
    numerics->SetDistance(geometry->node[iPoint]->GetWall_Distance(), 0.0);
    
    /*--- Menter's first blending function ---*/
    
    numerics->SetF1blending(node[iPoint]->GetF1blending(),0.0);
    
    /*--- Menter's second blending function ---*/
    
    numerics->SetF2blending(node[iPoint]->GetF2blending(),0.0);
    
    /*--- Rate of strain magnitude ---*/
    
    numerics->SetStrainMag(solver_container[FLOW_SOL]->node[iPoint]->GetStrainMag(),0.0);
    
    /*--- Cross diffusion ---*/
    
    numerics->SetCrossDiff(node[iPoint]->GetCrossDiff(),0.0);
    
    /*--- Set intermittency ---*/
    if (transition) {
      numerics->SetGammaEff(solver_container[TRANS_SOL]->node[iPoint]->GetGammaEff());
    }

    /*--- Compute the source term ---*/
    
    numerics->ComputeResidual(Residual, Jacobian_i, NULL, config);
    
    /*--- Subtract residual and the jacobian ---*/
    
    LinSysRes.SubtractBlock(iPoint, Residual);
    Jacobian.SubtractBlock(iPoint,iPoint,Jacobian_i);
    
  }
  
}

void CTurbSSTSolver::Source_Template(CGeometry *geometry, CSolver **solver_container, CNumerics *numerics,
                                     CConfig *config, unsigned short iMesh) {
  
}

void CTurbSSTSolver::BC_HeatFlux_Wall(CGeometry *geometry, CSolver **solver_container, CNumerics *conv_numerics, CNumerics *visc_numerics, CConfig *config, unsigned short val_marker) {
  
  unsigned long iPoint, jPoint, iVertex, total_index;
  unsigned short iDim, iVar;
  double distance, density = 0.0, laminar_viscosity = 0.0, beta_1;
  
  bool compressible = (config->GetKind_Regime() == COMPRESSIBLE);
  bool incompressible = (config->GetKind_Regime() == INCOMPRESSIBLE);
  bool freesurface = (config->GetKind_Regime() == FREESURFACE);
  
  for (iVertex = 0; iVertex < geometry->nVertex[val_marker]; iVertex++) {
    iPoint = geometry->vertex[val_marker][iVertex]->GetNode();
    
    /*--- Check if the node belongs to the domain (i.e, not a halo node) ---*/
    if (geometry->node[iPoint]->GetDomain()) {
      
      /*--- distance to closest neighbor ---*/
      jPoint = geometry->vertex[val_marker][iVertex]->GetNormal_Neighbor();
      distance = 0.0;
      for(iDim = 0; iDim < nDim; iDim++){
        distance += (geometry->node[iPoint]->GetCoord(iDim) - geometry->node[jPoint]->GetCoord(iDim))*
        (geometry->node[iPoint]->GetCoord(iDim) - geometry->node[jPoint]->GetCoord(iDim));
      }
      distance = sqrt(distance);
      
      /*--- Set wall values ---*/
      if (compressible) {
        density = solver_container[FLOW_SOL]->node[jPoint]->GetDensity();
        laminar_viscosity = solver_container[FLOW_SOL]->node[jPoint]->GetLaminarViscosity();
      }
      if (incompressible || freesurface) {
        density = solver_container[FLOW_SOL]->node[jPoint]->GetDensityInc();
        laminar_viscosity = solver_container[FLOW_SOL]->node[jPoint]->GetLaminarViscosityInc();
      }
      
      beta_1 = constants[4];
      
      Solution[0] = 0.0;
      Solution[1] = 60.0*laminar_viscosity/(density*beta_1*distance*distance);
      
      /*--- Set the solution values and zero the residual ---*/
      node[iPoint]->SetSolution_Old(Solution);
      node[iPoint]->SetSolution(Solution);
      LinSysRes.SetBlock_Zero(iPoint);
      
      /*--- Change rows of the Jacobian (includes 1 in the diagonal) ---*/
      for (iVar = 0; iVar < nVar; iVar++) {
        total_index = iPoint*nVar+iVar;
        Jacobian.DeleteValsRowi(total_index);
      }
      
    }
  }
  
}

void CTurbSSTSolver::BC_Isothermal_Wall(CGeometry *geometry, CSolver **solver_container, CNumerics *conv_numerics, CNumerics *visc_numerics, CConfig *config,
                                        unsigned short val_marker) {
  
  unsigned long iPoint, jPoint, iVertex, total_index;
  unsigned short iDim, iVar;
  double distance, density = 0.0, laminar_viscosity = 0.0, beta_1;
  
  bool compressible = (config->GetKind_Regime() == COMPRESSIBLE);
  bool incompressible = (config->GetKind_Regime() == INCOMPRESSIBLE);
  bool freesurface = (config->GetKind_Regime() == FREESURFACE);
  
  for (iVertex = 0; iVertex < geometry->nVertex[val_marker]; iVertex++) {
    iPoint = geometry->vertex[val_marker][iVertex]->GetNode();
    
    /*--- Check if the node belongs to the domain (i.e, not a halo node) ---*/
    if (geometry->node[iPoint]->GetDomain()) {
      
      /*--- distance to closest neighbor ---*/
      jPoint = geometry->vertex[val_marker][iVertex]->GetNormal_Neighbor();
      distance = 0.0;
      for(iDim = 0; iDim < nDim; iDim++){
        distance += (geometry->node[iPoint]->GetCoord(iDim) - geometry->node[jPoint]->GetCoord(iDim))*
        (geometry->node[iPoint]->GetCoord(iDim) - geometry->node[jPoint]->GetCoord(iDim));
      }
      distance = sqrt(distance);
      
      /*--- Set wall values ---*/
      if (compressible) {
        density = solver_container[FLOW_SOL]->node[jPoint]->GetDensity();
        laminar_viscosity = solver_container[FLOW_SOL]->node[jPoint]->GetLaminarViscosity();
      }
      if (incompressible || freesurface) {
        density = solver_container[FLOW_SOL]->node[jPoint]->GetDensityInc();
        laminar_viscosity = solver_container[FLOW_SOL]->node[jPoint]->GetLaminarViscosityInc();
      }
      
      beta_1 = constants[4];
      
      Solution[0] = 0.0;
      Solution[1] = 60.0*laminar_viscosity/(density*beta_1*distance*distance);
      
      /*--- Set the solution values and zero the residual ---*/
      node[iPoint]->SetSolution_Old(Solution);
      node[iPoint]->SetSolution(Solution);
      LinSysRes.SetBlock_Zero(iPoint);
      
      /*--- Change rows of the Jacobian (includes 1 in the diagonal) ---*/
      for (iVar = 0; iVar < nVar; iVar++) {
        total_index = iPoint*nVar+iVar;
        Jacobian.DeleteValsRowi(total_index);
      }
      
    }
  }
  
}

void CTurbSSTSolver::BC_Far_Field(CGeometry *geometry, CSolver **solver_container, CNumerics *conv_numerics, CNumerics *visc_numerics, CConfig *config, unsigned short val_marker) {
  
  unsigned long iPoint, iVertex;
  double *Normal, *V_infty, *V_domain;
  unsigned short iVar, iDim;
  
  bool grid_movement = config->GetGrid_Movement();
  
  Normal = new double[nDim];
  
  for (iVertex = 0; iVertex < geometry->nVertex[val_marker]; iVertex++) {
    
    iPoint = geometry->vertex[val_marker][iVertex]->GetNode();
    
    /*--- Check if the node belongs to the domain (i.e, not a halo node) ---*/
    
    if (geometry->node[iPoint]->GetDomain()) {
      
      /*--- Allocate the value at the infinity ---*/
      
      V_infty = solver_container[FLOW_SOL]->GetCharacPrimVar(val_marker, iVertex);
      
      /*--- Retrieve solution at the farfield boundary node ---*/
      
      V_domain = solver_container[FLOW_SOL]->node[iPoint]->GetPrimitive();
      
      conv_numerics->SetPrimitive(V_domain, V_infty);
      
      /*--- Set turbulent variable at the wall, and at infinity ---*/
      
      for (iVar = 0; iVar < nVar; iVar++)
        Solution_i[iVar] = node[iPoint]->GetSolution(iVar);
      
      Solution_j[0] = kine_Inf;
      Solution_j[1] = omega_Inf;
      
      conv_numerics->SetTurbVar(Solution_i, Solution_j);
      
      /*--- Set Normal (it is necessary to change the sign) ---*/
      
      geometry->vertex[val_marker][iVertex]->GetNormal(Normal);
      for (iDim = 0; iDim < nDim; iDim++)
        Normal[iDim] = -Normal[iDim];
      conv_numerics->SetNormal(Normal);
      
      /*--- Grid Movement ---*/
      
      if (grid_movement)
        conv_numerics->SetGridVel(geometry->node[iPoint]->GetGridVel(), geometry->node[iPoint]->GetGridVel());
      
      /*--- Compute residuals and jacobians ---*/
      
      conv_numerics->ComputeResidual(Residual, Jacobian_i, Jacobian_j, config);
      
      /*--- Add residuals and jacobians ---*/
      
      LinSysRes.AddBlock(iPoint, Residual);
      Jacobian.AddBlock(iPoint, iPoint, Jacobian_i);
      
    }
  }
  
  delete [] Normal;
  
}

void CTurbSSTSolver::BC_Inlet(CGeometry *geometry, CSolver **solver_container, CNumerics *conv_numerics, CNumerics *visc_numerics, CConfig *config,
                              unsigned short val_marker) {
  
  unsigned short iVar, iDim;
  unsigned long iVertex, iPoint, Point_Normal;
  double *V_inlet, *V_domain, *Normal;
  
  Normal = new double[nDim];
  
  bool grid_movement  = config->GetGrid_Movement();
  
  string Marker_Tag = config->GetMarker_All_TagBound(val_marker);
  
  /*--- Loop over all the vertices on this boundary marker ---*/
  for (iVertex = 0; iVertex < geometry->nVertex[val_marker]; iVertex++) {
    
    iPoint = geometry->vertex[val_marker][iVertex]->GetNode();
    
    /*--- Check if the node belongs to the domain (i.e., not a halo node) ---*/
    if (geometry->node[iPoint]->GetDomain()) {
      
      /*--- Index of the closest interior node ---*/
      Point_Normal = geometry->vertex[val_marker][iVertex]->GetNormal_Neighbor();
      
      /*--- Normal vector for this vertex (negate for outward convention) ---*/
      geometry->vertex[val_marker][iVertex]->GetNormal(Normal);
      for (iDim = 0; iDim < nDim; iDim++) Normal[iDim] = -Normal[iDim];
      
      /*--- Allocate the value at the inlet ---*/
      V_inlet = solver_container[FLOW_SOL]->GetCharacPrimVar(val_marker, iVertex);
      
      /*--- Retrieve solution at the farfield boundary node ---*/
      V_domain = solver_container[FLOW_SOL]->node[iPoint]->GetPrimitive();
      
      /*--- Set various quantities in the solver class ---*/
      conv_numerics->SetPrimitive(V_domain, V_inlet);
      
      /*--- Set the turbulent variable states. Use free-stream SST
       values for the turbulent state at the inflow. ---*/
      for (iVar = 0; iVar < nVar; iVar++)
        Solution_i[iVar] = node[iPoint]->GetSolution(iVar);
      
      Solution_j[0]= kine_Inf;
      Solution_j[1]= omega_Inf;
      
      conv_numerics->SetTurbVar(Solution_i, Solution_j);
      
      /*--- Set various other quantities in the solver class ---*/
      conv_numerics->SetNormal(Normal);
      
      if (grid_movement)
        conv_numerics->SetGridVel(geometry->node[iPoint]->GetGridVel(),
                                  geometry->node[iPoint]->GetGridVel());
      
      /*--- Compute the residual using an upwind scheme ---*/
      conv_numerics->ComputeResidual(Residual, Jacobian_i, Jacobian_j, config);
      LinSysRes.AddBlock(iPoint, Residual);
      
      /*--- Jacobian contribution for implicit integration ---*/
      Jacobian.AddBlock(iPoint, iPoint, Jacobian_i);
      
      /*--- Viscous contribution ---*/
      visc_numerics->SetCoord(geometry->node[iPoint]->GetCoord(), geometry->node[Point_Normal]->GetCoord());
      visc_numerics->SetNormal(Normal);
      
      /*--- Conservative variables w/o reconstruction ---*/
      visc_numerics->SetPrimitive(V_domain, V_inlet);
      
      /*--- Turbulent variables w/o reconstruction, and its gradients ---*/
      visc_numerics->SetTurbVar(Solution_i, Solution_j);
      visc_numerics->SetTurbVarGradient(node[iPoint]->GetGradient(), node[iPoint]->GetGradient());
      
      /*--- Menter's first blending function ---*/
      visc_numerics->SetF1blending(node[iPoint]->GetF1blending(),node[iPoint]->GetF1blending());
      
      /*--- Compute residual, and Jacobians ---*/
      visc_numerics->ComputeResidual(Residual, Jacobian_i, Jacobian_j, config);
      
      /*--- Subtract residual, and update Jacobians ---*/
      LinSysRes.SubtractBlock(iPoint, Residual);
      Jacobian.SubtractBlock(iPoint, iPoint, Jacobian_i);
      
    }
  }
  
  /*--- Free locally allocated memory ---*/
  delete[] Normal;
  
}

void CTurbSSTSolver::BC_Outlet(CGeometry *geometry, CSolver **solver_container, CNumerics *conv_numerics, CNumerics *visc_numerics, CConfig *config, unsigned short val_marker) {
  
  unsigned long iPoint, iVertex, Point_Normal;
  unsigned short iVar, iDim;
  double *V_outlet, *V_domain, *Normal;
  
  bool grid_movement  = config->GetGrid_Movement();
  
  Normal = new double[nDim];
  
  /*--- Loop over all the vertices on this boundary marker ---*/
  for (iVertex = 0; iVertex < geometry->nVertex[val_marker]; iVertex++) {
    iPoint = geometry->vertex[val_marker][iVertex]->GetNode();
    
    /*--- Check if the node belongs to the domain (i.e., not a halo node) ---*/
    if (geometry->node[iPoint]->GetDomain()) {
      
      /*--- Index of the closest interior node ---*/
      Point_Normal = geometry->vertex[val_marker][iVertex]->GetNormal_Neighbor();
      
      /*--- Allocate the value at the outlet ---*/
      V_outlet = solver_container[FLOW_SOL]->GetCharacPrimVar(val_marker, iVertex);
      
      /*--- Retrieve solution at the farfield boundary node ---*/
      V_domain = solver_container[FLOW_SOL]->node[iPoint]->GetPrimitive();
      
      /*--- Set various quantities in the solver class ---*/
      conv_numerics->SetPrimitive(V_domain, V_outlet);
      
      /*--- Set the turbulent variables. Here we use a Neumann BC such
       that the turbulent variable is copied from the interior of the
       domain to the outlet before computing the residual.
       Solution_i --> TurbVar_internal,
       Solution_j --> TurbVar_outlet ---*/
      for (iVar = 0; iVar < nVar; iVar++) {
        Solution_i[iVar] = node[iPoint]->GetSolution(iVar);
        Solution_j[iVar] = node[iPoint]->GetSolution(iVar);
      }
      conv_numerics->SetTurbVar(Solution_i, Solution_j);
      
      /*--- Set Normal (negate for outward convention) ---*/
      geometry->vertex[val_marker][iVertex]->GetNormal(Normal);
      for (iDim = 0; iDim < nDim; iDim++)
        Normal[iDim] = -Normal[iDim];
      conv_numerics->SetNormal(Normal);
      
      if (grid_movement)
        conv_numerics->SetGridVel(geometry->node[iPoint]->GetGridVel(),
                                  geometry->node[iPoint]->GetGridVel());
      
      /*--- Compute the residual using an upwind scheme ---*/
      conv_numerics->ComputeResidual(Residual, Jacobian_i, Jacobian_j, config);
      LinSysRes.AddBlock(iPoint, Residual);
      
      /*--- Jacobian contribution for implicit integration ---*/
      Jacobian.AddBlock(iPoint, iPoint, Jacobian_i);
      
      /*--- Viscous contribution ---*/
      visc_numerics->SetCoord(geometry->node[iPoint]->GetCoord(), geometry->node[Point_Normal]->GetCoord());
      visc_numerics->SetNormal(Normal);
      
      /*--- Conservative variables w/o reconstruction ---*/
      visc_numerics->SetPrimitive(V_domain, V_outlet);
      
      /*--- Turbulent variables w/o reconstruction, and its gradients ---*/
      visc_numerics->SetTurbVar(Solution_i, Solution_j);
      visc_numerics->SetTurbVarGradient(node[iPoint]->GetGradient(), node[iPoint]->GetGradient());
      
      /*--- Menter's first blending function ---*/
      visc_numerics->SetF1blending(node[iPoint]->GetF1blending(),node[iPoint]->GetF1blending());
      
      /*--- Compute residual, and Jacobians ---*/
      visc_numerics->ComputeResidual(Residual, Jacobian_i, Jacobian_j, config);
      
      /*--- Subtract residual, and update Jacobians ---*/
      LinSysRes.SubtractBlock(iPoint, Residual);
      Jacobian.SubtractBlock(iPoint, iPoint, Jacobian_i);
      
    }
  }
  
  /*--- Free locally allocated memory ---*/
  delete[] Normal;
  
}

double* CTurbSSTSolver::GetConstants() {
  return constants;
}
<|MERGE_RESOLUTION|>--- conflicted
+++ resolved
@@ -1,3860 +1,3857 @@
-/*!
- * \file solution_direct_turbulent.cpp
- * \brief Main subrotuines for solving direct problems (Euler, Navier-Stokes, etc.).
- * \author Aerospace Design Laboratory (Stanford University) <http://su2.stanford.edu>.
- * \version 3.2.0 "eagle"
- *
- * SU2, Copyright (C) 2012-2014 Aerospace Design Laboratory (ADL).
- *
- * SU2 is free software; you can redistribute it and/or
- * modify it under the terms of the GNU Lesser General Public
- * License as published by the Free Software Foundation; either
- * version 2.1 of the License, or (at your option) any later version.
- *
- * SU2 is distributed in the hope that it will be useful,
- * but WITHOUT ANY WARRANTY; without even the implied warranty of
- * MERCHANTABILITY or FITNESS FOR A PARTICULAR PURPOSE. See the GNU
- * Lesser General Public License for more details.
- *
- * You should have received a copy of the GNU Lesser General Public
- * License along with SU2. If not, see <http://www.gnu.org/licenses/>.
- */
-
-#include "../include/solver_structure.hpp"
-
-CTurbSolver::CTurbSolver(void) : CSolver() {
-  
-  /*--- Array initialization ---*/
-  FlowPrimVar_i = NULL;
-  FlowPrimVar_j = NULL;
-  lowerlimit = NULL;
-  upperlimit = NULL;
-  
-}
-
-CTurbSolver::CTurbSolver(CConfig *config) : CSolver() {
-  
-  Gamma = config->GetGamma();
-  Gamma_Minus_One = Gamma - 1.0;
-  
-  /*--- Array initialization ---*/
-  FlowPrimVar_i = NULL;
-  FlowPrimVar_j = NULL;
-  lowerlimit = NULL;
-  upperlimit = NULL;
-  
-}
-
-CTurbSolver::~CTurbSolver(void) {
-  
-  if (FlowPrimVar_i != NULL) delete [] FlowPrimVar_i;
-  if (FlowPrimVar_j != NULL) delete [] FlowPrimVar_j;
-  if (lowerlimit != NULL) delete [] lowerlimit;
-  if (upperlimit != NULL) delete [] upperlimit;
-  
-}
-
-void CTurbSolver::Set_MPI_Solution(CGeometry *geometry, CConfig *config) {
-  unsigned short iVar, iMarker, MarkerS, MarkerR;
-  unsigned long iVertex, iPoint, nVertexS, nVertexR, nBufferS_Vector, nBufferR_Vector, nBufferS_Scalar, nBufferR_Scalar;
-  double *Buffer_Receive_U = NULL, *Buffer_Send_U = NULL, *Buffer_Receive_muT = NULL, *Buffer_Send_muT = NULL;
-  int send_to, receive_from;
-  
-#ifdef HAVE_MPI
-  MPI_Status status;
-#endif
-  
-  for (iMarker = 0; iMarker < config->GetnMarker_All(); iMarker++) {
-    
-    if ((config->GetMarker_All_KindBC(iMarker) == SEND_RECEIVE) &&
-        (config->GetMarker_All_SendRecv(iMarker) > 0)) {
-      
-      MarkerS = iMarker;  MarkerR = iMarker+1;
-      
-      send_to = config->GetMarker_All_SendRecv(MarkerS)-1;
-      receive_from = abs(config->GetMarker_All_SendRecv(MarkerR))-1;
-      
-      nVertexS = geometry->nVertex[MarkerS];  nVertexR = geometry->nVertex[MarkerR];
-      nBufferS_Vector = nVertexS*nVar;        nBufferR_Vector = nVertexR*nVar;
-      nBufferS_Scalar = nVertexS;             nBufferR_Scalar = nVertexR;
-      
-      /*--- Allocate Receive and send buffers  ---*/
-      Buffer_Receive_U = new double [nBufferR_Vector];
-      Buffer_Send_U = new double[nBufferS_Vector];
-      
-      Buffer_Receive_muT = new double [nBufferR_Scalar];
-      Buffer_Send_muT = new double[nBufferS_Scalar];
-      
-      /*--- Copy the solution that should be sended ---*/
-      for (iVertex = 0; iVertex < nVertexS; iVertex++) {
-        iPoint = geometry->vertex[MarkerS][iVertex]->GetNode();
-        Buffer_Send_muT[iVertex] = node[iPoint]->GetmuT();
-        for (iVar = 0; iVar < nVar; iVar++)
-          Buffer_Send_U[iVar*nVertexS+iVertex] = node[iPoint]->GetSolution(iVar);
-      }
-      
-#ifdef HAVE_MPI
-      
-      /*--- Send/Receive information using Sendrecv ---*/
-      MPI_Sendrecv(Buffer_Send_U, nBufferS_Vector, MPI_DOUBLE, send_to, 0,
-                   Buffer_Receive_U, nBufferR_Vector, MPI_DOUBLE, receive_from, 0, MPI_COMM_WORLD, &status);
-      MPI_Sendrecv(Buffer_Send_muT, nBufferS_Scalar, MPI_DOUBLE, send_to, 1,
-                   Buffer_Receive_muT, nBufferR_Scalar, MPI_DOUBLE, receive_from, 1, MPI_COMM_WORLD, &status);
-#else
-      
-      /*--- Receive information without MPI ---*/
-      for (iVertex = 0; iVertex < nVertexR; iVertex++) {
-        iPoint = geometry->vertex[MarkerR][iVertex]->GetNode();
-        Buffer_Receive_muT[iVertex] = node[iPoint]->GetmuT();
-        for (iVar = 0; iVar < nVar; iVar++)
-          Buffer_Receive_U[iVar*nVertexR+iVertex] = Buffer_Send_U[iVar*nVertexR+iVertex];
-      }
-      
-#endif
-      
-      /*--- Deallocate send buffer ---*/
-      delete [] Buffer_Send_U;
-      delete [] Buffer_Send_muT;
-      
-      /*--- Do the coordinate transformation ---*/
-      for (iVertex = 0; iVertex < nVertexR; iVertex++) {
-        
-        /*--- Find point and its type of transformation ---*/
-        iPoint = geometry->vertex[MarkerR][iVertex]->GetNode();
-        
-        /*--- Copy conservative variables. ---*/
-        node[iPoint]->SetmuT(Buffer_Receive_muT[iVertex]);
-        for (iVar = 0; iVar < nVar; iVar++)
-          node[iPoint]->SetSolution(iVar, Buffer_Receive_U[iVar*nVertexR+iVertex]);
-        
-      }
-      
-      /*--- Deallocate receive buffer ---*/
-      delete [] Buffer_Receive_muT;
-      delete [] Buffer_Receive_U;
-      
-    }
-    
-  }
-  
-}
-
-void CTurbSolver::Set_MPI_Solution_Old(CGeometry *geometry, CConfig *config) {
-  unsigned short iVar, iMarker, MarkerS, MarkerR;
-  unsigned long iVertex, iPoint, nVertexS, nVertexR, nBufferS_Vector, nBufferR_Vector;
-  double *Buffer_Receive_U = NULL, *Buffer_Send_U = NULL;
-  int send_to, receive_from;
-  
-#ifdef HAVE_MPI
-  MPI_Status status;
-#endif
-  
-  for (iMarker = 0; iMarker < config->GetnMarker_All(); iMarker++) {
-    
-    if ((config->GetMarker_All_KindBC(iMarker) == SEND_RECEIVE) &&
-        (config->GetMarker_All_SendRecv(iMarker) > 0)) {
-      
-      MarkerS = iMarker;  MarkerR = iMarker+1;
-      
-      send_to = config->GetMarker_All_SendRecv(MarkerS)-1;
-      receive_from = abs(config->GetMarker_All_SendRecv(MarkerR))-1;
-      
-      nVertexS = geometry->nVertex[MarkerS];  nVertexR = geometry->nVertex[MarkerR];
-      nBufferS_Vector = nVertexS*nVar;        nBufferR_Vector = nVertexR*nVar;
-      
-      /*--- Allocate Receive and send buffers  ---*/
-      Buffer_Receive_U = new double [nBufferR_Vector];
-      Buffer_Send_U = new double[nBufferS_Vector];
-      
-      /*--- Copy the solution old that should be sended ---*/
-      for (iVertex = 0; iVertex < nVertexS; iVertex++) {
-        iPoint = geometry->vertex[MarkerS][iVertex]->GetNode();
-        for (iVar = 0; iVar < nVar; iVar++)
-          Buffer_Send_U[iVar*nVertexS+iVertex] = node[iPoint]->GetSolution_Old(iVar);
-      }
-      
-#ifdef HAVE_MPI
-      
-      /*--- Send/Receive information using Sendrecv ---*/
-      MPI_Sendrecv(Buffer_Send_U, nBufferS_Vector, MPI_DOUBLE, send_to, 0,
-                   Buffer_Receive_U, nBufferR_Vector, MPI_DOUBLE, receive_from, 0, MPI_COMM_WORLD, &status);
-#else
-      
-      /*--- Receive information without MPI ---*/
-      for (iVertex = 0; iVertex < nVertexR; iVertex++) {
-        iPoint = geometry->vertex[MarkerR][iVertex]->GetNode();
-        for (iVar = 0; iVar < nVar; iVar++)
-          Buffer_Receive_U[iVar*nVertexR+iVertex] = Buffer_Send_U[iVar*nVertexR+iVertex];
-      }
-      
-#endif
-      
-      /*--- Deallocate send buffer ---*/
-      delete [] Buffer_Send_U;
-      
-      /*--- Do the coordinate transformation ---*/
-      for (iVertex = 0; iVertex < nVertexR; iVertex++) {
-        
-        /*--- Find point and its type of transformation ---*/
-        iPoint = geometry->vertex[MarkerR][iVertex]->GetNode();
-        
-        /*--- Copy transformed conserved variables back into buffer. ---*/
-        for (iVar = 0; iVar < nVar; iVar++)
-          node[iPoint]->SetSolution_Old(iVar, Buffer_Receive_U[iVar*nVertexR+iVertex]);
-        
-      }
-      
-      /*--- Deallocate receive buffer ---*/
-      delete [] Buffer_Receive_U;
-      
-    }
-    
-  }
-}
-
-void CTurbSolver::Set_MPI_Solution_Gradient(CGeometry *geometry, CConfig *config) {
-  unsigned short iVar, iDim, iMarker, iPeriodic_Index, MarkerS, MarkerR;
-  unsigned long iVertex, iPoint, nVertexS, nVertexR, nBufferS_Vector, nBufferR_Vector;
-  double rotMatrix[3][3], *angles, theta, cosTheta, sinTheta, phi, cosPhi, sinPhi, psi, cosPsi, sinPsi,
-  *Buffer_Receive_Gradient = NULL, *Buffer_Send_Gradient = NULL;
-  int send_to, receive_from;
-  
-  double **Gradient = new double* [nVar];
-  for (iVar = 0; iVar < nVar; iVar++)
-    Gradient[iVar] = new double[nDim];
-  
-#ifdef HAVE_MPI
-  MPI_Status status;
-#endif
-  
-  for (iMarker = 0; iMarker < config->GetnMarker_All(); iMarker++) {
-    
-    if ((config->GetMarker_All_KindBC(iMarker) == SEND_RECEIVE) &&
-        (config->GetMarker_All_SendRecv(iMarker) > 0)) {
-      
-      MarkerS = iMarker;  MarkerR = iMarker+1;
-      
-      send_to = config->GetMarker_All_SendRecv(MarkerS)-1;
-      receive_from = abs(config->GetMarker_All_SendRecv(MarkerR))-1;
-      
-      nVertexS = geometry->nVertex[MarkerS];  nVertexR = geometry->nVertex[MarkerR];
-      nBufferS_Vector = nVertexS*nVar*nDim;        nBufferR_Vector = nVertexR*nVar*nDim;
-      
-      /*--- Allocate Receive and send buffers  ---*/
-      Buffer_Receive_Gradient = new double [nBufferR_Vector];
-      Buffer_Send_Gradient = new double[nBufferS_Vector];
-      
-      /*--- Copy the solution old that should be sended ---*/
-      for (iVertex = 0; iVertex < nVertexS; iVertex++) {
-        iPoint = geometry->vertex[MarkerS][iVertex]->GetNode();
-        for (iVar = 0; iVar < nVar; iVar++)
-          for (iDim = 0; iDim < nDim; iDim++)
-            Buffer_Send_Gradient[iDim*nVar*nVertexS+iVar*nVertexS+iVertex] = node[iPoint]->GetGradient(iVar, iDim);
-      }
-      
-#ifdef HAVE_MPI
-      
-      /*--- Send/Receive information using Sendrecv ---*/
-      MPI_Sendrecv(Buffer_Send_Gradient, nBufferS_Vector, MPI_DOUBLE, send_to, 0,
-                   Buffer_Receive_Gradient, nBufferR_Vector, MPI_DOUBLE, receive_from, 0, MPI_COMM_WORLD, &status);
-#else
-      
-      /*--- Receive information without MPI ---*/
-      for (iVertex = 0; iVertex < nVertexR; iVertex++) {
-        iPoint = geometry->vertex[MarkerR][iVertex]->GetNode();
-        for (iVar = 0; iVar < nVar; iVar++)
-          for (iDim = 0; iDim < nDim; iDim++)
-            Buffer_Receive_Gradient[iDim*nVar*nVertexR+iVar*nVertexR+iVertex] = Buffer_Send_Gradient[iDim*nVar*nVertexR+iVar*nVertexR+iVertex];
-      }
-      
-#endif
-      
-      /*--- Deallocate send buffer ---*/
-      delete [] Buffer_Send_Gradient;
-      
-      /*--- Do the coordinate transformation ---*/
-      for (iVertex = 0; iVertex < nVertexR; iVertex++) {
-        
-        /*--- Find point and its type of transformation ---*/
-        iPoint = geometry->vertex[MarkerR][iVertex]->GetNode();
-        iPeriodic_Index = geometry->vertex[MarkerR][iVertex]->GetRotation_Type();
-        
-        /*--- Retrieve the supplied periodic information. ---*/
-        angles = config->GetPeriodicRotation(iPeriodic_Index);
-        
-        /*--- Store angles separately for clarity. ---*/
-        theta    = angles[0];   phi    = angles[1];     psi    = angles[2];
-        cosTheta = cos(theta);  cosPhi = cos(phi);      cosPsi = cos(psi);
-        sinTheta = sin(theta);  sinPhi = sin(phi);      sinPsi = sin(psi);
-        
-        /*--- Compute the rotation matrix. Note that the implicit
-         ordering is rotation about the x-axis, y-axis,
-         then z-axis. Note that this is the transpose of the matrix
-         used during the preprocessing stage. ---*/
-        rotMatrix[0][0] = cosPhi*cosPsi;    rotMatrix[1][0] = sinTheta*sinPhi*cosPsi - cosTheta*sinPsi;     rotMatrix[2][0] = cosTheta*sinPhi*cosPsi + sinTheta*sinPsi;
-        rotMatrix[0][1] = cosPhi*sinPsi;    rotMatrix[1][1] = sinTheta*sinPhi*sinPsi + cosTheta*cosPsi;     rotMatrix[2][1] = cosTheta*sinPhi*sinPsi - sinTheta*cosPsi;
-        rotMatrix[0][2] = -sinPhi;          rotMatrix[1][2] = sinTheta*cosPhi;                              rotMatrix[2][2] = cosTheta*cosPhi;
-        
-        /*--- Copy conserved variables before performing transformation. ---*/
-        for (iVar = 0; iVar < nVar; iVar++)
-          for (iDim = 0; iDim < nDim; iDim++)
-            Gradient[iVar][iDim] = Buffer_Receive_Gradient[iDim*nVar*nVertexR+iVar*nVertexR+iVertex];
-        
-        /*--- Need to rotate the gradients for all conserved variables. ---*/
-        for (iVar = 0; iVar < nVar; iVar++) {
-          if (nDim == 2) {
-            Gradient[iVar][0] = rotMatrix[0][0]*Buffer_Receive_Gradient[0*nVar*nVertexR+iVar*nVertexR+iVertex] + rotMatrix[0][1]*Buffer_Receive_Gradient[1*nVar*nVertexR+iVar*nVertexR+iVertex];
-            Gradient[iVar][1] = rotMatrix[1][0]*Buffer_Receive_Gradient[0*nVar*nVertexR+iVar*nVertexR+iVertex] + rotMatrix[1][1]*Buffer_Receive_Gradient[1*nVar*nVertexR+iVar*nVertexR+iVertex];
-          }
-          else {
-            Gradient[iVar][0] = rotMatrix[0][0]*Buffer_Receive_Gradient[0*nVar*nVertexR+iVar*nVertexR+iVertex] + rotMatrix[0][1]*Buffer_Receive_Gradient[1*nVar*nVertexR+iVar*nVertexR+iVertex] + rotMatrix[0][2]*Buffer_Receive_Gradient[2*nVar*nVertexR+iVar*nVertexR+iVertex];
-            Gradient[iVar][1] = rotMatrix[1][0]*Buffer_Receive_Gradient[0*nVar*nVertexR+iVar*nVertexR+iVertex] + rotMatrix[1][1]*Buffer_Receive_Gradient[1*nVar*nVertexR+iVar*nVertexR+iVertex] + rotMatrix[1][2]*Buffer_Receive_Gradient[2*nVar*nVertexR+iVar*nVertexR+iVertex];
-            Gradient[iVar][2] = rotMatrix[2][0]*Buffer_Receive_Gradient[0*nVar*nVertexR+iVar*nVertexR+iVertex] + rotMatrix[2][1]*Buffer_Receive_Gradient[1*nVar*nVertexR+iVar*nVertexR+iVertex] + rotMatrix[2][2]*Buffer_Receive_Gradient[2*nVar*nVertexR+iVar*nVertexR+iVertex];
-          }
-        }
-        
-        /*--- Store the received information ---*/
-        for (iVar = 0; iVar < nVar; iVar++)
-          for (iDim = 0; iDim < nDim; iDim++)
-            node[iPoint]->SetGradient(iVar, iDim, Gradient[iVar][iDim]);
-        
-      }
-      
-      /*--- Deallocate receive buffer ---*/
-      delete [] Buffer_Receive_Gradient;
-      
-    }
-    
-  }
-  
-  for (iVar = 0; iVar < nVar; iVar++)
-    delete [] Gradient[iVar];
-  delete [] Gradient;
-  
-}
-
-void CTurbSolver::Set_MPI_Solution_Limiter(CGeometry *geometry, CConfig *config) {
-  unsigned short iVar, iMarker, MarkerS, MarkerR;
-  unsigned long iVertex, iPoint, nVertexS, nVertexR, nBufferS_Vector, nBufferR_Vector;
-  double *Buffer_Receive_Limit = NULL, *Buffer_Send_Limit = NULL;
-  int send_to, receive_from;
-  
-  double *Limiter = new double [nVar];
-  
-#ifdef HAVE_MPI
-  MPI_Status status;
-#endif
-  
-  for (iMarker = 0; iMarker < config->GetnMarker_All(); iMarker++) {
-    
-    if ((config->GetMarker_All_KindBC(iMarker) == SEND_RECEIVE) &&
-        (config->GetMarker_All_SendRecv(iMarker) > 0)) {
-      
-      MarkerS = iMarker;  MarkerR = iMarker+1;
-      
-      send_to = config->GetMarker_All_SendRecv(MarkerS)-1;
-      receive_from = abs(config->GetMarker_All_SendRecv(MarkerR))-1;
-      
-      nVertexS = geometry->nVertex[MarkerS];  nVertexR = geometry->nVertex[MarkerR];
-      nBufferS_Vector = nVertexS*nVar;        nBufferR_Vector = nVertexR*nVar;
-      
-      /*--- Allocate Receive and send buffers  ---*/
-      Buffer_Receive_Limit = new double [nBufferR_Vector];
-      Buffer_Send_Limit = new double[nBufferS_Vector];
-      
-      /*--- Copy the solution old that should be sended ---*/
-      for (iVertex = 0; iVertex < nVertexS; iVertex++) {
-        iPoint = geometry->vertex[MarkerS][iVertex]->GetNode();
-        for (iVar = 0; iVar < nVar; iVar++)
-          Buffer_Send_Limit[iVar*nVertexS+iVertex] = node[iPoint]->GetLimiter(iVar);
-      }
-      
-#ifdef HAVE_MPI
-      
-      /*--- Send/Receive information using Sendrecv ---*/
-      MPI_Sendrecv(Buffer_Send_Limit, nBufferS_Vector, MPI_DOUBLE, send_to, 0,
-                   Buffer_Receive_Limit, nBufferR_Vector, MPI_DOUBLE, receive_from, 0, MPI_COMM_WORLD, &status);
-#else
-      
-      /*--- Receive information without MPI ---*/
-      for (iVertex = 0; iVertex < nVertexR; iVertex++) {
-        iPoint = geometry->vertex[MarkerR][iVertex]->GetNode();
-        for (iVar = 0; iVar < nVar; iVar++)
-          Buffer_Receive_Limit[iVar*nVertexR+iVertex] = Buffer_Send_Limit[iVar*nVertexR+iVertex];
-      }
-      
-#endif
-      
-      /*--- Deallocate send buffer ---*/
-      delete [] Buffer_Send_Limit;
-      
-      /*--- Do the coordinate transformation ---*/
-      for (iVertex = 0; iVertex < nVertexR; iVertex++) {
-        
-        /*--- Find point and its type of transformation ---*/
-        iPoint = geometry->vertex[MarkerR][iVertex]->GetNode();
-        
-        /*--- Copy transformed conserved variables back into buffer. ---*/
-        for (iVar = 0; iVar < nVar; iVar++)
-          node[iPoint]->SetLimiter(iVar, Buffer_Receive_Limit[iVar*nVertexR+iVertex]);
-        
-      }
-      
-      /*--- Deallocate receive buffer ---*/
-      delete [] Buffer_Receive_Limit;
-      
-    }
-    
-  }
-  
-  delete [] Limiter;
-  
-}
-
-
-void CTurbSolver::Upwind_Residual(CGeometry *geometry, CSolver **solver_container, CNumerics *numerics, CConfig *config, unsigned short iMesh) {
-  
-  double *Turb_i, *Turb_j, *Limiter_i = NULL, *Limiter_j = NULL, *V_i, *V_j, **Gradient_i, **Gradient_j, Project_Grad_i, Project_Grad_j;
-  unsigned long iEdge, iPoint, jPoint;
-  unsigned short iDim, iVar;
-  
-  bool second_order  = ((config->GetSpatialOrder() == SECOND_ORDER) || (config->GetSpatialOrder() == SECOND_ORDER_LIMITER));
-  bool limiter       = (config->GetSpatialOrder() == SECOND_ORDER_LIMITER);
-  bool grid_movement = config->GetGrid_Movement();
-  
-  for (iEdge = 0; iEdge < geometry->GetnEdge(); iEdge++) {
-    
-    /*--- Points in edge and normal vectors ---*/
-    
-    iPoint = geometry->edge[iEdge]->GetNode(0);
-    jPoint = geometry->edge[iEdge]->GetNode(1);
-    numerics->SetNormal(geometry->edge[iEdge]->GetNormal());
-    
-    /*--- Conservative variables w/o reconstruction ---*/
-    
-    V_i = solver_container[FLOW_SOL]->node[iPoint]->GetPrimitive();
-    V_j = solver_container[FLOW_SOL]->node[jPoint]->GetPrimitive();
-    numerics->SetPrimitive(V_i, V_j);
-    
-    /*--- Turbulent variables w/o reconstruction ---*/
-    
-    Turb_i = node[iPoint]->GetSolution();
-    Turb_j = node[jPoint]->GetSolution();
-    numerics->SetTurbVar(Turb_i,Turb_j);
-    
-    /*--- Grid Movement ---*/
-    
-    if (grid_movement)
-      numerics->SetGridVel(geometry->node[iPoint]->GetGridVel(), geometry->node[jPoint]->GetGridVel());
-    
-    if (second_order) {
-      
-      for (iDim = 0; iDim < nDim; iDim++) {
-        Vector_i[iDim] = 0.5*(geometry->node[jPoint]->GetCoord(iDim) - geometry->node[iPoint]->GetCoord(iDim));
-        Vector_j[iDim] = 0.5*(geometry->node[iPoint]->GetCoord(iDim) - geometry->node[jPoint]->GetCoord(iDim));
-      }
-      
-      /*--- Mean flow primitive variables using gradient reconstruction and limiters ---*/
-      
-      Gradient_i = solver_container[FLOW_SOL]->node[iPoint]->GetGradient_Primitive();
-      Gradient_j = solver_container[FLOW_SOL]->node[jPoint]->GetGradient_Primitive();
-      if (limiter) {
-        Limiter_i = solver_container[FLOW_SOL]->node[iPoint]->GetLimiter_Primitive();
-        Limiter_j = solver_container[FLOW_SOL]->node[jPoint]->GetLimiter_Primitive();
-      }
-      
-      for (iVar = 0; iVar < solver_container[FLOW_SOL]->GetnPrimVarGrad(); iVar++) {
-        Project_Grad_i = 0.0; Project_Grad_j = 0.0;
-        for (iDim = 0; iDim < nDim; iDim++) {
-          Project_Grad_i += Vector_i[iDim]*Gradient_i[iVar][iDim];
-          Project_Grad_j += Vector_j[iDim]*Gradient_j[iVar][iDim];
-        }
-        if (limiter) {
-          FlowPrimVar_i[iVar] = V_i[iVar] + Limiter_i[iVar]*Project_Grad_i;
-          FlowPrimVar_j[iVar] = V_j[iVar] + Limiter_j[iVar]*Project_Grad_j;
-        }
-        else {
-          FlowPrimVar_i[iVar] = V_i[iVar] + Project_Grad_i;
-          FlowPrimVar_j[iVar] = V_j[iVar] + Project_Grad_j;
-        }
-      }
-      
-      numerics->SetPrimitive(FlowPrimVar_i, FlowPrimVar_j);
-      
-      /*--- Turbulent variables using gradient reconstruction and limiters ---*/
-      
-      Gradient_i = node[iPoint]->GetGradient();
-      Gradient_j = node[jPoint]->GetGradient();
-      
-      for (iVar = 0; iVar < nVar; iVar++) {
-        Project_Grad_i = 0.0; Project_Grad_j = 0.0;
-        for (iDim = 0; iDim < nDim; iDim++) {
-          Project_Grad_i += Vector_i[iDim]*Gradient_i[iVar][iDim];
-          Project_Grad_j += Vector_j[iDim]*Gradient_j[iVar][iDim];
-        }
-        Solution_i[iVar] = Turb_i[iVar] + Project_Grad_i;
-        Solution_j[iVar] = Turb_j[iVar] + Project_Grad_j;
-      }
-      
-      numerics->SetTurbVar(Solution_i, Solution_j);
-      
-    }
-    
-    /*--- Add and subtract residual ---*/
-    
-    numerics->ComputeResidual(Residual, Jacobian_i, Jacobian_j, config);
-    
-    LinSysRes.AddBlock(iPoint, Residual);
-    LinSysRes.SubtractBlock(jPoint, Residual);
-    
-    /*--- Implicit part ---*/
-    
-    Jacobian.AddBlock(iPoint, iPoint, Jacobian_i);
-    Jacobian.AddBlock(iPoint, jPoint, Jacobian_j);
-    Jacobian.SubtractBlock(jPoint, iPoint, Jacobian_i);
-    Jacobian.SubtractBlock(jPoint, jPoint, Jacobian_j);
-    
-  }
-  
-}
-
-void CTurbSolver::Viscous_Residual(CGeometry *geometry, CSolver **solver_container, CNumerics *numerics,
-                                   CConfig *config, unsigned short iMesh, unsigned short iRKStep) {
-  unsigned long iEdge, iPoint, jPoint;
-  
-  for (iEdge = 0; iEdge < geometry->GetnEdge(); iEdge++) {
-    
-    /*--- Points in edge ---*/
-    
-    iPoint = geometry->edge[iEdge]->GetNode(0);
-    jPoint = geometry->edge[iEdge]->GetNode(1);
-    
-    /*--- Points coordinates, and normal vector ---*/
-    
-    numerics->SetCoord(geometry->node[iPoint]->GetCoord(),
-                       geometry->node[jPoint]->GetCoord());
-    numerics->SetNormal(geometry->edge[iEdge]->GetNormal());
-    
-    /*--- Conservative variables w/o reconstruction ---*/
-    
-    numerics->SetPrimitive(solver_container[FLOW_SOL]->node[iPoint]->GetPrimitive(),
-                           solver_container[FLOW_SOL]->node[jPoint]->GetPrimitive());
-    
-    /*--- Turbulent variables w/o reconstruction, and its gradients ---*/
-    
-    numerics->SetTurbVar(node[iPoint]->GetSolution(), node[jPoint]->GetSolution());
-    numerics->SetTurbVarGradient(node[iPoint]->GetGradient(), node[jPoint]->GetGradient());
-    
-    /*--- Menter's first blending function (only SST)---*/
-    if (config->GetKind_Turb_Model() == SST)
-      numerics->SetF1blending(node[iPoint]->GetF1blending(),node[jPoint]->GetF1blending());
-    
-    /*--- Compute residual, and Jacobians ---*/
-    
-    numerics->ComputeResidual(Residual, Jacobian_i, Jacobian_j, config);
-    
-    /*--- Add and subtract residual, and update Jacobians ---*/
-    
-    LinSysRes.SubtractBlock(iPoint, Residual);
-    LinSysRes.AddBlock(jPoint, Residual);
-    
-    Jacobian.SubtractBlock(iPoint, iPoint, Jacobian_i);
-    Jacobian.SubtractBlock(iPoint, jPoint, Jacobian_j);
-    Jacobian.AddBlock(jPoint, iPoint, Jacobian_i);
-    Jacobian.AddBlock(jPoint, jPoint, Jacobian_j);
-    
-  }
-  
-}
-
-void CTurbSolver::BC_Sym_Plane(CGeometry *geometry, CSolver **solver_container, CNumerics *conv_numerics, CNumerics *visc_numerics, CConfig *config, unsigned short val_marker) {
-  /*--- Convective fluxes across symmetry plane are equal to zero. ---*/
-}
-
-void CTurbSolver::BC_Euler_Wall(CGeometry *geometry, CSolver **solver_container,
-                                CNumerics *numerics, CConfig *config, unsigned short val_marker) {
-  /*--- Convective fluxes across euler wall are equal to zero. ---*/
-}
-
-void CTurbSolver::ImplicitEuler_Iteration(CGeometry *geometry, CSolver **solver_container, CConfig *config) {
-  unsigned short iVar;
-  unsigned long iPoint, total_index;
-  double Delta, Vol, density_old, density;
-  
-  bool adjoint = config->GetAdjoint();
-  
-  /*--- Set maximum residual to zero ---*/
-  for (iVar = 0; iVar < nVar; iVar++) {
-    SetRes_RMS(iVar, 0.0);
-    SetRes_Max(iVar, 0.0, 0);
-  }
-  
-  /*--- Build implicit system ---*/
-  for (iPoint = 0; iPoint < nPointDomain; iPoint++) {
-    
-    /*--- Read the volume ---*/
-    Vol = geometry->node[iPoint]->GetVolume();
-    
-    /*--- Modify matrix diagonal to assure diagonal dominance ---*/
-    Delta = Vol / (config->GetCFLRedCoeff_Turb()*solver_container[FLOW_SOL]->node[iPoint]->GetDelta_Time());
-    Jacobian.AddVal2Diag(iPoint,Delta);
-    
-    /*--- Right hand side of the system (-Residual) and initial guess (x = 0) ---*/
-    for (iVar = 0; iVar < nVar; iVar++) {
-      total_index = iPoint*nVar+iVar;
-      LinSysRes[total_index] = - LinSysRes[total_index];
-      LinSysSol[total_index] = 0.0;
-      AddRes_RMS(iVar, LinSysRes[total_index]*LinSysRes[total_index]);
-      AddRes_Max(iVar, fabs(LinSysRes[total_index]), geometry->node[iPoint]->GetGlobalIndex());
-    }
-  }
-  
-  /*--- Initialize residual and solution at the ghost points ---*/
-  for (iPoint = nPointDomain; iPoint < nPoint; iPoint++) {
-    for (iVar = 0; iVar < nVar; iVar++) {
-      total_index = iPoint*nVar + iVar;
-      LinSysRes[total_index] = 0.0;
-      LinSysSol[total_index] = 0.0;
-    }
-  }
-  
-  /*--- Solve the linear system (Krylov subspace methods) ---*/
-  CMatrixVectorProduct* mat_vec = new CSysMatrixVectorProduct(Jacobian, geometry, config);
-  
-  CPreconditioner* precond = NULL;
-  if (config->GetKind_Linear_Solver_Prec() == JACOBI) {
-    Jacobian.BuildJacobiPreconditioner();
-    precond = new CJacobiPreconditioner(Jacobian, geometry, config);
-  }
-  else if (config->GetKind_Linear_Solver_Prec() == LU_SGS) {
-    precond = new CLU_SGSPreconditioner(Jacobian, geometry, config);
-  }
-  else if (config->GetKind_Linear_Solver_Prec() == LINELET) {
-    Jacobian.BuildJacobiPreconditioner();
-    precond = new CLineletPreconditioner(Jacobian, geometry, config);
-  }
-  
-  CSysSolve system;
-  if (config->GetKind_Linear_Solver() == BCGSTAB)
-    system.BCGSTAB(LinSysRes, LinSysSol, *mat_vec, *precond, config->GetLinear_Solver_Error(),
-                   config->GetLinear_Solver_Iter(), false);
-  else if (config->GetKind_Linear_Solver() == FGMRES)
-    system.FGMRES(LinSysRes, LinSysSol, *mat_vec, *precond, config->GetLinear_Solver_Error(),
-                  config->GetLinear_Solver_Iter(), false);
-  
-  delete mat_vec;
-  delete precond;
-  
-  /*--- Update solution (system written in terms of increments) ---*/
-  
-  if (!adjoint) {
-    
-    /*--- Update and clip trubulent solution ---*/
-    
-    switch (config->GetKind_Turb_Model()) {
-        
-      case SA: case ML:
-        
-        for (iPoint = 0; iPoint < nPointDomain; iPoint++) {
-          node[iPoint]->AddClippedSolution(0, config->GetLinear_Solver_Relax()*LinSysSol[iPoint],
-                                           lowerlimit[0], upperlimit[0]);
-        }
-        
-        break;
-        
-      case SST:
-        
-        for (iPoint = 0; iPoint < nPointDomain; iPoint++){
-          density_old = solver_container[FLOW_SOL]->node[iPoint]->GetSolution_Old(0);
-          density     = solver_container[FLOW_SOL]->node[iPoint]->GetSolution(0);
-          
-          for (iVar = 0; iVar < nVar; iVar++) {
-            node[iPoint]->AddConservativeSolution(iVar, config->GetLinear_Solver_Relax()*LinSysSol[iPoint*nVar+iVar],
-                                                  density, density_old, lowerlimit[iVar], upperlimit[iVar]);
-          }
-          
-        }
-        
-        break;
-        
-    }
-  }
-  
-  
-  /*--- MPI solution ---*/
-  
-  Set_MPI_Solution(geometry, config);
-  
-  /*--- Compute the root mean square residual ---*/
-  
-  SetResidual_RMS(geometry, config);
-  
-}
-
-void CTurbSolver::SetResidual_DualTime(CGeometry *geometry, CSolver **solver_container, CConfig *config,
-                                       unsigned short iRKStep, unsigned short iMesh, unsigned short RunTime_EqSystem) {
-  
-  /*--- Local variables ---*/
-  
-  unsigned short iVar, jVar, iMarker, iDim;
-  unsigned long iPoint, jPoint, iEdge, iVertex;
-  
-  double *U_time_nM1, *U_time_n, *U_time_nP1;
-  double Volume_nM1, Volume_nP1, TimeStep;
-  double Density_nM1, Density_n, Density_nP1;
-  double *Normal = NULL, *GridVel_i = NULL, *GridVel_j = NULL, Residual_GCL;
-  
-  bool implicit      = (config->GetKind_TimeIntScheme_Turb() == EULER_IMPLICIT);
-  bool grid_movement = config->GetGrid_Movement();
-  
-  /*--- Store the physical time step ---*/
-  
-  TimeStep = config->GetDelta_UnstTimeND();
-  
-  /*--- Compute the dual time-stepping source term for static meshes ---*/
-  
-  if (!grid_movement) {
-    
-    /*--- Loop over all nodes (excluding halos) ---*/
-    
-    for (iPoint = 0; iPoint < nPointDomain; iPoint++) {
-      
-      /*--- Retrieve the solution at time levels n-1, n, and n+1. Note that
-       we are currently iterating on U^n+1 and that U^n & U^n-1 are fixed,
-       previous solutions that are stored in memory. ---*/
-      
-      U_time_nM1 = node[iPoint]->GetSolution_time_n1();
-      U_time_n   = node[iPoint]->GetSolution_time_n();
-      U_time_nP1 = node[iPoint]->GetSolution();
-      
-      /*--- CV volume at time n+1. As we are on a static mesh, the volume
-       of the CV will remained fixed for all time steps. ---*/
-      
-      Volume_nP1 = geometry->node[iPoint]->GetVolume();
-      
-      /*--- Compute the dual time-stepping source term based on the chosen
-       time discretization scheme (1st- or 2nd-order).---*/
-      
-      if (config->GetKind_Turb_Model() == SST) {
-        
-        /*--- If this is the SST model, we need to multiply by the density
-         in order to get the conservative variables ---*/
-        Density_nM1 = solver_container[FLOW_SOL]->node[iPoint]->GetSolution_time_n1()[0];
-        Density_n   = solver_container[FLOW_SOL]->node[iPoint]->GetSolution_time_n()[0];
-        Density_nP1 = solver_container[FLOW_SOL]->node[iPoint]->GetSolution()[0];
-        
-        for (iVar = 0; iVar < nVar; iVar++) {
-          if (config->GetUnsteady_Simulation() == DT_STEPPING_1ST)
-            Residual[iVar] = ( Density_nP1*U_time_nP1[iVar] - Density_n*U_time_n[iVar])*Volume_nP1 / TimeStep;
-          if (config->GetUnsteady_Simulation() == DT_STEPPING_2ND)
-            Residual[iVar] = ( 3.0*Density_nP1*U_time_nP1[iVar] - 4.0*Density_n*U_time_n[iVar]
-                              +1.0*Density_nM1*U_time_nM1[iVar])*Volume_nP1 / (2.0*TimeStep);
-        }
-        
-      } else {
-        
-        for (iVar = 0; iVar < nVar; iVar++) {
-          if (config->GetUnsteady_Simulation() == DT_STEPPING_1ST)
-            Residual[iVar] = (U_time_nP1[iVar] - U_time_n[iVar])*Volume_nP1 / TimeStep;
-          if (config->GetUnsteady_Simulation() == DT_STEPPING_2ND)
-            Residual[iVar] = ( 3.0*U_time_nP1[iVar] - 4.0*U_time_n[iVar]
-                              +1.0*U_time_nM1[iVar])*Volume_nP1 / (2.0*TimeStep);
-        }
-      }
-      
-      /*--- Store the residual and compute the Jacobian contribution due
-       to the dual time source term. ---*/
-      
-      LinSysRes.AddBlock(iPoint, Residual);
-      if (implicit) {
-        for (iVar = 0; iVar < nVar; iVar++) {
-          for (jVar = 0; jVar < nVar; jVar++) Jacobian_i[iVar][jVar] = 0.0;
-          if (config->GetUnsteady_Simulation() == DT_STEPPING_1ST)
-            Jacobian_i[iVar][iVar] = Volume_nP1 / TimeStep;
-          if (config->GetUnsteady_Simulation() == DT_STEPPING_2ND)
-            Jacobian_i[iVar][iVar] = (Volume_nP1*3.0)/(2.0*TimeStep);
-        }
-        Jacobian.AddBlock(iPoint, iPoint, Jacobian_i);
-      }
-    }
-    
-  } else {
-    
-    /*--- For unsteady flows on dynamic meshes (rigidly transforming or
-     dynamically deforming), the Geometric Conservation Law (GCL) should be
-     satisfied in conjunction with the ALE formulation of the governing
-     equations. The GCL prevents accuracy issues caused by grid motion, i.e.
-     a uniform free-stream should be preserved through a moving grid. First,
-     we will loop over the edges and boundaries to compute the GCL component
-     of the dual time source term that depends on grid velocities. ---*/
-    
-    for (iEdge = 0; iEdge < geometry->GetnEdge(); iEdge++) {
-      
-      /*--- Get indices for nodes i & j plus the face normal ---*/
-      
-      iPoint = geometry->edge[iEdge]->GetNode(0);
-      jPoint = geometry->edge[iEdge]->GetNode(1);
-      Normal = geometry->edge[iEdge]->GetNormal();
-      
-      /*--- Grid velocities stored at nodes i & j ---*/
-      
-      GridVel_i = geometry->node[iPoint]->GetGridVel();
-      GridVel_j = geometry->node[jPoint]->GetGridVel();
-      
-      /*--- Compute the GCL term by averaging the grid velocities at the
-       edge mid-point and dotting with the face normal. ---*/
-      
-      Residual_GCL = 0.0;
-      for (iDim = 0; iDim < nDim; iDim++)
-        Residual_GCL += 0.5*(GridVel_i[iDim]+GridVel_j[iDim])*Normal[iDim];
-      
-      /*--- Compute the GCL component of the source term for node i ---*/
-      
-      U_time_n = node[iPoint]->GetSolution_time_n();
-      
-      /*--- Multiply by density at node i for the SST model ---*/
-      
-      if (config->GetKind_Turb_Model() == SST) {
-        Density_n = solver_container[FLOW_SOL]->node[iPoint]->GetSolution_time_n()[0];
-        for(iVar = 0; iVar < nVar; iVar++)
-          Residual[iVar] = Density_n*U_time_n[iVar]*Residual_GCL;
-      } else {
-        for(iVar = 0; iVar < nVar; iVar++)
-          Residual[iVar] = U_time_n[iVar]*Residual_GCL;
-      }
-      LinSysRes.AddBlock(iPoint, Residual);
-      
-      /*--- Compute the GCL component of the source term for node j ---*/
-      
-      U_time_n = node[jPoint]->GetSolution_time_n();
-      
-      /*--- Multiply by density at node j for the SST model ---*/
-      
-      if (config->GetKind_Turb_Model() == SST) {
-        Density_n = solver_container[FLOW_SOL]->node[jPoint]->GetSolution_time_n()[0];
-        for(iVar = 0; iVar < nVar; iVar++)
-          Residual[iVar] = Density_n*U_time_n[iVar]*Residual_GCL;
-      } else {
-        for(iVar = 0; iVar < nVar; iVar++)
-          Residual[iVar] = U_time_n[iVar]*Residual_GCL;
-      }
-      LinSysRes.SubtractBlock(jPoint, Residual);
-      
-    }
-    
-    /*---	Loop over the boundary edges ---*/
-    
-    for(iMarker = 0; iMarker < geometry->GetnMarker(); iMarker++) {
-      for(iVertex = 0; iVertex < geometry->GetnVertex(iMarker); iVertex++) {
-        
-        /*--- Get the index for node i plus the boundary face normal ---*/
-        
-        iPoint = geometry->vertex[iMarker][iVertex]->GetNode();
-        Normal = geometry->vertex[iMarker][iVertex]->GetNormal();
-        
-        /*--- Grid velocities stored at boundary node i ---*/
-        
-        GridVel_i = geometry->node[iPoint]->GetGridVel();
-        
-        /*--- Compute the GCL term by dotting the grid velocity with the face
-         normal. The normal is negated to match the boundary convention. ---*/
-        
-        Residual_GCL = 0.0;
-        for (iDim = 0; iDim < nDim; iDim++)
-          Residual_GCL -= 0.5*(GridVel_i[iDim]+GridVel_i[iDim])*Normal[iDim];
-        
-        /*--- Compute the GCL component of the source term for node i ---*/
-        
-        U_time_n = node[iPoint]->GetSolution_time_n();
-        
-        /*--- Multiply by density at node i for the SST model ---*/
-        
-        if (config->GetKind_Turb_Model() == SST) {
-          Density_n = solver_container[FLOW_SOL]->node[iPoint]->GetSolution_time_n()[0];
-          for(iVar = 0; iVar < nVar; iVar++)
-            Residual[iVar] = Density_n*U_time_n[iVar]*Residual_GCL;
-        } else {
-          for(iVar = 0; iVar < nVar; iVar++)
-            Residual[iVar] = U_time_n[iVar]*Residual_GCL;
-        }
-        LinSysRes.AddBlock(iPoint, Residual);
-      }
-    }
-    
-    /*--- Loop over all nodes (excluding halos) to compute the remainder
-     of the dual time-stepping source term. ---*/
-    
-    for (iPoint = 0; iPoint < nPointDomain; iPoint++) {
-      
-      /*--- Retrieve the solution at time levels n-1, n, and n+1. Note that
-       we are currently iterating on U^n+1 and that U^n & U^n-1 are fixed,
-       previous solutions that are stored in memory. ---*/
-      
-      U_time_nM1 = node[iPoint]->GetSolution_time_n1();
-      U_time_n   = node[iPoint]->GetSolution_time_n();
-      U_time_nP1 = node[iPoint]->GetSolution();
-      
-      /*--- CV volume at time n-1 and n+1. In the case of dynamically deforming
-       grids, the volumes will change. On rigidly transforming grids, the
-       volumes will remain constant. ---*/
-      
-      Volume_nM1 = geometry->node[iPoint]->GetVolume_nM1();
-      Volume_nP1 = geometry->node[iPoint]->GetVolume();
-      
-      /*--- Compute the dual time-stepping source residual. Due to the
-       introduction of the GCL term above, the remainder of the source residual
-       due to the time discretization has a new form.---*/
-      
-      if (config->GetKind_Turb_Model() == SST) {
-        
-        /*--- If this is the SST model, we need to multiply by the density
-         in order to get the conservative variables ---*/
-        Density_nM1 = solver_container[FLOW_SOL]->node[iPoint]->GetSolution_time_n1()[0];
-        Density_n   = solver_container[FLOW_SOL]->node[iPoint]->GetSolution_time_n()[0];
-        Density_nP1 = solver_container[FLOW_SOL]->node[iPoint]->GetSolution()[0];
-        
-        for (iVar = 0; iVar < nVar; iVar++) {
-          if (config->GetUnsteady_Simulation() == DT_STEPPING_1ST)
-            Residual[iVar] = (Density_nP1*U_time_nP1[iVar] - Density_n*U_time_n[iVar])*(Volume_nP1/TimeStep);
-          if (config->GetUnsteady_Simulation() == DT_STEPPING_2ND)
-            Residual[iVar] = (Density_nP1*U_time_nP1[iVar] - Density_n*U_time_n[iVar])*(3.0*Volume_nP1/(2.0*TimeStep))
-            + (Density_nM1*U_time_nM1[iVar] - Density_n*U_time_n[iVar])*(Volume_nM1/(2.0*TimeStep));
-        }
-        
-      } else {
-        
-        for (iVar = 0; iVar < nVar; iVar++) {
-          if (config->GetUnsteady_Simulation() == DT_STEPPING_1ST)
-            Residual[iVar] = (U_time_nP1[iVar] - U_time_n[iVar])*(Volume_nP1/TimeStep);
-          if (config->GetUnsteady_Simulation() == DT_STEPPING_2ND)
-            Residual[iVar] = (U_time_nP1[iVar] - U_time_n[iVar])*(3.0*Volume_nP1/(2.0*TimeStep))
-            + (U_time_nM1[iVar] - U_time_n[iVar])*(Volume_nM1/(2.0*TimeStep));
-        }
-      }
-      
-      /*--- Store the residual and compute the Jacobian contribution due
-       to the dual time source term. ---*/
-      
-      LinSysRes.AddBlock(iPoint, Residual);
-      if (implicit) {
-        for (iVar = 0; iVar < nVar; iVar++) {
-          for (jVar = 0; jVar < nVar; jVar++) Jacobian_i[iVar][jVar] = 0.0;
-          if (config->GetUnsteady_Simulation() == DT_STEPPING_1ST)
-            Jacobian_i[iVar][iVar] = Volume_nP1/TimeStep;
-          if (config->GetUnsteady_Simulation() == DT_STEPPING_2ND)
-            Jacobian_i[iVar][iVar] = (3.0*Volume_nP1)/(2.0*TimeStep);
-        }
-        Jacobian.AddBlock(iPoint, iPoint, Jacobian_i);
-      }
-    }
-  }
-  
-}
-
-CTurbSASolver::CTurbSASolver(void) : CTurbSolver() { }
-
-CTurbSASolver::CTurbSASolver(CGeometry *geometry, CConfig *config, unsigned short iMesh) : CTurbSolver() {
-  unsigned short iVar, iDim, nLineLets;
-  unsigned long iPoint, index;
-  double Density_Inf, Viscosity_Inf, Factor_nu_Inf, dull_val, T_ref = 0.0, S = 0.0, Mu_ref = 0.0;
-
-  bool restart = (config->GetRestart() || config->GetRestart_Flow());
-  bool adjoint = config->GetAdjoint();
-  bool compressible = (config->GetKind_Regime() == COMPRESSIBLE);
-  bool incompressible = (config->GetKind_Regime() == INCOMPRESSIBLE);
-  bool freesurface = (config->GetKind_Regime() == FREESURFACE);
-  bool dual_time = ((config->GetUnsteady_Simulation() == DT_STEPPING_1ST) ||
-                    (config->GetUnsteady_Simulation() == DT_STEPPING_2ND));
-  
-  int rank = MASTER_NODE;
-#ifdef HAVE_MPI
-  MPI_Comm_rank(MPI_COMM_WORLD, &rank);
-#endif
-  
-  Gamma = config->GetGamma();
-  Gamma_Minus_One = Gamma - 1.0;
-  
-  /*--- Dimension of the problem --> dependent of the turbulent model ---*/
-  nVar = 1;
-  nPoint = geometry->GetnPoint();
-  nPointDomain = geometry->GetnPointDomain();
-  
-  /*--- Define geometry constants in the solver structure ---*/
-  nDim = geometry->GetnDim();
-  node = new CVariable*[nPoint];
-  
-  /*--- Single grid simulation ---*/
-  if (iMesh == MESH_0) {
-    
-    /*--- Define some auxiliar vector related with the residual ---*/
-    Residual = new double[nVar]; Residual_RMS = new double[nVar];
-    Residual_i = new double[nVar]; Residual_j = new double[nVar];
-    Residual_Max = new double[nVar]; Point_Max = new unsigned long[nVar];
-    
-    
-    /*--- Define some auxiliar vector related with the solution ---*/
-    Solution = new double[nVar];
-    Solution_i = new double[nVar]; Solution_j = new double[nVar];
-    
-    /*--- Define some auxiliar vector related with the geometry ---*/
-    Vector_i = new double[nDim]; Vector_j = new double[nDim];
-    
-    /*--- Define some auxiliar vector related with the flow solution ---*/
-    FlowPrimVar_i = new double [nDim+7]; FlowPrimVar_j = new double [nDim+7];
-    
-    /*--- Jacobians and vector structures for implicit computations ---*/
-    Jacobian_i = new double* [nVar];
-    Jacobian_j = new double* [nVar];
-    for (iVar = 0; iVar < nVar; iVar++) {
-      Jacobian_i[iVar] = new double [nVar];
-      Jacobian_j[iVar] = new double [nVar];
-    }
-    
-    /*--- Initialization of the structure of the whole Jacobian ---*/
-    if (rank == MASTER_NODE) cout << "Initialize jacobian structure (SA model)." << endl;
-    Jacobian.Initialize(nPoint, nPointDomain, nVar, nVar, true, geometry);
-    
-    if (config->GetKind_Linear_Solver_Prec() == LINELET) {
-      nLineLets = Jacobian.BuildLineletPreconditioner(geometry, config);
-      if (rank == MASTER_NODE) cout << "Compute linelet structure. " << nLineLets << " elements in each line (average)." << endl;
-    }
-    
-    LinSysSol.Initialize(nPoint, nPointDomain, nVar, 0.0);
-    LinSysRes.Initialize(nPoint, nPointDomain, nVar, 0.0);
-    
-    if (config->GetExtraOutput()) {
-      if (nDim == 2){ nOutputVariables = 13; }
-      else if (nDim == 3){ nOutputVariables = 19; }
-      OutputVariables.Initialize(nPoint, nPointDomain, nOutputVariables, 0.0);
-      OutputHeadingNames = new string[nOutputVariables];
-    }
-    
-    /*--- Computation of gradients by least squares ---*/
-    if (config->GetKind_Gradient_Method() == WEIGHTED_LEAST_SQUARES) {
-      /*--- S matrix := inv(R)*traspose(inv(R)) ---*/
-      Smatrix = new double* [nDim];
-      for (iDim = 0; iDim < nDim; iDim++)
-        Smatrix[iDim] = new double [nDim];
-      /*--- c vector := transpose(WA)*(Wb) ---*/
-      cvector = new double* [nVar];
-      for (iVar = 0; iVar < nVar; iVar++)
-        cvector[iVar] = new double [nDim];
-    }
-    
-  }
-  
-  /* --- Initialize lower and upper limits--- */
-  lowerlimit = new double[nVar];
-  upperlimit = new double[nVar];
-  
-  lowerlimit[0] = 1.0e-10;
-  upperlimit[0] = 1.0;
-  
-  /*--- Read farfield conditions from config ---*/
-  Density_Inf   = config->GetDensity_FreeStreamND();
-  Viscosity_Inf = config->GetViscosity_FreeStreamND();
-  
-  /*--- Factor_nu_Inf in [3.0, 5.0] ---*/
-  Factor_nu_Inf = config->GetNuFactor_FreeStream();
-  nu_tilde_Inf  = Factor_nu_Inf*Viscosity_Inf/Density_Inf;
-  
-  /*--- Eddy viscosity at infinity ---*/
-  double Ji, Ji_3, fv1, cv1_3 = 7.1*7.1*7.1;
-  double muT_Inf;
-  Ji = nu_tilde_Inf/Viscosity_Inf*Density_Inf;
-  Ji_3 = Ji*Ji*Ji;
-  fv1 = Ji_3/(Ji_3+cv1_3);
-  muT_Inf = Density_Inf*fv1*nu_tilde_Inf;
-  
-  /*--- Restart the solution from file information ---*/
-  if (!restart || geometry->GetFinestMGLevel() == false) {
-    for (iPoint = 0; iPoint < nPoint; iPoint++)
-      node[iPoint] = new CTurbSAVariable(nu_tilde_Inf, muT_Inf, nDim, nVar, config);
-  }
-  else {
-    
-    /*--- Restart the solution from file information ---*/
-    ifstream restart_file;
-    string filename = config->GetSolution_FlowFileName();
-    double Density, Laminar_Viscosity, nu, nu_hat, muT = 0.0, U[5];
-    double Temperature, Temperature_Dim, Pressure;
-    double Temperature_Ref = config->GetTemperature_Ref();
-    double Viscosity_Ref   = config->GetViscosity_Ref();
-    double Gas_Constant    = config->GetGas_ConstantND();
-    
-    /*--- Modify file name for an unsteady restart ---*/
-    if (dual_time) {
-      int Unst_RestartIter;
-      if (adjoint) {
-        Unst_RestartIter = int(config->GetUnst_AdjointIter()) - 1;
-      } else if (config->GetUnsteady_Simulation() == DT_STEPPING_1ST)
-        Unst_RestartIter = int(config->GetUnst_RestartIter())-1;
-      else
-        Unst_RestartIter = int(config->GetUnst_RestartIter())-2;
-      filename = config->GetUnsteady_FileName(filename, Unst_RestartIter);
-    }
-    
-    /*--- Open the restart file, throw an error if this fails. ---*/
-    restart_file.open(filename.data(), ios::in);
-    if (restart_file.fail()) {
-      cout << "There is no turbulent restart file!!" << endl;
-      exit(1);
-    }
-    
-    /*--- In case this is a parallel simulation, we need to perform the
-     Global2Local index transformation first. ---*/
-    long *Global2Local;
-    Global2Local = new long[geometry->GetGlobal_nPointDomain()];
-    /*--- First, set all indices to a negative value by default ---*/
-    for(iPoint = 0; iPoint < geometry->GetGlobal_nPointDomain(); iPoint++) {
-      Global2Local[iPoint] = -1;
-    }
-    /*--- Now fill array with the transform values only for local points ---*/
-    for(iPoint = 0; iPoint < nPointDomain; iPoint++) {
-      Global2Local[geometry->node[iPoint]->GetGlobalIndex()] = iPoint;
-    }
-    
-    /*--- Read all lines in the restart file ---*/
-    long iPoint_Local; unsigned long iPoint_Global = 0; string text_line;
-    
-    /*--- The first line is the header ---*/
-    getline (restart_file, text_line);
-    
-    while (getline (restart_file,text_line)) {
-      istringstream point_line(text_line);
-      
-      /*--- Retrieve local index. If this node from the restart file lives
-       on a different processor, the value of iPoint_Local will be -1.
-       Otherwise, the local index for this node on the current processor
-       will be returned and used to instantiate the vars. ---*/
-      iPoint_Local = Global2Local[iPoint_Global];
-      if (iPoint_Local >= 0) {
-        
-        if (compressible) {
-          if (nDim == 2) point_line >> index >> dull_val >> dull_val >> U[0] >> U[1] >> U[2] >> U[3] >> Solution[0];
-          if (nDim == 3) point_line >> index >> dull_val >> dull_val >> dull_val >> U[0] >> U[1] >> U[2] >> U[3] >> U[4] >> Solution[0];
-          
-          Density = U[0];
-          if (nDim == 2)
-            Pressure = Gamma_Minus_One*(U[3] - (U[1]*U[1] + U[2]*U[2])/(2.0*U[0]));
-          else
-            Pressure = Gamma_Minus_One*(U[4] - (U[1]*U[1] + U[2]*U[2] + U[3]*U[3])/(2.0*U[0]));
-          
-          Temperature = Pressure/(Gas_Constant*Density);
-          
-          /*--- Calculate viscosity from a non-dim. Sutherland's Law ---*/
-          Temperature_Dim = Temperature*Temperature_Ref;
-          
-          if (config->GetSystemMeasurements() == SI) { T_ref = 273.15; S = 110.4; Mu_ref = 1.716E-5; }
-          if (config->GetSystemMeasurements() == US) { T_ref = 518.7; S = 198.72; Mu_ref = 3.62E-7; }
-          Laminar_Viscosity = Mu_ref*(pow(Temperature_Dim/T_ref, 1.5) * (T_ref+S)/(Temperature_Dim+S));
-          Laminar_Viscosity = Laminar_Viscosity/Viscosity_Ref;
-          
-          nu     = Laminar_Viscosity/Density;
-          nu_hat = Solution[0];
-          Ji     = nu_hat/nu;
-          Ji_3   = Ji*Ji*Ji;
-          fv1    = Ji_3/(Ji_3+cv1_3);
-          muT    = Density*fv1*nu_hat;
-          
-        }
-        if (incompressible) {
-          if (nDim == 2) point_line >> index >> dull_val >> dull_val >> dull_val >> dull_val >> dull_val >> Solution[0];
-          if (nDim == 3) point_line >> index >> dull_val >> dull_val >> dull_val >> dull_val >> dull_val >> dull_val >> dull_val >> Solution[0];
-          muT = muT_Inf;
-        }
-        
-        if (freesurface) {
-          if (nDim == 2) point_line >> index >> dull_val >> dull_val >> dull_val >> dull_val >> dull_val >> dull_val >> Solution[0];
-          if (nDim == 3) point_line >> index >> dull_val >> dull_val >> dull_val >> dull_val >> dull_val >> dull_val >> dull_val >> dull_val >> Solution[0];
-          muT = muT_Inf;
-        }
-        
-        /*--- Instantiate the solution at this node, note that the eddy viscosity should be recomputed ---*/
-        node[iPoint_Local] = new CTurbSAVariable(Solution[0], muT, nDim, nVar, config);
-      }
-      iPoint_Global++;
-    }
-    
-    /*--- Instantiate the variable class with an arbitrary solution
-     at any halo/periodic nodes. The initial solution can be arbitrary,
-     because a send/recv is performed immediately in the solver. ---*/
-    for(iPoint = nPointDomain; iPoint < nPoint; iPoint++) {
-      node[iPoint] = new CTurbSAVariable(Solution[0], muT_Inf, nDim, nVar, config);
-    }
-    
-    /*--- Close the restart file ---*/
-    restart_file.close();
-    
-    /*--- Free memory needed for the transformation ---*/
-    delete [] Global2Local;
-  }
-  
-  /*--- MPI solution ---*/
-  Set_MPI_Solution(geometry, config);
-  
-}
-
-CTurbSASolver::~CTurbSASolver(void) {
-  
-}
-
-void CTurbSASolver::Preprocessing(CGeometry *geometry, CSolver **solver_container, CConfig *config, unsigned short iMesh, unsigned short iRKStep, unsigned short RunTime_EqSystem, bool Output) {
-  
-  unsigned long iPoint;
-  
-  for (iPoint = 0; iPoint < nPoint; iPoint ++) {
-    
-    /*--- Initialize the residual vector ---*/
-    
-    LinSysRes.SetBlock_Zero(iPoint);
-    
-  }
-  
-  /*--- Initialize the jacobian matrices ---*/
-  
-  Jacobian.SetValZero();
-  
-  /*--- Upwind second order reconstruction ---*/
-  
-  if (config->GetKind_Gradient_Method() == GREEN_GAUSS) SetSolution_Gradient_GG(geometry, config);
-  if (config->GetKind_Gradient_Method() == WEIGHTED_LEAST_SQUARES) SetSolution_Gradient_LS(geometry, config);
-  //  if (config->GetSpatialOrder() == SECOND_ORDER_LIMITER) SetSolution_Limiter(geometry, config);
-  
-}
-
-void CTurbSASolver::Postprocessing(CGeometry *geometry, CSolver **solver_container, CConfig *config, unsigned short iMesh) {
-  
-  double rho = 0.0, mu = 0.0, nu, *nu_hat, muT, Ji, Ji_3, fv1;
-  double cv1_3 = 7.1*7.1*7.1;
-  unsigned long iPoint;
-  
-  bool compressible = (config->GetKind_Regime() == COMPRESSIBLE);
-  bool incompressible = (config->GetKind_Regime() == INCOMPRESSIBLE);
-  bool freesurface = (config->GetKind_Regime() == FREESURFACE);
-  
-  /*--- Compute eddy viscosity ---*/
-  
-  for (iPoint = 0; iPoint < nPoint; iPoint ++) {
-    
-    if (compressible) {
-      rho = solver_container[FLOW_SOL]->node[iPoint]->GetDensity();
-      mu  = solver_container[FLOW_SOL]->node[iPoint]->GetLaminarViscosity();
-    }
-    if (incompressible || freesurface) {
-      rho = solver_container[FLOW_SOL]->node[iPoint]->GetDensityInc();
-      mu  = solver_container[FLOW_SOL]->node[iPoint]->GetLaminarViscosityInc();
-    }
-    
-    nu  = mu/rho;
-    nu_hat = node[iPoint]->GetSolution();
-    
-    Ji   = nu_hat[0]/nu;
-    Ji_3 = Ji*Ji*Ji;
-    fv1  = Ji_3/(Ji_3+cv1_3);
-    
-    muT = rho*fv1*nu_hat[0];
-    node[iPoint]->SetmuT(muT);
-    
-  }
-  
-}
-
-void CTurbSASolver::Source_Residual(CGeometry *geometry, CSolver **solver_container, CNumerics *numerics, CNumerics *second_numerics,
-                                    CConfig *config, unsigned short iMesh) {
-  unsigned long iPoint;
-  double LevelSet;
-  unsigned short iVar;
-  unsigned short iDim;
-  unsigned short jDim;
-  
-  bool freesurface = (config->GetKind_Regime() == FREESURFACE);
-  bool time_spectral = (config->GetUnsteady_Simulation() == TIME_SPECTRAL);
-  bool transition = (config->GetKind_Trans_Model() == LM);
-  double epsilon          = config->GetFreeSurface_Thickness();
-  
-  for (iPoint = 0; iPoint < nPointDomain; iPoint++) {
-    
-    /*--- Conservative variables w/o reconstruction ---*/
-    
-    numerics->SetPrimitive(solver_container[FLOW_SOL]->node[iPoint]->GetPrimitive(), NULL);
-    
-    /*--- Gradient of the primitive and conservative variables ---*/
-    
-    numerics->SetPrimVarGradient(solver_container[FLOW_SOL]->node[iPoint]->GetGradient_Primitive(), NULL);
-    
-    /*--- Set intermittency ---*/
-    if (transition) {
-      numerics->SetGammaEff(solver_container[TRANS_SOL]->node[iPoint]->GetGammaEff());
-    }
-    
-    /*--- Turbulent variables w/o reconstruction, and its gradient ---*/
-    numerics->SetTurbVar(node[iPoint]->GetSolution(), NULL);
-    numerics->SetTurbVarGradient(node[iPoint]->GetGradient(), NULL);
-    
-    /*--- Set volume ---*/
-    numerics->SetVolume(geometry->node[iPoint]->GetVolume());
-    
-    /*--- Set distance to the surface ---*/
-    numerics->SetDistance(geometry->node[iPoint]->GetWall_Distance(), 0.0);
-    
-    /*--- Compute the source term ---*/
-    numerics->ComputeResidual(Residual, Jacobian_i, NULL, config);
-    
-    unsigned long idx = 0;
-    unsigned long base = 0;
-    if (config->GetExtraOutput()) {
-      base = iPoint* (unsigned long) nOutputVariables;
-      OutputVariables[base + idx] = numerics->GetProduction()/numerics->Volume;
-      OutputHeadingNames[idx] = "Production";
-      idx++;
-      OutputVariables[base + idx] = numerics->GetDestruction()/numerics->Volume;
-      OutputHeadingNames[idx] = "Destruction";
-      idx++;
-      OutputVariables[base + idx] = numerics->GetCrossProduction()/numerics->Volume;
-      OutputHeadingNames[idx] = "CrossProduction";
-      idx++;
-      OutputVariables[base+ idx] = numerics->Laminar_Viscosity_i/numerics->Density_i;
-      OutputHeadingNames[idx] = "KinematicViscosity";
-      idx++;
-      OutputVariables[iPoint* (unsigned long) nOutputVariables + idx] = numerics->TurbVar_i[0];
-      OutputHeadingNames[idx] = "NuTilde";
-      idx++;
-      OutputVariables[iPoint* (unsigned long) nOutputVariables + idx] = numerics->dist_i;
-      OutputHeadingNames[idx] = "WallDist";
-      idx++;
-      for (iDim = 0; iDim<nDim;iDim++){
-        OutputVariables[iPoint* (unsigned long) nOutputVariables + idx] = numerics->TurbVar_Grad_i[0][iDim];
-        stringstream intstr;
-        intstr << iDim;
-        OutputHeadingNames[idx] = "DNuTildeDX_" + intstr.str();
-        idx++;
-      }
-      for (iDim = 0; iDim<nDim; iDim++){
-        for (jDim = 0; jDim<nDim; jDim++){
-          OutputVariables[iPoint* (unsigned long) nOutputVariables + idx] = numerics->PrimVar_Grad_i[iDim + 1][jDim];
-          stringstream intstr;
-          intstr << "DU_" << iDim << "DX_"<< jDim;
-          OutputHeadingNames[idx] = intstr.str();
-          idx++;
-        }
-      }
-      OutputVariables[iPoint* (unsigned long) nOutputVariables + idx] = numerics->GetProduction()/numerics->Volume - numerics->GetDestruction()/numerics->Volume + numerics->GetCrossProduction()/numerics->Volume;
-      OutputHeadingNames[idx] = "FullSource";
-      idx++;
-    }
-    
-    /*--- Don't add source term in the interface or air ---*/
-    if (freesurface) {
-      LevelSet = solver_container[FLOW_SOL]->node[iPoint]->GetSolution(nDim+1);
-      if (LevelSet > -epsilon) for (iVar = 0; iVar < nVar; iVar++) Residual[iVar] = 0.0;
-    }
-    
-    /*--- Subtract residual and the jacobian ---*/
-    LinSysRes.SubtractBlock(iPoint, Residual);
-    
-    Jacobian.SubtractBlock(iPoint, iPoint, Jacobian_i);
-    
-  }
-  
-  if (time_spectral) {
-    
-    double Volume, Source;
-    unsigned short nVar_Turb = solver_container[TURB_SOL]->GetnVar();
-    
-    /*--- Loop over points ---*/
-    for (iPoint = 0; iPoint < nPointDomain; iPoint++) {
-      
-      /*--- Get control volume ---*/
-      Volume = geometry->node[iPoint]->GetVolume();
-      
-      /*--- Access stored time spectral source term ---*/
-      for (unsigned short iVar = 0; iVar < nVar_Turb; iVar++) {
-        Source = node[iPoint]->GetTimeSpectral_Source(iVar);
-        Residual[iVar] = Source*Volume;
-      }
-      
-      /*--- Add Residual ---*/
-      LinSysRes.AddBlock(iPoint, Residual);
-      
-    }
-  }
-  
-}
-
-void CTurbSASolver::Source_Template(CGeometry *geometry, CSolver **solver_container, CNumerics *numerics,
-                                    CConfig *config, unsigned short iMesh) {
-  
-}
-
-void CTurbSASolver::BC_HeatFlux_Wall(CGeometry *geometry, CSolver **solver_container, CNumerics *conv_numerics, CNumerics *visc_numerics, CConfig *config, unsigned short val_marker) {
-  unsigned long iPoint, iVertex;
-  unsigned short iVar;
-  
-  for (iVertex = 0; iVertex < geometry->nVertex[val_marker]; iVertex++) {
-    iPoint = geometry->vertex[val_marker][iVertex]->GetNode();
-    
-    /*--- Check if the node belongs to the domain (i.e, not a halo node) ---*/
-    
-    if (geometry->node[iPoint]->GetDomain()) {
-      
-      /*--- Get the velocity vector ---*/
-      
-      for (iVar = 0; iVar < nVar; iVar++)
-        Solution[iVar] = 0.0;
-      
-      node[iPoint]->SetSolution_Old(Solution);
-      LinSysRes.SetBlock_Zero(iPoint);
-      
-      /*--- includes 1 in the diagonal ---*/
-      
-      Jacobian.DeleteValsRowi(iPoint);
-    }
-  }
-  
-}
-
-void CTurbSASolver::BC_Isothermal_Wall(CGeometry *geometry, CSolver **solver_container, CNumerics *conv_numerics, CNumerics *visc_numerics, CConfig *config,
-                                       unsigned short val_marker) {
-  unsigned long iPoint, iVertex;
-  unsigned short iVar;
-  
-  for (iVertex = 0; iVertex < geometry->nVertex[val_marker]; iVertex++) {
-    iPoint = geometry->vertex[val_marker][iVertex]->GetNode();
-    
-    /*--- Check if the node belongs to the domain (i.e, not a halo node) ---*/
-    
-    if (geometry->node[iPoint]->GetDomain()) {
-      
-      /*--- Get the velocity vector ---*/
-      for (iVar = 0; iVar < nVar; iVar++)
-        Solution[iVar] = 0.0;
-      
-      node[iPoint]->SetSolution_Old(Solution);
-      LinSysRes.SetBlock_Zero(iPoint);
-      
-      /*--- Includes 1 in the diagonal ---*/
-      
-      Jacobian.DeleteValsRowi(iPoint);
-    }
-  }
-  
-}
-
-void CTurbSASolver::BC_Far_Field(CGeometry *geometry, CSolver **solver_container, CNumerics *conv_numerics, CNumerics *visc_numerics, CConfig *config, unsigned short val_marker) {
-  
-  unsigned long iPoint, iVertex;
-  unsigned short iVar, iDim;
-  double *Normal, *V_infty, *V_domain;
-  
-  bool grid_movement	= config->GetGrid_Movement();
-  
-  Normal = new double[nDim];
-  
-  for (iVertex = 0; iVertex < geometry->nVertex[val_marker]; iVertex++) {
-    
-    iPoint = geometry->vertex[val_marker][iVertex]->GetNode();
-    
-    /*--- Check if the node belongs to the domain (i.e, not a halo node) ---*/
-    if (geometry->node[iPoint]->GetDomain()) {
-      
-      /*--- Allocate the value at the infinity ---*/
-      V_infty = solver_container[FLOW_SOL]->GetCharacPrimVar(val_marker, iVertex);
-      
-      /*--- Retrieve solution at the farfield boundary node ---*/
-      V_domain = solver_container[FLOW_SOL]->node[iPoint]->GetPrimitive();
-      
-      /*--- Grid Movement ---*/
-      if (grid_movement)
-        conv_numerics->SetGridVel(geometry->node[iPoint]->GetGridVel(), geometry->node[iPoint]->GetGridVel());
-      
-      conv_numerics->SetPrimitive(V_domain, V_infty);
-      
-      /*--- Set turbulent variable at the wall, and at infinity ---*/
-      for (iVar = 0; iVar < nVar; iVar++)
-        Solution_i[iVar] = node[iPoint]->GetSolution(iVar);
-      Solution_j[0] = nu_tilde_Inf;
-      conv_numerics->SetTurbVar(Solution_i, Solution_j);
-      
-      /*--- Set Normal (it is necessary to change the sign) ---*/
-      geometry->vertex[val_marker][iVertex]->GetNormal(Normal);
-      for (iDim = 0; iDim < nDim; iDim++)
-        Normal[iDim] = -Normal[iDim];
-      conv_numerics->SetNormal(Normal);
-      
-      /*--- Compute residuals and jacobians ---*/
-      conv_numerics->ComputeResidual(Residual, Jacobian_i, Jacobian_j, config);
-      
-      /*--- Add residuals and jacobians ---*/
-      LinSysRes.AddBlock(iPoint, Residual);
-      Jacobian.AddBlock(iPoint, iPoint, Jacobian_i);
-      
-    }
-  }
-  
-  delete [] Normal;
-  
-}
-
-void CTurbSASolver::BC_Inlet(CGeometry *geometry, CSolver **solver_container, CNumerics *conv_numerics, CNumerics *visc_numerics, CConfig *config, unsigned short val_marker) {
-  
-  unsigned short iDim;
-  unsigned long iVertex, iPoint, Point_Normal;
-  double *V_inlet, *V_domain, *Normal;
-  
-  Normal = new double[nDim];
-  
-  bool grid_movement  = config->GetGrid_Movement();
-  string Marker_Tag = config->GetMarker_All_TagBound(val_marker);
-  
-  /*--- Loop over all the vertices on this boundary marker ---*/
-  for (iVertex = 0; iVertex < geometry->nVertex[val_marker]; iVertex++) {
-    
-    iPoint = geometry->vertex[val_marker][iVertex]->GetNode();
-    
-    /*--- Check if the node belongs to the domain (i.e., not a halo node) ---*/
-    if (geometry->node[iPoint]->GetDomain()) {
-      
-      /*--- Index of the closest interior node ---*/
-      Point_Normal = geometry->vertex[val_marker][iVertex]->GetNormal_Neighbor();
-      
-      /*--- Normal vector for this vertex (negate for outward convention) ---*/
-      geometry->vertex[val_marker][iVertex]->GetNormal(Normal);
-      for (iDim = 0; iDim < nDim; iDim++) Normal[iDim] = -Normal[iDim];
-      
-      /*--- Allocate the value at the inlet ---*/
-      V_inlet = solver_container[FLOW_SOL]->GetCharacPrimVar(val_marker, iVertex);
-      
-      /*--- Retrieve solution at the farfield boundary node ---*/
-      V_domain = solver_container[FLOW_SOL]->node[iPoint]->GetPrimitive();
-      
-      /*--- Set various quantities in the solver class ---*/
-      conv_numerics->SetPrimitive(V_domain, V_inlet);
-      
-      /*--- Set the turbulent variable states (prescribed for an inflow) ---*/
-      Solution_i[0] = node[iPoint]->GetSolution(0);
-      Solution_j[0] = nu_tilde_Inf;
-      
-      conv_numerics->SetTurbVar(Solution_i, Solution_j);
-      
-      /*--- Set various other quantities in the conv_numerics class ---*/
-      conv_numerics->SetNormal(Normal);
-      
-      if (grid_movement)
-        conv_numerics->SetGridVel(geometry->node[iPoint]->GetGridVel(),
-                                  geometry->node[iPoint]->GetGridVel());
-      
-      /*--- Compute the residual using an upwind scheme ---*/
-      conv_numerics->ComputeResidual(Residual, Jacobian_i, Jacobian_j, config);
-      LinSysRes.AddBlock(iPoint, Residual);
-      
-      /*--- Jacobian contribution for implicit integration ---*/
-      Jacobian.AddBlock(iPoint, iPoint, Jacobian_i);
-      
-      /*--- Viscous contribution ---*/
-      visc_numerics->SetCoord(geometry->node[iPoint]->GetCoord(), geometry->node[Point_Normal]->GetCoord());
-      visc_numerics->SetNormal(Normal);
-      
-      /*--- Conservative variables w/o reconstruction ---*/
-      visc_numerics->SetPrimitive(V_domain, V_inlet);
-      
-      /*--- Turbulent variables w/o reconstruction, and its gradients ---*/
-      visc_numerics->SetTurbVar(Solution_i, Solution_j);
-      visc_numerics->SetTurbVarGradient(node[iPoint]->GetGradient(), node[iPoint]->GetGradient());
-      
-      /*--- Compute residual, and Jacobians ---*/
-      visc_numerics->ComputeResidual(Residual, Jacobian_i, Jacobian_j, config);
-      
-      /*--- Subtract residual, and update Jacobians ---*/
-      LinSysRes.SubtractBlock(iPoint, Residual);
-      Jacobian.SubtractBlock(iPoint, iPoint, Jacobian_i);
-      
-    }
-  }
-  
-  /*--- Free locally allocated memory ---*/
-  delete[] Normal;
-  
-}
-
-void CTurbSASolver::BC_Outlet(CGeometry *geometry, CSolver **solver_container, CNumerics *conv_numerics, CNumerics *visc_numerics,
-                              CConfig *config, unsigned short val_marker) {
-  unsigned long iPoint, iVertex, Point_Normal;
-  unsigned short iVar, iDim;
-  double *V_outlet, *V_domain, *Normal;
-  
-  bool grid_movement  = config->GetGrid_Movement();
-  
-  Normal = new double[nDim];
-  
-  /*--- Loop over all the vertices on this boundary marker ---*/
-  for (iVertex = 0; iVertex < geometry->nVertex[val_marker]; iVertex++) {
-    iPoint = geometry->vertex[val_marker][iVertex]->GetNode();
-    
-    /*--- Check if the node belongs to the domain (i.e., not a halo node) ---*/
-    if (geometry->node[iPoint]->GetDomain()) {
-      
-      /*--- Index of the closest interior node ---*/
-      Point_Normal = geometry->vertex[val_marker][iVertex]->GetNormal_Neighbor();
-      
-      /*--- Allocate the value at the outlet ---*/
-      V_outlet = solver_container[FLOW_SOL]->GetCharacPrimVar(val_marker, iVertex);
-      
-      /*--- Retrieve solution at the farfield boundary node ---*/
-      V_domain = solver_container[FLOW_SOL]->node[iPoint]->GetPrimitive();
-      
-      /*--- Set various quantities in the solver class ---*/
-      conv_numerics->SetPrimitive(V_domain, V_outlet);
-      
-      /*--- Set the turbulent variables. Here we use a Neumann BC such
-       that the turbulent variable is copied from the interior of the
-       domain to the outlet before computing the residual.
-       Solution_i --> TurbVar_internal,
-       Solution_j --> TurbVar_outlet ---*/
-      for (iVar = 0; iVar < nVar; iVar++) {
-        Solution_i[iVar] = node[iPoint]->GetSolution(iVar);
-        Solution_j[iVar] = node[iPoint]->GetSolution(iVar);
-      }
-      conv_numerics->SetTurbVar(Solution_i, Solution_j);
-      
-      /*--- Set Normal (negate for outward convention) ---*/
-      geometry->vertex[val_marker][iVertex]->GetNormal(Normal);
-      for (iDim = 0; iDim < nDim; iDim++)
-        Normal[iDim] = -Normal[iDim];
-      conv_numerics->SetNormal(Normal);
-      
-      if (grid_movement)
-        conv_numerics->SetGridVel(geometry->node[iPoint]->GetGridVel(),
-                                  geometry->node[iPoint]->GetGridVel());
-      
-      /*--- Compute the residual using an upwind scheme ---*/
-      conv_numerics->ComputeResidual(Residual, Jacobian_i, Jacobian_j, config);
-      LinSysRes.AddBlock(iPoint, Residual);
-      
-      /*--- Jacobian contribution for implicit integration ---*/
-      Jacobian.AddBlock(iPoint, iPoint, Jacobian_i);
-      
-      /*--- Viscous contribution ---*/
-      visc_numerics->SetCoord(geometry->node[iPoint]->GetCoord(), geometry->node[Point_Normal]->GetCoord());
-      visc_numerics->SetNormal(Normal);
-      
-      /*--- Conservative variables w/o reconstruction ---*/
-      visc_numerics->SetPrimitive(V_domain, V_outlet);
-      
-      /*--- Turbulent variables w/o reconstruction, and its gradients ---*/
-      visc_numerics->SetTurbVar(Solution_i, Solution_j);
-      visc_numerics->SetTurbVarGradient(node[iPoint]->GetGradient(), node[iPoint]->GetGradient());
-      
-      /*--- Compute residual, and Jacobians ---*/
-      visc_numerics->ComputeResidual(Residual, Jacobian_i, Jacobian_j, config);
-      
-      /*--- Subtract residual, and update Jacobians ---*/
-      LinSysRes.SubtractBlock(iPoint, Residual);
-      Jacobian.SubtractBlock(iPoint, iPoint, Jacobian_i);
-      
-    }
-  }
-  
-  /*--- Free locally allocated memory ---*/
-  delete[] Normal;
-  
-}
-
-void CTurbSASolver::BC_Nacelle_Inflow(CGeometry *geometry, CSolver **solver_container, CNumerics *conv_numerics, CNumerics *visc_numerics, CConfig *config, unsigned short val_marker) {
-  unsigned long iPoint, iVertex, Point_Normal;
-  unsigned short iDim;
-  double *V_inflow, *V_domain, *Normal;
-  
-  Normal = new double[nDim];
-  
-  /*--- Loop over all the vertices on this boundary marker ---*/
-  for (iVertex = 0; iVertex < geometry->nVertex[val_marker]; iVertex++) {
-    
-    iPoint = geometry->vertex[val_marker][iVertex]->GetNode();
-    
-    /*--- Check if the node belongs to the domain (i.e., not a halo node) ---*/
-    if (geometry->node[iPoint]->GetDomain()) {
-      
-      /*--- Index of the closest interior node ---*/
-      Point_Normal = geometry->vertex[val_marker][iVertex]->GetNormal_Neighbor();
-      
-      /*--- Allocate the value at the infinity ---*/
-      V_inflow = solver_container[FLOW_SOL]->GetCharacPrimVar(val_marker, iVertex);
-      
-      /*--- Retrieve solution at the farfield boundary node ---*/
-      V_domain = solver_container[FLOW_SOL]->node[iPoint]->GetPrimitive();
-      
-      /*--- Set various quantities in the solver class ---*/
-      conv_numerics->SetPrimitive(V_domain, V_inflow);
-      
-      /*--- Set the turbulent variables. Here we use a Neumann BC such
-       that the turbulent variable is copied from the interior of the
-       domain to the outlet before computing the residual. ---*/
-      conv_numerics->SetTurbVar(node[iPoint]->GetSolution(), node[iPoint]->GetSolution());
-      
-      /*--- Set Normal (negate for outward convention) ---*/
-      geometry->vertex[val_marker][iVertex]->GetNormal(Normal);
-      for (iDim = 0; iDim < nDim; iDim++)
-        Normal[iDim] = -Normal[iDim];
-      conv_numerics->SetNormal(Normal);
-      
-      /*--- Compute the residual using an upwind scheme ---*/
-      conv_numerics->ComputeResidual(Residual, Jacobian_i, Jacobian_j, config);
-      LinSysRes.AddBlock(iPoint, Residual);
-      
-      /*--- Jacobian contribution for implicit integration ---*/
-      Jacobian.AddBlock(iPoint, iPoint, Jacobian_i);
-      
-      /*--- Viscous contribution ---*/
-      visc_numerics->SetCoord(geometry->node[iPoint]->GetCoord(), geometry->node[Point_Normal]->GetCoord());
-      visc_numerics->SetNormal(Normal);
-      
-      /*--- Conservative variables w/o reconstruction ---*/
-      visc_numerics->SetPrimitive(V_domain, V_inflow);
-      
-      /*--- Turbulent variables w/o reconstruction, and its gradients ---*/
-      visc_numerics->SetTurbVar(node[iPoint]->GetSolution(), node[iPoint]->GetSolution());
-      visc_numerics->SetTurbVarGradient(node[iPoint]->GetGradient(), node[iPoint]->GetGradient());
-      
-      /*--- Compute residual, and Jacobians ---*/
-      visc_numerics->ComputeResidual(Residual, Jacobian_i, Jacobian_j, config);
-      
-      /*--- Subtract residual, and update Jacobians ---*/
-      LinSysRes.SubtractBlock(iPoint, Residual);
-      Jacobian.SubtractBlock(iPoint, iPoint, Jacobian_i);
-      
-    }
-  }
-  
-  /*--- Free locally allocated memory ---*/
-  delete[] Normal;
-  
-}
-
-void CTurbSASolver::BC_Nacelle_Exhaust(CGeometry *geometry, CSolver **solver_container, CNumerics *conv_numerics, CNumerics *visc_numerics, CConfig *config, unsigned short val_marker) {
-  unsigned short iDim;
-  unsigned long iVertex, iPoint, Point_Normal;
-  double *V_exhaust, *V_domain, *Normal;
-  
-  Normal = new double[nDim];
-  
-  string Marker_Tag = config->GetMarker_All_TagBound(val_marker);
-  
-  /*--- Loop over all the vertices on this boundary marker ---*/
-  for (iVertex = 0; iVertex < geometry->nVertex[val_marker]; iVertex++) {
-    
-    iPoint = geometry->vertex[val_marker][iVertex]->GetNode();
-    
-    /*--- Check if the node belongs to the domain (i.e., not a halo node) ---*/
-    if (geometry->node[iPoint]->GetDomain()) {
-      
-      /*--- Index of the closest interior node ---*/
-      Point_Normal = geometry->vertex[val_marker][iVertex]->GetNormal_Neighbor();
-      
-      /*--- Normal vector for this vertex (negate for outward convention) ---*/
-      geometry->vertex[val_marker][iVertex]->GetNormal(Normal);
-      for (iDim = 0; iDim < nDim; iDim++) Normal[iDim] = -Normal[iDim];
-      
-      /*--- Allocate the value at the infinity ---*/
-      V_exhaust = solver_container[FLOW_SOL]->GetCharacPrimVar(val_marker, iVertex);
-      
-      /*--- Retrieve solution at the farfield boundary node ---*/
-      V_domain = solver_container[FLOW_SOL]->node[iPoint]->GetPrimitive();
-      
-      /*--- Set various quantities in the solver class ---*/
-      conv_numerics->SetPrimitive(V_domain, V_exhaust);
-      
-      /*--- Set the turbulent variable states (prescribed for an inflow) ---*/
-      Solution_i[0] = node[iPoint]->GetSolution(0);
-      Solution_j[0] = nu_tilde_Inf;
-      
-      conv_numerics->SetTurbVar(Solution_i, Solution_j);
-      
-      /*--- Set various other quantities in the conv_numerics class ---*/
-      conv_numerics->SetNormal(Normal);
-      
-      /*--- Compute the residual using an upwind scheme ---*/
-      conv_numerics->ComputeResidual(Residual, Jacobian_i, Jacobian_j, config);
-      LinSysRes.AddBlock(iPoint, Residual);
-      
-      /*--- Jacobian contribution for implicit integration ---*/
-      Jacobian.AddBlock(iPoint, iPoint, Jacobian_i);
-      
-      /*--- Viscous contribution ---*/
-      visc_numerics->SetCoord(geometry->node[iPoint]->GetCoord(), geometry->node[Point_Normal]->GetCoord());
-      visc_numerics->SetNormal(Normal);
-      
-      /*--- Conservative variables w/o reconstruction ---*/
-      visc_numerics->SetPrimitive(V_domain, V_exhaust);
-      
-      /*--- Turbulent variables w/o reconstruction, and its gradients ---*/
-      visc_numerics->SetTurbVar(Solution_i, Solution_j);
-      visc_numerics->SetTurbVarGradient(node[iPoint]->GetGradient(), node[iPoint]->GetGradient());
-      
-      /*--- Compute residual, and Jacobians ---*/
-      visc_numerics->ComputeResidual(Residual, Jacobian_i, Jacobian_j, config);
-      
-      /*--- Subtract residual, and update Jacobians ---*/
-      LinSysRes.SubtractBlock(iPoint, Residual);
-      Jacobian.SubtractBlock(iPoint, iPoint, Jacobian_i);
-      
-    }
-  }
-  
-  /*--- Free locally allocated memory ---*/
-  delete[] Normal;
-  
-}
-
-void CTurbSASolver::BC_Interface_Boundary(CGeometry *geometry, CSolver **solver_container, CNumerics *numerics,
-                                          CConfig *config, unsigned short val_marker) {
-  //  unsigned long iVertex, iPoint, jPoint;
-  //  unsigned short iVar, iDim;
-  //
-  //  double *Vector = new double[nDim];
-  //
-  //#ifndef HAVE_MPI
-  //
-  //  for(iVertex = 0; iVertex < geometry->nVertex[val_marker]; iVertex++) {
-  //    iPoint = geometry->vertex[val_marker][iVertex]->GetNode();
-  //
-  //    if (geometry->node[iPoint]->GetDomain()) {
-  //
-  //      /*--- Find the associate pair to the original node ---*/
-  //      jPoint = geometry->vertex[val_marker][iVertex]->GetDonorPoint();
-  //
-  //      if (iPoint != jPoint) {
-  //
-  //        /*--- Store the solution for both points ---*/
-  //        for (iVar = 0; iVar < nVar; iVar++) {
-  //          Solution_i[iVar] = node[iPoint]->GetSolution(iVar);
-  //          Solution_j[iVar] = node[jPoint]->GetSolution(iVar);
-  //        }
-  //
-  //        /*--- Set Conservative Variables ---*/
-  //        numerics->SetTurbVar(Solution_i, Solution_j);
-  //
-  //        /*--- Retrieve flow solution for both points ---*/
-  //        for (iVar = 0; iVar < solver_container[FLOW_SOL]->GetnVar(); iVar++) {
-  //          FlowPrimVar_i[iVar] = solver_container[FLOW_SOL]->node[iPoint]->GetSolution(iVar);
-  //          FlowPrimVar_j[iVar] = solver_container[FLOW_SOL]->node[jPoint]->GetSolution(iVar);
-  //        }
-  //
-  //        /*--- Set Flow Variables ---*/
-  //        numerics->SetConservative(FlowPrimVar_i, FlowPrimVar_j);
-  //
-  //        /*--- Set the normal vector ---*/
-  //        geometry->vertex[val_marker][iVertex]->GetNormal(Vector);
-  //        for (iDim = 0; iDim < nDim; iDim++)
-  //          Vector[iDim] = -Vector[iDim];
-  //        numerics->SetNormal(Vector);
-  //
-  //        /*--- Add Residuals and Jacobians ---*/
-  //        numerics->ComputeResidual(Residual, Jacobian_i, Jacobian_j, config);
-  //        LinSysRes.AddBlock(iPoint, Residual);
-  //        Jacobian.AddBlock(iPoint, iPoint, Jacobian_i);
-  //
-  //      }
-  //    }
-  //  }
-  //
-  //#else
-  //
-  //  int rank = MPI::COMM_WORLD.Get_rank(), jProcessor;
-  //  double *Conserv_Var, *Flow_Var;
-  //  bool compute;
-  //
-  //  unsigned short Buffer_Size = nVar+solver_container[FLOW_SOL]->GetnVar();
-  //  double *Buffer_Send_U = new double [Buffer_Size];
-  //  double *Buffer_Receive_U = new double [Buffer_Size];
-  //
-  //  /*--- Do the send process, by the moment we are sending each
-  //   node individually, this must be changed ---*/
-  //  for(iVertex = 0; iVertex < geometry->nVertex[val_marker]; iVertex++) {
-  //    iPoint = geometry->vertex[val_marker][iVertex]->GetNode();
-  //    if (geometry->node[iPoint]->GetDomain()) {
-  //
-  //      /*--- Find the associate pair to the original node ---*/
-  //      jPoint = geometry->vertex[val_marker][iVertex]->GetPeriodicPointDomain()[0];
-  //      jProcessor = geometry->vertex[val_marker][iVertex]->GetPeriodicPointDomain()[1];
-  //
-  //      if ((iPoint == jPoint) && (jProcessor == rank)) compute = false;
-  //      else compute = true;
-  //
-  //      /*--- We only send the information that belong to other boundary ---*/
-  //      if ((jProcessor != rank) && compute) {
-  //
-  //        Conserv_Var = node[iPoint]->GetSolution();
-  //        Flow_Var = solver_container[FLOW_SOL]->node[iPoint]->GetSolution();
-  //
-  //        for (iVar = 0; iVar < nVar; iVar++)
-  //          Buffer_Send_U[iVar] = Conserv_Var[iVar];
-  //
-  //        for (iVar = 0; iVar < solver_container[FLOW_SOL]->GetnVar(); iVar++)
-  //          Buffer_Send_U[nVar+iVar] = Flow_Var[iVar];
-  //
-  //        MPI::COMM_WORLD.Bsend(Buffer_Send_U, Buffer_Size, MPI::DOUBLE, jProcessor, iPoint);
-  //
-  //      }
-  //    }
-  //  }
-  //
-  //  for(iVertex = 0; iVertex < geometry->nVertex[val_marker]; iVertex++) {
-  //
-  //    iPoint = geometry->vertex[val_marker][iVertex]->GetNode();
-  //
-  //    if (geometry->node[iPoint]->GetDomain()) {
-  //
-  //      /*--- Find the associate pair to the original node ---*/
-  //      jPoint = geometry->vertex[val_marker][iVertex]->GetPeriodicPointDomain()[0];
-  //      jProcessor = geometry->vertex[val_marker][iVertex]->GetPeriodicPointDomain()[1];
-  //
-  //      if ((iPoint == jPoint) && (jProcessor == rank)) compute = false;
-  //      else compute = true;
-  //
-  //      if (compute) {
-  //
-  //        /*--- We only receive the information that belong to other boundary ---*/
-  //        if (jProcessor != rank) {
-  //          MPI::COMM_WORLD.Recv(Buffer_Receive_U, Buffer_Size, MPI::DOUBLE, jProcessor, jPoint);
-  //        }
-  //        else {
-  //
-  //          for (iVar = 0; iVar < nVar; iVar++)
-  //            Buffer_Receive_U[iVar] = node[jPoint]->GetSolution(iVar);
-  //
-  //          for (iVar = 0; iVar < solver_container[FLOW_SOL]->GetnVar(); iVar++)
-  //            Buffer_Send_U[nVar+iVar] = solver_container[FLOW_SOL]->node[jPoint]->GetSolution(iVar);
-  //
-  //        }
-  //
-  //        /*--- Store the solution for both points ---*/
-  //        for (iVar = 0; iVar < nVar; iVar++) {
-  //          Solution_i[iVar] = node[iPoint]->GetSolution(iVar);
-  //          Solution_j[iVar] = Buffer_Receive_U[iVar];
-  //        }
-  //
-  //        /*--- Set Turbulent Variables ---*/
-  //        numerics->SetTurbVar(Solution_i, Solution_j);
-  //
-  //        /*--- Retrieve flow solution for both points ---*/
-  //        for (iVar = 0; iVar < solver_container[FLOW_SOL]->GetnVar(); iVar++) {
-  //          FlowPrimVar_i[iVar] = solver_container[FLOW_SOL]->node[iPoint]->GetSolution(iVar);
-  //          FlowPrimVar_j[iVar] = Buffer_Receive_U[nVar + iVar];
-  //        }
-  //
-  //        /*--- Set Flow Variables ---*/
-  //        numerics->SetConservative(FlowPrimVar_i, FlowPrimVar_j);
-  //
-  //        geometry->vertex[val_marker][iVertex]->GetNormal(Vector);
-  //        for (iDim = 0; iDim < nDim; iDim++)
-  //          Vector[iDim] = -Vector[iDim];
-  //        numerics->SetNormal(Vector);
-  //
-  //        numerics->ComputeResidual(Residual, Jacobian_i, Jacobian_j, config);
-  //        LinSysRes.AddBlock(iPoint, Residual);
-  //        Jacobian.AddBlock(iPoint, iPoint, Jacobian_i);
-  //
-  //      }
-  //    }
-  //  }
-  //
-  //  delete[] Buffer_Send_U;
-  //  delete[] Buffer_Receive_U;
-  //
-  //#endif
-  //
-  //  delete[] Vector;
-  //
-}
-
-void CTurbSASolver::BC_NearField_Boundary(CGeometry *geometry, CSolver **solver_container, CNumerics *numerics,
-                                          CConfig *config, unsigned short val_marker) {
-  //  unsigned long iVertex, iPoint, jPoint;
-  //  unsigned short iVar, iDim;
-  //
-  //  double *Vector = new double[nDim];
-  //
-  //#ifndef HAVE_MPI
-  //
-  //  for(iVertex = 0; iVertex < geometry->nVertex[val_marker]; iVertex++) {
-  //    iPoint = geometry->vertex[val_marker][iVertex]->GetNode();
-  //
-  //    if (geometry->node[iPoint]->GetDomain()) {
-  //
-  //      /*--- Find the associate pair to the original node ---*/
-  //      jPoint = geometry->vertex[val_marker][iVertex]->GetDonorPoint();
-  //
-  //      if (iPoint != jPoint) {
-  //
-  //        /*--- Store the solution for both points ---*/
-  //        for (iVar = 0; iVar < nVar; iVar++) {
-  //          Solution_i[iVar] = node[iPoint]->GetSolution(iVar);
-  //          Solution_j[iVar] = node[jPoint]->GetSolution(iVar);
-  //        }
-  //
-  //        /*--- Set Conservative Variables ---*/
-  //        numerics->SetTurbVar(Solution_i, Solution_j);
-  //
-  //        /*--- Retrieve flow solution for both points ---*/
-  //        for (iVar = 0; iVar < solver_container[FLOW_SOL]->GetnVar(); iVar++) {
-  //          FlowPrimVar_i[iVar] = solver_container[FLOW_SOL]->node[iPoint]->GetSolution(iVar);
-  //          FlowPrimVar_j[iVar] = solver_container[FLOW_SOL]->node[jPoint]->GetSolution(iVar);
-  //        }
-  //
-  //        /*--- Set Flow Variables ---*/
-  //        numerics->SetConservative(FlowPrimVar_i, FlowPrimVar_j);
-  //
-  //        /*--- Set the normal vector ---*/
-  //        geometry->vertex[val_marker][iVertex]->GetNormal(Vector);
-  //        for (iDim = 0; iDim < nDim; iDim++)
-  //          Vector[iDim] = -Vector[iDim];
-  //        numerics->SetNormal(Vector);
-  //
-  //        /*--- Add Residuals and Jacobians ---*/
-  //        numerics->ComputeResidual(Residual, Jacobian_i, Jacobian_j, config);
-  //        LinSysRes.AddBlock(iPoint, Residual);
-  //        Jacobian.AddBlock(iPoint, iPoint, Jacobian_i);
-  //
-  //      }
-  //    }
-  //  }
-  //
-  //#else
-  //
-  //  int rank = MPI::COMM_WORLD.Get_rank(), jProcessor;
-  //  double *Conserv_Var, *Flow_Var;
-  //  bool compute;
-  //
-  //  unsigned short Buffer_Size = nVar+solver_container[FLOW_SOL]->GetnVar();
-  //  double *Buffer_Send_U = new double [Buffer_Size];
-  //  double *Buffer_Receive_U = new double [Buffer_Size];
-  //
-  //  /*--- Do the send process, by the moment we are sending each
-  //   node individually, this must be changed ---*/
-  //  for(iVertex = 0; iVertex < geometry->nVertex[val_marker]; iVertex++) {
-  //    iPoint = geometry->vertex[val_marker][iVertex]->GetNode();
-  //    if (geometry->node[iPoint]->GetDomain()) {
-  //
-  //      /*--- Find the associate pair to the original node ---*/
-  //      jPoint = geometry->vertex[val_marker][iVertex]->GetPeriodicPointDomain()[0];
-  //      jProcessor = geometry->vertex[val_marker][iVertex]->GetPeriodicPointDomain()[1];
-  //
-  //      if ((iPoint == jPoint) && (jProcessor == rank)) compute = false;
-  //      else compute = true;
-  //
-  //      /*--- We only send the information that belong to other boundary ---*/
-  //      if ((jProcessor != rank) && compute) {
-  //
-  //        Conserv_Var = node[iPoint]->GetSolution();
-  //        Flow_Var = solver_container[FLOW_SOL]->node[iPoint]->GetSolution();
-  //
-  //        for (iVar = 0; iVar < nVar; iVar++)
-  //          Buffer_Send_U[iVar] = Conserv_Var[iVar];
-  //
-  //        for (iVar = 0; iVar < solver_container[FLOW_SOL]->GetnVar(); iVar++)
-  //          Buffer_Send_U[nVar+iVar] = Flow_Var[iVar];
-  //
-  //        MPI::COMM_WORLD.Bsend(Buffer_Send_U, Buffer_Size, MPI::DOUBLE, jProcessor, iPoint);
-  //
-  //      }
-  //    }
-  //  }
-  //
-  //  for(iVertex = 0; iVertex < geometry->nVertex[val_marker]; iVertex++) {
-  //
-  //    iPoint = geometry->vertex[val_marker][iVertex]->GetNode();
-  //
-  //    if (geometry->node[iPoint]->GetDomain()) {
-  //
-  //      /*--- Find the associate pair to the original node ---*/
-  //      jPoint = geometry->vertex[val_marker][iVertex]->GetPeriodicPointDomain()[0];
-  //      jProcessor = geometry->vertex[val_marker][iVertex]->GetPeriodicPointDomain()[1];
-  //
-  //      if ((iPoint == jPoint) && (jProcessor == rank)) compute = false;
-  //      else compute = true;
-  //
-  //      if (compute) {
-  //
-  //        /*--- We only receive the information that belong to other boundary ---*/
-  //        if (jProcessor != rank) {
-  //          MPI::COMM_WORLD.Recv(Buffer_Receive_U, Buffer_Size, MPI::DOUBLE, jProcessor, jPoint);
-  //        }
-  //        else {
-  //
-  //          for (iVar = 0; iVar < nVar; iVar++)
-  //            Buffer_Receive_U[iVar] = node[jPoint]->GetSolution(iVar);
-  //
-  //          for (iVar = 0; iVar < solver_container[FLOW_SOL]->GetnVar(); iVar++)
-  //            Buffer_Send_U[nVar+iVar] = solver_container[FLOW_SOL]->node[jPoint]->GetSolution(iVar);
-  //
-  //        }
-  //
-  //        /*--- Store the solution for both points ---*/
-  //        for (iVar = 0; iVar < nVar; iVar++) {
-  //          Solution_i[iVar] = node[iPoint]->GetSolution(iVar);
-  //          Solution_j[iVar] = Buffer_Receive_U[iVar];
-  //        }
-  //
-  //        /*--- Set Turbulent Variables ---*/
-  //        numerics->SetTurbVar(Solution_i, Solution_j);
-  //
-  //        /*--- Retrieve flow solution for both points ---*/
-  //        for (iVar = 0; iVar < solver_container[FLOW_SOL]->GetnVar(); iVar++) {
-  //          FlowPrimVar_i[iVar] = solver_container[FLOW_SOL]->node[iPoint]->GetSolution(iVar);
-  //          FlowPrimVar_j[iVar] = Buffer_Receive_U[nVar + iVar];
-  //        }
-  //
-  //        /*--- Set Flow Variables ---*/
-  //        numerics->SetConservative(FlowPrimVar_i, FlowPrimVar_j);
-  //
-  //        geometry->vertex[val_marker][iVertex]->GetNormal(Vector);
-  //        for (iDim = 0; iDim < nDim; iDim++)
-  //          Vector[iDim] = -Vector[iDim];
-  //        numerics->SetNormal(Vector);
-  //
-  //        numerics->ComputeResidual(Residual, Jacobian_i, Jacobian_j, config);
-  //        LinSysRes.AddBlock(iPoint, Residual);
-  //        Jacobian.AddBlock(iPoint, iPoint, Jacobian_i);
-  //
-  //      }
-  //    }
-  //  }
-  //
-  //  delete[] Buffer_Send_U;
-  //  delete[] Buffer_Receive_U;
-  //
-  //#endif
-  //
-  //  delete[] Vector;
-  //
-}
-
-void CTurbSASolver::LoadRestart(CGeometry **geometry, CSolver ***solver, CConfig *config, int val_iter) {
-  
-  /*--- Restart the solution from file information ---*/
-  unsigned short iVar, iMesh;
-  unsigned long iPoint, index, iChildren, Point_Fine;
-  double dull_val, Area_Children, Area_Parent, *Solution_Fine;
-  bool compressible   = (config->GetKind_Regime() == COMPRESSIBLE);
-  bool incompressible = (config->GetKind_Regime() == INCOMPRESSIBLE);
-  bool freesurface    = (config->GetKind_Regime() == FREESURFACE);
-  bool dual_time = ((config->GetUnsteady_Simulation() == DT_STEPPING_1ST) ||
-                    (config->GetUnsteady_Simulation() == DT_STEPPING_2ND));
-  string UnstExt, text_line;
-  ifstream restart_file;
-  string restart_filename = config->GetSolution_FlowFileName();
-  
-  /*--- Modify file name for an unsteady restart ---*/
-  if (dual_time)
-    restart_filename = config->GetUnsteady_FileName(restart_filename, val_iter);
-  
-  /*--- Open the restart file, throw an error if this fails. ---*/
-  restart_file.open(restart_filename.data(), ios::in);
-  if (restart_file.fail()) {
-    cout << "There is no flow restart file!! " << restart_filename.data() << "."<< endl;
-    exit(1);
-  }
-  
-  /*--- In case this is a parallel simulation, we need to perform the
-   Global2Local index transformation first. ---*/
-  long *Global2Local = NULL;
-  Global2Local = new long[geometry[MESH_0]->GetGlobal_nPointDomain()];
-  /*--- First, set all indices to a negative value by default ---*/
-  for(iPoint = 0; iPoint < geometry[MESH_0]->GetGlobal_nPointDomain(); iPoint++) {
-    Global2Local[iPoint] = -1;
-  }
-  
-  /*--- Now fill array with the transform values only for local points ---*/
-  for(iPoint = 0; iPoint < geometry[MESH_0]->GetnPointDomain(); iPoint++) {
-    Global2Local[geometry[MESH_0]->node[iPoint]->GetGlobalIndex()] = iPoint;
-  }
-  
-  /*--- Read all lines in the restart file ---*/
-  long iPoint_Local = 0; unsigned long iPoint_Global = 0;
-  
-  /*--- The first line is the header ---*/
-  getline (restart_file, text_line);
-  
-  while (getline (restart_file,text_line)) {
-    istringstream point_line(text_line);
-    
-    /*--- Retrieve local index. If this node from the restart file lives
-     on a different processor, the value of iPoint_Local will be -1, as
-     initialized above. Otherwise, the local index for this node on the
-     current processor will be returned and used to instantiate the vars. ---*/
-    iPoint_Local = Global2Local[iPoint_Global];
-    if (iPoint_Local >= 0) {
-      
-      if (compressible) {
-        if (nDim == 2) point_line >> index >> dull_val >> dull_val >> dull_val >> dull_val >> dull_val >> dull_val >> Solution[0];
-        if (nDim == 3) point_line >> index >> dull_val >> dull_val >> dull_val >> dull_val >> dull_val >> dull_val >> dull_val >> dull_val >> Solution[0];
-      }
-      if (incompressible) {
-        if (nDim == 2) point_line >> index >> dull_val >> dull_val >> dull_val >> dull_val >> dull_val >> Solution[0];
-        if (nDim == 3) point_line >> index >> dull_val >> dull_val >> dull_val >> dull_val >> dull_val >> dull_val >> dull_val >> Solution[0];
-      }
-      if (freesurface) {
-        if (nDim == 2) point_line >> index >> dull_val >> dull_val >> dull_val >> dull_val >> dull_val >> dull_val >> Solution[0];
-        if (nDim == 3) point_line >> index >> dull_val >> dull_val >> dull_val >> dull_val >> dull_val >> dull_val >> dull_val >> dull_val >> Solution[0];
-      }
-      
-      
-      node[iPoint_Local]->SetSolution(Solution);
-      
-    }
-    iPoint_Global++;
-  }
-  
-  /*--- Close the restart file ---*/
-  restart_file.close();
-  
-  /*--- Free memory needed for the transformation ---*/
-  delete [] Global2Local;
-  
-  /*--- MPI solution and compute the eddy viscosity ---*/
-  solver[MESH_0][TURB_SOL]->Set_MPI_Solution(geometry[MESH_0], config);
-  solver[MESH_0][TURB_SOL]->Postprocessing(geometry[MESH_0], solver[MESH_0], config, MESH_0);
-  
-  /*--- Interpolate the solution down to the coarse multigrid levels ---*/
-  for (iMesh = 1; iMesh <= config->GetMGLevels(); iMesh++) {
-    for (iPoint = 0; iPoint < geometry[iMesh]->GetnPoint(); iPoint++) {
-      Area_Parent = geometry[iMesh]->node[iPoint]->GetVolume();
-      for (iVar = 0; iVar < nVar; iVar++) Solution[iVar] = 0.0;
-      for (iChildren = 0; iChildren < geometry[iMesh]->node[iPoint]->GetnChildren_CV(); iChildren++) {
-        Point_Fine = geometry[iMesh]->node[iPoint]->GetChildren_CV(iChildren);
-        Area_Children = geometry[iMesh-1]->node[Point_Fine]->GetVolume();
-        Solution_Fine = solver[iMesh-1][TURB_SOL]->node[Point_Fine]->GetSolution();
-        for (iVar = 0; iVar < nVar; iVar++) {
-          Solution[iVar] += Solution_Fine[iVar]*Area_Children/Area_Parent;
-        }
-      }
-      solver[iMesh][TURB_SOL]->node[iPoint]->SetSolution(Solution);
-    }
-    solver[iMesh][TURB_SOL]->Set_MPI_Solution(geometry[iMesh], config);
-    solver[iMesh][TURB_SOL]->Postprocessing(geometry[iMesh], solver[iMesh], config, iMesh);
-  }
-  
-}
-
-
-CTurbMLSolver::CTurbMLSolver(void) : CTurbSolver() { }
-
-CTurbMLSolver::CTurbMLSolver(CGeometry *geometry, CConfig *config, unsigned short iMesh) : CTurbSolver() {
-  unsigned short iVar, iDim, nLineLets;
-  unsigned long iPoint, index;
-  double Density_Inf, Viscosity_Inf, Factor_nu_Inf, dull_val, T_ref = 0.0, S = 0.0, Mu_ref = 0.0;
-  
-  bool restart = (config->GetRestart() || config->GetRestart_Flow());
-  bool adjoint = config->GetAdjoint();
-  bool compressible = (config->GetKind_Regime() == COMPRESSIBLE);
-  bool incompressible = (config->GetKind_Regime() == INCOMPRESSIBLE);
-  bool freesurface = (config->GetKind_Regime() == FREESURFACE);
-  bool dual_time = ((config->GetUnsteady_Simulation() == DT_STEPPING_1ST) ||
-                    (config->GetUnsteady_Simulation() == DT_STEPPING_2ND));
-  
-  int rank = MASTER_NODE;
-#ifdef HAVE_MPI
-  MPI_Comm_rank(MPI_COMM_WORLD, &rank);
-#endif
-  
-  Gamma = config->GetGamma();
-  Gamma_Minus_One = Gamma - 1.0;
-  
-  /*--- Dimension of the problem --> dependent of the turbulent model ---*/
-  nVar = 1;
-  nPoint = geometry->GetnPoint();
-  nPointDomain = geometry->GetnPointDomain();
-  
-  /*--- Define geometry constants in the solver structure ---*/
-  nDim = geometry->GetnDim();
-  node = new CVariable*[nPoint];
-  
-  /*--- Single grid simulation ---*/
-  if (iMesh == MESH_0) {
-    
-    /*--- Define some auxiliar vector related with the residual ---*/
-    Residual = new double[nVar]; Residual_RMS = new double[nVar];
-    Residual_i = new double[nVar]; Residual_j = new double[nVar];
-    Residual_Max = new double[nVar]; Point_Max = new unsigned long[nVar];
-    
-    
-    /*--- Define some auxiliar vector related with the solution ---*/
-    Solution = new double[nVar];
-    Solution_i = new double[nVar]; Solution_j = new double[nVar];
-    
-    /*--- Define some auxiliar vector related with the geometry ---*/
-    Vector_i = new double[nDim]; Vector_j = new double[nDim];
-    
-    /*--- Define some auxiliar vector related with the flow solution ---*/
-    FlowPrimVar_i = new double [nDim+7]; FlowPrimVar_j = new double [nDim+7];
-    
-    /*--- Jacobians and vector structures for implicit computations ---*/
-    Jacobian_i = new double* [nVar];
-    Jacobian_j = new double* [nVar];
-    for (iVar = 0; iVar < nVar; iVar++) {
-      Jacobian_i[iVar] = new double [nVar];
-      Jacobian_j[iVar] = new double [nVar];
-    }
-    
-    /*--- Initialization of the structure of the whole Jacobian ---*/
-    if (rank == MASTER_NODE) cout << "Initialize jacobian structure (ML model)." << endl;
-    Jacobian.Initialize(nPoint, nPointDomain, nVar, nVar, true, geometry);
-    
-    if (config->GetKind_Linear_Solver_Prec() == LINELET) {
-      nLineLets = Jacobian.BuildLineletPreconditioner(geometry, config);
-      if (rank == MASTER_NODE) cout << "Compute linelet structure. " << nLineLets << " elements in each line (average)." << endl;
-    }
-    
-    LinSysSol.Initialize(nPoint, nPointDomain, nVar, 0.0);
-    LinSysRes.Initialize(nPoint, nPointDomain, nVar, 0.0);
-    
-    if (config->GetExtraOutput()) {
-      if (nDim == 2){ nOutputVariables = 40 + 2*nDim + 1*nDim*nDim; }
-      else if (nDim == 3){ nOutputVariables = 40 + 2*nDim + 1*nDim*nDim; }
-      OutputVariables.Initialize(nPoint, nPointDomain, nOutputVariables, 0.0);
-      OutputHeadingNames = new string[nOutputVariables];
-    }
-    
-    /*--- Computation of gradients by least squares ---*/
-    if (config->GetKind_Gradient_Method() == WEIGHTED_LEAST_SQUARES) {
-      /*--- S matrix := inv(R)*traspose(inv(R)) ---*/
-      Smatrix = new double* [nDim];
-      for (iDim = 0; iDim < nDim; iDim++)
-        Smatrix[iDim] = new double [nDim];
-      /*--- c vector := transpose(WA)*(Wb) ---*/
-      cvector = new double* [nVar];
-      for (iVar = 0; iVar < nVar; iVar++)
-        cvector[iVar] = new double [nDim];
-    }
-    
-  }
-  
-  /* --- Initialize lower and upper limits--- */
-  lowerlimit = new double[nVar];
-  upperlimit = new double[nVar];
-  
-  lowerlimit[0] = 1.0e-10;
-  upperlimit[0] = 1.0;
-  
-  /*--- Read farfield conditions from config ---*/
-  Density_Inf   = config->GetDensity_FreeStreamND();
-  Viscosity_Inf = config->GetViscosity_FreeStreamND();
-  
-  /*--- Factor_nu_Inf in [3.0, 5.0] ---*/
-  Factor_nu_Inf = config->GetNuFactor_FreeStream();
-  nu_tilde_Inf  = Factor_nu_Inf*Viscosity_Inf/Density_Inf;
-  
-  /*--- Eddy viscosity at infinity ---*/
-  double Ji, Ji_3, fv1, cv1_3 = 7.1*7.1*7.1;
-  double muT_Inf;
-  Ji = nu_tilde_Inf/Viscosity_Inf*Density_Inf;
-  Ji_3 = Ji*Ji*Ji;
-  fv1 = Ji_3/(Ji_3+cv1_3);
-  muT_Inf = Density_Inf*fv1*nu_tilde_Inf;
-  
-  /*--- Restart the solution from file information ---*/
-  if (!restart || geometry->GetFinestMGLevel() == false) {
-    for (iPoint = 0; iPoint < nPoint; iPoint++)
-      node[iPoint] = new CTurbMLVariable(nu_tilde_Inf, muT_Inf, nDim, nVar, config);
-  }
-  else {
-    
-    /*--- Restart the solution from file information ---*/
-    ifstream restart_file;
-    string filename = config->GetSolution_FlowFileName();
-    double Density, Laminar_Viscosity, nu, nu_hat, muT = 0.0, U[5];
-    double Temperature, Temperature_Dim, Pressure;
-    double Temperature_Ref = config->GetTemperature_Ref();
-    double Viscosity_Ref   = config->GetViscosity_Ref();
-    double Gas_Constant    = config->GetGas_ConstantND();
-    
-    /*--- Modify file name for an unsteady restart ---*/
-    if (dual_time) {
-      int Unst_RestartIter;
-      if (adjoint) {
-        Unst_RestartIter = int(config->GetUnst_AdjointIter()) - 1;
-      } else if (config->GetUnsteady_Simulation() == DT_STEPPING_1ST)
-        Unst_RestartIter = int(config->GetUnst_RestartIter())-1;
-      else
-        Unst_RestartIter = int(config->GetUnst_RestartIter())-2;
-      filename = config->GetUnsteady_FileName(filename, Unst_RestartIter);
-    }
-    
-    /*--- Open the restart file, throw an error if this fails. ---*/
-    restart_file.open(filename.data(), ios::in);
-    if (restart_file.fail()) {
-      cout << "There is no turbulent restart file!!" << endl;
-      exit(1);
-    }
-    
-    /*--- In case this is a parallel simulation, we need to perform the
-     Global2Local index transformation first. ---*/
-    long *Global2Local;
-    Global2Local = new long[geometry->GetGlobal_nPointDomain()];
-    /*--- First, set all indices to a negative value by default ---*/
-    for(iPoint = 0; iPoint < geometry->GetGlobal_nPointDomain(); iPoint++) {
-      Global2Local[iPoint] = -1;
-    }
-    /*--- Now fill array with the transform values only for local points ---*/
-    for(iPoint = 0; iPoint < nPointDomain; iPoint++) {
-      Global2Local[geometry->node[iPoint]->GetGlobalIndex()] = iPoint;
-    }
-    
-    /*--- Read all lines in the restart file ---*/
-    long iPoint_Local; unsigned long iPoint_Global = 0; string text_line;
-    
-    /*--- The first line is the header ---*/
-    getline (restart_file, text_line);
-    
-    while (getline (restart_file,text_line)) {
-      istringstream point_line(text_line);
-      
-      /*--- Retrieve local index. If this node from the restart file lives
-       on a different processor, the value of iPoint_Local will be -1.
-       Otherwise, the local index for this node on the current processor
-       will be returned and used to instantiate the vars. ---*/
-      iPoint_Local = Global2Local[iPoint_Global];
-      if (iPoint_Local >= 0) {
-        
-        if (compressible) {
-          if (nDim == 2) point_line >> index >> dull_val >> dull_val >> U[0] >> U[1] >> U[2] >> U[3] >> Solution[0];
-          if (nDim == 3) point_line >> index >> dull_val >> dull_val >> dull_val >> U[0] >> U[1] >> U[2] >> U[3] >> U[4] >> Solution[0];
-          
-          Density = U[0];
-          if (nDim == 2)
-            Pressure = Gamma_Minus_One*(U[3] - (U[1]*U[1] + U[2]*U[2])/(2.0*U[0]));
-          else
-            Pressure = Gamma_Minus_One*(U[4] - (U[1]*U[1] + U[2]*U[2] + U[3]*U[3])/(2.0*U[0]));
-          
-          Temperature = Pressure/(Gas_Constant*Density);
-          
-          /*--- Calculate viscosity from a non-dim. Sutherland's Law ---*/
-          Temperature_Dim = Temperature*Temperature_Ref;
-
-          if (config->GetSystemMeasurements() == SI) { T_ref = 273.15; S = 110.4; Mu_ref = 1.716E-5; }
-          if (config->GetSystemMeasurements() == US) { T_ref = 518.7; S = 198.72; Mu_ref = 3.62E-7; }
-          Laminar_Viscosity = Mu_ref*(pow(Temperature_Dim/T_ref, 1.5) * (T_ref+S)/(Temperature_Dim+S));
-          Laminar_Viscosity = Laminar_Viscosity/Viscosity_Ref;
-          
-          nu     = Laminar_Viscosity/Density;
-          nu_hat = Solution[0];
-          Ji     = nu_hat/nu;
-          Ji_3   = Ji*Ji*Ji;
-          fv1    = Ji_3/(Ji_3+cv1_3);
-          muT    = Density*fv1*nu_hat;
-          
-        }
-        if (incompressible) {
-          if (nDim == 2) point_line >> index >> dull_val >> dull_val >> dull_val >> dull_val >> dull_val >> Solution[0];
-          if (nDim == 3) point_line >> index >> dull_val >> dull_val >> dull_val >> dull_val >> dull_val >> dull_val >> dull_val >> Solution[0];
-          muT = muT_Inf;
-        }
-        
-        if (freesurface) {
-          if (nDim == 2) point_line >> index >> dull_val >> dull_val >> dull_val >> dull_val >> dull_val >> dull_val >> Solution[0];
-          if (nDim == 3) point_line >> index >> dull_val >> dull_val >> dull_val >> dull_val >> dull_val >> dull_val >> dull_val >> dull_val >> Solution[0];
-          muT = muT_Inf;
-        }
-        
-        /*--- Instantiate the solution at this node, note that the eddy viscosity should be recomputed ---*/
-        node[iPoint_Local] = new CTurbMLVariable(Solution[0], muT, nDim, nVar, config);
-      }
-      iPoint_Global++;
-    }
-    
-    /*--- Instantiate the variable class with an arbitrary solution
-     at any halo/periodic nodes. The initial solution can be arbitrary,
-     because a send/recv is performed immediately in the solver. ---*/
-    for(iPoint = nPointDomain; iPoint < nPoint; iPoint++) {
-      node[iPoint] = new CTurbMLVariable(Solution[0], muT_Inf, nDim, nVar, config);
-    }
-    
-    /*--- Close the restart file ---*/
-    restart_file.close();
-    
-    /*--- Free memory needed for the transformation ---*/
-    delete [] Global2Local;
-  }
-  
-  /*--- MPI solution ---*/
-  Set_MPI_Solution(geometry, config);
-  
-}
-
-CTurbMLSolver::~CTurbMLSolver(void) {
-  
-}
-
-void CTurbMLSolver::Preprocessing(CGeometry *geometry, CSolver **solver_container, CConfig *config, unsigned short iMesh, unsigned short iRKStep, unsigned short RunTime_EqSystem, bool Output) {
-  
-  unsigned long iPoint;
-  
-  for (iPoint = 0; iPoint < nPoint; iPoint ++) {
-    
-    /*--- Initialize the residual vector ---*/
-    LinSysRes.SetBlock_Zero(iPoint);
-    
-  }
-  
-  /*--- Initialize the jacobian matrices ---*/
-  
-  Jacobian.SetValZero();
-  
-  /*--- Upwind second order reconstruction ---*/
-  if (config->GetKind_Gradient_Method() == GREEN_GAUSS) SetSolution_Gradient_GG(geometry, config);
-  if (config->GetKind_Gradient_Method() == WEIGHTED_LEAST_SQUARES) SetSolution_Gradient_LS(geometry, config);
-  //  if (config->GetSpatialOrder() == SECOND_ORDER_LIMITER) SetSolution_Limiter(geometry, config);
-  
-}
-
-void CTurbMLSolver::Postprocessing(CGeometry *geometry, CSolver **solver_container, CConfig *config, unsigned short iMesh) {
-  double rho = 0.0, mu = 0.0, nu, *nu_hat, muT, Ji, Ji_3, fv1;
-  double cv1_3 = 7.1*7.1*7.1;
-  unsigned long iPoint;
-  
-  bool compressible = (config->GetKind_Regime() == COMPRESSIBLE);
-  bool incompressible = (config->GetKind_Regime() == INCOMPRESSIBLE);
-  bool freesurface = (config->GetKind_Regime() == FREESURFACE);
-  
-  /*--- Compute eddy viscosity ---*/
-  for (iPoint = 0; iPoint < nPoint; iPoint ++) {
-    
-    if (compressible) {
-      rho = solver_container[FLOW_SOL]->node[iPoint]->GetDensity();
-      mu  = solver_container[FLOW_SOL]->node[iPoint]->GetLaminarViscosity();
-    }
-    if (incompressible || freesurface) {
-      rho = solver_container[FLOW_SOL]->node[iPoint]->GetDensityInc();
-      mu  = solver_container[FLOW_SOL]->node[iPoint]->GetLaminarViscosityInc();
-    }
-    
-    nu  = mu/rho;
-    nu_hat = node[iPoint]->GetSolution();
-    
-    Ji   = nu_hat[0]/nu;
-    Ji_3 = Ji*Ji*Ji;
-    fv1  = Ji_3/(Ji_3+cv1_3);
-    
-    muT = rho*fv1*nu_hat[0];
-    node[iPoint]->SetmuT(muT);
-    
-  }
-  
-}
-
-void CTurbMLSolver::Source_Residual(CGeometry *geometry, CSolver **solver_container, CNumerics *numerics, CNumerics *second_numerics,
-                                    CConfig *config, unsigned short iMesh) {
-  unsigned long iPoint;
-  double LevelSet;
-  unsigned short iVar;
-  unsigned short iDim;
-  unsigned short jDim;
-  
-  bool freesurface = (config->GetKind_Regime() == FREESURFACE);
-  bool time_spectral = (config->GetUnsteady_Simulation() == TIME_SPECTRAL);
-  bool transition = (config->GetKind_Trans_Model() == LM);
-  double epsilon          = config->GetFreeSurface_Thickness();
-  
-  for (iPoint = 0; iPoint < nPointDomain; iPoint++) {
-    
-    /*--- Conservative variables w/o reconstruction ---*/
-    numerics->SetPrimitive(solver_container[FLOW_SOL]->node[iPoint]->GetPrimitive(), NULL);
-    
-    /*--- Gradient of the primitive and conservative variables ---*/
-    numerics->SetPrimVarGradient(solver_container[FLOW_SOL]->node[iPoint]->GetGradient_Primitive(), NULL);
-    
-    /*--- Set intermittency ---*/
-    if (transition) {
-      numerics->SetGammaEff(solver_container[TRANS_SOL]->node[iPoint]->GetGammaEff());
-    }
-    
-    /*--- Turbulent variables w/o reconstruction, and its gradient ---*/
-    numerics->SetTurbVar(node[iPoint]->GetSolution(), NULL);
-    numerics->SetTurbVarGradient(node[iPoint]->GetGradient(), NULL);
-    
-    /*--- Set volume ---*/
-    numerics->SetVolume(geometry->node[iPoint]->GetVolume());
-    
-    /*--- Set distance to the surface ---*/
-    numerics->SetDistance(geometry->node[iPoint]->GetWall_Distance(), 0.0);
-    
-    /*--- Set coordinates ---*/
-    numerics->SetCoord(geometry->node[iPoint]->GetCoord(),geometry->node[iPoint]->GetCoord());
-    
-    /*--- Compute the source term ---*/
-    numerics->ComputeResidual(Residual, Jacobian_i, NULL, config);
-    
-    CSourcePieceWise_TurbML *mynum = (CSourcePieceWise_TurbML*)numerics;
-    
-    unsigned long idx = 0;
-    if (config->GetExtraOutput()) {
-      
-      int nResidual = mynum->NumResidual();
-      
-      for (iDim = 0; iDim<nResidual;iDim++){
-        OutputVariables[iPoint* (unsigned long) nOutputVariables + idx] = mynum->Residual[iDim];
-        stringstream intstr;
-        intstr << iDim;
-        string intAsStr = intstr.str();
-        OutputHeadingNames[idx] = "Residual_" + intAsStr;
-        idx++;
-        OutputVariables[iPoint* (unsigned long) nOutputVariables + idx] = mynum->SAResidual[iDim];
-        OutputHeadingNames[idx] = "SAResidual_" + intAsStr;
-        idx++;
-        OutputVariables[iPoint* (unsigned long) nOutputVariables + idx] = mynum->ResidualDiff[iDim];
-        OutputHeadingNames[idx] = "ResidualDiff_" + intAsStr;
-        idx++;
-        OutputVariables[iPoint* (unsigned long) nOutputVariables + idx] = mynum->NondimResidual[iDim];
-        OutputHeadingNames[idx] = "NondimResidual_" + intAsStr;
-        idx++;
-        OutputVariables[iPoint* (unsigned long) nOutputVariables + idx] = mynum->SANondimResidual[iDim];
-        OutputHeadingNames[idx] = "SANondimResidual_" + intAsStr;
-        idx++;
-        OutputVariables[iPoint* (unsigned long) nOutputVariables + idx] = mynum->NondimResidualDiff[iDim];
-        OutputHeadingNames[idx] = "NondimResidualDiff_" + intAsStr;
-        idx++;
-      }
-      OutputVariables[iPoint* (unsigned long) nOutputVariables + idx] = mynum->SANondimInputs->Chi;
-      OutputHeadingNames[idx] = "Chi";
-      idx++;
-      OutputVariables[iPoint* (unsigned long) nOutputVariables + idx] = mynum->SANondimInputs->OmegaBar;
-      OutputHeadingNames[idx] = "OmegaBar";
-      idx++;
-      OutputVariables[iPoint* (unsigned long) nOutputVariables + idx] = mynum->fw;
-      OutputHeadingNames[idx] = "Fw";
-      idx++;
-      OutputVariables[iPoint* (unsigned long) nOutputVariables + idx] = mynum->isInBL;
-      OutputHeadingNames[idx] = "IsInBL";
-      idx++;
-      OutputVariables[iPoint* (unsigned long) nOutputVariables + idx] = mynum->fWake;
-      OutputHeadingNames[idx] = "FWake";
-      idx++;
-      OutputVariables[iPoint* (unsigned long) nOutputVariables + idx] = mynum->SAOtherOutputs->mul_production;
-      OutputHeadingNames[idx] = "Mul_Production";
-      idx++;
-      OutputVariables[iPoint* (unsigned long) nOutputVariables + idx] = mynum->SAOtherOutputs->mul_destruction;
-      OutputHeadingNames[idx] = "Mul_Destruction";
-      idx++;
-      OutputVariables[iPoint* (unsigned long) nOutputVariables + idx] = mynum->SAOtherOutputs->mul_crossproduction;
-      OutputHeadingNames[idx] = "Mul_CrossProduction";
-      idx++;
-      
-      
-      for (iDim = 0; iDim<nDim;iDim++){
-        OutputVariables[iPoint* (unsigned long) nOutputVariables + idx] = mynum->SANondimInputs->DNuHatDXBar[iDim];
-        stringstream intstr;
-        intstr << iDim;
-        OutputHeadingNames[idx] = "DNuHatDXBar_" + intstr.str();
-        idx++;
-      }
-      OutputVariables[iPoint* (unsigned long) nOutputVariables + idx] = mynum->SANondimInputs->NuHatGradNorm;
-      OutputHeadingNames[idx] = "NuHatGradNorm";
-      idx++;
-      OutputVariables[iPoint* (unsigned long) nOutputVariables + idx] = mynum->SANondimInputs->NuHatGradNormBar;
-      OutputHeadingNames[idx] = "NuHatGradNormBar";
-      idx++;
-      OutputVariables[iPoint* (unsigned long) nOutputVariables + idx] = numerics->Laminar_Viscosity_i/numerics->Density_i;
-      OutputHeadingNames[idx] = "KinematicViscosity";
-      idx++;
-      OutputVariables[iPoint* (unsigned long) nOutputVariables + idx] = numerics->TurbVar_i[0];
-      OutputHeadingNames[idx] = "NuTilde";
-      idx++;
-      OutputVariables[iPoint* (unsigned long) nOutputVariables + idx] = numerics->dist_i;
-      OutputHeadingNames[idx] = "WallDist";
-      idx++;
-      OutputVariables[iPoint* (unsigned long) nOutputVariables + idx] = mynum->SANondimInputs->NuGradNondim;
-      OutputHeadingNames[idx] = "NuGradNondimer";
-      idx++;
-      OutputVariables[iPoint* (unsigned long) nOutputVariables + idx] = mynum->SANondimInputs->OmegaNondim;
-      OutputHeadingNames[idx] = "OmegaNondimer";
-      idx++;
-      OutputVariables[iPoint* (unsigned long) nOutputVariables + idx] = mynum->SANondimInputs->SourceNondim;
-      OutputHeadingNames[idx] = "SourceNondimer";
-      idx++;
-      for (iDim = 0; iDim<nDim;iDim++){
-        OutputVariables[iPoint* (unsigned long) nOutputVariables + idx] = numerics->TurbVar_Grad_i[0][iDim];
-        stringstream intstr;
-        intstr << iDim;
-        OutputHeadingNames[idx] = "DNuTildeDX_" + intstr.str();
-        idx++;
-      }
-      for (iDim = 0; iDim<nDim; iDim++){
-        for (jDim = 0; jDim<nDim; jDim++){
-          OutputVariables[iPoint* (unsigned long) nOutputVariables + idx] = numerics->PrimVar_Grad_i[iDim + 1][jDim];
-          stringstream intstr;
-          intstr << "DU_" << iDim << "DX_"<< jDim;
-          OutputHeadingNames[idx] = intstr.str();
-          idx++;
-        }
-      }
-      // cout << "in solver source resid" << endl;
-    }
-    
-    
-    /*--- Don't add source term in the interface or air ---*/
-    if (freesurface) {
-      LevelSet = solver_container[FLOW_SOL]->node[iPoint]->GetSolution(nDim+1);
-      if (LevelSet > -epsilon) for (iVar = 0; iVar < nVar; iVar++) Residual[iVar] = 0.0;
-    }
-    
-    /*--- Subtract residual and the jacobian ---*/
-    LinSysRes.SubtractBlock(iPoint, Residual);
-    
-    Jacobian.SubtractBlock(iPoint, iPoint, Jacobian_i);
-    
-  }
-  
-  if (time_spectral) {
-    
-    double Volume, Source;
-    unsigned short nVar_Turb = solver_container[TURB_SOL]->GetnVar();
-    
-    /*--- Loop over points ---*/
-    for (iPoint = 0; iPoint < nPointDomain; iPoint++) {
-      
-      /*--- Get control volume ---*/
-      Volume = geometry->node[iPoint]->GetVolume();
-      
-      /*--- Access stored time spectral source term ---*/
-      for (unsigned short iVar = 0; iVar < nVar_Turb; iVar++) {
-        Source = node[iPoint]->GetTimeSpectral_Source(iVar);
-        Residual[iVar] = Source*Volume;
-      }
-      
-      /*--- Add Residual ---*/
-      LinSysRes.AddBlock(iPoint, Residual);
-      
-    }
-  }
-  
-}
-
-
-void CTurbMLSolver::Source_Template(CGeometry *geometry, CSolver **solver_container, CNumerics *numerics,
-                                    CConfig *config, unsigned short iMesh) {
-  
-}
-
-void CTurbMLSolver::BC_HeatFlux_Wall(CGeometry *geometry, CSolver **solver_container, CNumerics *conv_numerics, CNumerics *visc_numerics, CConfig *config, unsigned short val_marker) {
-  unsigned long iPoint, iVertex;
-  unsigned short iVar;
-  
-  for (iVertex = 0; iVertex < geometry->nVertex[val_marker]; iVertex++) {
-    iPoint = geometry->vertex[val_marker][iVertex]->GetNode();
-    
-    /*--- Check if the node belongs to the domain (i.e, not a halo node) ---*/
-    if (geometry->node[iPoint]->GetDomain()) {
-      
-      /*--- Get the velocity vector ---*/
-      for (iVar = 0; iVar < nVar; iVar++)
-        Solution[iVar] = 0.0;
-      
-      node[iPoint]->SetSolution_Old(Solution);
-      LinSysRes.SetBlock_Zero(iPoint);
-      
-      /*--- includes 1 in the diagonal ---*/
-      Jacobian.DeleteValsRowi(iPoint);
-    }
-  }
-  
-}
-
-void CTurbMLSolver::BC_Isothermal_Wall(CGeometry *geometry, CSolver **solver_container, CNumerics *conv_numerics, CNumerics *visc_numerics, CConfig *config,
-                                       unsigned short val_marker) {
-  unsigned long iPoint, iVertex;
-  unsigned short iVar;
-  
-  for (iVertex = 0; iVertex < geometry->nVertex[val_marker]; iVertex++) {
-    iPoint = geometry->vertex[val_marker][iVertex]->GetNode();
-    
-    /*--- Check if the node belongs to the domain (i.e, not a halo node) ---*/
-    if (geometry->node[iPoint]->GetDomain()) {
-      
-      /*--- Get the velocity vector ---*/
-      for (iVar = 0; iVar < nVar; iVar++)
-        Solution[iVar] = 0.0;
-      
-      node[iPoint]->SetSolution_Old(Solution);
-      LinSysRes.SetBlock_Zero(iPoint);
-      
-      /*--- includes 1 in the diagonal ---*/
-      Jacobian.DeleteValsRowi(iPoint);
-    }
-  }
-  
-}
-
-void CTurbMLSolver::BC_Far_Field(CGeometry *geometry, CSolver **solver_container, CNumerics *conv_numerics, CNumerics *visc_numerics, CConfig *config, unsigned short val_marker) {
-  
-  unsigned long iPoint, iVertex;
-  unsigned short iVar, iDim;
-  double *Normal, *V_infty, *V_domain;
-  
-  bool grid_movement	= config->GetGrid_Movement();
-  
-  Normal = new double[nDim];
-  
-  for (iVertex = 0; iVertex < geometry->nVertex[val_marker]; iVertex++) {
-    
-    iPoint = geometry->vertex[val_marker][iVertex]->GetNode();
-    
-    /*--- Check if the node belongs to the domain (i.e, not a halo node) ---*/
-    if (geometry->node[iPoint]->GetDomain()) {
-      
-      /*--- Allocate the value at the infinity ---*/
-      V_infty = solver_container[FLOW_SOL]->GetCharacPrimVar(val_marker, iVertex);
-      
-      /*--- Retrieve solution at the farfield boundary node ---*/
-      V_domain = solver_container[FLOW_SOL]->node[iPoint]->GetPrimitive();
-      
-      /*--- Grid Movement ---*/
-      if (grid_movement)
-        conv_numerics->SetGridVel(geometry->node[iPoint]->GetGridVel(), geometry->node[iPoint]->GetGridVel());
-      
-      conv_numerics->SetPrimitive(V_domain, V_infty);
-      
-      /*--- Set turbulent variable at the wall, and at infinity ---*/
-      for (iVar = 0; iVar < nVar; iVar++)
-        Solution_i[iVar] = node[iPoint]->GetSolution(iVar);
-      Solution_j[0] = nu_tilde_Inf;
-      conv_numerics->SetTurbVar(Solution_i, Solution_j);
-      
-      /*--- Set Normal (it is necessary to change the sign) ---*/
-      geometry->vertex[val_marker][iVertex]->GetNormal(Normal);
-      for (iDim = 0; iDim < nDim; iDim++)
-        Normal[iDim] = -Normal[iDim];
-      conv_numerics->SetNormal(Normal);
-      
-      /*--- Compute residuals and jacobians ---*/
-      conv_numerics->ComputeResidual(Residual, Jacobian_i, Jacobian_j, config);
-      
-      /*--- Add residuals and jacobians ---*/
-      LinSysRes.AddBlock(iPoint, Residual);
-      Jacobian.AddBlock(iPoint, iPoint, Jacobian_i);
-      
-    }
-  }
-  
-  delete [] Normal;
-  
-}
-
-void CTurbMLSolver::BC_Inlet(CGeometry *geometry, CSolver **solver_container, CNumerics *conv_numerics, CNumerics *visc_numerics, CConfig *config, unsigned short val_marker) {
-  
-  unsigned short iDim;
-  unsigned long iVertex, iPoint, Point_Normal;
-  double *V_inlet, *V_domain, *Normal;
-  
-  Normal = new double[nDim];
-  
-  bool grid_movement  = config->GetGrid_Movement();
-  string Marker_Tag = config->GetMarker_All_TagBound(val_marker);
-  
-  /*--- Loop over all the vertices on this boundary marker ---*/
-  for (iVertex = 0; iVertex < geometry->nVertex[val_marker]; iVertex++) {
-    
-    iPoint = geometry->vertex[val_marker][iVertex]->GetNode();
-    
-    /*--- Check if the node belongs to the domain (i.e., not a halo node) ---*/
-    if (geometry->node[iPoint]->GetDomain()) {
-      
-      /*--- Index of the closest interior node ---*/
-      Point_Normal = geometry->vertex[val_marker][iVertex]->GetNormal_Neighbor();
-      
-      /*--- Normal vector for this vertex (negate for outward convention) ---*/
-      geometry->vertex[val_marker][iVertex]->GetNormal(Normal);
-      for (iDim = 0; iDim < nDim; iDim++) Normal[iDim] = -Normal[iDim];
-      
-      /*--- Allocate the value at the inlet ---*/
-      V_inlet = solver_container[FLOW_SOL]->GetCharacPrimVar(val_marker, iVertex);
-      
-      /*--- Retrieve solution at the farfield boundary node ---*/
-      V_domain = solver_container[FLOW_SOL]->node[iPoint]->GetPrimitive();
-      
-      /*--- Set various quantities in the solver class ---*/
-      conv_numerics->SetPrimitive(V_domain, V_inlet);
-      
-      /*--- Set the turbulent variable states (prescribed for an inflow) ---*/
-      Solution_i[0] = node[iPoint]->GetSolution(0);
-      Solution_j[0] = nu_tilde_Inf;
-      
-      conv_numerics->SetTurbVar(Solution_i, Solution_j);
-      
-      /*--- Set various other quantities in the conv_numerics class ---*/
-      conv_numerics->SetNormal(Normal);
-      
-      if (grid_movement)
-        conv_numerics->SetGridVel(geometry->node[iPoint]->GetGridVel(),
-                                  geometry->node[iPoint]->GetGridVel());
-      
-      /*--- Compute the residual using an upwind scheme ---*/
-      conv_numerics->ComputeResidual(Residual, Jacobian_i, Jacobian_j, config);
-      LinSysRes.AddBlock(iPoint, Residual);
-      
-      /*--- Jacobian contribution for implicit integration ---*/
-      Jacobian.AddBlock(iPoint, iPoint, Jacobian_i);
-      
-      /*--- Viscous contribution ---*/
-      visc_numerics->SetCoord(geometry->node[iPoint]->GetCoord(), geometry->node[Point_Normal]->GetCoord());
-      visc_numerics->SetNormal(Normal);
-      
-      /*--- Conservative variables w/o reconstruction ---*/
-      visc_numerics->SetPrimitive(V_domain, V_inlet);
-      
-      /*--- Turbulent variables w/o reconstruction, and its gradients ---*/
-      visc_numerics->SetTurbVar(Solution_i, Solution_j);
-      visc_numerics->SetTurbVarGradient(node[iPoint]->GetGradient(), node[iPoint]->GetGradient());
-      
-      /*--- Compute residual, and Jacobians ---*/
-      visc_numerics->ComputeResidual(Residual, Jacobian_i, Jacobian_j, config);
-      
-      /*--- Subtract residual, and update Jacobians ---*/
-      LinSysRes.SubtractBlock(iPoint, Residual);
-      Jacobian.SubtractBlock(iPoint, iPoint, Jacobian_i);
-      
-    }
-  }
-  
-  /*--- Free locally allocated memory ---*/
-  delete[] Normal;
-  
-}
-
-void CTurbMLSolver::BC_Outlet(CGeometry *geometry, CSolver **solver_container, CNumerics *conv_numerics, CNumerics *visc_numerics,
-                              CConfig *config, unsigned short val_marker) {
-  unsigned long iPoint, iVertex, Point_Normal;
-  unsigned short iVar, iDim;
-  double *V_outlet, *V_domain, *Normal;
-  
-  bool grid_movement  = config->GetGrid_Movement();
-  
-  Normal = new double[nDim];
-  
-  /*--- Loop over all the vertices on this boundary marker ---*/
-  for (iVertex = 0; iVertex < geometry->nVertex[val_marker]; iVertex++) {
-    iPoint = geometry->vertex[val_marker][iVertex]->GetNode();
-    
-    /*--- Check if the node belongs to the domain (i.e., not a halo node) ---*/
-    if (geometry->node[iPoint]->GetDomain()) {
-      
-      /*--- Index of the closest interior node ---*/
-      Point_Normal = geometry->vertex[val_marker][iVertex]->GetNormal_Neighbor();
-      
-      /*--- Allocate the value at the outlet ---*/
-      V_outlet = solver_container[FLOW_SOL]->GetCharacPrimVar(val_marker, iVertex);
-      
-      /*--- Retrieve solution at the farfield boundary node ---*/
-      V_domain = solver_container[FLOW_SOL]->node[iPoint]->GetPrimitive();
-      
-      /*--- Set various quantities in the solver class ---*/
-      conv_numerics->SetPrimitive(V_domain, V_outlet);
-      
-      /*--- Set the turbulent variables. Here we use a Neumann BC such
-       that the turbulent variable is copied from the interior of the
-       domain to the outlet before computing the residual.
-       Solution_i --> TurbVar_internal,
-       Solution_j --> TurbVar_outlet ---*/
-      for (iVar = 0; iVar < nVar; iVar++) {
-        Solution_i[iVar] = node[iPoint]->GetSolution(iVar);
-        Solution_j[iVar] = node[iPoint]->GetSolution(iVar);
-      }
-      conv_numerics->SetTurbVar(Solution_i, Solution_j);
-      
-      /*--- Set Normal (negate for outward convention) ---*/
-      geometry->vertex[val_marker][iVertex]->GetNormal(Normal);
-      for (iDim = 0; iDim < nDim; iDim++)
-        Normal[iDim] = -Normal[iDim];
-      conv_numerics->SetNormal(Normal);
-      
-      if (grid_movement)
-        conv_numerics->SetGridVel(geometry->node[iPoint]->GetGridVel(),
-                                  geometry->node[iPoint]->GetGridVel());
-      
-      /*--- Compute the residual using an upwind scheme ---*/
-      conv_numerics->ComputeResidual(Residual, Jacobian_i, Jacobian_j, config);
-      LinSysRes.AddBlock(iPoint, Residual);
-      
-      /*--- Jacobian contribution for implicit integration ---*/
-      Jacobian.AddBlock(iPoint, iPoint, Jacobian_i);
-      
-      /*--- Viscous contribution ---*/
-      visc_numerics->SetCoord(geometry->node[iPoint]->GetCoord(), geometry->node[Point_Normal]->GetCoord());
-      visc_numerics->SetNormal(Normal);
-      
-      /*--- Conservative variables w/o reconstruction ---*/
-      visc_numerics->SetPrimitive(V_domain, V_outlet);
-      
-      /*--- Turbulent variables w/o reconstruction, and its gradients ---*/
-      visc_numerics->SetTurbVar(Solution_i, Solution_j);
-      visc_numerics->SetTurbVarGradient(node[iPoint]->GetGradient(), node[iPoint]->GetGradient());
-      
-      /*--- Compute residual, and Jacobians ---*/
-      visc_numerics->ComputeResidual(Residual, Jacobian_i, Jacobian_j, config);
-      
-      /*--- Subtract residual, and update Jacobians ---*/
-      LinSysRes.SubtractBlock(iPoint, Residual);
-      Jacobian.SubtractBlock(iPoint, iPoint, Jacobian_i);
-      
-    }
-  }
-  
-  /*--- Free locally allocated memory ---*/
-  delete[] Normal;
-  
-}
-
-void CTurbMLSolver::LoadRestart(CGeometry **geometry, CSolver ***solver, CConfig *config, int val_iter) {
-  
-  /*--- Restart the solution from file information ---*/
-  unsigned short iVar, iMesh;
-  unsigned long iPoint, index, iChildren, Point_Fine;
-  double dull_val, Area_Children, Area_Parent, *Solution_Fine;
-  bool compressible   = (config->GetKind_Regime() == COMPRESSIBLE);
-  bool incompressible = (config->GetKind_Regime() == INCOMPRESSIBLE);
-  bool freesurface    = (config->GetKind_Regime() == FREESURFACE);
-  bool dual_time = ((config->GetUnsteady_Simulation() == DT_STEPPING_1ST) ||
-                    (config->GetUnsteady_Simulation() == DT_STEPPING_2ND));
-  string UnstExt, text_line;
-  ifstream restart_file;
-  string restart_filename = config->GetSolution_FlowFileName();
-  
-  /*--- Modify file name for an unsteady restart ---*/
-  if (dual_time)
-    restart_filename = config->GetUnsteady_FileName(restart_filename, val_iter);
-  
-  /*--- Open the restart file, throw an error if this fails. ---*/
-  restart_file.open(restart_filename.data(), ios::in);
-  if (restart_file.fail()) {
-    cout << "There is no flow restart file!! " << restart_filename.data() << "."<< endl;
-    exit(1);
-  }
-  
-  /*--- In case this is a parallel simulation, we need to perform the
-   Global2Local index transformation first. ---*/
-  long *Global2Local = NULL;
-  Global2Local = new long[geometry[MESH_0]->GetGlobal_nPointDomain()];
-  /*--- First, set all indices to a negative value by default ---*/
-  for(iPoint = 0; iPoint < geometry[MESH_0]->GetGlobal_nPointDomain(); iPoint++) {
-    Global2Local[iPoint] = -1;
-  }
-  
-  /*--- Now fill array with the transform values only for local points ---*/
-  for(iPoint = 0; iPoint < geometry[MESH_0]->GetnPointDomain(); iPoint++) {
-    Global2Local[geometry[MESH_0]->node[iPoint]->GetGlobalIndex()] = iPoint;
-  }
-  
-  /*--- Read all lines in the restart file ---*/
-  long iPoint_Local = 0; unsigned long iPoint_Global = 0;
-  
-  /*--- The first line is the header ---*/
-  getline (restart_file, text_line);
-  
-  while (getline (restart_file,text_line)) {
-    istringstream point_line(text_line);
-    
-    /*--- Retrieve local index. If this node from the restart file lives
-     on a different processor, the value of iPoint_Local will be -1, as
-     initialized above. Otherwise, the local index for this node on the
-     current processor will be returned and used to instantiate the vars. ---*/
-    iPoint_Local = Global2Local[iPoint_Global];
-    if (iPoint_Local >= 0) {
-      
-      if (compressible) {
-        if (nDim == 2) point_line >> index >> dull_val >> dull_val >> dull_val >> dull_val >> dull_val >> dull_val >> Solution[0];
-        if (nDim == 3) point_line >> index >> dull_val >> dull_val >> dull_val >> dull_val >> dull_val >> dull_val >> dull_val >> dull_val >> Solution[0];
-      }
-      if (incompressible) {
-        if (nDim == 2) point_line >> index >> dull_val >> dull_val >> dull_val >> dull_val >> dull_val >> Solution[0];
-        if (nDim == 3) point_line >> index >> dull_val >> dull_val >> dull_val >> dull_val >> dull_val >> dull_val >> dull_val >> Solution[0];
-      }
-      if (freesurface) {
-        if (nDim == 2) point_line >> index >> dull_val >> dull_val >> dull_val >> dull_val >> dull_val >> dull_val >> Solution[0];
-        if (nDim == 3) point_line >> index >> dull_val >> dull_val >> dull_val >> dull_val >> dull_val >> dull_val >> dull_val >> dull_val >> Solution[0];
-      }
-      
-      
-      node[iPoint_Local]->SetSolution(Solution);
-      
-    }
-    iPoint_Global++;
-  }
-  
-  /*--- Close the restart file ---*/
-  restart_file.close();
-  
-  /*--- Free memory needed for the transformation ---*/
-  delete [] Global2Local;
-  
-  /*--- MPI solution and compute the eddy viscosity ---*/
-  solver[MESH_0][TURB_SOL]->Set_MPI_Solution(geometry[MESH_0], config);
-  solver[MESH_0][TURB_SOL]->Postprocessing(geometry[MESH_0], solver[MESH_0], config, MESH_0);
-  
-  /*--- Interpolate the solution down to the coarse multigrid levels ---*/
-  for (iMesh = 1; iMesh <= config->GetMGLevels(); iMesh++) {
-    for (iPoint = 0; iPoint < geometry[iMesh]->GetnPoint(); iPoint++) {
-      Area_Parent = geometry[iMesh]->node[iPoint]->GetVolume();
-      for (iVar = 0; iVar < nVar; iVar++) Solution[iVar] = 0.0;
-      for (iChildren = 0; iChildren < geometry[iMesh]->node[iPoint]->GetnChildren_CV(); iChildren++) {
-        Point_Fine = geometry[iMesh]->node[iPoint]->GetChildren_CV(iChildren);
-        Area_Children = geometry[iMesh-1]->node[Point_Fine]->GetVolume();
-        Solution_Fine = solver[iMesh-1][TURB_SOL]->node[Point_Fine]->GetSolution();
-        for (iVar = 0; iVar < nVar; iVar++) {
-          Solution[iVar] += Solution_Fine[iVar]*Area_Children/Area_Parent;
-        }
-      }
-      solver[iMesh][TURB_SOL]->node[iPoint]->SetSolution(Solution);
-    }
-    solver[iMesh][TURB_SOL]->Set_MPI_Solution(geometry[iMesh], config);
-    solver[iMesh][TURB_SOL]->Postprocessing(geometry[iMesh], solver[iMesh], config, iMesh);
-  }
-  
-}
-
-CTurbSSTSolver::CTurbSSTSolver(void) : CTurbSolver() {
-  
-  /*--- Array initialization ---*/
-  constants = NULL;
-  
-}
-
-CTurbSSTSolver::CTurbSSTSolver(CGeometry *geometry, CConfig *config, unsigned short iMesh) : CTurbSolver() {
-  unsigned short iVar, iDim, nLineLets;
-  unsigned long iPoint, index;
-  double dull_val;
-  ifstream restart_file;
-  string text_line;
-  
-  bool restart = (config->GetRestart() || config->GetRestart_Flow());
-  bool adjoint = config->GetAdjoint();
-  bool compressible = (config->GetKind_Regime() == COMPRESSIBLE);
-  bool incompressible = (config->GetKind_Regime() == INCOMPRESSIBLE);
-  bool freesurface = (config->GetKind_Regime() == FREESURFACE);
-  bool dual_time = ((config->GetUnsteady_Simulation() == DT_STEPPING_1ST) ||
-                    (config->GetUnsteady_Simulation() == DT_STEPPING_2ND));
-  
-  int rank = MASTER_NODE;
-#ifdef HAVE_MPI
-  MPI_Comm_rank(MPI_COMM_WORLD, &rank);
-#endif
-  
-  /*--- Array initialization ---*/
-  constants = NULL;
-  
-  Gamma = config->GetGamma();
-  Gamma_Minus_One = Gamma - 1.0;
-  
-  /*--- Dimension of the problem --> dependent of the turbulent model ---*/
-  nVar = 2;
-  nPoint = geometry->GetnPoint();
-  nPointDomain = geometry->GetnPointDomain();
-  
-  /*--- Define geometry constants in the solver structure ---*/
-  nDim = geometry->GetnDim();
-  node = new CVariable*[nPoint];
-  
-  /*--- Single grid simulation ---*/
-  if (iMesh == MESH_0) {
-    
-    /*--- Define some auxiliary vector related with the residual ---*/
-    Residual = new double[nVar]; Residual_RMS = new double[nVar];
-    Residual_i = new double[nVar]; Residual_j = new double[nVar];
-    Residual_Max = new double[nVar]; Point_Max = new unsigned long[nVar];
-    
-    
-    /*--- Define some auxiliary vector related with the solution ---*/
-    Solution = new double[nVar];
-    Solution_i = new double[nVar]; Solution_j = new double[nVar];
-    
-    /*--- Define some auxiliary vector related with the geometry ---*/
-    Vector_i = new double[nDim]; Vector_j = new double[nDim];
-    
-    /*--- Define some auxiliary vector related with the flow solution ---*/
-    FlowPrimVar_i = new double [nDim+7]; FlowPrimVar_j = new double [nDim+7];
-    
-    /*--- Jacobians and vector structures for implicit computations ---*/
-    Jacobian_i = new double* [nVar];
-    Jacobian_j = new double* [nVar];
-    for (iVar = 0; iVar < nVar; iVar++) {
-      Jacobian_i[iVar] = new double [nVar];
-      Jacobian_j[iVar] = new double [nVar];
-    }
-    
-    /*--- Initialization of the structure of the whole Jacobian ---*/
-    if (rank == MASTER_NODE) cout << "Initialize jacobian structure (SST model)." << endl;
-    Jacobian.Initialize(nPoint, nPointDomain, nVar, nVar, true, geometry);
-    
-    if (config->GetKind_Linear_Solver_Prec() == LINELET) {
-      nLineLets = Jacobian.BuildLineletPreconditioner(geometry, config);
-      if (rank == MASTER_NODE) cout << "Compute linelet structure. " << nLineLets << " elements in each line (average)." << endl;
-    }
-    
-    LinSysSol.Initialize(nPoint, nPointDomain, nVar, 0.0);
-    LinSysRes.Initialize(nPoint, nPointDomain, nVar, 0.0);
-  }
-  
-  /*--- Computation of gradients by least squares ---*/
-  if (config->GetKind_Gradient_Method() == WEIGHTED_LEAST_SQUARES) {
-    /*--- S matrix := inv(R)*traspose(inv(R)) ---*/
-    Smatrix = new double* [nDim];
-    for (iDim = 0; iDim < nDim; iDim++)
-      Smatrix[iDim] = new double [nDim];
-    /*--- c vector := transpose(WA)*(Wb) ---*/
-    cvector = new double* [nVar];
-    for (iVar = 0; iVar < nVar; iVar++)
-      cvector[iVar] = new double [nDim];
-  }
-  
-  /* --- Initialize value for model constants --- */
-  constants = new double[10];
-  constants[0] = 0.85;   //sigma_k1
-  constants[1] = 1.0;    //sigma_k2
-  constants[2] = 0.5;    //sigma_om1
-  constants[3] = 0.856;  //sigma_om2
-  constants[4] = 0.075;  //beta_1
-  constants[5] = 0.0828; //beta_2
-  constants[6] = 0.09;   //betaStar
-  constants[7] = 0.31;   //a1
-  constants[8] = constants[4]/constants[6] - constants[2]*0.41*0.41/sqrt(constants[6]);  //alfa_1
-  constants[9] = constants[5]/constants[6] - constants[3]*0.41*0.41/sqrt(constants[6]);  //alfa_2
-  
-  /* --- Initialize lower and upper limits--- */
-  lowerlimit = new double[nVar];
-  upperlimit = new double[nVar];
-  
-  lowerlimit[0] = 1.0e-10;
-  upperlimit[0] = 1.0e10;
-  
-  lowerlimit[1] = 1.0e-4;
-  upperlimit[1] = 1.0e15;
-  
-  /*--- Flow infinity initialization stuff ---*/
-  double rhoInf, *VelInf, muLamInf, Intensity, viscRatio, muT_Inf;
-  
-  rhoInf    = config->GetDensity_FreeStreamND();
-  VelInf    = config->GetVelocity_FreeStreamND();
-  muLamInf  = config->GetViscosity_FreeStreamND();
-  Intensity = config->GetTurbulenceIntensity_FreeStream();
-  viscRatio = config->GetTurb2LamViscRatio_FreeStream();
-  
-  double VelMag = 0;
-  for (iDim = 0; iDim < nDim; iDim++)
-    VelMag += VelInf[iDim]*VelInf[iDim];
-  VelMag = sqrt(VelMag);
-  
-  kine_Inf  = 3.0/2.0*(VelMag*VelMag*Intensity*Intensity);
-  omega_Inf = rhoInf*kine_Inf/(muLamInf*viscRatio);
-  
-  /*--- Eddy viscosity, initialized without stress limiter at the infinity ---*/
-  muT_Inf = rhoInf*kine_Inf/omega_Inf;
-  
-  /*--- Restart the solution from file information ---*/
-  if (!restart || geometry->GetFinestMGLevel() == false) {
-    for (iPoint = 0; iPoint < nPoint; iPoint++)
-      node[iPoint] = new CTurbSSTVariable(kine_Inf, omega_Inf, muT_Inf, nDim, nVar, constants, config);
-  }
-  else {
-    
-    /*--- Restart the solution from file information ---*/
-    ifstream restart_file;
-    string filename = config->GetSolution_FlowFileName();
-    
-    /*--- Modify file name for an unsteady restart ---*/
-    if (dual_time) {
-      int Unst_RestartIter;
-      if (adjoint) {
-        Unst_RestartIter = int(config->GetUnst_AdjointIter()) - 1;
-      } else if (config->GetUnsteady_Simulation() == DT_STEPPING_1ST)
-        Unst_RestartIter = int(config->GetUnst_RestartIter())-1;
-      else
-        Unst_RestartIter = int(config->GetUnst_RestartIter())-2;
-      filename = config->GetUnsteady_FileName(filename, Unst_RestartIter);
-    }
-    
-    /*--- Open the restart file, throw an error if this fails. ---*/
-    restart_file.open(filename.data(), ios::in);
-    if (restart_file.fail()) {
-      cout << "There is no turbulent restart file!!" << endl;
-      exit(1);
-    }
-    
-    /*--- In case this is a parallel simulation, we need to perform the
-     Global2Local index transformation first. ---*/
-    long *Global2Local;
-    Global2Local = new long[geometry->GetGlobal_nPointDomain()];
-    /*--- First, set all indices to a negative value by default ---*/
-    for(iPoint = 0; iPoint < geometry->GetGlobal_nPointDomain(); iPoint++) {
-      Global2Local[iPoint] = -1;
-    }
-    /*--- Now fill array with the transform values only for local points ---*/
-    for(iPoint = 0; iPoint < nPointDomain; iPoint++) {
-      Global2Local[geometry->node[iPoint]->GetGlobalIndex()] = iPoint;
-    }
-    
-    /*--- Read all lines in the restart file ---*/
-    long iPoint_Local; unsigned long iPoint_Global = 0; string text_line;
-    
-    /*--- The first line is the header ---*/
-    getline (restart_file, text_line);
-    
-    
-    while (getline (restart_file,text_line)) {
-      istringstream point_line(text_line);
-      
-      /*--- Retrieve local index. If this node from the restart file lives
-       on a different processor, the value of iPoint_Local will be -1.
-       Otherwise, the local index for this node on the current processor
-       will be returned and used to instantiate the vars. ---*/
-      iPoint_Local = Global2Local[iPoint_Global];
-      if (iPoint_Local >= 0) {
-        
-        if (compressible) {
-          if (nDim == 2) point_line >> index >> dull_val >> dull_val >> dull_val >> dull_val >> dull_val >> dull_val >> Solution[0] >> Solution[1];
-          if (nDim == 3) point_line >> index >> dull_val >> dull_val >> dull_val >> dull_val >> dull_val >> dull_val >> dull_val >> dull_val >> Solution[0] >> Solution[1];
-        }
-        if (incompressible) {
-          if (nDim == 2) point_line >> index >> dull_val >> dull_val >> dull_val >> dull_val >> dull_val >> Solution[0] >> Solution[1];
-          if (nDim == 3) point_line >> index >> dull_val >> dull_val >> dull_val >> dull_val >> dull_val >> dull_val >> dull_val >> Solution[0] >> Solution[1];
-        }
-        if (freesurface) {
-          if (nDim == 2) point_line >> index >> dull_val >> dull_val >> dull_val >> dull_val >> dull_val >> dull_val >> Solution[0] >> Solution[1];
-          if (nDim == 3) point_line >> index >> dull_val >> dull_val >> dull_val >> dull_val >> dull_val >> dull_val >> dull_val >> dull_val >> Solution[0] >> Solution[1];
-        }
-        
-        /*--- Instantiate the solution at this node, note that the muT_Inf should recomputed ---*/
-        node[iPoint_Local] = new CTurbSSTVariable(Solution[0], Solution[1], muT_Inf, nDim, nVar, constants, config);
-      }
-      iPoint_Global++;
-    }
-    
-    /*--- Instantiate the variable class with an arbitrary solution
-     at any halo/periodic nodes. The initial solution can be arbitrary,
-     because a send/recv is performed immediately in the solver. ---*/
-    for(iPoint = nPointDomain; iPoint < nPoint; iPoint++) {
-      node[iPoint] = new CTurbSSTVariable(Solution[0], Solution[1], muT_Inf, nDim, nVar, constants, config);
-    }
-    
-    /*--- Close the restart file ---*/
-    restart_file.close();
-    
-    /*--- Free memory needed for the transformation ---*/
-    delete [] Global2Local;
-  }
-  
-  /*--- MPI solution ---*/
-  Set_MPI_Solution(geometry, config);
-  
-}
-
-CTurbSSTSolver::~CTurbSSTSolver(void) {
-  
-  if (constants != NULL) delete [] constants;
-  
-}
-
-void CTurbSSTSolver::Preprocessing(CGeometry *geometry, CSolver **solver_container, CConfig *config, unsigned short iMesh, unsigned short iRKStep, unsigned short RunTime_EqSystem, bool Output) {
-  
-  unsigned long iPoint;
-  
-  for (iPoint = 0; iPoint < nPoint; iPoint ++) {
-    
-    /*--- Initialize the residual vector ---*/
-    
-    LinSysRes.SetBlock_Zero(iPoint);
-    
-  }
-  
-  /*--- Initialize the jacobian matrices ---*/
-  
-  Jacobian.SetValZero();
-  
-  if (config->GetKind_Gradient_Method() == GREEN_GAUSS) SetSolution_Gradient_GG(geometry, config);
-  if (config->GetKind_Gradient_Method() == WEIGHTED_LEAST_SQUARES) SetSolution_Gradient_LS(geometry, config);
-  //  if (config->GetSpatialOrder() == SECOND_ORDER_LIMITER) SetSolution_Limiter(geometry, config);
-  
-}
-
-void CTurbSSTSolver::Postprocessing(CGeometry *geometry, CSolver **solver_container, CConfig *config, unsigned short iMesh) {
-  double rho = 0.0, mu = 0.0, dist, omega, kine, vorticity[3], vortMag, strMag, F2, muT, zeta;
-  double a1 = constants[7];
-  unsigned long iPoint;
-  
-  bool compressible = (config->GetKind_Regime() == COMPRESSIBLE);
-  bool incompressible = (config->GetKind_Regime() == INCOMPRESSIBLE);
-  bool freesurface = (config->GetKind_Regime() == FREESURFACE);
-  
-  /*--- Compute mean flow and turbulence gradients ---*/
-  if (config->GetKind_Gradient_Method() == GREEN_GAUSS) {
-    solver_container[FLOW_SOL]->SetPrimitive_Gradient_GG(geometry, config);
-    SetSolution_Gradient_GG(geometry, config);
-  }
-  if (config->GetKind_Gradient_Method() == WEIGHTED_LEAST_SQUARES) {
-    solver_container[FLOW_SOL]->SetPrimitive_Gradient_LS(geometry, config);
-    SetSolution_Gradient_LS(geometry, config);
-  }
-  
-  for (iPoint = 0; iPoint < nPoint; iPoint ++) {
-    /*--- Compute vorticity and rate of strain magnitude ---*/
-    solver_container[FLOW_SOL]->node[iPoint]->SetVorticity();
-    vorticity[0] = solver_container[FLOW_SOL]->node[iPoint]->GetVorticity(0);
-    vorticity[1] = solver_container[FLOW_SOL]->node[iPoint]->GetVorticity(1);
-    vorticity[2] = solver_container[FLOW_SOL]->node[iPoint]->GetVorticity(2);
-    vortMag = sqrt(vorticity[0]*vorticity[0] + vorticity[1]*vorticity[1] + vorticity[2]*vorticity[2]);
-    solver_container[FLOW_SOL]->node[iPoint]->SetStrainMag();
-    strMag = solver_container[FLOW_SOL]->node[iPoint]->GetStrainMag();
-    
-    /*--- Compute blending functions and cross diffusion ---*/
-    if (compressible) {
-      rho  = solver_container[FLOW_SOL]->node[iPoint]->GetDensity();
-      mu   = solver_container[FLOW_SOL]->node[iPoint]->GetLaminarViscosity();
-    }
-    if (incompressible || freesurface) {
-      rho  = solver_container[FLOW_SOL]->node[iPoint]->GetDensityInc();
-      mu   = solver_container[FLOW_SOL]->node[iPoint]->GetLaminarViscosityInc();
-    }
-    
-    dist = geometry->node[iPoint]->GetWall_Distance();
-    
-    node[iPoint]->SetBlendingFunc(mu, dist, rho);
-    F2 = node[iPoint]->GetF2blending();
-    
-    /*--- Compute the eddy viscosity ---*/
-    kine  = node[iPoint]->GetSolution(0);
-    omega = node[iPoint]->GetSolution(1);
-    zeta = min(1.0/omega,a1/(strMag*F2));
-    muT = min(max(rho*kine*zeta,0.0),1.0);
-    node[iPoint]->SetmuT(muT);
-  }
-  
-}
-
-void CTurbSSTSolver::Source_Residual(CGeometry *geometry, CSolver **solver_container, CNumerics *numerics, CNumerics *second_numerics, CConfig *config, unsigned short iMesh) {
-  
-  unsigned long iPoint;
-  bool transition = (config->GetKind_Trans_Model() == LM);
-<<<<<<< HEAD
-  // AA, debug ERASEME
-  transition = false;
-=======
->>>>>>> ae77e6ed
-  
-  for (iPoint = 0; iPoint < nPointDomain; iPoint++) {
-    
-    /*--- Conservative variables w/o reconstruction ---*/
-    
-    numerics->SetPrimitive(solver_container[FLOW_SOL]->node[iPoint]->GetPrimitive(), NULL);
-    
-    /*--- Gradient of the primitive and conservative variables ---*/
-    
-    numerics->SetPrimVarGradient(solver_container[FLOW_SOL]->node[iPoint]->GetGradient_Primitive(), NULL);
-    
-    /*--- Turbulent variables w/o reconstruction, and its gradient ---*/
-    
-    numerics->SetTurbVar(node[iPoint]->GetSolution(), NULL);
-    numerics->SetTurbVarGradient(node[iPoint]->GetGradient(), NULL);
-    
-    /*--- Set volume ---*/
-    
-    numerics->SetVolume(geometry->node[iPoint]->GetVolume());
-    
-    /*--- Set distance to the surface ---*/
-    
-    numerics->SetDistance(geometry->node[iPoint]->GetWall_Distance(), 0.0);
-    
-    /*--- Menter's first blending function ---*/
-    
-    numerics->SetF1blending(node[iPoint]->GetF1blending(),0.0);
-    
-    /*--- Menter's second blending function ---*/
-    
-    numerics->SetF2blending(node[iPoint]->GetF2blending(),0.0);
-    
-    /*--- Rate of strain magnitude ---*/
-    
-    numerics->SetStrainMag(solver_container[FLOW_SOL]->node[iPoint]->GetStrainMag(),0.0);
-    
-    /*--- Cross diffusion ---*/
-    
-    numerics->SetCrossDiff(node[iPoint]->GetCrossDiff(),0.0);
-    
-    /*--- Set intermittency ---*/
-    if (transition) {
-      numerics->SetGammaEff(solver_container[TRANS_SOL]->node[iPoint]->GetGammaEff());
-    }
-
-    /*--- Compute the source term ---*/
-    
-    numerics->ComputeResidual(Residual, Jacobian_i, NULL, config);
-    
-    /*--- Subtract residual and the jacobian ---*/
-    
-    LinSysRes.SubtractBlock(iPoint, Residual);
-    Jacobian.SubtractBlock(iPoint,iPoint,Jacobian_i);
-    
-  }
-  
-}
-
-void CTurbSSTSolver::Source_Template(CGeometry *geometry, CSolver **solver_container, CNumerics *numerics,
-                                     CConfig *config, unsigned short iMesh) {
-  
-}
-
-void CTurbSSTSolver::BC_HeatFlux_Wall(CGeometry *geometry, CSolver **solver_container, CNumerics *conv_numerics, CNumerics *visc_numerics, CConfig *config, unsigned short val_marker) {
-  
-  unsigned long iPoint, jPoint, iVertex, total_index;
-  unsigned short iDim, iVar;
-  double distance, density = 0.0, laminar_viscosity = 0.0, beta_1;
-  
-  bool compressible = (config->GetKind_Regime() == COMPRESSIBLE);
-  bool incompressible = (config->GetKind_Regime() == INCOMPRESSIBLE);
-  bool freesurface = (config->GetKind_Regime() == FREESURFACE);
-  
-  for (iVertex = 0; iVertex < geometry->nVertex[val_marker]; iVertex++) {
-    iPoint = geometry->vertex[val_marker][iVertex]->GetNode();
-    
-    /*--- Check if the node belongs to the domain (i.e, not a halo node) ---*/
-    if (geometry->node[iPoint]->GetDomain()) {
-      
-      /*--- distance to closest neighbor ---*/
-      jPoint = geometry->vertex[val_marker][iVertex]->GetNormal_Neighbor();
-      distance = 0.0;
-      for(iDim = 0; iDim < nDim; iDim++){
-        distance += (geometry->node[iPoint]->GetCoord(iDim) - geometry->node[jPoint]->GetCoord(iDim))*
-        (geometry->node[iPoint]->GetCoord(iDim) - geometry->node[jPoint]->GetCoord(iDim));
-      }
-      distance = sqrt(distance);
-      
-      /*--- Set wall values ---*/
-      if (compressible) {
-        density = solver_container[FLOW_SOL]->node[jPoint]->GetDensity();
-        laminar_viscosity = solver_container[FLOW_SOL]->node[jPoint]->GetLaminarViscosity();
-      }
-      if (incompressible || freesurface) {
-        density = solver_container[FLOW_SOL]->node[jPoint]->GetDensityInc();
-        laminar_viscosity = solver_container[FLOW_SOL]->node[jPoint]->GetLaminarViscosityInc();
-      }
-      
-      beta_1 = constants[4];
-      
-      Solution[0] = 0.0;
-      Solution[1] = 60.0*laminar_viscosity/(density*beta_1*distance*distance);
-      
-      /*--- Set the solution values and zero the residual ---*/
-      node[iPoint]->SetSolution_Old(Solution);
-      node[iPoint]->SetSolution(Solution);
-      LinSysRes.SetBlock_Zero(iPoint);
-      
-      /*--- Change rows of the Jacobian (includes 1 in the diagonal) ---*/
-      for (iVar = 0; iVar < nVar; iVar++) {
-        total_index = iPoint*nVar+iVar;
-        Jacobian.DeleteValsRowi(total_index);
-      }
-      
-    }
-  }
-  
-}
-
-void CTurbSSTSolver::BC_Isothermal_Wall(CGeometry *geometry, CSolver **solver_container, CNumerics *conv_numerics, CNumerics *visc_numerics, CConfig *config,
-                                        unsigned short val_marker) {
-  
-  unsigned long iPoint, jPoint, iVertex, total_index;
-  unsigned short iDim, iVar;
-  double distance, density = 0.0, laminar_viscosity = 0.0, beta_1;
-  
-  bool compressible = (config->GetKind_Regime() == COMPRESSIBLE);
-  bool incompressible = (config->GetKind_Regime() == INCOMPRESSIBLE);
-  bool freesurface = (config->GetKind_Regime() == FREESURFACE);
-  
-  for (iVertex = 0; iVertex < geometry->nVertex[val_marker]; iVertex++) {
-    iPoint = geometry->vertex[val_marker][iVertex]->GetNode();
-    
-    /*--- Check if the node belongs to the domain (i.e, not a halo node) ---*/
-    if (geometry->node[iPoint]->GetDomain()) {
-      
-      /*--- distance to closest neighbor ---*/
-      jPoint = geometry->vertex[val_marker][iVertex]->GetNormal_Neighbor();
-      distance = 0.0;
-      for(iDim = 0; iDim < nDim; iDim++){
-        distance += (geometry->node[iPoint]->GetCoord(iDim) - geometry->node[jPoint]->GetCoord(iDim))*
-        (geometry->node[iPoint]->GetCoord(iDim) - geometry->node[jPoint]->GetCoord(iDim));
-      }
-      distance = sqrt(distance);
-      
-      /*--- Set wall values ---*/
-      if (compressible) {
-        density = solver_container[FLOW_SOL]->node[jPoint]->GetDensity();
-        laminar_viscosity = solver_container[FLOW_SOL]->node[jPoint]->GetLaminarViscosity();
-      }
-      if (incompressible || freesurface) {
-        density = solver_container[FLOW_SOL]->node[jPoint]->GetDensityInc();
-        laminar_viscosity = solver_container[FLOW_SOL]->node[jPoint]->GetLaminarViscosityInc();
-      }
-      
-      beta_1 = constants[4];
-      
-      Solution[0] = 0.0;
-      Solution[1] = 60.0*laminar_viscosity/(density*beta_1*distance*distance);
-      
-      /*--- Set the solution values and zero the residual ---*/
-      node[iPoint]->SetSolution_Old(Solution);
-      node[iPoint]->SetSolution(Solution);
-      LinSysRes.SetBlock_Zero(iPoint);
-      
-      /*--- Change rows of the Jacobian (includes 1 in the diagonal) ---*/
-      for (iVar = 0; iVar < nVar; iVar++) {
-        total_index = iPoint*nVar+iVar;
-        Jacobian.DeleteValsRowi(total_index);
-      }
-      
-    }
-  }
-  
-}
-
-void CTurbSSTSolver::BC_Far_Field(CGeometry *geometry, CSolver **solver_container, CNumerics *conv_numerics, CNumerics *visc_numerics, CConfig *config, unsigned short val_marker) {
-  
-  unsigned long iPoint, iVertex;
-  double *Normal, *V_infty, *V_domain;
-  unsigned short iVar, iDim;
-  
-  bool grid_movement = config->GetGrid_Movement();
-  
-  Normal = new double[nDim];
-  
-  for (iVertex = 0; iVertex < geometry->nVertex[val_marker]; iVertex++) {
-    
-    iPoint = geometry->vertex[val_marker][iVertex]->GetNode();
-    
-    /*--- Check if the node belongs to the domain (i.e, not a halo node) ---*/
-    
-    if (geometry->node[iPoint]->GetDomain()) {
-      
-      /*--- Allocate the value at the infinity ---*/
-      
-      V_infty = solver_container[FLOW_SOL]->GetCharacPrimVar(val_marker, iVertex);
-      
-      /*--- Retrieve solution at the farfield boundary node ---*/
-      
-      V_domain = solver_container[FLOW_SOL]->node[iPoint]->GetPrimitive();
-      
-      conv_numerics->SetPrimitive(V_domain, V_infty);
-      
-      /*--- Set turbulent variable at the wall, and at infinity ---*/
-      
-      for (iVar = 0; iVar < nVar; iVar++)
-        Solution_i[iVar] = node[iPoint]->GetSolution(iVar);
-      
-      Solution_j[0] = kine_Inf;
-      Solution_j[1] = omega_Inf;
-      
-      conv_numerics->SetTurbVar(Solution_i, Solution_j);
-      
-      /*--- Set Normal (it is necessary to change the sign) ---*/
-      
-      geometry->vertex[val_marker][iVertex]->GetNormal(Normal);
-      for (iDim = 0; iDim < nDim; iDim++)
-        Normal[iDim] = -Normal[iDim];
-      conv_numerics->SetNormal(Normal);
-      
-      /*--- Grid Movement ---*/
-      
-      if (grid_movement)
-        conv_numerics->SetGridVel(geometry->node[iPoint]->GetGridVel(), geometry->node[iPoint]->GetGridVel());
-      
-      /*--- Compute residuals and jacobians ---*/
-      
-      conv_numerics->ComputeResidual(Residual, Jacobian_i, Jacobian_j, config);
-      
-      /*--- Add residuals and jacobians ---*/
-      
-      LinSysRes.AddBlock(iPoint, Residual);
-      Jacobian.AddBlock(iPoint, iPoint, Jacobian_i);
-      
-    }
-  }
-  
-  delete [] Normal;
-  
-}
-
-void CTurbSSTSolver::BC_Inlet(CGeometry *geometry, CSolver **solver_container, CNumerics *conv_numerics, CNumerics *visc_numerics, CConfig *config,
-                              unsigned short val_marker) {
-  
-  unsigned short iVar, iDim;
-  unsigned long iVertex, iPoint, Point_Normal;
-  double *V_inlet, *V_domain, *Normal;
-  
-  Normal = new double[nDim];
-  
-  bool grid_movement  = config->GetGrid_Movement();
-  
-  string Marker_Tag = config->GetMarker_All_TagBound(val_marker);
-  
-  /*--- Loop over all the vertices on this boundary marker ---*/
-  for (iVertex = 0; iVertex < geometry->nVertex[val_marker]; iVertex++) {
-    
-    iPoint = geometry->vertex[val_marker][iVertex]->GetNode();
-    
-    /*--- Check if the node belongs to the domain (i.e., not a halo node) ---*/
-    if (geometry->node[iPoint]->GetDomain()) {
-      
-      /*--- Index of the closest interior node ---*/
-      Point_Normal = geometry->vertex[val_marker][iVertex]->GetNormal_Neighbor();
-      
-      /*--- Normal vector for this vertex (negate for outward convention) ---*/
-      geometry->vertex[val_marker][iVertex]->GetNormal(Normal);
-      for (iDim = 0; iDim < nDim; iDim++) Normal[iDim] = -Normal[iDim];
-      
-      /*--- Allocate the value at the inlet ---*/
-      V_inlet = solver_container[FLOW_SOL]->GetCharacPrimVar(val_marker, iVertex);
-      
-      /*--- Retrieve solution at the farfield boundary node ---*/
-      V_domain = solver_container[FLOW_SOL]->node[iPoint]->GetPrimitive();
-      
-      /*--- Set various quantities in the solver class ---*/
-      conv_numerics->SetPrimitive(V_domain, V_inlet);
-      
-      /*--- Set the turbulent variable states. Use free-stream SST
-       values for the turbulent state at the inflow. ---*/
-      for (iVar = 0; iVar < nVar; iVar++)
-        Solution_i[iVar] = node[iPoint]->GetSolution(iVar);
-      
-      Solution_j[0]= kine_Inf;
-      Solution_j[1]= omega_Inf;
-      
-      conv_numerics->SetTurbVar(Solution_i, Solution_j);
-      
-      /*--- Set various other quantities in the solver class ---*/
-      conv_numerics->SetNormal(Normal);
-      
-      if (grid_movement)
-        conv_numerics->SetGridVel(geometry->node[iPoint]->GetGridVel(),
-                                  geometry->node[iPoint]->GetGridVel());
-      
-      /*--- Compute the residual using an upwind scheme ---*/
-      conv_numerics->ComputeResidual(Residual, Jacobian_i, Jacobian_j, config);
-      LinSysRes.AddBlock(iPoint, Residual);
-      
-      /*--- Jacobian contribution for implicit integration ---*/
-      Jacobian.AddBlock(iPoint, iPoint, Jacobian_i);
-      
-      /*--- Viscous contribution ---*/
-      visc_numerics->SetCoord(geometry->node[iPoint]->GetCoord(), geometry->node[Point_Normal]->GetCoord());
-      visc_numerics->SetNormal(Normal);
-      
-      /*--- Conservative variables w/o reconstruction ---*/
-      visc_numerics->SetPrimitive(V_domain, V_inlet);
-      
-      /*--- Turbulent variables w/o reconstruction, and its gradients ---*/
-      visc_numerics->SetTurbVar(Solution_i, Solution_j);
-      visc_numerics->SetTurbVarGradient(node[iPoint]->GetGradient(), node[iPoint]->GetGradient());
-      
-      /*--- Menter's first blending function ---*/
-      visc_numerics->SetF1blending(node[iPoint]->GetF1blending(),node[iPoint]->GetF1blending());
-      
-      /*--- Compute residual, and Jacobians ---*/
-      visc_numerics->ComputeResidual(Residual, Jacobian_i, Jacobian_j, config);
-      
-      /*--- Subtract residual, and update Jacobians ---*/
-      LinSysRes.SubtractBlock(iPoint, Residual);
-      Jacobian.SubtractBlock(iPoint, iPoint, Jacobian_i);
-      
-    }
-  }
-  
-  /*--- Free locally allocated memory ---*/
-  delete[] Normal;
-  
-}
-
-void CTurbSSTSolver::BC_Outlet(CGeometry *geometry, CSolver **solver_container, CNumerics *conv_numerics, CNumerics *visc_numerics, CConfig *config, unsigned short val_marker) {
-  
-  unsigned long iPoint, iVertex, Point_Normal;
-  unsigned short iVar, iDim;
-  double *V_outlet, *V_domain, *Normal;
-  
-  bool grid_movement  = config->GetGrid_Movement();
-  
-  Normal = new double[nDim];
-  
-  /*--- Loop over all the vertices on this boundary marker ---*/
-  for (iVertex = 0; iVertex < geometry->nVertex[val_marker]; iVertex++) {
-    iPoint = geometry->vertex[val_marker][iVertex]->GetNode();
-    
-    /*--- Check if the node belongs to the domain (i.e., not a halo node) ---*/
-    if (geometry->node[iPoint]->GetDomain()) {
-      
-      /*--- Index of the closest interior node ---*/
-      Point_Normal = geometry->vertex[val_marker][iVertex]->GetNormal_Neighbor();
-      
-      /*--- Allocate the value at the outlet ---*/
-      V_outlet = solver_container[FLOW_SOL]->GetCharacPrimVar(val_marker, iVertex);
-      
-      /*--- Retrieve solution at the farfield boundary node ---*/
-      V_domain = solver_container[FLOW_SOL]->node[iPoint]->GetPrimitive();
-      
-      /*--- Set various quantities in the solver class ---*/
-      conv_numerics->SetPrimitive(V_domain, V_outlet);
-      
-      /*--- Set the turbulent variables. Here we use a Neumann BC such
-       that the turbulent variable is copied from the interior of the
-       domain to the outlet before computing the residual.
-       Solution_i --> TurbVar_internal,
-       Solution_j --> TurbVar_outlet ---*/
-      for (iVar = 0; iVar < nVar; iVar++) {
-        Solution_i[iVar] = node[iPoint]->GetSolution(iVar);
-        Solution_j[iVar] = node[iPoint]->GetSolution(iVar);
-      }
-      conv_numerics->SetTurbVar(Solution_i, Solution_j);
-      
-      /*--- Set Normal (negate for outward convention) ---*/
-      geometry->vertex[val_marker][iVertex]->GetNormal(Normal);
-      for (iDim = 0; iDim < nDim; iDim++)
-        Normal[iDim] = -Normal[iDim];
-      conv_numerics->SetNormal(Normal);
-      
-      if (grid_movement)
-        conv_numerics->SetGridVel(geometry->node[iPoint]->GetGridVel(),
-                                  geometry->node[iPoint]->GetGridVel());
-      
-      /*--- Compute the residual using an upwind scheme ---*/
-      conv_numerics->ComputeResidual(Residual, Jacobian_i, Jacobian_j, config);
-      LinSysRes.AddBlock(iPoint, Residual);
-      
-      /*--- Jacobian contribution for implicit integration ---*/
-      Jacobian.AddBlock(iPoint, iPoint, Jacobian_i);
-      
-      /*--- Viscous contribution ---*/
-      visc_numerics->SetCoord(geometry->node[iPoint]->GetCoord(), geometry->node[Point_Normal]->GetCoord());
-      visc_numerics->SetNormal(Normal);
-      
-      /*--- Conservative variables w/o reconstruction ---*/
-      visc_numerics->SetPrimitive(V_domain, V_outlet);
-      
-      /*--- Turbulent variables w/o reconstruction, and its gradients ---*/
-      visc_numerics->SetTurbVar(Solution_i, Solution_j);
-      visc_numerics->SetTurbVarGradient(node[iPoint]->GetGradient(), node[iPoint]->GetGradient());
-      
-      /*--- Menter's first blending function ---*/
-      visc_numerics->SetF1blending(node[iPoint]->GetF1blending(),node[iPoint]->GetF1blending());
-      
-      /*--- Compute residual, and Jacobians ---*/
-      visc_numerics->ComputeResidual(Residual, Jacobian_i, Jacobian_j, config);
-      
-      /*--- Subtract residual, and update Jacobians ---*/
-      LinSysRes.SubtractBlock(iPoint, Residual);
-      Jacobian.SubtractBlock(iPoint, iPoint, Jacobian_i);
-      
-    }
-  }
-  
-  /*--- Free locally allocated memory ---*/
-  delete[] Normal;
-  
-}
-
-double* CTurbSSTSolver::GetConstants() {
-  return constants;
-}
+/*!
+ * \file solution_direct_turbulent.cpp
+ * \brief Main subrotuines for solving direct problems (Euler, Navier-Stokes, etc.).
+ * \author Aerospace Design Laboratory (Stanford University) <http://su2.stanford.edu>.
+ * \version 3.2.0 "eagle"
+ *
+ * SU2, Copyright (C) 2012-2014 Aerospace Design Laboratory (ADL).
+ *
+ * SU2 is free software; you can redistribute it and/or
+ * modify it under the terms of the GNU Lesser General Public
+ * License as published by the Free Software Foundation; either
+ * version 2.1 of the License, or (at your option) any later version.
+ *
+ * SU2 is distributed in the hope that it will be useful,
+ * but WITHOUT ANY WARRANTY; without even the implied warranty of
+ * MERCHANTABILITY or FITNESS FOR A PARTICULAR PURPOSE. See the GNU
+ * Lesser General Public License for more details.
+ *
+ * You should have received a copy of the GNU Lesser General Public
+ * License along with SU2. If not, see <http://www.gnu.org/licenses/>.
+ */
+
+#include "../include/solver_structure.hpp"
+
+CTurbSolver::CTurbSolver(void) : CSolver() {
+  
+  /*--- Array initialization ---*/
+  FlowPrimVar_i = NULL;
+  FlowPrimVar_j = NULL;
+  lowerlimit = NULL;
+  upperlimit = NULL;
+  
+}
+
+CTurbSolver::CTurbSolver(CConfig *config) : CSolver() {
+  
+  Gamma = config->GetGamma();
+  Gamma_Minus_One = Gamma - 1.0;
+  
+  /*--- Array initialization ---*/
+  FlowPrimVar_i = NULL;
+  FlowPrimVar_j = NULL;
+  lowerlimit = NULL;
+  upperlimit = NULL;
+  
+}
+
+CTurbSolver::~CTurbSolver(void) {
+  
+  if (FlowPrimVar_i != NULL) delete [] FlowPrimVar_i;
+  if (FlowPrimVar_j != NULL) delete [] FlowPrimVar_j;
+  if (lowerlimit != NULL) delete [] lowerlimit;
+  if (upperlimit != NULL) delete [] upperlimit;
+  
+}
+
+void CTurbSolver::Set_MPI_Solution(CGeometry *geometry, CConfig *config) {
+  unsigned short iVar, iMarker, MarkerS, MarkerR;
+  unsigned long iVertex, iPoint, nVertexS, nVertexR, nBufferS_Vector, nBufferR_Vector, nBufferS_Scalar, nBufferR_Scalar;
+  double *Buffer_Receive_U = NULL, *Buffer_Send_U = NULL, *Buffer_Receive_muT = NULL, *Buffer_Send_muT = NULL;
+  int send_to, receive_from;
+  
+#ifdef HAVE_MPI
+  MPI_Status status;
+#endif
+  
+  for (iMarker = 0; iMarker < config->GetnMarker_All(); iMarker++) {
+    
+    if ((config->GetMarker_All_KindBC(iMarker) == SEND_RECEIVE) &&
+        (config->GetMarker_All_SendRecv(iMarker) > 0)) {
+      
+      MarkerS = iMarker;  MarkerR = iMarker+1;
+      
+      send_to = config->GetMarker_All_SendRecv(MarkerS)-1;
+      receive_from = abs(config->GetMarker_All_SendRecv(MarkerR))-1;
+      
+      nVertexS = geometry->nVertex[MarkerS];  nVertexR = geometry->nVertex[MarkerR];
+      nBufferS_Vector = nVertexS*nVar;        nBufferR_Vector = nVertexR*nVar;
+      nBufferS_Scalar = nVertexS;             nBufferR_Scalar = nVertexR;
+      
+      /*--- Allocate Receive and send buffers  ---*/
+      Buffer_Receive_U = new double [nBufferR_Vector];
+      Buffer_Send_U = new double[nBufferS_Vector];
+      
+      Buffer_Receive_muT = new double [nBufferR_Scalar];
+      Buffer_Send_muT = new double[nBufferS_Scalar];
+      
+      /*--- Copy the solution that should be sended ---*/
+      for (iVertex = 0; iVertex < nVertexS; iVertex++) {
+        iPoint = geometry->vertex[MarkerS][iVertex]->GetNode();
+        Buffer_Send_muT[iVertex] = node[iPoint]->GetmuT();
+        for (iVar = 0; iVar < nVar; iVar++)
+          Buffer_Send_U[iVar*nVertexS+iVertex] = node[iPoint]->GetSolution(iVar);
+      }
+      
+#ifdef HAVE_MPI
+      
+      /*--- Send/Receive information using Sendrecv ---*/
+      MPI_Sendrecv(Buffer_Send_U, nBufferS_Vector, MPI_DOUBLE, send_to, 0,
+                   Buffer_Receive_U, nBufferR_Vector, MPI_DOUBLE, receive_from, 0, MPI_COMM_WORLD, &status);
+      MPI_Sendrecv(Buffer_Send_muT, nBufferS_Scalar, MPI_DOUBLE, send_to, 1,
+                   Buffer_Receive_muT, nBufferR_Scalar, MPI_DOUBLE, receive_from, 1, MPI_COMM_WORLD, &status);
+#else
+      
+      /*--- Receive information without MPI ---*/
+      for (iVertex = 0; iVertex < nVertexR; iVertex++) {
+        iPoint = geometry->vertex[MarkerR][iVertex]->GetNode();
+        Buffer_Receive_muT[iVertex] = node[iPoint]->GetmuT();
+        for (iVar = 0; iVar < nVar; iVar++)
+          Buffer_Receive_U[iVar*nVertexR+iVertex] = Buffer_Send_U[iVar*nVertexR+iVertex];
+      }
+      
+#endif
+      
+      /*--- Deallocate send buffer ---*/
+      delete [] Buffer_Send_U;
+      delete [] Buffer_Send_muT;
+      
+      /*--- Do the coordinate transformation ---*/
+      for (iVertex = 0; iVertex < nVertexR; iVertex++) {
+        
+        /*--- Find point and its type of transformation ---*/
+        iPoint = geometry->vertex[MarkerR][iVertex]->GetNode();
+        
+        /*--- Copy conservative variables. ---*/
+        node[iPoint]->SetmuT(Buffer_Receive_muT[iVertex]);
+        for (iVar = 0; iVar < nVar; iVar++)
+          node[iPoint]->SetSolution(iVar, Buffer_Receive_U[iVar*nVertexR+iVertex]);
+        
+      }
+      
+      /*--- Deallocate receive buffer ---*/
+      delete [] Buffer_Receive_muT;
+      delete [] Buffer_Receive_U;
+      
+    }
+    
+  }
+  
+}
+
+void CTurbSolver::Set_MPI_Solution_Old(CGeometry *geometry, CConfig *config) {
+  unsigned short iVar, iMarker, MarkerS, MarkerR;
+  unsigned long iVertex, iPoint, nVertexS, nVertexR, nBufferS_Vector, nBufferR_Vector;
+  double *Buffer_Receive_U = NULL, *Buffer_Send_U = NULL;
+  int send_to, receive_from;
+  
+#ifdef HAVE_MPI
+  MPI_Status status;
+#endif
+  
+  for (iMarker = 0; iMarker < config->GetnMarker_All(); iMarker++) {
+    
+    if ((config->GetMarker_All_KindBC(iMarker) == SEND_RECEIVE) &&
+        (config->GetMarker_All_SendRecv(iMarker) > 0)) {
+      
+      MarkerS = iMarker;  MarkerR = iMarker+1;
+      
+      send_to = config->GetMarker_All_SendRecv(MarkerS)-1;
+      receive_from = abs(config->GetMarker_All_SendRecv(MarkerR))-1;
+      
+      nVertexS = geometry->nVertex[MarkerS];  nVertexR = geometry->nVertex[MarkerR];
+      nBufferS_Vector = nVertexS*nVar;        nBufferR_Vector = nVertexR*nVar;
+      
+      /*--- Allocate Receive and send buffers  ---*/
+      Buffer_Receive_U = new double [nBufferR_Vector];
+      Buffer_Send_U = new double[nBufferS_Vector];
+      
+      /*--- Copy the solution old that should be sended ---*/
+      for (iVertex = 0; iVertex < nVertexS; iVertex++) {
+        iPoint = geometry->vertex[MarkerS][iVertex]->GetNode();
+        for (iVar = 0; iVar < nVar; iVar++)
+          Buffer_Send_U[iVar*nVertexS+iVertex] = node[iPoint]->GetSolution_Old(iVar);
+      }
+      
+#ifdef HAVE_MPI
+      
+      /*--- Send/Receive information using Sendrecv ---*/
+      MPI_Sendrecv(Buffer_Send_U, nBufferS_Vector, MPI_DOUBLE, send_to, 0,
+                   Buffer_Receive_U, nBufferR_Vector, MPI_DOUBLE, receive_from, 0, MPI_COMM_WORLD, &status);
+#else
+      
+      /*--- Receive information without MPI ---*/
+      for (iVertex = 0; iVertex < nVertexR; iVertex++) {
+        iPoint = geometry->vertex[MarkerR][iVertex]->GetNode();
+        for (iVar = 0; iVar < nVar; iVar++)
+          Buffer_Receive_U[iVar*nVertexR+iVertex] = Buffer_Send_U[iVar*nVertexR+iVertex];
+      }
+      
+#endif
+      
+      /*--- Deallocate send buffer ---*/
+      delete [] Buffer_Send_U;
+      
+      /*--- Do the coordinate transformation ---*/
+      for (iVertex = 0; iVertex < nVertexR; iVertex++) {
+        
+        /*--- Find point and its type of transformation ---*/
+        iPoint = geometry->vertex[MarkerR][iVertex]->GetNode();
+        
+        /*--- Copy transformed conserved variables back into buffer. ---*/
+        for (iVar = 0; iVar < nVar; iVar++)
+          node[iPoint]->SetSolution_Old(iVar, Buffer_Receive_U[iVar*nVertexR+iVertex]);
+        
+      }
+      
+      /*--- Deallocate receive buffer ---*/
+      delete [] Buffer_Receive_U;
+      
+    }
+    
+  }
+}
+
+void CTurbSolver::Set_MPI_Solution_Gradient(CGeometry *geometry, CConfig *config) {
+  unsigned short iVar, iDim, iMarker, iPeriodic_Index, MarkerS, MarkerR;
+  unsigned long iVertex, iPoint, nVertexS, nVertexR, nBufferS_Vector, nBufferR_Vector;
+  double rotMatrix[3][3], *angles, theta, cosTheta, sinTheta, phi, cosPhi, sinPhi, psi, cosPsi, sinPsi,
+  *Buffer_Receive_Gradient = NULL, *Buffer_Send_Gradient = NULL;
+  int send_to, receive_from;
+  
+  double **Gradient = new double* [nVar];
+  for (iVar = 0; iVar < nVar; iVar++)
+    Gradient[iVar] = new double[nDim];
+  
+#ifdef HAVE_MPI
+  MPI_Status status;
+#endif
+  
+  for (iMarker = 0; iMarker < config->GetnMarker_All(); iMarker++) {
+    
+    if ((config->GetMarker_All_KindBC(iMarker) == SEND_RECEIVE) &&
+        (config->GetMarker_All_SendRecv(iMarker) > 0)) {
+      
+      MarkerS = iMarker;  MarkerR = iMarker+1;
+      
+      send_to = config->GetMarker_All_SendRecv(MarkerS)-1;
+      receive_from = abs(config->GetMarker_All_SendRecv(MarkerR))-1;
+      
+      nVertexS = geometry->nVertex[MarkerS];  nVertexR = geometry->nVertex[MarkerR];
+      nBufferS_Vector = nVertexS*nVar*nDim;        nBufferR_Vector = nVertexR*nVar*nDim;
+      
+      /*--- Allocate Receive and send buffers  ---*/
+      Buffer_Receive_Gradient = new double [nBufferR_Vector];
+      Buffer_Send_Gradient = new double[nBufferS_Vector];
+      
+      /*--- Copy the solution old that should be sended ---*/
+      for (iVertex = 0; iVertex < nVertexS; iVertex++) {
+        iPoint = geometry->vertex[MarkerS][iVertex]->GetNode();
+        for (iVar = 0; iVar < nVar; iVar++)
+          for (iDim = 0; iDim < nDim; iDim++)
+            Buffer_Send_Gradient[iDim*nVar*nVertexS+iVar*nVertexS+iVertex] = node[iPoint]->GetGradient(iVar, iDim);
+      }
+      
+#ifdef HAVE_MPI
+      
+      /*--- Send/Receive information using Sendrecv ---*/
+      MPI_Sendrecv(Buffer_Send_Gradient, nBufferS_Vector, MPI_DOUBLE, send_to, 0,
+                   Buffer_Receive_Gradient, nBufferR_Vector, MPI_DOUBLE, receive_from, 0, MPI_COMM_WORLD, &status);
+#else
+      
+      /*--- Receive information without MPI ---*/
+      for (iVertex = 0; iVertex < nVertexR; iVertex++) {
+        iPoint = geometry->vertex[MarkerR][iVertex]->GetNode();
+        for (iVar = 0; iVar < nVar; iVar++)
+          for (iDim = 0; iDim < nDim; iDim++)
+            Buffer_Receive_Gradient[iDim*nVar*nVertexR+iVar*nVertexR+iVertex] = Buffer_Send_Gradient[iDim*nVar*nVertexR+iVar*nVertexR+iVertex];
+      }
+      
+#endif
+      
+      /*--- Deallocate send buffer ---*/
+      delete [] Buffer_Send_Gradient;
+      
+      /*--- Do the coordinate transformation ---*/
+      for (iVertex = 0; iVertex < nVertexR; iVertex++) {
+        
+        /*--- Find point and its type of transformation ---*/
+        iPoint = geometry->vertex[MarkerR][iVertex]->GetNode();
+        iPeriodic_Index = geometry->vertex[MarkerR][iVertex]->GetRotation_Type();
+        
+        /*--- Retrieve the supplied periodic information. ---*/
+        angles = config->GetPeriodicRotation(iPeriodic_Index);
+        
+        /*--- Store angles separately for clarity. ---*/
+        theta    = angles[0];   phi    = angles[1];     psi    = angles[2];
+        cosTheta = cos(theta);  cosPhi = cos(phi);      cosPsi = cos(psi);
+        sinTheta = sin(theta);  sinPhi = sin(phi);      sinPsi = sin(psi);
+        
+        /*--- Compute the rotation matrix. Note that the implicit
+         ordering is rotation about the x-axis, y-axis,
+         then z-axis. Note that this is the transpose of the matrix
+         used during the preprocessing stage. ---*/
+        rotMatrix[0][0] = cosPhi*cosPsi;    rotMatrix[1][0] = sinTheta*sinPhi*cosPsi - cosTheta*sinPsi;     rotMatrix[2][0] = cosTheta*sinPhi*cosPsi + sinTheta*sinPsi;
+        rotMatrix[0][1] = cosPhi*sinPsi;    rotMatrix[1][1] = sinTheta*sinPhi*sinPsi + cosTheta*cosPsi;     rotMatrix[2][1] = cosTheta*sinPhi*sinPsi - sinTheta*cosPsi;
+        rotMatrix[0][2] = -sinPhi;          rotMatrix[1][2] = sinTheta*cosPhi;                              rotMatrix[2][2] = cosTheta*cosPhi;
+        
+        /*--- Copy conserved variables before performing transformation. ---*/
+        for (iVar = 0; iVar < nVar; iVar++)
+          for (iDim = 0; iDim < nDim; iDim++)
+            Gradient[iVar][iDim] = Buffer_Receive_Gradient[iDim*nVar*nVertexR+iVar*nVertexR+iVertex];
+        
+        /*--- Need to rotate the gradients for all conserved variables. ---*/
+        for (iVar = 0; iVar < nVar; iVar++) {
+          if (nDim == 2) {
+            Gradient[iVar][0] = rotMatrix[0][0]*Buffer_Receive_Gradient[0*nVar*nVertexR+iVar*nVertexR+iVertex] + rotMatrix[0][1]*Buffer_Receive_Gradient[1*nVar*nVertexR+iVar*nVertexR+iVertex];
+            Gradient[iVar][1] = rotMatrix[1][0]*Buffer_Receive_Gradient[0*nVar*nVertexR+iVar*nVertexR+iVertex] + rotMatrix[1][1]*Buffer_Receive_Gradient[1*nVar*nVertexR+iVar*nVertexR+iVertex];
+          }
+          else {
+            Gradient[iVar][0] = rotMatrix[0][0]*Buffer_Receive_Gradient[0*nVar*nVertexR+iVar*nVertexR+iVertex] + rotMatrix[0][1]*Buffer_Receive_Gradient[1*nVar*nVertexR+iVar*nVertexR+iVertex] + rotMatrix[0][2]*Buffer_Receive_Gradient[2*nVar*nVertexR+iVar*nVertexR+iVertex];
+            Gradient[iVar][1] = rotMatrix[1][0]*Buffer_Receive_Gradient[0*nVar*nVertexR+iVar*nVertexR+iVertex] + rotMatrix[1][1]*Buffer_Receive_Gradient[1*nVar*nVertexR+iVar*nVertexR+iVertex] + rotMatrix[1][2]*Buffer_Receive_Gradient[2*nVar*nVertexR+iVar*nVertexR+iVertex];
+            Gradient[iVar][2] = rotMatrix[2][0]*Buffer_Receive_Gradient[0*nVar*nVertexR+iVar*nVertexR+iVertex] + rotMatrix[2][1]*Buffer_Receive_Gradient[1*nVar*nVertexR+iVar*nVertexR+iVertex] + rotMatrix[2][2]*Buffer_Receive_Gradient[2*nVar*nVertexR+iVar*nVertexR+iVertex];
+          }
+        }
+        
+        /*--- Store the received information ---*/
+        for (iVar = 0; iVar < nVar; iVar++)
+          for (iDim = 0; iDim < nDim; iDim++)
+            node[iPoint]->SetGradient(iVar, iDim, Gradient[iVar][iDim]);
+        
+      }
+      
+      /*--- Deallocate receive buffer ---*/
+      delete [] Buffer_Receive_Gradient;
+      
+    }
+    
+  }
+  
+  for (iVar = 0; iVar < nVar; iVar++)
+    delete [] Gradient[iVar];
+  delete [] Gradient;
+  
+}
+
+void CTurbSolver::Set_MPI_Solution_Limiter(CGeometry *geometry, CConfig *config) {
+  unsigned short iVar, iMarker, MarkerS, MarkerR;
+  unsigned long iVertex, iPoint, nVertexS, nVertexR, nBufferS_Vector, nBufferR_Vector;
+  double *Buffer_Receive_Limit = NULL, *Buffer_Send_Limit = NULL;
+  int send_to, receive_from;
+  
+  double *Limiter = new double [nVar];
+  
+#ifdef HAVE_MPI
+  MPI_Status status;
+#endif
+  
+  for (iMarker = 0; iMarker < config->GetnMarker_All(); iMarker++) {
+    
+    if ((config->GetMarker_All_KindBC(iMarker) == SEND_RECEIVE) &&
+        (config->GetMarker_All_SendRecv(iMarker) > 0)) {
+      
+      MarkerS = iMarker;  MarkerR = iMarker+1;
+      
+      send_to = config->GetMarker_All_SendRecv(MarkerS)-1;
+      receive_from = abs(config->GetMarker_All_SendRecv(MarkerR))-1;
+      
+      nVertexS = geometry->nVertex[MarkerS];  nVertexR = geometry->nVertex[MarkerR];
+      nBufferS_Vector = nVertexS*nVar;        nBufferR_Vector = nVertexR*nVar;
+      
+      /*--- Allocate Receive and send buffers  ---*/
+      Buffer_Receive_Limit = new double [nBufferR_Vector];
+      Buffer_Send_Limit = new double[nBufferS_Vector];
+      
+      /*--- Copy the solution old that should be sended ---*/
+      for (iVertex = 0; iVertex < nVertexS; iVertex++) {
+        iPoint = geometry->vertex[MarkerS][iVertex]->GetNode();
+        for (iVar = 0; iVar < nVar; iVar++)
+          Buffer_Send_Limit[iVar*nVertexS+iVertex] = node[iPoint]->GetLimiter(iVar);
+      }
+      
+#ifdef HAVE_MPI
+      
+      /*--- Send/Receive information using Sendrecv ---*/
+      MPI_Sendrecv(Buffer_Send_Limit, nBufferS_Vector, MPI_DOUBLE, send_to, 0,
+                   Buffer_Receive_Limit, nBufferR_Vector, MPI_DOUBLE, receive_from, 0, MPI_COMM_WORLD, &status);
+#else
+      
+      /*--- Receive information without MPI ---*/
+      for (iVertex = 0; iVertex < nVertexR; iVertex++) {
+        iPoint = geometry->vertex[MarkerR][iVertex]->GetNode();
+        for (iVar = 0; iVar < nVar; iVar++)
+          Buffer_Receive_Limit[iVar*nVertexR+iVertex] = Buffer_Send_Limit[iVar*nVertexR+iVertex];
+      }
+      
+#endif
+      
+      /*--- Deallocate send buffer ---*/
+      delete [] Buffer_Send_Limit;
+      
+      /*--- Do the coordinate transformation ---*/
+      for (iVertex = 0; iVertex < nVertexR; iVertex++) {
+        
+        /*--- Find point and its type of transformation ---*/
+        iPoint = geometry->vertex[MarkerR][iVertex]->GetNode();
+        
+        /*--- Copy transformed conserved variables back into buffer. ---*/
+        for (iVar = 0; iVar < nVar; iVar++)
+          node[iPoint]->SetLimiter(iVar, Buffer_Receive_Limit[iVar*nVertexR+iVertex]);
+        
+      }
+      
+      /*--- Deallocate receive buffer ---*/
+      delete [] Buffer_Receive_Limit;
+      
+    }
+    
+  }
+  
+  delete [] Limiter;
+  
+}
+
+
+void CTurbSolver::Upwind_Residual(CGeometry *geometry, CSolver **solver_container, CNumerics *numerics, CConfig *config, unsigned short iMesh) {
+  
+  double *Turb_i, *Turb_j, *Limiter_i = NULL, *Limiter_j = NULL, *V_i, *V_j, **Gradient_i, **Gradient_j, Project_Grad_i, Project_Grad_j;
+  unsigned long iEdge, iPoint, jPoint;
+  unsigned short iDim, iVar;
+  
+  bool second_order  = ((config->GetSpatialOrder() == SECOND_ORDER) || (config->GetSpatialOrder() == SECOND_ORDER_LIMITER));
+  bool limiter       = (config->GetSpatialOrder() == SECOND_ORDER_LIMITER);
+  bool grid_movement = config->GetGrid_Movement();
+  
+  for (iEdge = 0; iEdge < geometry->GetnEdge(); iEdge++) {
+    
+    /*--- Points in edge and normal vectors ---*/
+    
+    iPoint = geometry->edge[iEdge]->GetNode(0);
+    jPoint = geometry->edge[iEdge]->GetNode(1);
+    numerics->SetNormal(geometry->edge[iEdge]->GetNormal());
+    
+    /*--- Conservative variables w/o reconstruction ---*/
+    
+    V_i = solver_container[FLOW_SOL]->node[iPoint]->GetPrimitive();
+    V_j = solver_container[FLOW_SOL]->node[jPoint]->GetPrimitive();
+    numerics->SetPrimitive(V_i, V_j);
+    
+    /*--- Turbulent variables w/o reconstruction ---*/
+    
+    Turb_i = node[iPoint]->GetSolution();
+    Turb_j = node[jPoint]->GetSolution();
+    numerics->SetTurbVar(Turb_i,Turb_j);
+    
+    /*--- Grid Movement ---*/
+    
+    if (grid_movement)
+      numerics->SetGridVel(geometry->node[iPoint]->GetGridVel(), geometry->node[jPoint]->GetGridVel());
+    
+    if (second_order) {
+      
+      for (iDim = 0; iDim < nDim; iDim++) {
+        Vector_i[iDim] = 0.5*(geometry->node[jPoint]->GetCoord(iDim) - geometry->node[iPoint]->GetCoord(iDim));
+        Vector_j[iDim] = 0.5*(geometry->node[iPoint]->GetCoord(iDim) - geometry->node[jPoint]->GetCoord(iDim));
+      }
+      
+      /*--- Mean flow primitive variables using gradient reconstruction and limiters ---*/
+      
+      Gradient_i = solver_container[FLOW_SOL]->node[iPoint]->GetGradient_Primitive();
+      Gradient_j = solver_container[FLOW_SOL]->node[jPoint]->GetGradient_Primitive();
+      if (limiter) {
+        Limiter_i = solver_container[FLOW_SOL]->node[iPoint]->GetLimiter_Primitive();
+        Limiter_j = solver_container[FLOW_SOL]->node[jPoint]->GetLimiter_Primitive();
+      }
+      
+      for (iVar = 0; iVar < solver_container[FLOW_SOL]->GetnPrimVarGrad(); iVar++) {
+        Project_Grad_i = 0.0; Project_Grad_j = 0.0;
+        for (iDim = 0; iDim < nDim; iDim++) {
+          Project_Grad_i += Vector_i[iDim]*Gradient_i[iVar][iDim];
+          Project_Grad_j += Vector_j[iDim]*Gradient_j[iVar][iDim];
+        }
+        if (limiter) {
+          FlowPrimVar_i[iVar] = V_i[iVar] + Limiter_i[iVar]*Project_Grad_i;
+          FlowPrimVar_j[iVar] = V_j[iVar] + Limiter_j[iVar]*Project_Grad_j;
+        }
+        else {
+          FlowPrimVar_i[iVar] = V_i[iVar] + Project_Grad_i;
+          FlowPrimVar_j[iVar] = V_j[iVar] + Project_Grad_j;
+        }
+      }
+      
+      numerics->SetPrimitive(FlowPrimVar_i, FlowPrimVar_j);
+      
+      /*--- Turbulent variables using gradient reconstruction and limiters ---*/
+      
+      Gradient_i = node[iPoint]->GetGradient();
+      Gradient_j = node[jPoint]->GetGradient();
+      
+      for (iVar = 0; iVar < nVar; iVar++) {
+        Project_Grad_i = 0.0; Project_Grad_j = 0.0;
+        for (iDim = 0; iDim < nDim; iDim++) {
+          Project_Grad_i += Vector_i[iDim]*Gradient_i[iVar][iDim];
+          Project_Grad_j += Vector_j[iDim]*Gradient_j[iVar][iDim];
+        }
+        Solution_i[iVar] = Turb_i[iVar] + Project_Grad_i;
+        Solution_j[iVar] = Turb_j[iVar] + Project_Grad_j;
+      }
+      
+      numerics->SetTurbVar(Solution_i, Solution_j);
+      
+    }
+    
+    /*--- Add and subtract residual ---*/
+    
+    numerics->ComputeResidual(Residual, Jacobian_i, Jacobian_j, config);
+    
+    LinSysRes.AddBlock(iPoint, Residual);
+    LinSysRes.SubtractBlock(jPoint, Residual);
+    
+    /*--- Implicit part ---*/
+    
+    Jacobian.AddBlock(iPoint, iPoint, Jacobian_i);
+    Jacobian.AddBlock(iPoint, jPoint, Jacobian_j);
+    Jacobian.SubtractBlock(jPoint, iPoint, Jacobian_i);
+    Jacobian.SubtractBlock(jPoint, jPoint, Jacobian_j);
+    
+  }
+  
+}
+
+void CTurbSolver::Viscous_Residual(CGeometry *geometry, CSolver **solver_container, CNumerics *numerics,
+                                   CConfig *config, unsigned short iMesh, unsigned short iRKStep) {
+  unsigned long iEdge, iPoint, jPoint;
+  
+  for (iEdge = 0; iEdge < geometry->GetnEdge(); iEdge++) {
+    
+    /*--- Points in edge ---*/
+    
+    iPoint = geometry->edge[iEdge]->GetNode(0);
+    jPoint = geometry->edge[iEdge]->GetNode(1);
+    
+    /*--- Points coordinates, and normal vector ---*/
+    
+    numerics->SetCoord(geometry->node[iPoint]->GetCoord(),
+                       geometry->node[jPoint]->GetCoord());
+    numerics->SetNormal(geometry->edge[iEdge]->GetNormal());
+    
+    /*--- Conservative variables w/o reconstruction ---*/
+    
+    numerics->SetPrimitive(solver_container[FLOW_SOL]->node[iPoint]->GetPrimitive(),
+                           solver_container[FLOW_SOL]->node[jPoint]->GetPrimitive());
+    
+    /*--- Turbulent variables w/o reconstruction, and its gradients ---*/
+    
+    numerics->SetTurbVar(node[iPoint]->GetSolution(), node[jPoint]->GetSolution());
+    numerics->SetTurbVarGradient(node[iPoint]->GetGradient(), node[jPoint]->GetGradient());
+    
+    /*--- Menter's first blending function (only SST)---*/
+    if (config->GetKind_Turb_Model() == SST)
+      numerics->SetF1blending(node[iPoint]->GetF1blending(),node[jPoint]->GetF1blending());
+    
+    /*--- Compute residual, and Jacobians ---*/
+    
+    numerics->ComputeResidual(Residual, Jacobian_i, Jacobian_j, config);
+    
+    /*--- Add and subtract residual, and update Jacobians ---*/
+    
+    LinSysRes.SubtractBlock(iPoint, Residual);
+    LinSysRes.AddBlock(jPoint, Residual);
+    
+    Jacobian.SubtractBlock(iPoint, iPoint, Jacobian_i);
+    Jacobian.SubtractBlock(iPoint, jPoint, Jacobian_j);
+    Jacobian.AddBlock(jPoint, iPoint, Jacobian_i);
+    Jacobian.AddBlock(jPoint, jPoint, Jacobian_j);
+    
+  }
+  
+}
+
+void CTurbSolver::BC_Sym_Plane(CGeometry *geometry, CSolver **solver_container, CNumerics *conv_numerics, CNumerics *visc_numerics, CConfig *config, unsigned short val_marker) {
+  /*--- Convective fluxes across symmetry plane are equal to zero. ---*/
+}
+
+void CTurbSolver::BC_Euler_Wall(CGeometry *geometry, CSolver **solver_container,
+                                CNumerics *numerics, CConfig *config, unsigned short val_marker) {
+  /*--- Convective fluxes across euler wall are equal to zero. ---*/
+}
+
+void CTurbSolver::ImplicitEuler_Iteration(CGeometry *geometry, CSolver **solver_container, CConfig *config) {
+  unsigned short iVar;
+  unsigned long iPoint, total_index;
+  double Delta, Vol, density_old, density;
+  
+  bool adjoint = config->GetAdjoint();
+  
+  /*--- Set maximum residual to zero ---*/
+  for (iVar = 0; iVar < nVar; iVar++) {
+    SetRes_RMS(iVar, 0.0);
+    SetRes_Max(iVar, 0.0, 0);
+  }
+  
+  /*--- Build implicit system ---*/
+  for (iPoint = 0; iPoint < nPointDomain; iPoint++) {
+    
+    /*--- Read the volume ---*/
+    Vol = geometry->node[iPoint]->GetVolume();
+    
+    /*--- Modify matrix diagonal to assure diagonal dominance ---*/
+    Delta = Vol / (config->GetCFLRedCoeff_Turb()*solver_container[FLOW_SOL]->node[iPoint]->GetDelta_Time());
+    Jacobian.AddVal2Diag(iPoint,Delta);
+    
+    /*--- Right hand side of the system (-Residual) and initial guess (x = 0) ---*/
+    for (iVar = 0; iVar < nVar; iVar++) {
+      total_index = iPoint*nVar+iVar;
+      LinSysRes[total_index] = - LinSysRes[total_index];
+      LinSysSol[total_index] = 0.0;
+      AddRes_RMS(iVar, LinSysRes[total_index]*LinSysRes[total_index]);
+      AddRes_Max(iVar, fabs(LinSysRes[total_index]), geometry->node[iPoint]->GetGlobalIndex());
+    }
+  }
+  
+  /*--- Initialize residual and solution at the ghost points ---*/
+  for (iPoint = nPointDomain; iPoint < nPoint; iPoint++) {
+    for (iVar = 0; iVar < nVar; iVar++) {
+      total_index = iPoint*nVar + iVar;
+      LinSysRes[total_index] = 0.0;
+      LinSysSol[total_index] = 0.0;
+    }
+  }
+  
+  /*--- Solve the linear system (Krylov subspace methods) ---*/
+  CMatrixVectorProduct* mat_vec = new CSysMatrixVectorProduct(Jacobian, geometry, config);
+  
+  CPreconditioner* precond = NULL;
+  if (config->GetKind_Linear_Solver_Prec() == JACOBI) {
+    Jacobian.BuildJacobiPreconditioner();
+    precond = new CJacobiPreconditioner(Jacobian, geometry, config);
+  }
+  else if (config->GetKind_Linear_Solver_Prec() == LU_SGS) {
+    precond = new CLU_SGSPreconditioner(Jacobian, geometry, config);
+  }
+  else if (config->GetKind_Linear_Solver_Prec() == LINELET) {
+    Jacobian.BuildJacobiPreconditioner();
+    precond = new CLineletPreconditioner(Jacobian, geometry, config);
+  }
+  
+  CSysSolve system;
+  if (config->GetKind_Linear_Solver() == BCGSTAB)
+    system.BCGSTAB(LinSysRes, LinSysSol, *mat_vec, *precond, config->GetLinear_Solver_Error(),
+                   config->GetLinear_Solver_Iter(), false);
+  else if (config->GetKind_Linear_Solver() == FGMRES)
+    system.FGMRES(LinSysRes, LinSysSol, *mat_vec, *precond, config->GetLinear_Solver_Error(),
+                  config->GetLinear_Solver_Iter(), false);
+  
+  delete mat_vec;
+  delete precond;
+  
+  /*--- Update solution (system written in terms of increments) ---*/
+  
+  if (!adjoint) {
+    
+    /*--- Update and clip trubulent solution ---*/
+    
+    switch (config->GetKind_Turb_Model()) {
+        
+      case SA: case ML:
+        
+        for (iPoint = 0; iPoint < nPointDomain; iPoint++) {
+          node[iPoint]->AddClippedSolution(0, config->GetLinear_Solver_Relax()*LinSysSol[iPoint],
+                                           lowerlimit[0], upperlimit[0]);
+        }
+        
+        break;
+        
+      case SST:
+        
+        for (iPoint = 0; iPoint < nPointDomain; iPoint++){
+          density_old = solver_container[FLOW_SOL]->node[iPoint]->GetSolution_Old(0);
+          density     = solver_container[FLOW_SOL]->node[iPoint]->GetSolution(0);
+          
+          for (iVar = 0; iVar < nVar; iVar++) {
+            node[iPoint]->AddConservativeSolution(iVar, config->GetLinear_Solver_Relax()*LinSysSol[iPoint*nVar+iVar],
+                                                  density, density_old, lowerlimit[iVar], upperlimit[iVar]);
+          }
+          
+        }
+        
+        break;
+        
+    }
+  }
+  
+  
+  /*--- MPI solution ---*/
+  
+  Set_MPI_Solution(geometry, config);
+  
+  /*--- Compute the root mean square residual ---*/
+  
+  SetResidual_RMS(geometry, config);
+  
+}
+
+void CTurbSolver::SetResidual_DualTime(CGeometry *geometry, CSolver **solver_container, CConfig *config,
+                                       unsigned short iRKStep, unsigned short iMesh, unsigned short RunTime_EqSystem) {
+  
+  /*--- Local variables ---*/
+  
+  unsigned short iVar, jVar, iMarker, iDim;
+  unsigned long iPoint, jPoint, iEdge, iVertex;
+  
+  double *U_time_nM1, *U_time_n, *U_time_nP1;
+  double Volume_nM1, Volume_nP1, TimeStep;
+  double Density_nM1, Density_n, Density_nP1;
+  double *Normal = NULL, *GridVel_i = NULL, *GridVel_j = NULL, Residual_GCL;
+  
+  bool implicit      = (config->GetKind_TimeIntScheme_Turb() == EULER_IMPLICIT);
+  bool grid_movement = config->GetGrid_Movement();
+  
+  /*--- Store the physical time step ---*/
+  
+  TimeStep = config->GetDelta_UnstTimeND();
+  
+  /*--- Compute the dual time-stepping source term for static meshes ---*/
+  
+  if (!grid_movement) {
+    
+    /*--- Loop over all nodes (excluding halos) ---*/
+    
+    for (iPoint = 0; iPoint < nPointDomain; iPoint++) {
+      
+      /*--- Retrieve the solution at time levels n-1, n, and n+1. Note that
+       we are currently iterating on U^n+1 and that U^n & U^n-1 are fixed,
+       previous solutions that are stored in memory. ---*/
+      
+      U_time_nM1 = node[iPoint]->GetSolution_time_n1();
+      U_time_n   = node[iPoint]->GetSolution_time_n();
+      U_time_nP1 = node[iPoint]->GetSolution();
+      
+      /*--- CV volume at time n+1. As we are on a static mesh, the volume
+       of the CV will remained fixed for all time steps. ---*/
+      
+      Volume_nP1 = geometry->node[iPoint]->GetVolume();
+      
+      /*--- Compute the dual time-stepping source term based on the chosen
+       time discretization scheme (1st- or 2nd-order).---*/
+      
+      if (config->GetKind_Turb_Model() == SST) {
+        
+        /*--- If this is the SST model, we need to multiply by the density
+         in order to get the conservative variables ---*/
+        Density_nM1 = solver_container[FLOW_SOL]->node[iPoint]->GetSolution_time_n1()[0];
+        Density_n   = solver_container[FLOW_SOL]->node[iPoint]->GetSolution_time_n()[0];
+        Density_nP1 = solver_container[FLOW_SOL]->node[iPoint]->GetSolution()[0];
+        
+        for (iVar = 0; iVar < nVar; iVar++) {
+          if (config->GetUnsteady_Simulation() == DT_STEPPING_1ST)
+            Residual[iVar] = ( Density_nP1*U_time_nP1[iVar] - Density_n*U_time_n[iVar])*Volume_nP1 / TimeStep;
+          if (config->GetUnsteady_Simulation() == DT_STEPPING_2ND)
+            Residual[iVar] = ( 3.0*Density_nP1*U_time_nP1[iVar] - 4.0*Density_n*U_time_n[iVar]
+                              +1.0*Density_nM1*U_time_nM1[iVar])*Volume_nP1 / (2.0*TimeStep);
+        }
+        
+      } else {
+        
+        for (iVar = 0; iVar < nVar; iVar++) {
+          if (config->GetUnsteady_Simulation() == DT_STEPPING_1ST)
+            Residual[iVar] = (U_time_nP1[iVar] - U_time_n[iVar])*Volume_nP1 / TimeStep;
+          if (config->GetUnsteady_Simulation() == DT_STEPPING_2ND)
+            Residual[iVar] = ( 3.0*U_time_nP1[iVar] - 4.0*U_time_n[iVar]
+                              +1.0*U_time_nM1[iVar])*Volume_nP1 / (2.0*TimeStep);
+        }
+      }
+      
+      /*--- Store the residual and compute the Jacobian contribution due
+       to the dual time source term. ---*/
+      
+      LinSysRes.AddBlock(iPoint, Residual);
+      if (implicit) {
+        for (iVar = 0; iVar < nVar; iVar++) {
+          for (jVar = 0; jVar < nVar; jVar++) Jacobian_i[iVar][jVar] = 0.0;
+          if (config->GetUnsteady_Simulation() == DT_STEPPING_1ST)
+            Jacobian_i[iVar][iVar] = Volume_nP1 / TimeStep;
+          if (config->GetUnsteady_Simulation() == DT_STEPPING_2ND)
+            Jacobian_i[iVar][iVar] = (Volume_nP1*3.0)/(2.0*TimeStep);
+        }
+        Jacobian.AddBlock(iPoint, iPoint, Jacobian_i);
+      }
+    }
+    
+  } else {
+    
+    /*--- For unsteady flows on dynamic meshes (rigidly transforming or
+     dynamically deforming), the Geometric Conservation Law (GCL) should be
+     satisfied in conjunction with the ALE formulation of the governing
+     equations. The GCL prevents accuracy issues caused by grid motion, i.e.
+     a uniform free-stream should be preserved through a moving grid. First,
+     we will loop over the edges and boundaries to compute the GCL component
+     of the dual time source term that depends on grid velocities. ---*/
+    
+    for (iEdge = 0; iEdge < geometry->GetnEdge(); iEdge++) {
+      
+      /*--- Get indices for nodes i & j plus the face normal ---*/
+      
+      iPoint = geometry->edge[iEdge]->GetNode(0);
+      jPoint = geometry->edge[iEdge]->GetNode(1);
+      Normal = geometry->edge[iEdge]->GetNormal();
+      
+      /*--- Grid velocities stored at nodes i & j ---*/
+      
+      GridVel_i = geometry->node[iPoint]->GetGridVel();
+      GridVel_j = geometry->node[jPoint]->GetGridVel();
+      
+      /*--- Compute the GCL term by averaging the grid velocities at the
+       edge mid-point and dotting with the face normal. ---*/
+      
+      Residual_GCL = 0.0;
+      for (iDim = 0; iDim < nDim; iDim++)
+        Residual_GCL += 0.5*(GridVel_i[iDim]+GridVel_j[iDim])*Normal[iDim];
+      
+      /*--- Compute the GCL component of the source term for node i ---*/
+      
+      U_time_n = node[iPoint]->GetSolution_time_n();
+      
+      /*--- Multiply by density at node i for the SST model ---*/
+      
+      if (config->GetKind_Turb_Model() == SST) {
+        Density_n = solver_container[FLOW_SOL]->node[iPoint]->GetSolution_time_n()[0];
+        for(iVar = 0; iVar < nVar; iVar++)
+          Residual[iVar] = Density_n*U_time_n[iVar]*Residual_GCL;
+      } else {
+        for(iVar = 0; iVar < nVar; iVar++)
+          Residual[iVar] = U_time_n[iVar]*Residual_GCL;
+      }
+      LinSysRes.AddBlock(iPoint, Residual);
+      
+      /*--- Compute the GCL component of the source term for node j ---*/
+      
+      U_time_n = node[jPoint]->GetSolution_time_n();
+      
+      /*--- Multiply by density at node j for the SST model ---*/
+      
+      if (config->GetKind_Turb_Model() == SST) {
+        Density_n = solver_container[FLOW_SOL]->node[jPoint]->GetSolution_time_n()[0];
+        for(iVar = 0; iVar < nVar; iVar++)
+          Residual[iVar] = Density_n*U_time_n[iVar]*Residual_GCL;
+      } else {
+        for(iVar = 0; iVar < nVar; iVar++)
+          Residual[iVar] = U_time_n[iVar]*Residual_GCL;
+      }
+      LinSysRes.SubtractBlock(jPoint, Residual);
+      
+    }
+    
+    /*---	Loop over the boundary edges ---*/
+    
+    for(iMarker = 0; iMarker < geometry->GetnMarker(); iMarker++) {
+      for(iVertex = 0; iVertex < geometry->GetnVertex(iMarker); iVertex++) {
+        
+        /*--- Get the index for node i plus the boundary face normal ---*/
+        
+        iPoint = geometry->vertex[iMarker][iVertex]->GetNode();
+        Normal = geometry->vertex[iMarker][iVertex]->GetNormal();
+        
+        /*--- Grid velocities stored at boundary node i ---*/
+        
+        GridVel_i = geometry->node[iPoint]->GetGridVel();
+        
+        /*--- Compute the GCL term by dotting the grid velocity with the face
+         normal. The normal is negated to match the boundary convention. ---*/
+        
+        Residual_GCL = 0.0;
+        for (iDim = 0; iDim < nDim; iDim++)
+          Residual_GCL -= 0.5*(GridVel_i[iDim]+GridVel_i[iDim])*Normal[iDim];
+        
+        /*--- Compute the GCL component of the source term for node i ---*/
+        
+        U_time_n = node[iPoint]->GetSolution_time_n();
+        
+        /*--- Multiply by density at node i for the SST model ---*/
+        
+        if (config->GetKind_Turb_Model() == SST) {
+          Density_n = solver_container[FLOW_SOL]->node[iPoint]->GetSolution_time_n()[0];
+          for(iVar = 0; iVar < nVar; iVar++)
+            Residual[iVar] = Density_n*U_time_n[iVar]*Residual_GCL;
+        } else {
+          for(iVar = 0; iVar < nVar; iVar++)
+            Residual[iVar] = U_time_n[iVar]*Residual_GCL;
+        }
+        LinSysRes.AddBlock(iPoint, Residual);
+      }
+    }
+    
+    /*--- Loop over all nodes (excluding halos) to compute the remainder
+     of the dual time-stepping source term. ---*/
+    
+    for (iPoint = 0; iPoint < nPointDomain; iPoint++) {
+      
+      /*--- Retrieve the solution at time levels n-1, n, and n+1. Note that
+       we are currently iterating on U^n+1 and that U^n & U^n-1 are fixed,
+       previous solutions that are stored in memory. ---*/
+      
+      U_time_nM1 = node[iPoint]->GetSolution_time_n1();
+      U_time_n   = node[iPoint]->GetSolution_time_n();
+      U_time_nP1 = node[iPoint]->GetSolution();
+      
+      /*--- CV volume at time n-1 and n+1. In the case of dynamically deforming
+       grids, the volumes will change. On rigidly transforming grids, the
+       volumes will remain constant. ---*/
+      
+      Volume_nM1 = geometry->node[iPoint]->GetVolume_nM1();
+      Volume_nP1 = geometry->node[iPoint]->GetVolume();
+      
+      /*--- Compute the dual time-stepping source residual. Due to the
+       introduction of the GCL term above, the remainder of the source residual
+       due to the time discretization has a new form.---*/
+      
+      if (config->GetKind_Turb_Model() == SST) {
+        
+        /*--- If this is the SST model, we need to multiply by the density
+         in order to get the conservative variables ---*/
+        Density_nM1 = solver_container[FLOW_SOL]->node[iPoint]->GetSolution_time_n1()[0];
+        Density_n   = solver_container[FLOW_SOL]->node[iPoint]->GetSolution_time_n()[0];
+        Density_nP1 = solver_container[FLOW_SOL]->node[iPoint]->GetSolution()[0];
+        
+        for (iVar = 0; iVar < nVar; iVar++) {
+          if (config->GetUnsteady_Simulation() == DT_STEPPING_1ST)
+            Residual[iVar] = (Density_nP1*U_time_nP1[iVar] - Density_n*U_time_n[iVar])*(Volume_nP1/TimeStep);
+          if (config->GetUnsteady_Simulation() == DT_STEPPING_2ND)
+            Residual[iVar] = (Density_nP1*U_time_nP1[iVar] - Density_n*U_time_n[iVar])*(3.0*Volume_nP1/(2.0*TimeStep))
+            + (Density_nM1*U_time_nM1[iVar] - Density_n*U_time_n[iVar])*(Volume_nM1/(2.0*TimeStep));
+        }
+        
+      } else {
+        
+        for (iVar = 0; iVar < nVar; iVar++) {
+          if (config->GetUnsteady_Simulation() == DT_STEPPING_1ST)
+            Residual[iVar] = (U_time_nP1[iVar] - U_time_n[iVar])*(Volume_nP1/TimeStep);
+          if (config->GetUnsteady_Simulation() == DT_STEPPING_2ND)
+            Residual[iVar] = (U_time_nP1[iVar] - U_time_n[iVar])*(3.0*Volume_nP1/(2.0*TimeStep))
+            + (U_time_nM1[iVar] - U_time_n[iVar])*(Volume_nM1/(2.0*TimeStep));
+        }
+      }
+      
+      /*--- Store the residual and compute the Jacobian contribution due
+       to the dual time source term. ---*/
+      
+      LinSysRes.AddBlock(iPoint, Residual);
+      if (implicit) {
+        for (iVar = 0; iVar < nVar; iVar++) {
+          for (jVar = 0; jVar < nVar; jVar++) Jacobian_i[iVar][jVar] = 0.0;
+          if (config->GetUnsteady_Simulation() == DT_STEPPING_1ST)
+            Jacobian_i[iVar][iVar] = Volume_nP1/TimeStep;
+          if (config->GetUnsteady_Simulation() == DT_STEPPING_2ND)
+            Jacobian_i[iVar][iVar] = (3.0*Volume_nP1)/(2.0*TimeStep);
+        }
+        Jacobian.AddBlock(iPoint, iPoint, Jacobian_i);
+      }
+    }
+  }
+  
+}
+
+CTurbSASolver::CTurbSASolver(void) : CTurbSolver() { }
+
+CTurbSASolver::CTurbSASolver(CGeometry *geometry, CConfig *config, unsigned short iMesh) : CTurbSolver() {
+  unsigned short iVar, iDim, nLineLets;
+  unsigned long iPoint, index;
+  double Density_Inf, Viscosity_Inf, Factor_nu_Inf, dull_val, T_ref = 0.0, S = 0.0, Mu_ref = 0.0;
+
+  bool restart = (config->GetRestart() || config->GetRestart_Flow());
+  bool adjoint = config->GetAdjoint();
+  bool compressible = (config->GetKind_Regime() == COMPRESSIBLE);
+  bool incompressible = (config->GetKind_Regime() == INCOMPRESSIBLE);
+  bool freesurface = (config->GetKind_Regime() == FREESURFACE);
+  bool dual_time = ((config->GetUnsteady_Simulation() == DT_STEPPING_1ST) ||
+                    (config->GetUnsteady_Simulation() == DT_STEPPING_2ND));
+  
+  int rank = MASTER_NODE;
+#ifdef HAVE_MPI
+  MPI_Comm_rank(MPI_COMM_WORLD, &rank);
+#endif
+  
+  Gamma = config->GetGamma();
+  Gamma_Minus_One = Gamma - 1.0;
+  
+  /*--- Dimension of the problem --> dependent of the turbulent model ---*/
+  nVar = 1;
+  nPoint = geometry->GetnPoint();
+  nPointDomain = geometry->GetnPointDomain();
+  
+  /*--- Define geometry constants in the solver structure ---*/
+  nDim = geometry->GetnDim();
+  node = new CVariable*[nPoint];
+  
+  /*--- Single grid simulation ---*/
+  if (iMesh == MESH_0) {
+    
+    /*--- Define some auxiliar vector related with the residual ---*/
+    Residual = new double[nVar]; Residual_RMS = new double[nVar];
+    Residual_i = new double[nVar]; Residual_j = new double[nVar];
+    Residual_Max = new double[nVar]; Point_Max = new unsigned long[nVar];
+    
+    
+    /*--- Define some auxiliar vector related with the solution ---*/
+    Solution = new double[nVar];
+    Solution_i = new double[nVar]; Solution_j = new double[nVar];
+    
+    /*--- Define some auxiliar vector related with the geometry ---*/
+    Vector_i = new double[nDim]; Vector_j = new double[nDim];
+    
+    /*--- Define some auxiliar vector related with the flow solution ---*/
+    FlowPrimVar_i = new double [nDim+7]; FlowPrimVar_j = new double [nDim+7];
+    
+    /*--- Jacobians and vector structures for implicit computations ---*/
+    Jacobian_i = new double* [nVar];
+    Jacobian_j = new double* [nVar];
+    for (iVar = 0; iVar < nVar; iVar++) {
+      Jacobian_i[iVar] = new double [nVar];
+      Jacobian_j[iVar] = new double [nVar];
+    }
+    
+    /*--- Initialization of the structure of the whole Jacobian ---*/
+    if (rank == MASTER_NODE) cout << "Initialize jacobian structure (SA model)." << endl;
+    Jacobian.Initialize(nPoint, nPointDomain, nVar, nVar, true, geometry);
+    
+    if (config->GetKind_Linear_Solver_Prec() == LINELET) {
+      nLineLets = Jacobian.BuildLineletPreconditioner(geometry, config);
+      if (rank == MASTER_NODE) cout << "Compute linelet structure. " << nLineLets << " elements in each line (average)." << endl;
+    }
+    
+    LinSysSol.Initialize(nPoint, nPointDomain, nVar, 0.0);
+    LinSysRes.Initialize(nPoint, nPointDomain, nVar, 0.0);
+    
+    if (config->GetExtraOutput()) {
+      if (nDim == 2){ nOutputVariables = 13; }
+      else if (nDim == 3){ nOutputVariables = 19; }
+      OutputVariables.Initialize(nPoint, nPointDomain, nOutputVariables, 0.0);
+      OutputHeadingNames = new string[nOutputVariables];
+    }
+    
+    /*--- Computation of gradients by least squares ---*/
+    if (config->GetKind_Gradient_Method() == WEIGHTED_LEAST_SQUARES) {
+      /*--- S matrix := inv(R)*traspose(inv(R)) ---*/
+      Smatrix = new double* [nDim];
+      for (iDim = 0; iDim < nDim; iDim++)
+        Smatrix[iDim] = new double [nDim];
+      /*--- c vector := transpose(WA)*(Wb) ---*/
+      cvector = new double* [nVar];
+      for (iVar = 0; iVar < nVar; iVar++)
+        cvector[iVar] = new double [nDim];
+    }
+    
+  }
+  
+  /* --- Initialize lower and upper limits--- */
+  lowerlimit = new double[nVar];
+  upperlimit = new double[nVar];
+  
+  lowerlimit[0] = 1.0e-10;
+  upperlimit[0] = 1.0;
+  
+  /*--- Read farfield conditions from config ---*/
+  Density_Inf   = config->GetDensity_FreeStreamND();
+  Viscosity_Inf = config->GetViscosity_FreeStreamND();
+  
+  /*--- Factor_nu_Inf in [3.0, 5.0] ---*/
+  Factor_nu_Inf = config->GetNuFactor_FreeStream();
+  nu_tilde_Inf  = Factor_nu_Inf*Viscosity_Inf/Density_Inf;
+  
+  /*--- Eddy viscosity at infinity ---*/
+  double Ji, Ji_3, fv1, cv1_3 = 7.1*7.1*7.1;
+  double muT_Inf;
+  Ji = nu_tilde_Inf/Viscosity_Inf*Density_Inf;
+  Ji_3 = Ji*Ji*Ji;
+  fv1 = Ji_3/(Ji_3+cv1_3);
+  muT_Inf = Density_Inf*fv1*nu_tilde_Inf;
+  
+  /*--- Restart the solution from file information ---*/
+  if (!restart || geometry->GetFinestMGLevel() == false) {
+    for (iPoint = 0; iPoint < nPoint; iPoint++)
+      node[iPoint] = new CTurbSAVariable(nu_tilde_Inf, muT_Inf, nDim, nVar, config);
+  }
+  else {
+    
+    /*--- Restart the solution from file information ---*/
+    ifstream restart_file;
+    string filename = config->GetSolution_FlowFileName();
+    double Density, Laminar_Viscosity, nu, nu_hat, muT = 0.0, U[5];
+    double Temperature, Temperature_Dim, Pressure;
+    double Temperature_Ref = config->GetTemperature_Ref();
+    double Viscosity_Ref   = config->GetViscosity_Ref();
+    double Gas_Constant    = config->GetGas_ConstantND();
+    
+    /*--- Modify file name for an unsteady restart ---*/
+    if (dual_time) {
+      int Unst_RestartIter;
+      if (adjoint) {
+        Unst_RestartIter = int(config->GetUnst_AdjointIter()) - 1;
+      } else if (config->GetUnsteady_Simulation() == DT_STEPPING_1ST)
+        Unst_RestartIter = int(config->GetUnst_RestartIter())-1;
+      else
+        Unst_RestartIter = int(config->GetUnst_RestartIter())-2;
+      filename = config->GetUnsteady_FileName(filename, Unst_RestartIter);
+    }
+    
+    /*--- Open the restart file, throw an error if this fails. ---*/
+    restart_file.open(filename.data(), ios::in);
+    if (restart_file.fail()) {
+      cout << "There is no turbulent restart file!!" << endl;
+      exit(1);
+    }
+    
+    /*--- In case this is a parallel simulation, we need to perform the
+     Global2Local index transformation first. ---*/
+    long *Global2Local;
+    Global2Local = new long[geometry->GetGlobal_nPointDomain()];
+    /*--- First, set all indices to a negative value by default ---*/
+    for(iPoint = 0; iPoint < geometry->GetGlobal_nPointDomain(); iPoint++) {
+      Global2Local[iPoint] = -1;
+    }
+    /*--- Now fill array with the transform values only for local points ---*/
+    for(iPoint = 0; iPoint < nPointDomain; iPoint++) {
+      Global2Local[geometry->node[iPoint]->GetGlobalIndex()] = iPoint;
+    }
+    
+    /*--- Read all lines in the restart file ---*/
+    long iPoint_Local; unsigned long iPoint_Global = 0; string text_line;
+    
+    /*--- The first line is the header ---*/
+    getline (restart_file, text_line);
+    
+    while (getline (restart_file,text_line)) {
+      istringstream point_line(text_line);
+      
+      /*--- Retrieve local index. If this node from the restart file lives
+       on a different processor, the value of iPoint_Local will be -1.
+       Otherwise, the local index for this node on the current processor
+       will be returned and used to instantiate the vars. ---*/
+      iPoint_Local = Global2Local[iPoint_Global];
+      if (iPoint_Local >= 0) {
+        
+        if (compressible) {
+          if (nDim == 2) point_line >> index >> dull_val >> dull_val >> U[0] >> U[1] >> U[2] >> U[3] >> Solution[0];
+          if (nDim == 3) point_line >> index >> dull_val >> dull_val >> dull_val >> U[0] >> U[1] >> U[2] >> U[3] >> U[4] >> Solution[0];
+          
+          Density = U[0];
+          if (nDim == 2)
+            Pressure = Gamma_Minus_One*(U[3] - (U[1]*U[1] + U[2]*U[2])/(2.0*U[0]));
+          else
+            Pressure = Gamma_Minus_One*(U[4] - (U[1]*U[1] + U[2]*U[2] + U[3]*U[3])/(2.0*U[0]));
+          
+          Temperature = Pressure/(Gas_Constant*Density);
+          
+          /*--- Calculate viscosity from a non-dim. Sutherland's Law ---*/
+          Temperature_Dim = Temperature*Temperature_Ref;
+          
+          if (config->GetSystemMeasurements() == SI) { T_ref = 273.15; S = 110.4; Mu_ref = 1.716E-5; }
+          if (config->GetSystemMeasurements() == US) { T_ref = 518.7; S = 198.72; Mu_ref = 3.62E-7; }
+          Laminar_Viscosity = Mu_ref*(pow(Temperature_Dim/T_ref, 1.5) * (T_ref+S)/(Temperature_Dim+S));
+          Laminar_Viscosity = Laminar_Viscosity/Viscosity_Ref;
+          
+          nu     = Laminar_Viscosity/Density;
+          nu_hat = Solution[0];
+          Ji     = nu_hat/nu;
+          Ji_3   = Ji*Ji*Ji;
+          fv1    = Ji_3/(Ji_3+cv1_3);
+          muT    = Density*fv1*nu_hat;
+          
+        }
+        if (incompressible) {
+          if (nDim == 2) point_line >> index >> dull_val >> dull_val >> dull_val >> dull_val >> dull_val >> Solution[0];
+          if (nDim == 3) point_line >> index >> dull_val >> dull_val >> dull_val >> dull_val >> dull_val >> dull_val >> dull_val >> Solution[0];
+          muT = muT_Inf;
+        }
+        
+        if (freesurface) {
+          if (nDim == 2) point_line >> index >> dull_val >> dull_val >> dull_val >> dull_val >> dull_val >> dull_val >> Solution[0];
+          if (nDim == 3) point_line >> index >> dull_val >> dull_val >> dull_val >> dull_val >> dull_val >> dull_val >> dull_val >> dull_val >> Solution[0];
+          muT = muT_Inf;
+        }
+        
+        /*--- Instantiate the solution at this node, note that the eddy viscosity should be recomputed ---*/
+        node[iPoint_Local] = new CTurbSAVariable(Solution[0], muT, nDim, nVar, config);
+      }
+      iPoint_Global++;
+    }
+    
+    /*--- Instantiate the variable class with an arbitrary solution
+     at any halo/periodic nodes. The initial solution can be arbitrary,
+     because a send/recv is performed immediately in the solver. ---*/
+    for(iPoint = nPointDomain; iPoint < nPoint; iPoint++) {
+      node[iPoint] = new CTurbSAVariable(Solution[0], muT_Inf, nDim, nVar, config);
+    }
+    
+    /*--- Close the restart file ---*/
+    restart_file.close();
+    
+    /*--- Free memory needed for the transformation ---*/
+    delete [] Global2Local;
+  }
+  
+  /*--- MPI solution ---*/
+  Set_MPI_Solution(geometry, config);
+  
+}
+
+CTurbSASolver::~CTurbSASolver(void) {
+  
+}
+
+void CTurbSASolver::Preprocessing(CGeometry *geometry, CSolver **solver_container, CConfig *config, unsigned short iMesh, unsigned short iRKStep, unsigned short RunTime_EqSystem, bool Output) {
+  
+  unsigned long iPoint;
+  
+  for (iPoint = 0; iPoint < nPoint; iPoint ++) {
+    
+    /*--- Initialize the residual vector ---*/
+    
+    LinSysRes.SetBlock_Zero(iPoint);
+    
+  }
+  
+  /*--- Initialize the jacobian matrices ---*/
+  
+  Jacobian.SetValZero();
+  
+  /*--- Upwind second order reconstruction ---*/
+  
+  if (config->GetKind_Gradient_Method() == GREEN_GAUSS) SetSolution_Gradient_GG(geometry, config);
+  if (config->GetKind_Gradient_Method() == WEIGHTED_LEAST_SQUARES) SetSolution_Gradient_LS(geometry, config);
+  //  if (config->GetSpatialOrder() == SECOND_ORDER_LIMITER) SetSolution_Limiter(geometry, config);
+  
+}
+
+void CTurbSASolver::Postprocessing(CGeometry *geometry, CSolver **solver_container, CConfig *config, unsigned short iMesh) {
+  
+  double rho = 0.0, mu = 0.0, nu, *nu_hat, muT, Ji, Ji_3, fv1;
+  double cv1_3 = 7.1*7.1*7.1;
+  unsigned long iPoint;
+  
+  bool compressible = (config->GetKind_Regime() == COMPRESSIBLE);
+  bool incompressible = (config->GetKind_Regime() == INCOMPRESSIBLE);
+  bool freesurface = (config->GetKind_Regime() == FREESURFACE);
+  
+  /*--- Compute eddy viscosity ---*/
+  
+  for (iPoint = 0; iPoint < nPoint; iPoint ++) {
+    
+    if (compressible) {
+      rho = solver_container[FLOW_SOL]->node[iPoint]->GetDensity();
+      mu  = solver_container[FLOW_SOL]->node[iPoint]->GetLaminarViscosity();
+    }
+    if (incompressible || freesurface) {
+      rho = solver_container[FLOW_SOL]->node[iPoint]->GetDensityInc();
+      mu  = solver_container[FLOW_SOL]->node[iPoint]->GetLaminarViscosityInc();
+    }
+    
+    nu  = mu/rho;
+    nu_hat = node[iPoint]->GetSolution();
+    
+    Ji   = nu_hat[0]/nu;
+    Ji_3 = Ji*Ji*Ji;
+    fv1  = Ji_3/(Ji_3+cv1_3);
+    
+    muT = rho*fv1*nu_hat[0];
+    node[iPoint]->SetmuT(muT);
+    
+  }
+  
+}
+
+void CTurbSASolver::Source_Residual(CGeometry *geometry, CSolver **solver_container, CNumerics *numerics, CNumerics *second_numerics,
+                                    CConfig *config, unsigned short iMesh) {
+  unsigned long iPoint;
+  double LevelSet;
+  unsigned short iVar;
+  unsigned short iDim;
+  unsigned short jDim;
+  
+  bool freesurface = (config->GetKind_Regime() == FREESURFACE);
+  bool time_spectral = (config->GetUnsteady_Simulation() == TIME_SPECTRAL);
+  bool transition = (config->GetKind_Trans_Model() == LM);
+  double epsilon          = config->GetFreeSurface_Thickness();
+  
+  for (iPoint = 0; iPoint < nPointDomain; iPoint++) {
+    
+    /*--- Conservative variables w/o reconstruction ---*/
+    
+    numerics->SetPrimitive(solver_container[FLOW_SOL]->node[iPoint]->GetPrimitive(), NULL);
+    
+    /*--- Gradient of the primitive and conservative variables ---*/
+    
+    numerics->SetPrimVarGradient(solver_container[FLOW_SOL]->node[iPoint]->GetGradient_Primitive(), NULL);
+    
+    /*--- Set intermittency ---*/
+    if (transition) {
+      numerics->SetGammaEff(solver_container[TRANS_SOL]->node[iPoint]->GetGammaEff());
+    }
+    
+    /*--- Turbulent variables w/o reconstruction, and its gradient ---*/
+    numerics->SetTurbVar(node[iPoint]->GetSolution(), NULL);
+    numerics->SetTurbVarGradient(node[iPoint]->GetGradient(), NULL);
+    
+    /*--- Set volume ---*/
+    numerics->SetVolume(geometry->node[iPoint]->GetVolume());
+    
+    /*--- Set distance to the surface ---*/
+    numerics->SetDistance(geometry->node[iPoint]->GetWall_Distance(), 0.0);
+    
+    /*--- Compute the source term ---*/
+    numerics->ComputeResidual(Residual, Jacobian_i, NULL, config);
+    
+    unsigned long idx = 0;
+    unsigned long base = 0;
+    if (config->GetExtraOutput()) {
+      base = iPoint* (unsigned long) nOutputVariables;
+      OutputVariables[base + idx] = numerics->GetProduction()/numerics->Volume;
+      OutputHeadingNames[idx] = "Production";
+      idx++;
+      OutputVariables[base + idx] = numerics->GetDestruction()/numerics->Volume;
+      OutputHeadingNames[idx] = "Destruction";
+      idx++;
+      OutputVariables[base + idx] = numerics->GetCrossProduction()/numerics->Volume;
+      OutputHeadingNames[idx] = "CrossProduction";
+      idx++;
+      OutputVariables[base+ idx] = numerics->Laminar_Viscosity_i/numerics->Density_i;
+      OutputHeadingNames[idx] = "KinematicViscosity";
+      idx++;
+      OutputVariables[iPoint* (unsigned long) nOutputVariables + idx] = numerics->TurbVar_i[0];
+      OutputHeadingNames[idx] = "NuTilde";
+      idx++;
+      OutputVariables[iPoint* (unsigned long) nOutputVariables + idx] = numerics->dist_i;
+      OutputHeadingNames[idx] = "WallDist";
+      idx++;
+      for (iDim = 0; iDim<nDim;iDim++){
+        OutputVariables[iPoint* (unsigned long) nOutputVariables + idx] = numerics->TurbVar_Grad_i[0][iDim];
+        stringstream intstr;
+        intstr << iDim;
+        OutputHeadingNames[idx] = "DNuTildeDX_" + intstr.str();
+        idx++;
+      }
+      for (iDim = 0; iDim<nDim; iDim++){
+        for (jDim = 0; jDim<nDim; jDim++){
+          OutputVariables[iPoint* (unsigned long) nOutputVariables + idx] = numerics->PrimVar_Grad_i[iDim + 1][jDim];
+          stringstream intstr;
+          intstr << "DU_" << iDim << "DX_"<< jDim;
+          OutputHeadingNames[idx] = intstr.str();
+          idx++;
+        }
+      }
+      OutputVariables[iPoint* (unsigned long) nOutputVariables + idx] = numerics->GetProduction()/numerics->Volume - numerics->GetDestruction()/numerics->Volume + numerics->GetCrossProduction()/numerics->Volume;
+      OutputHeadingNames[idx] = "FullSource";
+      idx++;
+    }
+    
+    /*--- Don't add source term in the interface or air ---*/
+    if (freesurface) {
+      LevelSet = solver_container[FLOW_SOL]->node[iPoint]->GetSolution(nDim+1);
+      if (LevelSet > -epsilon) for (iVar = 0; iVar < nVar; iVar++) Residual[iVar] = 0.0;
+    }
+    
+    /*--- Subtract residual and the jacobian ---*/
+    LinSysRes.SubtractBlock(iPoint, Residual);
+    
+    Jacobian.SubtractBlock(iPoint, iPoint, Jacobian_i);
+    
+  }
+  
+  if (time_spectral) {
+    
+    double Volume, Source;
+    unsigned short nVar_Turb = solver_container[TURB_SOL]->GetnVar();
+    
+    /*--- Loop over points ---*/
+    for (iPoint = 0; iPoint < nPointDomain; iPoint++) {
+      
+      /*--- Get control volume ---*/
+      Volume = geometry->node[iPoint]->GetVolume();
+      
+      /*--- Access stored time spectral source term ---*/
+      for (unsigned short iVar = 0; iVar < nVar_Turb; iVar++) {
+        Source = node[iPoint]->GetTimeSpectral_Source(iVar);
+        Residual[iVar] = Source*Volume;
+      }
+      
+      /*--- Add Residual ---*/
+      LinSysRes.AddBlock(iPoint, Residual);
+      
+    }
+  }
+  
+}
+
+void CTurbSASolver::Source_Template(CGeometry *geometry, CSolver **solver_container, CNumerics *numerics,
+                                    CConfig *config, unsigned short iMesh) {
+  
+}
+
+void CTurbSASolver::BC_HeatFlux_Wall(CGeometry *geometry, CSolver **solver_container, CNumerics *conv_numerics, CNumerics *visc_numerics, CConfig *config, unsigned short val_marker) {
+  unsigned long iPoint, iVertex;
+  unsigned short iVar;
+  
+  for (iVertex = 0; iVertex < geometry->nVertex[val_marker]; iVertex++) {
+    iPoint = geometry->vertex[val_marker][iVertex]->GetNode();
+    
+    /*--- Check if the node belongs to the domain (i.e, not a halo node) ---*/
+    
+    if (geometry->node[iPoint]->GetDomain()) {
+      
+      /*--- Get the velocity vector ---*/
+      
+      for (iVar = 0; iVar < nVar; iVar++)
+        Solution[iVar] = 0.0;
+      
+      node[iPoint]->SetSolution_Old(Solution);
+      LinSysRes.SetBlock_Zero(iPoint);
+      
+      /*--- includes 1 in the diagonal ---*/
+      
+      Jacobian.DeleteValsRowi(iPoint);
+    }
+  }
+  
+}
+
+void CTurbSASolver::BC_Isothermal_Wall(CGeometry *geometry, CSolver **solver_container, CNumerics *conv_numerics, CNumerics *visc_numerics, CConfig *config,
+                                       unsigned short val_marker) {
+  unsigned long iPoint, iVertex;
+  unsigned short iVar;
+  
+  for (iVertex = 0; iVertex < geometry->nVertex[val_marker]; iVertex++) {
+    iPoint = geometry->vertex[val_marker][iVertex]->GetNode();
+    
+    /*--- Check if the node belongs to the domain (i.e, not a halo node) ---*/
+    
+    if (geometry->node[iPoint]->GetDomain()) {
+      
+      /*--- Get the velocity vector ---*/
+      for (iVar = 0; iVar < nVar; iVar++)
+        Solution[iVar] = 0.0;
+      
+      node[iPoint]->SetSolution_Old(Solution);
+      LinSysRes.SetBlock_Zero(iPoint);
+      
+      /*--- Includes 1 in the diagonal ---*/
+      
+      Jacobian.DeleteValsRowi(iPoint);
+    }
+  }
+  
+}
+
+void CTurbSASolver::BC_Far_Field(CGeometry *geometry, CSolver **solver_container, CNumerics *conv_numerics, CNumerics *visc_numerics, CConfig *config, unsigned short val_marker) {
+  
+  unsigned long iPoint, iVertex;
+  unsigned short iVar, iDim;
+  double *Normal, *V_infty, *V_domain;
+  
+  bool grid_movement	= config->GetGrid_Movement();
+  
+  Normal = new double[nDim];
+  
+  for (iVertex = 0; iVertex < geometry->nVertex[val_marker]; iVertex++) {
+    
+    iPoint = geometry->vertex[val_marker][iVertex]->GetNode();
+    
+    /*--- Check if the node belongs to the domain (i.e, not a halo node) ---*/
+    if (geometry->node[iPoint]->GetDomain()) {
+      
+      /*--- Allocate the value at the infinity ---*/
+      V_infty = solver_container[FLOW_SOL]->GetCharacPrimVar(val_marker, iVertex);
+      
+      /*--- Retrieve solution at the farfield boundary node ---*/
+      V_domain = solver_container[FLOW_SOL]->node[iPoint]->GetPrimitive();
+      
+      /*--- Grid Movement ---*/
+      if (grid_movement)
+        conv_numerics->SetGridVel(geometry->node[iPoint]->GetGridVel(), geometry->node[iPoint]->GetGridVel());
+      
+      conv_numerics->SetPrimitive(V_domain, V_infty);
+      
+      /*--- Set turbulent variable at the wall, and at infinity ---*/
+      for (iVar = 0; iVar < nVar; iVar++)
+        Solution_i[iVar] = node[iPoint]->GetSolution(iVar);
+      Solution_j[0] = nu_tilde_Inf;
+      conv_numerics->SetTurbVar(Solution_i, Solution_j);
+      
+      /*--- Set Normal (it is necessary to change the sign) ---*/
+      geometry->vertex[val_marker][iVertex]->GetNormal(Normal);
+      for (iDim = 0; iDim < nDim; iDim++)
+        Normal[iDim] = -Normal[iDim];
+      conv_numerics->SetNormal(Normal);
+      
+      /*--- Compute residuals and jacobians ---*/
+      conv_numerics->ComputeResidual(Residual, Jacobian_i, Jacobian_j, config);
+      
+      /*--- Add residuals and jacobians ---*/
+      LinSysRes.AddBlock(iPoint, Residual);
+      Jacobian.AddBlock(iPoint, iPoint, Jacobian_i);
+      
+    }
+  }
+  
+  delete [] Normal;
+  
+}
+
+void CTurbSASolver::BC_Inlet(CGeometry *geometry, CSolver **solver_container, CNumerics *conv_numerics, CNumerics *visc_numerics, CConfig *config, unsigned short val_marker) {
+  
+  unsigned short iDim;
+  unsigned long iVertex, iPoint, Point_Normal;
+  double *V_inlet, *V_domain, *Normal;
+  
+  Normal = new double[nDim];
+  
+  bool grid_movement  = config->GetGrid_Movement();
+  string Marker_Tag = config->GetMarker_All_TagBound(val_marker);
+  
+  /*--- Loop over all the vertices on this boundary marker ---*/
+  for (iVertex = 0; iVertex < geometry->nVertex[val_marker]; iVertex++) {
+    
+    iPoint = geometry->vertex[val_marker][iVertex]->GetNode();
+    
+    /*--- Check if the node belongs to the domain (i.e., not a halo node) ---*/
+    if (geometry->node[iPoint]->GetDomain()) {
+      
+      /*--- Index of the closest interior node ---*/
+      Point_Normal = geometry->vertex[val_marker][iVertex]->GetNormal_Neighbor();
+      
+      /*--- Normal vector for this vertex (negate for outward convention) ---*/
+      geometry->vertex[val_marker][iVertex]->GetNormal(Normal);
+      for (iDim = 0; iDim < nDim; iDim++) Normal[iDim] = -Normal[iDim];
+      
+      /*--- Allocate the value at the inlet ---*/
+      V_inlet = solver_container[FLOW_SOL]->GetCharacPrimVar(val_marker, iVertex);
+      
+      /*--- Retrieve solution at the farfield boundary node ---*/
+      V_domain = solver_container[FLOW_SOL]->node[iPoint]->GetPrimitive();
+      
+      /*--- Set various quantities in the solver class ---*/
+      conv_numerics->SetPrimitive(V_domain, V_inlet);
+      
+      /*--- Set the turbulent variable states (prescribed for an inflow) ---*/
+      Solution_i[0] = node[iPoint]->GetSolution(0);
+      Solution_j[0] = nu_tilde_Inf;
+      
+      conv_numerics->SetTurbVar(Solution_i, Solution_j);
+      
+      /*--- Set various other quantities in the conv_numerics class ---*/
+      conv_numerics->SetNormal(Normal);
+      
+      if (grid_movement)
+        conv_numerics->SetGridVel(geometry->node[iPoint]->GetGridVel(),
+                                  geometry->node[iPoint]->GetGridVel());
+      
+      /*--- Compute the residual using an upwind scheme ---*/
+      conv_numerics->ComputeResidual(Residual, Jacobian_i, Jacobian_j, config);
+      LinSysRes.AddBlock(iPoint, Residual);
+      
+      /*--- Jacobian contribution for implicit integration ---*/
+      Jacobian.AddBlock(iPoint, iPoint, Jacobian_i);
+      
+      /*--- Viscous contribution ---*/
+      visc_numerics->SetCoord(geometry->node[iPoint]->GetCoord(), geometry->node[Point_Normal]->GetCoord());
+      visc_numerics->SetNormal(Normal);
+      
+      /*--- Conservative variables w/o reconstruction ---*/
+      visc_numerics->SetPrimitive(V_domain, V_inlet);
+      
+      /*--- Turbulent variables w/o reconstruction, and its gradients ---*/
+      visc_numerics->SetTurbVar(Solution_i, Solution_j);
+      visc_numerics->SetTurbVarGradient(node[iPoint]->GetGradient(), node[iPoint]->GetGradient());
+      
+      /*--- Compute residual, and Jacobians ---*/
+      visc_numerics->ComputeResidual(Residual, Jacobian_i, Jacobian_j, config);
+      
+      /*--- Subtract residual, and update Jacobians ---*/
+      LinSysRes.SubtractBlock(iPoint, Residual);
+      Jacobian.SubtractBlock(iPoint, iPoint, Jacobian_i);
+      
+    }
+  }
+  
+  /*--- Free locally allocated memory ---*/
+  delete[] Normal;
+  
+}
+
+void CTurbSASolver::BC_Outlet(CGeometry *geometry, CSolver **solver_container, CNumerics *conv_numerics, CNumerics *visc_numerics,
+                              CConfig *config, unsigned short val_marker) {
+  unsigned long iPoint, iVertex, Point_Normal;
+  unsigned short iVar, iDim;
+  double *V_outlet, *V_domain, *Normal;
+  
+  bool grid_movement  = config->GetGrid_Movement();
+  
+  Normal = new double[nDim];
+  
+  /*--- Loop over all the vertices on this boundary marker ---*/
+  for (iVertex = 0; iVertex < geometry->nVertex[val_marker]; iVertex++) {
+    iPoint = geometry->vertex[val_marker][iVertex]->GetNode();
+    
+    /*--- Check if the node belongs to the domain (i.e., not a halo node) ---*/
+    if (geometry->node[iPoint]->GetDomain()) {
+      
+      /*--- Index of the closest interior node ---*/
+      Point_Normal = geometry->vertex[val_marker][iVertex]->GetNormal_Neighbor();
+      
+      /*--- Allocate the value at the outlet ---*/
+      V_outlet = solver_container[FLOW_SOL]->GetCharacPrimVar(val_marker, iVertex);
+      
+      /*--- Retrieve solution at the farfield boundary node ---*/
+      V_domain = solver_container[FLOW_SOL]->node[iPoint]->GetPrimitive();
+      
+      /*--- Set various quantities in the solver class ---*/
+      conv_numerics->SetPrimitive(V_domain, V_outlet);
+      
+      /*--- Set the turbulent variables. Here we use a Neumann BC such
+       that the turbulent variable is copied from the interior of the
+       domain to the outlet before computing the residual.
+       Solution_i --> TurbVar_internal,
+       Solution_j --> TurbVar_outlet ---*/
+      for (iVar = 0; iVar < nVar; iVar++) {
+        Solution_i[iVar] = node[iPoint]->GetSolution(iVar);
+        Solution_j[iVar] = node[iPoint]->GetSolution(iVar);
+      }
+      conv_numerics->SetTurbVar(Solution_i, Solution_j);
+      
+      /*--- Set Normal (negate for outward convention) ---*/
+      geometry->vertex[val_marker][iVertex]->GetNormal(Normal);
+      for (iDim = 0; iDim < nDim; iDim++)
+        Normal[iDim] = -Normal[iDim];
+      conv_numerics->SetNormal(Normal);
+      
+      if (grid_movement)
+        conv_numerics->SetGridVel(geometry->node[iPoint]->GetGridVel(),
+                                  geometry->node[iPoint]->GetGridVel());
+      
+      /*--- Compute the residual using an upwind scheme ---*/
+      conv_numerics->ComputeResidual(Residual, Jacobian_i, Jacobian_j, config);
+      LinSysRes.AddBlock(iPoint, Residual);
+      
+      /*--- Jacobian contribution for implicit integration ---*/
+      Jacobian.AddBlock(iPoint, iPoint, Jacobian_i);
+      
+      /*--- Viscous contribution ---*/
+      visc_numerics->SetCoord(geometry->node[iPoint]->GetCoord(), geometry->node[Point_Normal]->GetCoord());
+      visc_numerics->SetNormal(Normal);
+      
+      /*--- Conservative variables w/o reconstruction ---*/
+      visc_numerics->SetPrimitive(V_domain, V_outlet);
+      
+      /*--- Turbulent variables w/o reconstruction, and its gradients ---*/
+      visc_numerics->SetTurbVar(Solution_i, Solution_j);
+      visc_numerics->SetTurbVarGradient(node[iPoint]->GetGradient(), node[iPoint]->GetGradient());
+      
+      /*--- Compute residual, and Jacobians ---*/
+      visc_numerics->ComputeResidual(Residual, Jacobian_i, Jacobian_j, config);
+      
+      /*--- Subtract residual, and update Jacobians ---*/
+      LinSysRes.SubtractBlock(iPoint, Residual);
+      Jacobian.SubtractBlock(iPoint, iPoint, Jacobian_i);
+      
+    }
+  }
+  
+  /*--- Free locally allocated memory ---*/
+  delete[] Normal;
+  
+}
+
+void CTurbSASolver::BC_Nacelle_Inflow(CGeometry *geometry, CSolver **solver_container, CNumerics *conv_numerics, CNumerics *visc_numerics, CConfig *config, unsigned short val_marker) {
+  unsigned long iPoint, iVertex, Point_Normal;
+  unsigned short iDim;
+  double *V_inflow, *V_domain, *Normal;
+  
+  Normal = new double[nDim];
+  
+  /*--- Loop over all the vertices on this boundary marker ---*/
+  for (iVertex = 0; iVertex < geometry->nVertex[val_marker]; iVertex++) {
+    
+    iPoint = geometry->vertex[val_marker][iVertex]->GetNode();
+    
+    /*--- Check if the node belongs to the domain (i.e., not a halo node) ---*/
+    if (geometry->node[iPoint]->GetDomain()) {
+      
+      /*--- Index of the closest interior node ---*/
+      Point_Normal = geometry->vertex[val_marker][iVertex]->GetNormal_Neighbor();
+      
+      /*--- Allocate the value at the infinity ---*/
+      V_inflow = solver_container[FLOW_SOL]->GetCharacPrimVar(val_marker, iVertex);
+      
+      /*--- Retrieve solution at the farfield boundary node ---*/
+      V_domain = solver_container[FLOW_SOL]->node[iPoint]->GetPrimitive();
+      
+      /*--- Set various quantities in the solver class ---*/
+      conv_numerics->SetPrimitive(V_domain, V_inflow);
+      
+      /*--- Set the turbulent variables. Here we use a Neumann BC such
+       that the turbulent variable is copied from the interior of the
+       domain to the outlet before computing the residual. ---*/
+      conv_numerics->SetTurbVar(node[iPoint]->GetSolution(), node[iPoint]->GetSolution());
+      
+      /*--- Set Normal (negate for outward convention) ---*/
+      geometry->vertex[val_marker][iVertex]->GetNormal(Normal);
+      for (iDim = 0; iDim < nDim; iDim++)
+        Normal[iDim] = -Normal[iDim];
+      conv_numerics->SetNormal(Normal);
+      
+      /*--- Compute the residual using an upwind scheme ---*/
+      conv_numerics->ComputeResidual(Residual, Jacobian_i, Jacobian_j, config);
+      LinSysRes.AddBlock(iPoint, Residual);
+      
+      /*--- Jacobian contribution for implicit integration ---*/
+      Jacobian.AddBlock(iPoint, iPoint, Jacobian_i);
+      
+      /*--- Viscous contribution ---*/
+      visc_numerics->SetCoord(geometry->node[iPoint]->GetCoord(), geometry->node[Point_Normal]->GetCoord());
+      visc_numerics->SetNormal(Normal);
+      
+      /*--- Conservative variables w/o reconstruction ---*/
+      visc_numerics->SetPrimitive(V_domain, V_inflow);
+      
+      /*--- Turbulent variables w/o reconstruction, and its gradients ---*/
+      visc_numerics->SetTurbVar(node[iPoint]->GetSolution(), node[iPoint]->GetSolution());
+      visc_numerics->SetTurbVarGradient(node[iPoint]->GetGradient(), node[iPoint]->GetGradient());
+      
+      /*--- Compute residual, and Jacobians ---*/
+      visc_numerics->ComputeResidual(Residual, Jacobian_i, Jacobian_j, config);
+      
+      /*--- Subtract residual, and update Jacobians ---*/
+      LinSysRes.SubtractBlock(iPoint, Residual);
+      Jacobian.SubtractBlock(iPoint, iPoint, Jacobian_i);
+      
+    }
+  }
+  
+  /*--- Free locally allocated memory ---*/
+  delete[] Normal;
+  
+}
+
+void CTurbSASolver::BC_Nacelle_Exhaust(CGeometry *geometry, CSolver **solver_container, CNumerics *conv_numerics, CNumerics *visc_numerics, CConfig *config, unsigned short val_marker) {
+  unsigned short iDim;
+  unsigned long iVertex, iPoint, Point_Normal;
+  double *V_exhaust, *V_domain, *Normal;
+  
+  Normal = new double[nDim];
+  
+  string Marker_Tag = config->GetMarker_All_TagBound(val_marker);
+  
+  /*--- Loop over all the vertices on this boundary marker ---*/
+  for (iVertex = 0; iVertex < geometry->nVertex[val_marker]; iVertex++) {
+    
+    iPoint = geometry->vertex[val_marker][iVertex]->GetNode();
+    
+    /*--- Check if the node belongs to the domain (i.e., not a halo node) ---*/
+    if (geometry->node[iPoint]->GetDomain()) {
+      
+      /*--- Index of the closest interior node ---*/
+      Point_Normal = geometry->vertex[val_marker][iVertex]->GetNormal_Neighbor();
+      
+      /*--- Normal vector for this vertex (negate for outward convention) ---*/
+      geometry->vertex[val_marker][iVertex]->GetNormal(Normal);
+      for (iDim = 0; iDim < nDim; iDim++) Normal[iDim] = -Normal[iDim];
+      
+      /*--- Allocate the value at the infinity ---*/
+      V_exhaust = solver_container[FLOW_SOL]->GetCharacPrimVar(val_marker, iVertex);
+      
+      /*--- Retrieve solution at the farfield boundary node ---*/
+      V_domain = solver_container[FLOW_SOL]->node[iPoint]->GetPrimitive();
+      
+      /*--- Set various quantities in the solver class ---*/
+      conv_numerics->SetPrimitive(V_domain, V_exhaust);
+      
+      /*--- Set the turbulent variable states (prescribed for an inflow) ---*/
+      Solution_i[0] = node[iPoint]->GetSolution(0);
+      Solution_j[0] = nu_tilde_Inf;
+      
+      conv_numerics->SetTurbVar(Solution_i, Solution_j);
+      
+      /*--- Set various other quantities in the conv_numerics class ---*/
+      conv_numerics->SetNormal(Normal);
+      
+      /*--- Compute the residual using an upwind scheme ---*/
+      conv_numerics->ComputeResidual(Residual, Jacobian_i, Jacobian_j, config);
+      LinSysRes.AddBlock(iPoint, Residual);
+      
+      /*--- Jacobian contribution for implicit integration ---*/
+      Jacobian.AddBlock(iPoint, iPoint, Jacobian_i);
+      
+      /*--- Viscous contribution ---*/
+      visc_numerics->SetCoord(geometry->node[iPoint]->GetCoord(), geometry->node[Point_Normal]->GetCoord());
+      visc_numerics->SetNormal(Normal);
+      
+      /*--- Conservative variables w/o reconstruction ---*/
+      visc_numerics->SetPrimitive(V_domain, V_exhaust);
+      
+      /*--- Turbulent variables w/o reconstruction, and its gradients ---*/
+      visc_numerics->SetTurbVar(Solution_i, Solution_j);
+      visc_numerics->SetTurbVarGradient(node[iPoint]->GetGradient(), node[iPoint]->GetGradient());
+      
+      /*--- Compute residual, and Jacobians ---*/
+      visc_numerics->ComputeResidual(Residual, Jacobian_i, Jacobian_j, config);
+      
+      /*--- Subtract residual, and update Jacobians ---*/
+      LinSysRes.SubtractBlock(iPoint, Residual);
+      Jacobian.SubtractBlock(iPoint, iPoint, Jacobian_i);
+      
+    }
+  }
+  
+  /*--- Free locally allocated memory ---*/
+  delete[] Normal;
+  
+}
+
+void CTurbSASolver::BC_Interface_Boundary(CGeometry *geometry, CSolver **solver_container, CNumerics *numerics,
+                                          CConfig *config, unsigned short val_marker) {
+  //  unsigned long iVertex, iPoint, jPoint;
+  //  unsigned short iVar, iDim;
+  //
+  //  double *Vector = new double[nDim];
+  //
+  //#ifndef HAVE_MPI
+  //
+  //  for(iVertex = 0; iVertex < geometry->nVertex[val_marker]; iVertex++) {
+  //    iPoint = geometry->vertex[val_marker][iVertex]->GetNode();
+  //
+  //    if (geometry->node[iPoint]->GetDomain()) {
+  //
+  //      /*--- Find the associate pair to the original node ---*/
+  //      jPoint = geometry->vertex[val_marker][iVertex]->GetDonorPoint();
+  //
+  //      if (iPoint != jPoint) {
+  //
+  //        /*--- Store the solution for both points ---*/
+  //        for (iVar = 0; iVar < nVar; iVar++) {
+  //          Solution_i[iVar] = node[iPoint]->GetSolution(iVar);
+  //          Solution_j[iVar] = node[jPoint]->GetSolution(iVar);
+  //        }
+  //
+  //        /*--- Set Conservative Variables ---*/
+  //        numerics->SetTurbVar(Solution_i, Solution_j);
+  //
+  //        /*--- Retrieve flow solution for both points ---*/
+  //        for (iVar = 0; iVar < solver_container[FLOW_SOL]->GetnVar(); iVar++) {
+  //          FlowPrimVar_i[iVar] = solver_container[FLOW_SOL]->node[iPoint]->GetSolution(iVar);
+  //          FlowPrimVar_j[iVar] = solver_container[FLOW_SOL]->node[jPoint]->GetSolution(iVar);
+  //        }
+  //
+  //        /*--- Set Flow Variables ---*/
+  //        numerics->SetConservative(FlowPrimVar_i, FlowPrimVar_j);
+  //
+  //        /*--- Set the normal vector ---*/
+  //        geometry->vertex[val_marker][iVertex]->GetNormal(Vector);
+  //        for (iDim = 0; iDim < nDim; iDim++)
+  //          Vector[iDim] = -Vector[iDim];
+  //        numerics->SetNormal(Vector);
+  //
+  //        /*--- Add Residuals and Jacobians ---*/
+  //        numerics->ComputeResidual(Residual, Jacobian_i, Jacobian_j, config);
+  //        LinSysRes.AddBlock(iPoint, Residual);
+  //        Jacobian.AddBlock(iPoint, iPoint, Jacobian_i);
+  //
+  //      }
+  //    }
+  //  }
+  //
+  //#else
+  //
+  //  int rank = MPI::COMM_WORLD.Get_rank(), jProcessor;
+  //  double *Conserv_Var, *Flow_Var;
+  //  bool compute;
+  //
+  //  unsigned short Buffer_Size = nVar+solver_container[FLOW_SOL]->GetnVar();
+  //  double *Buffer_Send_U = new double [Buffer_Size];
+  //  double *Buffer_Receive_U = new double [Buffer_Size];
+  //
+  //  /*--- Do the send process, by the moment we are sending each
+  //   node individually, this must be changed ---*/
+  //  for(iVertex = 0; iVertex < geometry->nVertex[val_marker]; iVertex++) {
+  //    iPoint = geometry->vertex[val_marker][iVertex]->GetNode();
+  //    if (geometry->node[iPoint]->GetDomain()) {
+  //
+  //      /*--- Find the associate pair to the original node ---*/
+  //      jPoint = geometry->vertex[val_marker][iVertex]->GetPeriodicPointDomain()[0];
+  //      jProcessor = geometry->vertex[val_marker][iVertex]->GetPeriodicPointDomain()[1];
+  //
+  //      if ((iPoint == jPoint) && (jProcessor == rank)) compute = false;
+  //      else compute = true;
+  //
+  //      /*--- We only send the information that belong to other boundary ---*/
+  //      if ((jProcessor != rank) && compute) {
+  //
+  //        Conserv_Var = node[iPoint]->GetSolution();
+  //        Flow_Var = solver_container[FLOW_SOL]->node[iPoint]->GetSolution();
+  //
+  //        for (iVar = 0; iVar < nVar; iVar++)
+  //          Buffer_Send_U[iVar] = Conserv_Var[iVar];
+  //
+  //        for (iVar = 0; iVar < solver_container[FLOW_SOL]->GetnVar(); iVar++)
+  //          Buffer_Send_U[nVar+iVar] = Flow_Var[iVar];
+  //
+  //        MPI::COMM_WORLD.Bsend(Buffer_Send_U, Buffer_Size, MPI::DOUBLE, jProcessor, iPoint);
+  //
+  //      }
+  //    }
+  //  }
+  //
+  //  for(iVertex = 0; iVertex < geometry->nVertex[val_marker]; iVertex++) {
+  //
+  //    iPoint = geometry->vertex[val_marker][iVertex]->GetNode();
+  //
+  //    if (geometry->node[iPoint]->GetDomain()) {
+  //
+  //      /*--- Find the associate pair to the original node ---*/
+  //      jPoint = geometry->vertex[val_marker][iVertex]->GetPeriodicPointDomain()[0];
+  //      jProcessor = geometry->vertex[val_marker][iVertex]->GetPeriodicPointDomain()[1];
+  //
+  //      if ((iPoint == jPoint) && (jProcessor == rank)) compute = false;
+  //      else compute = true;
+  //
+  //      if (compute) {
+  //
+  //        /*--- We only receive the information that belong to other boundary ---*/
+  //        if (jProcessor != rank) {
+  //          MPI::COMM_WORLD.Recv(Buffer_Receive_U, Buffer_Size, MPI::DOUBLE, jProcessor, jPoint);
+  //        }
+  //        else {
+  //
+  //          for (iVar = 0; iVar < nVar; iVar++)
+  //            Buffer_Receive_U[iVar] = node[jPoint]->GetSolution(iVar);
+  //
+  //          for (iVar = 0; iVar < solver_container[FLOW_SOL]->GetnVar(); iVar++)
+  //            Buffer_Send_U[nVar+iVar] = solver_container[FLOW_SOL]->node[jPoint]->GetSolution(iVar);
+  //
+  //        }
+  //
+  //        /*--- Store the solution for both points ---*/
+  //        for (iVar = 0; iVar < nVar; iVar++) {
+  //          Solution_i[iVar] = node[iPoint]->GetSolution(iVar);
+  //          Solution_j[iVar] = Buffer_Receive_U[iVar];
+  //        }
+  //
+  //        /*--- Set Turbulent Variables ---*/
+  //        numerics->SetTurbVar(Solution_i, Solution_j);
+  //
+  //        /*--- Retrieve flow solution for both points ---*/
+  //        for (iVar = 0; iVar < solver_container[FLOW_SOL]->GetnVar(); iVar++) {
+  //          FlowPrimVar_i[iVar] = solver_container[FLOW_SOL]->node[iPoint]->GetSolution(iVar);
+  //          FlowPrimVar_j[iVar] = Buffer_Receive_U[nVar + iVar];
+  //        }
+  //
+  //        /*--- Set Flow Variables ---*/
+  //        numerics->SetConservative(FlowPrimVar_i, FlowPrimVar_j);
+  //
+  //        geometry->vertex[val_marker][iVertex]->GetNormal(Vector);
+  //        for (iDim = 0; iDim < nDim; iDim++)
+  //          Vector[iDim] = -Vector[iDim];
+  //        numerics->SetNormal(Vector);
+  //
+  //        numerics->ComputeResidual(Residual, Jacobian_i, Jacobian_j, config);
+  //        LinSysRes.AddBlock(iPoint, Residual);
+  //        Jacobian.AddBlock(iPoint, iPoint, Jacobian_i);
+  //
+  //      }
+  //    }
+  //  }
+  //
+  //  delete[] Buffer_Send_U;
+  //  delete[] Buffer_Receive_U;
+  //
+  //#endif
+  //
+  //  delete[] Vector;
+  //
+}
+
+void CTurbSASolver::BC_NearField_Boundary(CGeometry *geometry, CSolver **solver_container, CNumerics *numerics,
+                                          CConfig *config, unsigned short val_marker) {
+  //  unsigned long iVertex, iPoint, jPoint;
+  //  unsigned short iVar, iDim;
+  //
+  //  double *Vector = new double[nDim];
+  //
+  //#ifndef HAVE_MPI
+  //
+  //  for(iVertex = 0; iVertex < geometry->nVertex[val_marker]; iVertex++) {
+  //    iPoint = geometry->vertex[val_marker][iVertex]->GetNode();
+  //
+  //    if (geometry->node[iPoint]->GetDomain()) {
+  //
+  //      /*--- Find the associate pair to the original node ---*/
+  //      jPoint = geometry->vertex[val_marker][iVertex]->GetDonorPoint();
+  //
+  //      if (iPoint != jPoint) {
+  //
+  //        /*--- Store the solution for both points ---*/
+  //        for (iVar = 0; iVar < nVar; iVar++) {
+  //          Solution_i[iVar] = node[iPoint]->GetSolution(iVar);
+  //          Solution_j[iVar] = node[jPoint]->GetSolution(iVar);
+  //        }
+  //
+  //        /*--- Set Conservative Variables ---*/
+  //        numerics->SetTurbVar(Solution_i, Solution_j);
+  //
+  //        /*--- Retrieve flow solution for both points ---*/
+  //        for (iVar = 0; iVar < solver_container[FLOW_SOL]->GetnVar(); iVar++) {
+  //          FlowPrimVar_i[iVar] = solver_container[FLOW_SOL]->node[iPoint]->GetSolution(iVar);
+  //          FlowPrimVar_j[iVar] = solver_container[FLOW_SOL]->node[jPoint]->GetSolution(iVar);
+  //        }
+  //
+  //        /*--- Set Flow Variables ---*/
+  //        numerics->SetConservative(FlowPrimVar_i, FlowPrimVar_j);
+  //
+  //        /*--- Set the normal vector ---*/
+  //        geometry->vertex[val_marker][iVertex]->GetNormal(Vector);
+  //        for (iDim = 0; iDim < nDim; iDim++)
+  //          Vector[iDim] = -Vector[iDim];
+  //        numerics->SetNormal(Vector);
+  //
+  //        /*--- Add Residuals and Jacobians ---*/
+  //        numerics->ComputeResidual(Residual, Jacobian_i, Jacobian_j, config);
+  //        LinSysRes.AddBlock(iPoint, Residual);
+  //        Jacobian.AddBlock(iPoint, iPoint, Jacobian_i);
+  //
+  //      }
+  //    }
+  //  }
+  //
+  //#else
+  //
+  //  int rank = MPI::COMM_WORLD.Get_rank(), jProcessor;
+  //  double *Conserv_Var, *Flow_Var;
+  //  bool compute;
+  //
+  //  unsigned short Buffer_Size = nVar+solver_container[FLOW_SOL]->GetnVar();
+  //  double *Buffer_Send_U = new double [Buffer_Size];
+  //  double *Buffer_Receive_U = new double [Buffer_Size];
+  //
+  //  /*--- Do the send process, by the moment we are sending each
+  //   node individually, this must be changed ---*/
+  //  for(iVertex = 0; iVertex < geometry->nVertex[val_marker]; iVertex++) {
+  //    iPoint = geometry->vertex[val_marker][iVertex]->GetNode();
+  //    if (geometry->node[iPoint]->GetDomain()) {
+  //
+  //      /*--- Find the associate pair to the original node ---*/
+  //      jPoint = geometry->vertex[val_marker][iVertex]->GetPeriodicPointDomain()[0];
+  //      jProcessor = geometry->vertex[val_marker][iVertex]->GetPeriodicPointDomain()[1];
+  //
+  //      if ((iPoint == jPoint) && (jProcessor == rank)) compute = false;
+  //      else compute = true;
+  //
+  //      /*--- We only send the information that belong to other boundary ---*/
+  //      if ((jProcessor != rank) && compute) {
+  //
+  //        Conserv_Var = node[iPoint]->GetSolution();
+  //        Flow_Var = solver_container[FLOW_SOL]->node[iPoint]->GetSolution();
+  //
+  //        for (iVar = 0; iVar < nVar; iVar++)
+  //          Buffer_Send_U[iVar] = Conserv_Var[iVar];
+  //
+  //        for (iVar = 0; iVar < solver_container[FLOW_SOL]->GetnVar(); iVar++)
+  //          Buffer_Send_U[nVar+iVar] = Flow_Var[iVar];
+  //
+  //        MPI::COMM_WORLD.Bsend(Buffer_Send_U, Buffer_Size, MPI::DOUBLE, jProcessor, iPoint);
+  //
+  //      }
+  //    }
+  //  }
+  //
+  //  for(iVertex = 0; iVertex < geometry->nVertex[val_marker]; iVertex++) {
+  //
+  //    iPoint = geometry->vertex[val_marker][iVertex]->GetNode();
+  //
+  //    if (geometry->node[iPoint]->GetDomain()) {
+  //
+  //      /*--- Find the associate pair to the original node ---*/
+  //      jPoint = geometry->vertex[val_marker][iVertex]->GetPeriodicPointDomain()[0];
+  //      jProcessor = geometry->vertex[val_marker][iVertex]->GetPeriodicPointDomain()[1];
+  //
+  //      if ((iPoint == jPoint) && (jProcessor == rank)) compute = false;
+  //      else compute = true;
+  //
+  //      if (compute) {
+  //
+  //        /*--- We only receive the information that belong to other boundary ---*/
+  //        if (jProcessor != rank) {
+  //          MPI::COMM_WORLD.Recv(Buffer_Receive_U, Buffer_Size, MPI::DOUBLE, jProcessor, jPoint);
+  //        }
+  //        else {
+  //
+  //          for (iVar = 0; iVar < nVar; iVar++)
+  //            Buffer_Receive_U[iVar] = node[jPoint]->GetSolution(iVar);
+  //
+  //          for (iVar = 0; iVar < solver_container[FLOW_SOL]->GetnVar(); iVar++)
+  //            Buffer_Send_U[nVar+iVar] = solver_container[FLOW_SOL]->node[jPoint]->GetSolution(iVar);
+  //
+  //        }
+  //
+  //        /*--- Store the solution for both points ---*/
+  //        for (iVar = 0; iVar < nVar; iVar++) {
+  //          Solution_i[iVar] = node[iPoint]->GetSolution(iVar);
+  //          Solution_j[iVar] = Buffer_Receive_U[iVar];
+  //        }
+  //
+  //        /*--- Set Turbulent Variables ---*/
+  //        numerics->SetTurbVar(Solution_i, Solution_j);
+  //
+  //        /*--- Retrieve flow solution for both points ---*/
+  //        for (iVar = 0; iVar < solver_container[FLOW_SOL]->GetnVar(); iVar++) {
+  //          FlowPrimVar_i[iVar] = solver_container[FLOW_SOL]->node[iPoint]->GetSolution(iVar);
+  //          FlowPrimVar_j[iVar] = Buffer_Receive_U[nVar + iVar];
+  //        }
+  //
+  //        /*--- Set Flow Variables ---*/
+  //        numerics->SetConservative(FlowPrimVar_i, FlowPrimVar_j);
+  //
+  //        geometry->vertex[val_marker][iVertex]->GetNormal(Vector);
+  //        for (iDim = 0; iDim < nDim; iDim++)
+  //          Vector[iDim] = -Vector[iDim];
+  //        numerics->SetNormal(Vector);
+  //
+  //        numerics->ComputeResidual(Residual, Jacobian_i, Jacobian_j, config);
+  //        LinSysRes.AddBlock(iPoint, Residual);
+  //        Jacobian.AddBlock(iPoint, iPoint, Jacobian_i);
+  //
+  //      }
+  //    }
+  //  }
+  //
+  //  delete[] Buffer_Send_U;
+  //  delete[] Buffer_Receive_U;
+  //
+  //#endif
+  //
+  //  delete[] Vector;
+  //
+}
+
+void CTurbSASolver::LoadRestart(CGeometry **geometry, CSolver ***solver, CConfig *config, int val_iter) {
+  
+  /*--- Restart the solution from file information ---*/
+  unsigned short iVar, iMesh;
+  unsigned long iPoint, index, iChildren, Point_Fine;
+  double dull_val, Area_Children, Area_Parent, *Solution_Fine;
+  bool compressible   = (config->GetKind_Regime() == COMPRESSIBLE);
+  bool incompressible = (config->GetKind_Regime() == INCOMPRESSIBLE);
+  bool freesurface    = (config->GetKind_Regime() == FREESURFACE);
+  bool dual_time = ((config->GetUnsteady_Simulation() == DT_STEPPING_1ST) ||
+                    (config->GetUnsteady_Simulation() == DT_STEPPING_2ND));
+  string UnstExt, text_line;
+  ifstream restart_file;
+  string restart_filename = config->GetSolution_FlowFileName();
+  
+  /*--- Modify file name for an unsteady restart ---*/
+  if (dual_time)
+    restart_filename = config->GetUnsteady_FileName(restart_filename, val_iter);
+  
+  /*--- Open the restart file, throw an error if this fails. ---*/
+  restart_file.open(restart_filename.data(), ios::in);
+  if (restart_file.fail()) {
+    cout << "There is no flow restart file!! " << restart_filename.data() << "."<< endl;
+    exit(1);
+  }
+  
+  /*--- In case this is a parallel simulation, we need to perform the
+   Global2Local index transformation first. ---*/
+  long *Global2Local = NULL;
+  Global2Local = new long[geometry[MESH_0]->GetGlobal_nPointDomain()];
+  /*--- First, set all indices to a negative value by default ---*/
+  for(iPoint = 0; iPoint < geometry[MESH_0]->GetGlobal_nPointDomain(); iPoint++) {
+    Global2Local[iPoint] = -1;
+  }
+  
+  /*--- Now fill array with the transform values only for local points ---*/
+  for(iPoint = 0; iPoint < geometry[MESH_0]->GetnPointDomain(); iPoint++) {
+    Global2Local[geometry[MESH_0]->node[iPoint]->GetGlobalIndex()] = iPoint;
+  }
+  
+  /*--- Read all lines in the restart file ---*/
+  long iPoint_Local = 0; unsigned long iPoint_Global = 0;
+  
+  /*--- The first line is the header ---*/
+  getline (restart_file, text_line);
+  
+  while (getline (restart_file,text_line)) {
+    istringstream point_line(text_line);
+    
+    /*--- Retrieve local index. If this node from the restart file lives
+     on a different processor, the value of iPoint_Local will be -1, as
+     initialized above. Otherwise, the local index for this node on the
+     current processor will be returned and used to instantiate the vars. ---*/
+    iPoint_Local = Global2Local[iPoint_Global];
+    if (iPoint_Local >= 0) {
+      
+      if (compressible) {
+        if (nDim == 2) point_line >> index >> dull_val >> dull_val >> dull_val >> dull_val >> dull_val >> dull_val >> Solution[0];
+        if (nDim == 3) point_line >> index >> dull_val >> dull_val >> dull_val >> dull_val >> dull_val >> dull_val >> dull_val >> dull_val >> Solution[0];
+      }
+      if (incompressible) {
+        if (nDim == 2) point_line >> index >> dull_val >> dull_val >> dull_val >> dull_val >> dull_val >> Solution[0];
+        if (nDim == 3) point_line >> index >> dull_val >> dull_val >> dull_val >> dull_val >> dull_val >> dull_val >> dull_val >> Solution[0];
+      }
+      if (freesurface) {
+        if (nDim == 2) point_line >> index >> dull_val >> dull_val >> dull_val >> dull_val >> dull_val >> dull_val >> Solution[0];
+        if (nDim == 3) point_line >> index >> dull_val >> dull_val >> dull_val >> dull_val >> dull_val >> dull_val >> dull_val >> dull_val >> Solution[0];
+      }
+      
+      
+      node[iPoint_Local]->SetSolution(Solution);
+      
+    }
+    iPoint_Global++;
+  }
+  
+  /*--- Close the restart file ---*/
+  restart_file.close();
+  
+  /*--- Free memory needed for the transformation ---*/
+  delete [] Global2Local;
+  
+  /*--- MPI solution and compute the eddy viscosity ---*/
+  solver[MESH_0][TURB_SOL]->Set_MPI_Solution(geometry[MESH_0], config);
+  solver[MESH_0][TURB_SOL]->Postprocessing(geometry[MESH_0], solver[MESH_0], config, MESH_0);
+  
+  /*--- Interpolate the solution down to the coarse multigrid levels ---*/
+  for (iMesh = 1; iMesh <= config->GetMGLevels(); iMesh++) {
+    for (iPoint = 0; iPoint < geometry[iMesh]->GetnPoint(); iPoint++) {
+      Area_Parent = geometry[iMesh]->node[iPoint]->GetVolume();
+      for (iVar = 0; iVar < nVar; iVar++) Solution[iVar] = 0.0;
+      for (iChildren = 0; iChildren < geometry[iMesh]->node[iPoint]->GetnChildren_CV(); iChildren++) {
+        Point_Fine = geometry[iMesh]->node[iPoint]->GetChildren_CV(iChildren);
+        Area_Children = geometry[iMesh-1]->node[Point_Fine]->GetVolume();
+        Solution_Fine = solver[iMesh-1][TURB_SOL]->node[Point_Fine]->GetSolution();
+        for (iVar = 0; iVar < nVar; iVar++) {
+          Solution[iVar] += Solution_Fine[iVar]*Area_Children/Area_Parent;
+        }
+      }
+      solver[iMesh][TURB_SOL]->node[iPoint]->SetSolution(Solution);
+    }
+    solver[iMesh][TURB_SOL]->Set_MPI_Solution(geometry[iMesh], config);
+    solver[iMesh][TURB_SOL]->Postprocessing(geometry[iMesh], solver[iMesh], config, iMesh);
+  }
+  
+}
+
+
+CTurbMLSolver::CTurbMLSolver(void) : CTurbSolver() { }
+
+CTurbMLSolver::CTurbMLSolver(CGeometry *geometry, CConfig *config, unsigned short iMesh) : CTurbSolver() {
+  unsigned short iVar, iDim, nLineLets;
+  unsigned long iPoint, index;
+  double Density_Inf, Viscosity_Inf, Factor_nu_Inf, dull_val, T_ref = 0.0, S = 0.0, Mu_ref = 0.0;
+  
+  bool restart = (config->GetRestart() || config->GetRestart_Flow());
+  bool adjoint = config->GetAdjoint();
+  bool compressible = (config->GetKind_Regime() == COMPRESSIBLE);
+  bool incompressible = (config->GetKind_Regime() == INCOMPRESSIBLE);
+  bool freesurface = (config->GetKind_Regime() == FREESURFACE);
+  bool dual_time = ((config->GetUnsteady_Simulation() == DT_STEPPING_1ST) ||
+                    (config->GetUnsteady_Simulation() == DT_STEPPING_2ND));
+  
+  int rank = MASTER_NODE;
+#ifdef HAVE_MPI
+  MPI_Comm_rank(MPI_COMM_WORLD, &rank);
+#endif
+  
+  Gamma = config->GetGamma();
+  Gamma_Minus_One = Gamma - 1.0;
+  
+  /*--- Dimension of the problem --> dependent of the turbulent model ---*/
+  nVar = 1;
+  nPoint = geometry->GetnPoint();
+  nPointDomain = geometry->GetnPointDomain();
+  
+  /*--- Define geometry constants in the solver structure ---*/
+  nDim = geometry->GetnDim();
+  node = new CVariable*[nPoint];
+  
+  /*--- Single grid simulation ---*/
+  if (iMesh == MESH_0) {
+    
+    /*--- Define some auxiliar vector related with the residual ---*/
+    Residual = new double[nVar]; Residual_RMS = new double[nVar];
+    Residual_i = new double[nVar]; Residual_j = new double[nVar];
+    Residual_Max = new double[nVar]; Point_Max = new unsigned long[nVar];
+    
+    
+    /*--- Define some auxiliar vector related with the solution ---*/
+    Solution = new double[nVar];
+    Solution_i = new double[nVar]; Solution_j = new double[nVar];
+    
+    /*--- Define some auxiliar vector related with the geometry ---*/
+    Vector_i = new double[nDim]; Vector_j = new double[nDim];
+    
+    /*--- Define some auxiliar vector related with the flow solution ---*/
+    FlowPrimVar_i = new double [nDim+7]; FlowPrimVar_j = new double [nDim+7];
+    
+    /*--- Jacobians and vector structures for implicit computations ---*/
+    Jacobian_i = new double* [nVar];
+    Jacobian_j = new double* [nVar];
+    for (iVar = 0; iVar < nVar; iVar++) {
+      Jacobian_i[iVar] = new double [nVar];
+      Jacobian_j[iVar] = new double [nVar];
+    }
+    
+    /*--- Initialization of the structure of the whole Jacobian ---*/
+    if (rank == MASTER_NODE) cout << "Initialize jacobian structure (ML model)." << endl;
+    Jacobian.Initialize(nPoint, nPointDomain, nVar, nVar, true, geometry);
+    
+    if (config->GetKind_Linear_Solver_Prec() == LINELET) {
+      nLineLets = Jacobian.BuildLineletPreconditioner(geometry, config);
+      if (rank == MASTER_NODE) cout << "Compute linelet structure. " << nLineLets << " elements in each line (average)." << endl;
+    }
+    
+    LinSysSol.Initialize(nPoint, nPointDomain, nVar, 0.0);
+    LinSysRes.Initialize(nPoint, nPointDomain, nVar, 0.0);
+    
+    if (config->GetExtraOutput()) {
+      if (nDim == 2){ nOutputVariables = 40 + 2*nDim + 1*nDim*nDim; }
+      else if (nDim == 3){ nOutputVariables = 40 + 2*nDim + 1*nDim*nDim; }
+      OutputVariables.Initialize(nPoint, nPointDomain, nOutputVariables, 0.0);
+      OutputHeadingNames = new string[nOutputVariables];
+    }
+    
+    /*--- Computation of gradients by least squares ---*/
+    if (config->GetKind_Gradient_Method() == WEIGHTED_LEAST_SQUARES) {
+      /*--- S matrix := inv(R)*traspose(inv(R)) ---*/
+      Smatrix = new double* [nDim];
+      for (iDim = 0; iDim < nDim; iDim++)
+        Smatrix[iDim] = new double [nDim];
+      /*--- c vector := transpose(WA)*(Wb) ---*/
+      cvector = new double* [nVar];
+      for (iVar = 0; iVar < nVar; iVar++)
+        cvector[iVar] = new double [nDim];
+    }
+    
+  }
+  
+  /* --- Initialize lower and upper limits--- */
+  lowerlimit = new double[nVar];
+  upperlimit = new double[nVar];
+  
+  lowerlimit[0] = 1.0e-10;
+  upperlimit[0] = 1.0;
+  
+  /*--- Read farfield conditions from config ---*/
+  Density_Inf   = config->GetDensity_FreeStreamND();
+  Viscosity_Inf = config->GetViscosity_FreeStreamND();
+  
+  /*--- Factor_nu_Inf in [3.0, 5.0] ---*/
+  Factor_nu_Inf = config->GetNuFactor_FreeStream();
+  nu_tilde_Inf  = Factor_nu_Inf*Viscosity_Inf/Density_Inf;
+  
+  /*--- Eddy viscosity at infinity ---*/
+  double Ji, Ji_3, fv1, cv1_3 = 7.1*7.1*7.1;
+  double muT_Inf;
+  Ji = nu_tilde_Inf/Viscosity_Inf*Density_Inf;
+  Ji_3 = Ji*Ji*Ji;
+  fv1 = Ji_3/(Ji_3+cv1_3);
+  muT_Inf = Density_Inf*fv1*nu_tilde_Inf;
+  
+  /*--- Restart the solution from file information ---*/
+  if (!restart || geometry->GetFinestMGLevel() == false) {
+    for (iPoint = 0; iPoint < nPoint; iPoint++)
+      node[iPoint] = new CTurbMLVariable(nu_tilde_Inf, muT_Inf, nDim, nVar, config);
+  }
+  else {
+    
+    /*--- Restart the solution from file information ---*/
+    ifstream restart_file;
+    string filename = config->GetSolution_FlowFileName();
+    double Density, Laminar_Viscosity, nu, nu_hat, muT = 0.0, U[5];
+    double Temperature, Temperature_Dim, Pressure;
+    double Temperature_Ref = config->GetTemperature_Ref();
+    double Viscosity_Ref   = config->GetViscosity_Ref();
+    double Gas_Constant    = config->GetGas_ConstantND();
+    
+    /*--- Modify file name for an unsteady restart ---*/
+    if (dual_time) {
+      int Unst_RestartIter;
+      if (adjoint) {
+        Unst_RestartIter = int(config->GetUnst_AdjointIter()) - 1;
+      } else if (config->GetUnsteady_Simulation() == DT_STEPPING_1ST)
+        Unst_RestartIter = int(config->GetUnst_RestartIter())-1;
+      else
+        Unst_RestartIter = int(config->GetUnst_RestartIter())-2;
+      filename = config->GetUnsteady_FileName(filename, Unst_RestartIter);
+    }
+    
+    /*--- Open the restart file, throw an error if this fails. ---*/
+    restart_file.open(filename.data(), ios::in);
+    if (restart_file.fail()) {
+      cout << "There is no turbulent restart file!!" << endl;
+      exit(1);
+    }
+    
+    /*--- In case this is a parallel simulation, we need to perform the
+     Global2Local index transformation first. ---*/
+    long *Global2Local;
+    Global2Local = new long[geometry->GetGlobal_nPointDomain()];
+    /*--- First, set all indices to a negative value by default ---*/
+    for(iPoint = 0; iPoint < geometry->GetGlobal_nPointDomain(); iPoint++) {
+      Global2Local[iPoint] = -1;
+    }
+    /*--- Now fill array with the transform values only for local points ---*/
+    for(iPoint = 0; iPoint < nPointDomain; iPoint++) {
+      Global2Local[geometry->node[iPoint]->GetGlobalIndex()] = iPoint;
+    }
+    
+    /*--- Read all lines in the restart file ---*/
+    long iPoint_Local; unsigned long iPoint_Global = 0; string text_line;
+    
+    /*--- The first line is the header ---*/
+    getline (restart_file, text_line);
+    
+    while (getline (restart_file,text_line)) {
+      istringstream point_line(text_line);
+      
+      /*--- Retrieve local index. If this node from the restart file lives
+       on a different processor, the value of iPoint_Local will be -1.
+       Otherwise, the local index for this node on the current processor
+       will be returned and used to instantiate the vars. ---*/
+      iPoint_Local = Global2Local[iPoint_Global];
+      if (iPoint_Local >= 0) {
+        
+        if (compressible) {
+          if (nDim == 2) point_line >> index >> dull_val >> dull_val >> U[0] >> U[1] >> U[2] >> U[3] >> Solution[0];
+          if (nDim == 3) point_line >> index >> dull_val >> dull_val >> dull_val >> U[0] >> U[1] >> U[2] >> U[3] >> U[4] >> Solution[0];
+          
+          Density = U[0];
+          if (nDim == 2)
+            Pressure = Gamma_Minus_One*(U[3] - (U[1]*U[1] + U[2]*U[2])/(2.0*U[0]));
+          else
+            Pressure = Gamma_Minus_One*(U[4] - (U[1]*U[1] + U[2]*U[2] + U[3]*U[3])/(2.0*U[0]));
+          
+          Temperature = Pressure/(Gas_Constant*Density);
+          
+          /*--- Calculate viscosity from a non-dim. Sutherland's Law ---*/
+          Temperature_Dim = Temperature*Temperature_Ref;
+
+          if (config->GetSystemMeasurements() == SI) { T_ref = 273.15; S = 110.4; Mu_ref = 1.716E-5; }
+          if (config->GetSystemMeasurements() == US) { T_ref = 518.7; S = 198.72; Mu_ref = 3.62E-7; }
+          Laminar_Viscosity = Mu_ref*(pow(Temperature_Dim/T_ref, 1.5) * (T_ref+S)/(Temperature_Dim+S));
+          Laminar_Viscosity = Laminar_Viscosity/Viscosity_Ref;
+          
+          nu     = Laminar_Viscosity/Density;
+          nu_hat = Solution[0];
+          Ji     = nu_hat/nu;
+          Ji_3   = Ji*Ji*Ji;
+          fv1    = Ji_3/(Ji_3+cv1_3);
+          muT    = Density*fv1*nu_hat;
+          
+        }
+        if (incompressible) {
+          if (nDim == 2) point_line >> index >> dull_val >> dull_val >> dull_val >> dull_val >> dull_val >> Solution[0];
+          if (nDim == 3) point_line >> index >> dull_val >> dull_val >> dull_val >> dull_val >> dull_val >> dull_val >> dull_val >> Solution[0];
+          muT = muT_Inf;
+        }
+        
+        if (freesurface) {
+          if (nDim == 2) point_line >> index >> dull_val >> dull_val >> dull_val >> dull_val >> dull_val >> dull_val >> Solution[0];
+          if (nDim == 3) point_line >> index >> dull_val >> dull_val >> dull_val >> dull_val >> dull_val >> dull_val >> dull_val >> dull_val >> Solution[0];
+          muT = muT_Inf;
+        }
+        
+        /*--- Instantiate the solution at this node, note that the eddy viscosity should be recomputed ---*/
+        node[iPoint_Local] = new CTurbMLVariable(Solution[0], muT, nDim, nVar, config);
+      }
+      iPoint_Global++;
+    }
+    
+    /*--- Instantiate the variable class with an arbitrary solution
+     at any halo/periodic nodes. The initial solution can be arbitrary,
+     because a send/recv is performed immediately in the solver. ---*/
+    for(iPoint = nPointDomain; iPoint < nPoint; iPoint++) {
+      node[iPoint] = new CTurbMLVariable(Solution[0], muT_Inf, nDim, nVar, config);
+    }
+    
+    /*--- Close the restart file ---*/
+    restart_file.close();
+    
+    /*--- Free memory needed for the transformation ---*/
+    delete [] Global2Local;
+  }
+  
+  /*--- MPI solution ---*/
+  Set_MPI_Solution(geometry, config);
+  
+}
+
+CTurbMLSolver::~CTurbMLSolver(void) {
+  
+}
+
+void CTurbMLSolver::Preprocessing(CGeometry *geometry, CSolver **solver_container, CConfig *config, unsigned short iMesh, unsigned short iRKStep, unsigned short RunTime_EqSystem, bool Output) {
+  
+  unsigned long iPoint;
+  
+  for (iPoint = 0; iPoint < nPoint; iPoint ++) {
+    
+    /*--- Initialize the residual vector ---*/
+    LinSysRes.SetBlock_Zero(iPoint);
+    
+  }
+  
+  /*--- Initialize the jacobian matrices ---*/
+  
+  Jacobian.SetValZero();
+  
+  /*--- Upwind second order reconstruction ---*/
+  if (config->GetKind_Gradient_Method() == GREEN_GAUSS) SetSolution_Gradient_GG(geometry, config);
+  if (config->GetKind_Gradient_Method() == WEIGHTED_LEAST_SQUARES) SetSolution_Gradient_LS(geometry, config);
+  //  if (config->GetSpatialOrder() == SECOND_ORDER_LIMITER) SetSolution_Limiter(geometry, config);
+  
+}
+
+void CTurbMLSolver::Postprocessing(CGeometry *geometry, CSolver **solver_container, CConfig *config, unsigned short iMesh) {
+  double rho = 0.0, mu = 0.0, nu, *nu_hat, muT, Ji, Ji_3, fv1;
+  double cv1_3 = 7.1*7.1*7.1;
+  unsigned long iPoint;
+  
+  bool compressible = (config->GetKind_Regime() == COMPRESSIBLE);
+  bool incompressible = (config->GetKind_Regime() == INCOMPRESSIBLE);
+  bool freesurface = (config->GetKind_Regime() == FREESURFACE);
+  
+  /*--- Compute eddy viscosity ---*/
+  for (iPoint = 0; iPoint < nPoint; iPoint ++) {
+    
+    if (compressible) {
+      rho = solver_container[FLOW_SOL]->node[iPoint]->GetDensity();
+      mu  = solver_container[FLOW_SOL]->node[iPoint]->GetLaminarViscosity();
+    }
+    if (incompressible || freesurface) {
+      rho = solver_container[FLOW_SOL]->node[iPoint]->GetDensityInc();
+      mu  = solver_container[FLOW_SOL]->node[iPoint]->GetLaminarViscosityInc();
+    }
+    
+    nu  = mu/rho;
+    nu_hat = node[iPoint]->GetSolution();
+    
+    Ji   = nu_hat[0]/nu;
+    Ji_3 = Ji*Ji*Ji;
+    fv1  = Ji_3/(Ji_3+cv1_3);
+    
+    muT = rho*fv1*nu_hat[0];
+    node[iPoint]->SetmuT(muT);
+    
+  }
+  
+}
+
+void CTurbMLSolver::Source_Residual(CGeometry *geometry, CSolver **solver_container, CNumerics *numerics, CNumerics *second_numerics,
+                                    CConfig *config, unsigned short iMesh) {
+  unsigned long iPoint;
+  double LevelSet;
+  unsigned short iVar;
+  unsigned short iDim;
+  unsigned short jDim;
+  
+  bool freesurface = (config->GetKind_Regime() == FREESURFACE);
+  bool time_spectral = (config->GetUnsteady_Simulation() == TIME_SPECTRAL);
+  bool transition = (config->GetKind_Trans_Model() == LM);
+  double epsilon          = config->GetFreeSurface_Thickness();
+  
+  for (iPoint = 0; iPoint < nPointDomain; iPoint++) {
+    
+    /*--- Conservative variables w/o reconstruction ---*/
+    numerics->SetPrimitive(solver_container[FLOW_SOL]->node[iPoint]->GetPrimitive(), NULL);
+    
+    /*--- Gradient of the primitive and conservative variables ---*/
+    numerics->SetPrimVarGradient(solver_container[FLOW_SOL]->node[iPoint]->GetGradient_Primitive(), NULL);
+    
+    /*--- Set intermittency ---*/
+    if (transition) {
+      numerics->SetGammaEff(solver_container[TRANS_SOL]->node[iPoint]->GetGammaEff());
+    }
+    
+    /*--- Turbulent variables w/o reconstruction, and its gradient ---*/
+    numerics->SetTurbVar(node[iPoint]->GetSolution(), NULL);
+    numerics->SetTurbVarGradient(node[iPoint]->GetGradient(), NULL);
+    
+    /*--- Set volume ---*/
+    numerics->SetVolume(geometry->node[iPoint]->GetVolume());
+    
+    /*--- Set distance to the surface ---*/
+    numerics->SetDistance(geometry->node[iPoint]->GetWall_Distance(), 0.0);
+    
+    /*--- Set coordinates ---*/
+    numerics->SetCoord(geometry->node[iPoint]->GetCoord(),geometry->node[iPoint]->GetCoord());
+    
+    /*--- Compute the source term ---*/
+    numerics->ComputeResidual(Residual, Jacobian_i, NULL, config);
+    
+    CSourcePieceWise_TurbML *mynum = (CSourcePieceWise_TurbML*)numerics;
+    
+    unsigned long idx = 0;
+    if (config->GetExtraOutput()) {
+      
+      int nResidual = mynum->NumResidual();
+      
+      for (iDim = 0; iDim<nResidual;iDim++){
+        OutputVariables[iPoint* (unsigned long) nOutputVariables + idx] = mynum->Residual[iDim];
+        stringstream intstr;
+        intstr << iDim;
+        string intAsStr = intstr.str();
+        OutputHeadingNames[idx] = "Residual_" + intAsStr;
+        idx++;
+        OutputVariables[iPoint* (unsigned long) nOutputVariables + idx] = mynum->SAResidual[iDim];
+        OutputHeadingNames[idx] = "SAResidual_" + intAsStr;
+        idx++;
+        OutputVariables[iPoint* (unsigned long) nOutputVariables + idx] = mynum->ResidualDiff[iDim];
+        OutputHeadingNames[idx] = "ResidualDiff_" + intAsStr;
+        idx++;
+        OutputVariables[iPoint* (unsigned long) nOutputVariables + idx] = mynum->NondimResidual[iDim];
+        OutputHeadingNames[idx] = "NondimResidual_" + intAsStr;
+        idx++;
+        OutputVariables[iPoint* (unsigned long) nOutputVariables + idx] = mynum->SANondimResidual[iDim];
+        OutputHeadingNames[idx] = "SANondimResidual_" + intAsStr;
+        idx++;
+        OutputVariables[iPoint* (unsigned long) nOutputVariables + idx] = mynum->NondimResidualDiff[iDim];
+        OutputHeadingNames[idx] = "NondimResidualDiff_" + intAsStr;
+        idx++;
+      }
+      OutputVariables[iPoint* (unsigned long) nOutputVariables + idx] = mynum->SANondimInputs->Chi;
+      OutputHeadingNames[idx] = "Chi";
+      idx++;
+      OutputVariables[iPoint* (unsigned long) nOutputVariables + idx] = mynum->SANondimInputs->OmegaBar;
+      OutputHeadingNames[idx] = "OmegaBar";
+      idx++;
+      OutputVariables[iPoint* (unsigned long) nOutputVariables + idx] = mynum->fw;
+      OutputHeadingNames[idx] = "Fw";
+      idx++;
+      OutputVariables[iPoint* (unsigned long) nOutputVariables + idx] = mynum->isInBL;
+      OutputHeadingNames[idx] = "IsInBL";
+      idx++;
+      OutputVariables[iPoint* (unsigned long) nOutputVariables + idx] = mynum->fWake;
+      OutputHeadingNames[idx] = "FWake";
+      idx++;
+      OutputVariables[iPoint* (unsigned long) nOutputVariables + idx] = mynum->SAOtherOutputs->mul_production;
+      OutputHeadingNames[idx] = "Mul_Production";
+      idx++;
+      OutputVariables[iPoint* (unsigned long) nOutputVariables + idx] = mynum->SAOtherOutputs->mul_destruction;
+      OutputHeadingNames[idx] = "Mul_Destruction";
+      idx++;
+      OutputVariables[iPoint* (unsigned long) nOutputVariables + idx] = mynum->SAOtherOutputs->mul_crossproduction;
+      OutputHeadingNames[idx] = "Mul_CrossProduction";
+      idx++;
+      
+      
+      for (iDim = 0; iDim<nDim;iDim++){
+        OutputVariables[iPoint* (unsigned long) nOutputVariables + idx] = mynum->SANondimInputs->DNuHatDXBar[iDim];
+        stringstream intstr;
+        intstr << iDim;
+        OutputHeadingNames[idx] = "DNuHatDXBar_" + intstr.str();
+        idx++;
+      }
+      OutputVariables[iPoint* (unsigned long) nOutputVariables + idx] = mynum->SANondimInputs->NuHatGradNorm;
+      OutputHeadingNames[idx] = "NuHatGradNorm";
+      idx++;
+      OutputVariables[iPoint* (unsigned long) nOutputVariables + idx] = mynum->SANondimInputs->NuHatGradNormBar;
+      OutputHeadingNames[idx] = "NuHatGradNormBar";
+      idx++;
+      OutputVariables[iPoint* (unsigned long) nOutputVariables + idx] = numerics->Laminar_Viscosity_i/numerics->Density_i;
+      OutputHeadingNames[idx] = "KinematicViscosity";
+      idx++;
+      OutputVariables[iPoint* (unsigned long) nOutputVariables + idx] = numerics->TurbVar_i[0];
+      OutputHeadingNames[idx] = "NuTilde";
+      idx++;
+      OutputVariables[iPoint* (unsigned long) nOutputVariables + idx] = numerics->dist_i;
+      OutputHeadingNames[idx] = "WallDist";
+      idx++;
+      OutputVariables[iPoint* (unsigned long) nOutputVariables + idx] = mynum->SANondimInputs->NuGradNondim;
+      OutputHeadingNames[idx] = "NuGradNondimer";
+      idx++;
+      OutputVariables[iPoint* (unsigned long) nOutputVariables + idx] = mynum->SANondimInputs->OmegaNondim;
+      OutputHeadingNames[idx] = "OmegaNondimer";
+      idx++;
+      OutputVariables[iPoint* (unsigned long) nOutputVariables + idx] = mynum->SANondimInputs->SourceNondim;
+      OutputHeadingNames[idx] = "SourceNondimer";
+      idx++;
+      for (iDim = 0; iDim<nDim;iDim++){
+        OutputVariables[iPoint* (unsigned long) nOutputVariables + idx] = numerics->TurbVar_Grad_i[0][iDim];
+        stringstream intstr;
+        intstr << iDim;
+        OutputHeadingNames[idx] = "DNuTildeDX_" + intstr.str();
+        idx++;
+      }
+      for (iDim = 0; iDim<nDim; iDim++){
+        for (jDim = 0; jDim<nDim; jDim++){
+          OutputVariables[iPoint* (unsigned long) nOutputVariables + idx] = numerics->PrimVar_Grad_i[iDim + 1][jDim];
+          stringstream intstr;
+          intstr << "DU_" << iDim << "DX_"<< jDim;
+          OutputHeadingNames[idx] = intstr.str();
+          idx++;
+        }
+      }
+      // cout << "in solver source resid" << endl;
+    }
+    
+    
+    /*--- Don't add source term in the interface or air ---*/
+    if (freesurface) {
+      LevelSet = solver_container[FLOW_SOL]->node[iPoint]->GetSolution(nDim+1);
+      if (LevelSet > -epsilon) for (iVar = 0; iVar < nVar; iVar++) Residual[iVar] = 0.0;
+    }
+    
+    /*--- Subtract residual and the jacobian ---*/
+    LinSysRes.SubtractBlock(iPoint, Residual);
+    
+    Jacobian.SubtractBlock(iPoint, iPoint, Jacobian_i);
+    
+  }
+  
+  if (time_spectral) {
+    
+    double Volume, Source;
+    unsigned short nVar_Turb = solver_container[TURB_SOL]->GetnVar();
+    
+    /*--- Loop over points ---*/
+    for (iPoint = 0; iPoint < nPointDomain; iPoint++) {
+      
+      /*--- Get control volume ---*/
+      Volume = geometry->node[iPoint]->GetVolume();
+      
+      /*--- Access stored time spectral source term ---*/
+      for (unsigned short iVar = 0; iVar < nVar_Turb; iVar++) {
+        Source = node[iPoint]->GetTimeSpectral_Source(iVar);
+        Residual[iVar] = Source*Volume;
+      }
+      
+      /*--- Add Residual ---*/
+      LinSysRes.AddBlock(iPoint, Residual);
+      
+    }
+  }
+  
+}
+
+
+void CTurbMLSolver::Source_Template(CGeometry *geometry, CSolver **solver_container, CNumerics *numerics,
+                                    CConfig *config, unsigned short iMesh) {
+  
+}
+
+void CTurbMLSolver::BC_HeatFlux_Wall(CGeometry *geometry, CSolver **solver_container, CNumerics *conv_numerics, CNumerics *visc_numerics, CConfig *config, unsigned short val_marker) {
+  unsigned long iPoint, iVertex;
+  unsigned short iVar;
+  
+  for (iVertex = 0; iVertex < geometry->nVertex[val_marker]; iVertex++) {
+    iPoint = geometry->vertex[val_marker][iVertex]->GetNode();
+    
+    /*--- Check if the node belongs to the domain (i.e, not a halo node) ---*/
+    if (geometry->node[iPoint]->GetDomain()) {
+      
+      /*--- Get the velocity vector ---*/
+      for (iVar = 0; iVar < nVar; iVar++)
+        Solution[iVar] = 0.0;
+      
+      node[iPoint]->SetSolution_Old(Solution);
+      LinSysRes.SetBlock_Zero(iPoint);
+      
+      /*--- includes 1 in the diagonal ---*/
+      Jacobian.DeleteValsRowi(iPoint);
+    }
+  }
+  
+}
+
+void CTurbMLSolver::BC_Isothermal_Wall(CGeometry *geometry, CSolver **solver_container, CNumerics *conv_numerics, CNumerics *visc_numerics, CConfig *config,
+                                       unsigned short val_marker) {
+  unsigned long iPoint, iVertex;
+  unsigned short iVar;
+  
+  for (iVertex = 0; iVertex < geometry->nVertex[val_marker]; iVertex++) {
+    iPoint = geometry->vertex[val_marker][iVertex]->GetNode();
+    
+    /*--- Check if the node belongs to the domain (i.e, not a halo node) ---*/
+    if (geometry->node[iPoint]->GetDomain()) {
+      
+      /*--- Get the velocity vector ---*/
+      for (iVar = 0; iVar < nVar; iVar++)
+        Solution[iVar] = 0.0;
+      
+      node[iPoint]->SetSolution_Old(Solution);
+      LinSysRes.SetBlock_Zero(iPoint);
+      
+      /*--- includes 1 in the diagonal ---*/
+      Jacobian.DeleteValsRowi(iPoint);
+    }
+  }
+  
+}
+
+void CTurbMLSolver::BC_Far_Field(CGeometry *geometry, CSolver **solver_container, CNumerics *conv_numerics, CNumerics *visc_numerics, CConfig *config, unsigned short val_marker) {
+  
+  unsigned long iPoint, iVertex;
+  unsigned short iVar, iDim;
+  double *Normal, *V_infty, *V_domain;
+  
+  bool grid_movement	= config->GetGrid_Movement();
+  
+  Normal = new double[nDim];
+  
+  for (iVertex = 0; iVertex < geometry->nVertex[val_marker]; iVertex++) {
+    
+    iPoint = geometry->vertex[val_marker][iVertex]->GetNode();
+    
+    /*--- Check if the node belongs to the domain (i.e, not a halo node) ---*/
+    if (geometry->node[iPoint]->GetDomain()) {
+      
+      /*--- Allocate the value at the infinity ---*/
+      V_infty = solver_container[FLOW_SOL]->GetCharacPrimVar(val_marker, iVertex);
+      
+      /*--- Retrieve solution at the farfield boundary node ---*/
+      V_domain = solver_container[FLOW_SOL]->node[iPoint]->GetPrimitive();
+      
+      /*--- Grid Movement ---*/
+      if (grid_movement)
+        conv_numerics->SetGridVel(geometry->node[iPoint]->GetGridVel(), geometry->node[iPoint]->GetGridVel());
+      
+      conv_numerics->SetPrimitive(V_domain, V_infty);
+      
+      /*--- Set turbulent variable at the wall, and at infinity ---*/
+      for (iVar = 0; iVar < nVar; iVar++)
+        Solution_i[iVar] = node[iPoint]->GetSolution(iVar);
+      Solution_j[0] = nu_tilde_Inf;
+      conv_numerics->SetTurbVar(Solution_i, Solution_j);
+      
+      /*--- Set Normal (it is necessary to change the sign) ---*/
+      geometry->vertex[val_marker][iVertex]->GetNormal(Normal);
+      for (iDim = 0; iDim < nDim; iDim++)
+        Normal[iDim] = -Normal[iDim];
+      conv_numerics->SetNormal(Normal);
+      
+      /*--- Compute residuals and jacobians ---*/
+      conv_numerics->ComputeResidual(Residual, Jacobian_i, Jacobian_j, config);
+      
+      /*--- Add residuals and jacobians ---*/
+      LinSysRes.AddBlock(iPoint, Residual);
+      Jacobian.AddBlock(iPoint, iPoint, Jacobian_i);
+      
+    }
+  }
+  
+  delete [] Normal;
+  
+}
+
+void CTurbMLSolver::BC_Inlet(CGeometry *geometry, CSolver **solver_container, CNumerics *conv_numerics, CNumerics *visc_numerics, CConfig *config, unsigned short val_marker) {
+  
+  unsigned short iDim;
+  unsigned long iVertex, iPoint, Point_Normal;
+  double *V_inlet, *V_domain, *Normal;
+  
+  Normal = new double[nDim];
+  
+  bool grid_movement  = config->GetGrid_Movement();
+  string Marker_Tag = config->GetMarker_All_TagBound(val_marker);
+  
+  /*--- Loop over all the vertices on this boundary marker ---*/
+  for (iVertex = 0; iVertex < geometry->nVertex[val_marker]; iVertex++) {
+    
+    iPoint = geometry->vertex[val_marker][iVertex]->GetNode();
+    
+    /*--- Check if the node belongs to the domain (i.e., not a halo node) ---*/
+    if (geometry->node[iPoint]->GetDomain()) {
+      
+      /*--- Index of the closest interior node ---*/
+      Point_Normal = geometry->vertex[val_marker][iVertex]->GetNormal_Neighbor();
+      
+      /*--- Normal vector for this vertex (negate for outward convention) ---*/
+      geometry->vertex[val_marker][iVertex]->GetNormal(Normal);
+      for (iDim = 0; iDim < nDim; iDim++) Normal[iDim] = -Normal[iDim];
+      
+      /*--- Allocate the value at the inlet ---*/
+      V_inlet = solver_container[FLOW_SOL]->GetCharacPrimVar(val_marker, iVertex);
+      
+      /*--- Retrieve solution at the farfield boundary node ---*/
+      V_domain = solver_container[FLOW_SOL]->node[iPoint]->GetPrimitive();
+      
+      /*--- Set various quantities in the solver class ---*/
+      conv_numerics->SetPrimitive(V_domain, V_inlet);
+      
+      /*--- Set the turbulent variable states (prescribed for an inflow) ---*/
+      Solution_i[0] = node[iPoint]->GetSolution(0);
+      Solution_j[0] = nu_tilde_Inf;
+      
+      conv_numerics->SetTurbVar(Solution_i, Solution_j);
+      
+      /*--- Set various other quantities in the conv_numerics class ---*/
+      conv_numerics->SetNormal(Normal);
+      
+      if (grid_movement)
+        conv_numerics->SetGridVel(geometry->node[iPoint]->GetGridVel(),
+                                  geometry->node[iPoint]->GetGridVel());
+      
+      /*--- Compute the residual using an upwind scheme ---*/
+      conv_numerics->ComputeResidual(Residual, Jacobian_i, Jacobian_j, config);
+      LinSysRes.AddBlock(iPoint, Residual);
+      
+      /*--- Jacobian contribution for implicit integration ---*/
+      Jacobian.AddBlock(iPoint, iPoint, Jacobian_i);
+      
+      /*--- Viscous contribution ---*/
+      visc_numerics->SetCoord(geometry->node[iPoint]->GetCoord(), geometry->node[Point_Normal]->GetCoord());
+      visc_numerics->SetNormal(Normal);
+      
+      /*--- Conservative variables w/o reconstruction ---*/
+      visc_numerics->SetPrimitive(V_domain, V_inlet);
+      
+      /*--- Turbulent variables w/o reconstruction, and its gradients ---*/
+      visc_numerics->SetTurbVar(Solution_i, Solution_j);
+      visc_numerics->SetTurbVarGradient(node[iPoint]->GetGradient(), node[iPoint]->GetGradient());
+      
+      /*--- Compute residual, and Jacobians ---*/
+      visc_numerics->ComputeResidual(Residual, Jacobian_i, Jacobian_j, config);
+      
+      /*--- Subtract residual, and update Jacobians ---*/
+      LinSysRes.SubtractBlock(iPoint, Residual);
+      Jacobian.SubtractBlock(iPoint, iPoint, Jacobian_i);
+      
+    }
+  }
+  
+  /*--- Free locally allocated memory ---*/
+  delete[] Normal;
+  
+}
+
+void CTurbMLSolver::BC_Outlet(CGeometry *geometry, CSolver **solver_container, CNumerics *conv_numerics, CNumerics *visc_numerics,
+                              CConfig *config, unsigned short val_marker) {
+  unsigned long iPoint, iVertex, Point_Normal;
+  unsigned short iVar, iDim;
+  double *V_outlet, *V_domain, *Normal;
+  
+  bool grid_movement  = config->GetGrid_Movement();
+  
+  Normal = new double[nDim];
+  
+  /*--- Loop over all the vertices on this boundary marker ---*/
+  for (iVertex = 0; iVertex < geometry->nVertex[val_marker]; iVertex++) {
+    iPoint = geometry->vertex[val_marker][iVertex]->GetNode();
+    
+    /*--- Check if the node belongs to the domain (i.e., not a halo node) ---*/
+    if (geometry->node[iPoint]->GetDomain()) {
+      
+      /*--- Index of the closest interior node ---*/
+      Point_Normal = geometry->vertex[val_marker][iVertex]->GetNormal_Neighbor();
+      
+      /*--- Allocate the value at the outlet ---*/
+      V_outlet = solver_container[FLOW_SOL]->GetCharacPrimVar(val_marker, iVertex);
+      
+      /*--- Retrieve solution at the farfield boundary node ---*/
+      V_domain = solver_container[FLOW_SOL]->node[iPoint]->GetPrimitive();
+      
+      /*--- Set various quantities in the solver class ---*/
+      conv_numerics->SetPrimitive(V_domain, V_outlet);
+      
+      /*--- Set the turbulent variables. Here we use a Neumann BC such
+       that the turbulent variable is copied from the interior of the
+       domain to the outlet before computing the residual.
+       Solution_i --> TurbVar_internal,
+       Solution_j --> TurbVar_outlet ---*/
+      for (iVar = 0; iVar < nVar; iVar++) {
+        Solution_i[iVar] = node[iPoint]->GetSolution(iVar);
+        Solution_j[iVar] = node[iPoint]->GetSolution(iVar);
+      }
+      conv_numerics->SetTurbVar(Solution_i, Solution_j);
+      
+      /*--- Set Normal (negate for outward convention) ---*/
+      geometry->vertex[val_marker][iVertex]->GetNormal(Normal);
+      for (iDim = 0; iDim < nDim; iDim++)
+        Normal[iDim] = -Normal[iDim];
+      conv_numerics->SetNormal(Normal);
+      
+      if (grid_movement)
+        conv_numerics->SetGridVel(geometry->node[iPoint]->GetGridVel(),
+                                  geometry->node[iPoint]->GetGridVel());
+      
+      /*--- Compute the residual using an upwind scheme ---*/
+      conv_numerics->ComputeResidual(Residual, Jacobian_i, Jacobian_j, config);
+      LinSysRes.AddBlock(iPoint, Residual);
+      
+      /*--- Jacobian contribution for implicit integration ---*/
+      Jacobian.AddBlock(iPoint, iPoint, Jacobian_i);
+      
+      /*--- Viscous contribution ---*/
+      visc_numerics->SetCoord(geometry->node[iPoint]->GetCoord(), geometry->node[Point_Normal]->GetCoord());
+      visc_numerics->SetNormal(Normal);
+      
+      /*--- Conservative variables w/o reconstruction ---*/
+      visc_numerics->SetPrimitive(V_domain, V_outlet);
+      
+      /*--- Turbulent variables w/o reconstruction, and its gradients ---*/
+      visc_numerics->SetTurbVar(Solution_i, Solution_j);
+      visc_numerics->SetTurbVarGradient(node[iPoint]->GetGradient(), node[iPoint]->GetGradient());
+      
+      /*--- Compute residual, and Jacobians ---*/
+      visc_numerics->ComputeResidual(Residual, Jacobian_i, Jacobian_j, config);
+      
+      /*--- Subtract residual, and update Jacobians ---*/
+      LinSysRes.SubtractBlock(iPoint, Residual);
+      Jacobian.SubtractBlock(iPoint, iPoint, Jacobian_i);
+      
+    }
+  }
+  
+  /*--- Free locally allocated memory ---*/
+  delete[] Normal;
+  
+}
+
+void CTurbMLSolver::LoadRestart(CGeometry **geometry, CSolver ***solver, CConfig *config, int val_iter) {
+  
+  /*--- Restart the solution from file information ---*/
+  unsigned short iVar, iMesh;
+  unsigned long iPoint, index, iChildren, Point_Fine;
+  double dull_val, Area_Children, Area_Parent, *Solution_Fine;
+  bool compressible   = (config->GetKind_Regime() == COMPRESSIBLE);
+  bool incompressible = (config->GetKind_Regime() == INCOMPRESSIBLE);
+  bool freesurface    = (config->GetKind_Regime() == FREESURFACE);
+  bool dual_time = ((config->GetUnsteady_Simulation() == DT_STEPPING_1ST) ||
+                    (config->GetUnsteady_Simulation() == DT_STEPPING_2ND));
+  string UnstExt, text_line;
+  ifstream restart_file;
+  string restart_filename = config->GetSolution_FlowFileName();
+  
+  /*--- Modify file name for an unsteady restart ---*/
+  if (dual_time)
+    restart_filename = config->GetUnsteady_FileName(restart_filename, val_iter);
+  
+  /*--- Open the restart file, throw an error if this fails. ---*/
+  restart_file.open(restart_filename.data(), ios::in);
+  if (restart_file.fail()) {
+    cout << "There is no flow restart file!! " << restart_filename.data() << "."<< endl;
+    exit(1);
+  }
+  
+  /*--- In case this is a parallel simulation, we need to perform the
+   Global2Local index transformation first. ---*/
+  long *Global2Local = NULL;
+  Global2Local = new long[geometry[MESH_0]->GetGlobal_nPointDomain()];
+  /*--- First, set all indices to a negative value by default ---*/
+  for(iPoint = 0; iPoint < geometry[MESH_0]->GetGlobal_nPointDomain(); iPoint++) {
+    Global2Local[iPoint] = -1;
+  }
+  
+  /*--- Now fill array with the transform values only for local points ---*/
+  for(iPoint = 0; iPoint < geometry[MESH_0]->GetnPointDomain(); iPoint++) {
+    Global2Local[geometry[MESH_0]->node[iPoint]->GetGlobalIndex()] = iPoint;
+  }
+  
+  /*--- Read all lines in the restart file ---*/
+  long iPoint_Local = 0; unsigned long iPoint_Global = 0;
+  
+  /*--- The first line is the header ---*/
+  getline (restart_file, text_line);
+  
+  while (getline (restart_file,text_line)) {
+    istringstream point_line(text_line);
+    
+    /*--- Retrieve local index. If this node from the restart file lives
+     on a different processor, the value of iPoint_Local will be -1, as
+     initialized above. Otherwise, the local index for this node on the
+     current processor will be returned and used to instantiate the vars. ---*/
+    iPoint_Local = Global2Local[iPoint_Global];
+    if (iPoint_Local >= 0) {
+      
+      if (compressible) {
+        if (nDim == 2) point_line >> index >> dull_val >> dull_val >> dull_val >> dull_val >> dull_val >> dull_val >> Solution[0];
+        if (nDim == 3) point_line >> index >> dull_val >> dull_val >> dull_val >> dull_val >> dull_val >> dull_val >> dull_val >> dull_val >> Solution[0];
+      }
+      if (incompressible) {
+        if (nDim == 2) point_line >> index >> dull_val >> dull_val >> dull_val >> dull_val >> dull_val >> Solution[0];
+        if (nDim == 3) point_line >> index >> dull_val >> dull_val >> dull_val >> dull_val >> dull_val >> dull_val >> dull_val >> Solution[0];
+      }
+      if (freesurface) {
+        if (nDim == 2) point_line >> index >> dull_val >> dull_val >> dull_val >> dull_val >> dull_val >> dull_val >> Solution[0];
+        if (nDim == 3) point_line >> index >> dull_val >> dull_val >> dull_val >> dull_val >> dull_val >> dull_val >> dull_val >> dull_val >> Solution[0];
+      }
+      
+      
+      node[iPoint_Local]->SetSolution(Solution);
+      
+    }
+    iPoint_Global++;
+  }
+  
+  /*--- Close the restart file ---*/
+  restart_file.close();
+  
+  /*--- Free memory needed for the transformation ---*/
+  delete [] Global2Local;
+  
+  /*--- MPI solution and compute the eddy viscosity ---*/
+  solver[MESH_0][TURB_SOL]->Set_MPI_Solution(geometry[MESH_0], config);
+  solver[MESH_0][TURB_SOL]->Postprocessing(geometry[MESH_0], solver[MESH_0], config, MESH_0);
+  
+  /*--- Interpolate the solution down to the coarse multigrid levels ---*/
+  for (iMesh = 1; iMesh <= config->GetMGLevels(); iMesh++) {
+    for (iPoint = 0; iPoint < geometry[iMesh]->GetnPoint(); iPoint++) {
+      Area_Parent = geometry[iMesh]->node[iPoint]->GetVolume();
+      for (iVar = 0; iVar < nVar; iVar++) Solution[iVar] = 0.0;
+      for (iChildren = 0; iChildren < geometry[iMesh]->node[iPoint]->GetnChildren_CV(); iChildren++) {
+        Point_Fine = geometry[iMesh]->node[iPoint]->GetChildren_CV(iChildren);
+        Area_Children = geometry[iMesh-1]->node[Point_Fine]->GetVolume();
+        Solution_Fine = solver[iMesh-1][TURB_SOL]->node[Point_Fine]->GetSolution();
+        for (iVar = 0; iVar < nVar; iVar++) {
+          Solution[iVar] += Solution_Fine[iVar]*Area_Children/Area_Parent;
+        }
+      }
+      solver[iMesh][TURB_SOL]->node[iPoint]->SetSolution(Solution);
+    }
+    solver[iMesh][TURB_SOL]->Set_MPI_Solution(geometry[iMesh], config);
+    solver[iMesh][TURB_SOL]->Postprocessing(geometry[iMesh], solver[iMesh], config, iMesh);
+  }
+  
+}
+
+CTurbSSTSolver::CTurbSSTSolver(void) : CTurbSolver() {
+  
+  /*--- Array initialization ---*/
+  constants = NULL;
+  
+}
+
+CTurbSSTSolver::CTurbSSTSolver(CGeometry *geometry, CConfig *config, unsigned short iMesh) : CTurbSolver() {
+  unsigned short iVar, iDim, nLineLets;
+  unsigned long iPoint, index;
+  double dull_val;
+  ifstream restart_file;
+  string text_line;
+  
+  bool restart = (config->GetRestart() || config->GetRestart_Flow());
+  bool adjoint = config->GetAdjoint();
+  bool compressible = (config->GetKind_Regime() == COMPRESSIBLE);
+  bool incompressible = (config->GetKind_Regime() == INCOMPRESSIBLE);
+  bool freesurface = (config->GetKind_Regime() == FREESURFACE);
+  bool dual_time = ((config->GetUnsteady_Simulation() == DT_STEPPING_1ST) ||
+                    (config->GetUnsteady_Simulation() == DT_STEPPING_2ND));
+  
+  int rank = MASTER_NODE;
+#ifdef HAVE_MPI
+  MPI_Comm_rank(MPI_COMM_WORLD, &rank);
+#endif
+  
+  /*--- Array initialization ---*/
+  constants = NULL;
+  
+  Gamma = config->GetGamma();
+  Gamma_Minus_One = Gamma - 1.0;
+  
+  /*--- Dimension of the problem --> dependent of the turbulent model ---*/
+  nVar = 2;
+  nPoint = geometry->GetnPoint();
+  nPointDomain = geometry->GetnPointDomain();
+  
+  /*--- Define geometry constants in the solver structure ---*/
+  nDim = geometry->GetnDim();
+  node = new CVariable*[nPoint];
+  
+  /*--- Single grid simulation ---*/
+  if (iMesh == MESH_0) {
+    
+    /*--- Define some auxiliary vector related with the residual ---*/
+    Residual = new double[nVar]; Residual_RMS = new double[nVar];
+    Residual_i = new double[nVar]; Residual_j = new double[nVar];
+    Residual_Max = new double[nVar]; Point_Max = new unsigned long[nVar];
+    
+    
+    /*--- Define some auxiliary vector related with the solution ---*/
+    Solution = new double[nVar];
+    Solution_i = new double[nVar]; Solution_j = new double[nVar];
+    
+    /*--- Define some auxiliary vector related with the geometry ---*/
+    Vector_i = new double[nDim]; Vector_j = new double[nDim];
+    
+    /*--- Define some auxiliary vector related with the flow solution ---*/
+    FlowPrimVar_i = new double [nDim+7]; FlowPrimVar_j = new double [nDim+7];
+    
+    /*--- Jacobians and vector structures for implicit computations ---*/
+    Jacobian_i = new double* [nVar];
+    Jacobian_j = new double* [nVar];
+    for (iVar = 0; iVar < nVar; iVar++) {
+      Jacobian_i[iVar] = new double [nVar];
+      Jacobian_j[iVar] = new double [nVar];
+    }
+    
+    /*--- Initialization of the structure of the whole Jacobian ---*/
+    if (rank == MASTER_NODE) cout << "Initialize jacobian structure (SST model)." << endl;
+    Jacobian.Initialize(nPoint, nPointDomain, nVar, nVar, true, geometry);
+    
+    if (config->GetKind_Linear_Solver_Prec() == LINELET) {
+      nLineLets = Jacobian.BuildLineletPreconditioner(geometry, config);
+      if (rank == MASTER_NODE) cout << "Compute linelet structure. " << nLineLets << " elements in each line (average)." << endl;
+    }
+    
+    LinSysSol.Initialize(nPoint, nPointDomain, nVar, 0.0);
+    LinSysRes.Initialize(nPoint, nPointDomain, nVar, 0.0);
+  }
+  
+  /*--- Computation of gradients by least squares ---*/
+  if (config->GetKind_Gradient_Method() == WEIGHTED_LEAST_SQUARES) {
+    /*--- S matrix := inv(R)*traspose(inv(R)) ---*/
+    Smatrix = new double* [nDim];
+    for (iDim = 0; iDim < nDim; iDim++)
+      Smatrix[iDim] = new double [nDim];
+    /*--- c vector := transpose(WA)*(Wb) ---*/
+    cvector = new double* [nVar];
+    for (iVar = 0; iVar < nVar; iVar++)
+      cvector[iVar] = new double [nDim];
+  }
+  
+  /* --- Initialize value for model constants --- */
+  constants = new double[10];
+  constants[0] = 0.85;   //sigma_k1
+  constants[1] = 1.0;    //sigma_k2
+  constants[2] = 0.5;    //sigma_om1
+  constants[3] = 0.856;  //sigma_om2
+  constants[4] = 0.075;  //beta_1
+  constants[5] = 0.0828; //beta_2
+  constants[6] = 0.09;   //betaStar
+  constants[7] = 0.31;   //a1
+  constants[8] = constants[4]/constants[6] - constants[2]*0.41*0.41/sqrt(constants[6]);  //alfa_1
+  constants[9] = constants[5]/constants[6] - constants[3]*0.41*0.41/sqrt(constants[6]);  //alfa_2
+  
+  /* --- Initialize lower and upper limits--- */
+  lowerlimit = new double[nVar];
+  upperlimit = new double[nVar];
+  
+  lowerlimit[0] = 1.0e-10;
+  upperlimit[0] = 1.0e10;
+  
+  lowerlimit[1] = 1.0e-4;
+  upperlimit[1] = 1.0e15;
+  
+  /*--- Flow infinity initialization stuff ---*/
+  double rhoInf, *VelInf, muLamInf, Intensity, viscRatio, muT_Inf;
+  
+  rhoInf    = config->GetDensity_FreeStreamND();
+  VelInf    = config->GetVelocity_FreeStreamND();
+  muLamInf  = config->GetViscosity_FreeStreamND();
+  Intensity = config->GetTurbulenceIntensity_FreeStream();
+  viscRatio = config->GetTurb2LamViscRatio_FreeStream();
+  
+  double VelMag = 0;
+  for (iDim = 0; iDim < nDim; iDim++)
+    VelMag += VelInf[iDim]*VelInf[iDim];
+  VelMag = sqrt(VelMag);
+  
+  kine_Inf  = 3.0/2.0*(VelMag*VelMag*Intensity*Intensity);
+  omega_Inf = rhoInf*kine_Inf/(muLamInf*viscRatio);
+  
+  /*--- Eddy viscosity, initialized without stress limiter at the infinity ---*/
+  muT_Inf = rhoInf*kine_Inf/omega_Inf;
+  
+  /*--- Restart the solution from file information ---*/
+  if (!restart || geometry->GetFinestMGLevel() == false) {
+    for (iPoint = 0; iPoint < nPoint; iPoint++)
+      node[iPoint] = new CTurbSSTVariable(kine_Inf, omega_Inf, muT_Inf, nDim, nVar, constants, config);
+  }
+  else {
+    
+    /*--- Restart the solution from file information ---*/
+    ifstream restart_file;
+    string filename = config->GetSolution_FlowFileName();
+    
+    /*--- Modify file name for an unsteady restart ---*/
+    if (dual_time) {
+      int Unst_RestartIter;
+      if (adjoint) {
+        Unst_RestartIter = int(config->GetUnst_AdjointIter()) - 1;
+      } else if (config->GetUnsteady_Simulation() == DT_STEPPING_1ST)
+        Unst_RestartIter = int(config->GetUnst_RestartIter())-1;
+      else
+        Unst_RestartIter = int(config->GetUnst_RestartIter())-2;
+      filename = config->GetUnsteady_FileName(filename, Unst_RestartIter);
+    }
+    
+    /*--- Open the restart file, throw an error if this fails. ---*/
+    restart_file.open(filename.data(), ios::in);
+    if (restart_file.fail()) {
+      cout << "There is no turbulent restart file!!" << endl;
+      exit(1);
+    }
+    
+    /*--- In case this is a parallel simulation, we need to perform the
+     Global2Local index transformation first. ---*/
+    long *Global2Local;
+    Global2Local = new long[geometry->GetGlobal_nPointDomain()];
+    /*--- First, set all indices to a negative value by default ---*/
+    for(iPoint = 0; iPoint < geometry->GetGlobal_nPointDomain(); iPoint++) {
+      Global2Local[iPoint] = -1;
+    }
+    /*--- Now fill array with the transform values only for local points ---*/
+    for(iPoint = 0; iPoint < nPointDomain; iPoint++) {
+      Global2Local[geometry->node[iPoint]->GetGlobalIndex()] = iPoint;
+    }
+    
+    /*--- Read all lines in the restart file ---*/
+    long iPoint_Local; unsigned long iPoint_Global = 0; string text_line;
+    
+    /*--- The first line is the header ---*/
+    getline (restart_file, text_line);
+    
+    
+    while (getline (restart_file,text_line)) {
+      istringstream point_line(text_line);
+      
+      /*--- Retrieve local index. If this node from the restart file lives
+       on a different processor, the value of iPoint_Local will be -1.
+       Otherwise, the local index for this node on the current processor
+       will be returned and used to instantiate the vars. ---*/
+      iPoint_Local = Global2Local[iPoint_Global];
+      if (iPoint_Local >= 0) {
+        
+        if (compressible) {
+          if (nDim == 2) point_line >> index >> dull_val >> dull_val >> dull_val >> dull_val >> dull_val >> dull_val >> Solution[0] >> Solution[1];
+          if (nDim == 3) point_line >> index >> dull_val >> dull_val >> dull_val >> dull_val >> dull_val >> dull_val >> dull_val >> dull_val >> Solution[0] >> Solution[1];
+        }
+        if (incompressible) {
+          if (nDim == 2) point_line >> index >> dull_val >> dull_val >> dull_val >> dull_val >> dull_val >> Solution[0] >> Solution[1];
+          if (nDim == 3) point_line >> index >> dull_val >> dull_val >> dull_val >> dull_val >> dull_val >> dull_val >> dull_val >> Solution[0] >> Solution[1];
+        }
+        if (freesurface) {
+          if (nDim == 2) point_line >> index >> dull_val >> dull_val >> dull_val >> dull_val >> dull_val >> dull_val >> Solution[0] >> Solution[1];
+          if (nDim == 3) point_line >> index >> dull_val >> dull_val >> dull_val >> dull_val >> dull_val >> dull_val >> dull_val >> dull_val >> Solution[0] >> Solution[1];
+        }
+        
+        /*--- Instantiate the solution at this node, note that the muT_Inf should recomputed ---*/
+        node[iPoint_Local] = new CTurbSSTVariable(Solution[0], Solution[1], muT_Inf, nDim, nVar, constants, config);
+      }
+      iPoint_Global++;
+    }
+    
+    /*--- Instantiate the variable class with an arbitrary solution
+     at any halo/periodic nodes. The initial solution can be arbitrary,
+     because a send/recv is performed immediately in the solver. ---*/
+    for(iPoint = nPointDomain; iPoint < nPoint; iPoint++) {
+      node[iPoint] = new CTurbSSTVariable(Solution[0], Solution[1], muT_Inf, nDim, nVar, constants, config);
+    }
+    
+    /*--- Close the restart file ---*/
+    restart_file.close();
+    
+    /*--- Free memory needed for the transformation ---*/
+    delete [] Global2Local;
+  }
+  
+  /*--- MPI solution ---*/
+  Set_MPI_Solution(geometry, config);
+  
+}
+
+CTurbSSTSolver::~CTurbSSTSolver(void) {
+  
+  if (constants != NULL) delete [] constants;
+  
+}
+
+void CTurbSSTSolver::Preprocessing(CGeometry *geometry, CSolver **solver_container, CConfig *config, unsigned short iMesh, unsigned short iRKStep, unsigned short RunTime_EqSystem, bool Output) {
+  
+  unsigned long iPoint;
+  
+  for (iPoint = 0; iPoint < nPoint; iPoint ++) {
+    
+    /*--- Initialize the residual vector ---*/
+    
+    LinSysRes.SetBlock_Zero(iPoint);
+    
+  }
+  
+  /*--- Initialize the jacobian matrices ---*/
+  
+  Jacobian.SetValZero();
+  
+  if (config->GetKind_Gradient_Method() == GREEN_GAUSS) SetSolution_Gradient_GG(geometry, config);
+  if (config->GetKind_Gradient_Method() == WEIGHTED_LEAST_SQUARES) SetSolution_Gradient_LS(geometry, config);
+  //  if (config->GetSpatialOrder() == SECOND_ORDER_LIMITER) SetSolution_Limiter(geometry, config);
+  
+}
+
+void CTurbSSTSolver::Postprocessing(CGeometry *geometry, CSolver **solver_container, CConfig *config, unsigned short iMesh) {
+  double rho = 0.0, mu = 0.0, dist, omega, kine, vorticity[3], vortMag, strMag, F2, muT, zeta;
+  double a1 = constants[7];
+  unsigned long iPoint;
+  
+  bool compressible = (config->GetKind_Regime() == COMPRESSIBLE);
+  bool incompressible = (config->GetKind_Regime() == INCOMPRESSIBLE);
+  bool freesurface = (config->GetKind_Regime() == FREESURFACE);
+  
+  /*--- Compute mean flow and turbulence gradients ---*/
+  if (config->GetKind_Gradient_Method() == GREEN_GAUSS) {
+    solver_container[FLOW_SOL]->SetPrimitive_Gradient_GG(geometry, config);
+    SetSolution_Gradient_GG(geometry, config);
+  }
+  if (config->GetKind_Gradient_Method() == WEIGHTED_LEAST_SQUARES) {
+    solver_container[FLOW_SOL]->SetPrimitive_Gradient_LS(geometry, config);
+    SetSolution_Gradient_LS(geometry, config);
+  }
+  
+  for (iPoint = 0; iPoint < nPoint; iPoint ++) {
+    /*--- Compute vorticity and rate of strain magnitude ---*/
+    solver_container[FLOW_SOL]->node[iPoint]->SetVorticity();
+    vorticity[0] = solver_container[FLOW_SOL]->node[iPoint]->GetVorticity(0);
+    vorticity[1] = solver_container[FLOW_SOL]->node[iPoint]->GetVorticity(1);
+    vorticity[2] = solver_container[FLOW_SOL]->node[iPoint]->GetVorticity(2);
+    vortMag = sqrt(vorticity[0]*vorticity[0] + vorticity[1]*vorticity[1] + vorticity[2]*vorticity[2]);
+    solver_container[FLOW_SOL]->node[iPoint]->SetStrainMag();
+    strMag = solver_container[FLOW_SOL]->node[iPoint]->GetStrainMag();
+    
+    /*--- Compute blending functions and cross diffusion ---*/
+    if (compressible) {
+      rho  = solver_container[FLOW_SOL]->node[iPoint]->GetDensity();
+      mu   = solver_container[FLOW_SOL]->node[iPoint]->GetLaminarViscosity();
+    }
+    if (incompressible || freesurface) {
+      rho  = solver_container[FLOW_SOL]->node[iPoint]->GetDensityInc();
+      mu   = solver_container[FLOW_SOL]->node[iPoint]->GetLaminarViscosityInc();
+    }
+    
+    dist = geometry->node[iPoint]->GetWall_Distance();
+    
+    node[iPoint]->SetBlendingFunc(mu, dist, rho);
+    F2 = node[iPoint]->GetF2blending();
+    
+    /*--- Compute the eddy viscosity ---*/
+    kine  = node[iPoint]->GetSolution(0);
+    omega = node[iPoint]->GetSolution(1);
+    zeta = min(1.0/omega,a1/(strMag*F2));
+    muT = min(max(rho*kine*zeta,0.0),1.0);
+    node[iPoint]->SetmuT(muT);
+  }
+  
+}
+
+void CTurbSSTSolver::Source_Residual(CGeometry *geometry, CSolver **solver_container, CNumerics *numerics, CNumerics *second_numerics, CConfig *config, unsigned short iMesh) {
+  
+  unsigned long iPoint;
+  bool transition = (config->GetKind_Trans_Model() == LM);
+  // AA, debug ERASEME
+  transition = false;
+  
+  for (iPoint = 0; iPoint < nPointDomain; iPoint++) {
+    
+    /*--- Conservative variables w/o reconstruction ---*/
+    
+    numerics->SetPrimitive(solver_container[FLOW_SOL]->node[iPoint]->GetPrimitive(), NULL);
+    
+    /*--- Gradient of the primitive and conservative variables ---*/
+    
+    numerics->SetPrimVarGradient(solver_container[FLOW_SOL]->node[iPoint]->GetGradient_Primitive(), NULL);
+    
+    /*--- Turbulent variables w/o reconstruction, and its gradient ---*/
+    
+    numerics->SetTurbVar(node[iPoint]->GetSolution(), NULL);
+    numerics->SetTurbVarGradient(node[iPoint]->GetGradient(), NULL);
+    
+    /*--- Set volume ---*/
+    
+    numerics->SetVolume(geometry->node[iPoint]->GetVolume());
+    
+    /*--- Set distance to the surface ---*/
+    
+    numerics->SetDistance(geometry->node[iPoint]->GetWall_Distance(), 0.0);
+    
+    /*--- Menter's first blending function ---*/
+    
+    numerics->SetF1blending(node[iPoint]->GetF1blending(),0.0);
+    
+    /*--- Menter's second blending function ---*/
+    
+    numerics->SetF2blending(node[iPoint]->GetF2blending(),0.0);
+    
+    /*--- Rate of strain magnitude ---*/
+    
+    numerics->SetStrainMag(solver_container[FLOW_SOL]->node[iPoint]->GetStrainMag(),0.0);
+    
+    /*--- Cross diffusion ---*/
+    
+    numerics->SetCrossDiff(node[iPoint]->GetCrossDiff(),0.0);
+    
+    /*--- Set intermittency ---*/
+    if (transition) {
+      numerics->SetGammaEff(solver_container[TRANS_SOL]->node[iPoint]->GetGammaEff());
+    }
+
+    /*--- Compute the source term ---*/
+    
+    numerics->ComputeResidual(Residual, Jacobian_i, NULL, config);
+    
+    /*--- Subtract residual and the jacobian ---*/
+    
+    LinSysRes.SubtractBlock(iPoint, Residual);
+    Jacobian.SubtractBlock(iPoint,iPoint,Jacobian_i);
+    
+  }
+  
+}
+
+void CTurbSSTSolver::Source_Template(CGeometry *geometry, CSolver **solver_container, CNumerics *numerics,
+                                     CConfig *config, unsigned short iMesh) {
+  
+}
+
+void CTurbSSTSolver::BC_HeatFlux_Wall(CGeometry *geometry, CSolver **solver_container, CNumerics *conv_numerics, CNumerics *visc_numerics, CConfig *config, unsigned short val_marker) {
+  
+  unsigned long iPoint, jPoint, iVertex, total_index;
+  unsigned short iDim, iVar;
+  double distance, density = 0.0, laminar_viscosity = 0.0, beta_1;
+  
+  bool compressible = (config->GetKind_Regime() == COMPRESSIBLE);
+  bool incompressible = (config->GetKind_Regime() == INCOMPRESSIBLE);
+  bool freesurface = (config->GetKind_Regime() == FREESURFACE);
+  
+  for (iVertex = 0; iVertex < geometry->nVertex[val_marker]; iVertex++) {
+    iPoint = geometry->vertex[val_marker][iVertex]->GetNode();
+    
+    /*--- Check if the node belongs to the domain (i.e, not a halo node) ---*/
+    if (geometry->node[iPoint]->GetDomain()) {
+      
+      /*--- distance to closest neighbor ---*/
+      jPoint = geometry->vertex[val_marker][iVertex]->GetNormal_Neighbor();
+      distance = 0.0;
+      for(iDim = 0; iDim < nDim; iDim++){
+        distance += (geometry->node[iPoint]->GetCoord(iDim) - geometry->node[jPoint]->GetCoord(iDim))*
+        (geometry->node[iPoint]->GetCoord(iDim) - geometry->node[jPoint]->GetCoord(iDim));
+      }
+      distance = sqrt(distance);
+      
+      /*--- Set wall values ---*/
+      if (compressible) {
+        density = solver_container[FLOW_SOL]->node[jPoint]->GetDensity();
+        laminar_viscosity = solver_container[FLOW_SOL]->node[jPoint]->GetLaminarViscosity();
+      }
+      if (incompressible || freesurface) {
+        density = solver_container[FLOW_SOL]->node[jPoint]->GetDensityInc();
+        laminar_viscosity = solver_container[FLOW_SOL]->node[jPoint]->GetLaminarViscosityInc();
+      }
+      
+      beta_1 = constants[4];
+      
+      Solution[0] = 0.0;
+      Solution[1] = 60.0*laminar_viscosity/(density*beta_1*distance*distance);
+      
+      /*--- Set the solution values and zero the residual ---*/
+      node[iPoint]->SetSolution_Old(Solution);
+      node[iPoint]->SetSolution(Solution);
+      LinSysRes.SetBlock_Zero(iPoint);
+      
+      /*--- Change rows of the Jacobian (includes 1 in the diagonal) ---*/
+      for (iVar = 0; iVar < nVar; iVar++) {
+        total_index = iPoint*nVar+iVar;
+        Jacobian.DeleteValsRowi(total_index);
+      }
+      
+    }
+  }
+  
+}
+
+void CTurbSSTSolver::BC_Isothermal_Wall(CGeometry *geometry, CSolver **solver_container, CNumerics *conv_numerics, CNumerics *visc_numerics, CConfig *config,
+                                        unsigned short val_marker) {
+  
+  unsigned long iPoint, jPoint, iVertex, total_index;
+  unsigned short iDim, iVar;
+  double distance, density = 0.0, laminar_viscosity = 0.0, beta_1;
+  
+  bool compressible = (config->GetKind_Regime() == COMPRESSIBLE);
+  bool incompressible = (config->GetKind_Regime() == INCOMPRESSIBLE);
+  bool freesurface = (config->GetKind_Regime() == FREESURFACE);
+  
+  for (iVertex = 0; iVertex < geometry->nVertex[val_marker]; iVertex++) {
+    iPoint = geometry->vertex[val_marker][iVertex]->GetNode();
+    
+    /*--- Check if the node belongs to the domain (i.e, not a halo node) ---*/
+    if (geometry->node[iPoint]->GetDomain()) {
+      
+      /*--- distance to closest neighbor ---*/
+      jPoint = geometry->vertex[val_marker][iVertex]->GetNormal_Neighbor();
+      distance = 0.0;
+      for(iDim = 0; iDim < nDim; iDim++){
+        distance += (geometry->node[iPoint]->GetCoord(iDim) - geometry->node[jPoint]->GetCoord(iDim))*
+        (geometry->node[iPoint]->GetCoord(iDim) - geometry->node[jPoint]->GetCoord(iDim));
+      }
+      distance = sqrt(distance);
+      
+      /*--- Set wall values ---*/
+      if (compressible) {
+        density = solver_container[FLOW_SOL]->node[jPoint]->GetDensity();
+        laminar_viscosity = solver_container[FLOW_SOL]->node[jPoint]->GetLaminarViscosity();
+      }
+      if (incompressible || freesurface) {
+        density = solver_container[FLOW_SOL]->node[jPoint]->GetDensityInc();
+        laminar_viscosity = solver_container[FLOW_SOL]->node[jPoint]->GetLaminarViscosityInc();
+      }
+      
+      beta_1 = constants[4];
+      
+      Solution[0] = 0.0;
+      Solution[1] = 60.0*laminar_viscosity/(density*beta_1*distance*distance);
+      
+      /*--- Set the solution values and zero the residual ---*/
+      node[iPoint]->SetSolution_Old(Solution);
+      node[iPoint]->SetSolution(Solution);
+      LinSysRes.SetBlock_Zero(iPoint);
+      
+      /*--- Change rows of the Jacobian (includes 1 in the diagonal) ---*/
+      for (iVar = 0; iVar < nVar; iVar++) {
+        total_index = iPoint*nVar+iVar;
+        Jacobian.DeleteValsRowi(total_index);
+      }
+      
+    }
+  }
+  
+}
+
+void CTurbSSTSolver::BC_Far_Field(CGeometry *geometry, CSolver **solver_container, CNumerics *conv_numerics, CNumerics *visc_numerics, CConfig *config, unsigned short val_marker) {
+  
+  unsigned long iPoint, iVertex;
+  double *Normal, *V_infty, *V_domain;
+  unsigned short iVar, iDim;
+  
+  bool grid_movement = config->GetGrid_Movement();
+  
+  Normal = new double[nDim];
+  
+  for (iVertex = 0; iVertex < geometry->nVertex[val_marker]; iVertex++) {
+    
+    iPoint = geometry->vertex[val_marker][iVertex]->GetNode();
+    
+    /*--- Check if the node belongs to the domain (i.e, not a halo node) ---*/
+    
+    if (geometry->node[iPoint]->GetDomain()) {
+      
+      /*--- Allocate the value at the infinity ---*/
+      
+      V_infty = solver_container[FLOW_SOL]->GetCharacPrimVar(val_marker, iVertex);
+      
+      /*--- Retrieve solution at the farfield boundary node ---*/
+      
+      V_domain = solver_container[FLOW_SOL]->node[iPoint]->GetPrimitive();
+      
+      conv_numerics->SetPrimitive(V_domain, V_infty);
+      
+      /*--- Set turbulent variable at the wall, and at infinity ---*/
+      
+      for (iVar = 0; iVar < nVar; iVar++)
+        Solution_i[iVar] = node[iPoint]->GetSolution(iVar);
+      
+      Solution_j[0] = kine_Inf;
+      Solution_j[1] = omega_Inf;
+      
+      conv_numerics->SetTurbVar(Solution_i, Solution_j);
+      
+      /*--- Set Normal (it is necessary to change the sign) ---*/
+      
+      geometry->vertex[val_marker][iVertex]->GetNormal(Normal);
+      for (iDim = 0; iDim < nDim; iDim++)
+        Normal[iDim] = -Normal[iDim];
+      conv_numerics->SetNormal(Normal);
+      
+      /*--- Grid Movement ---*/
+      
+      if (grid_movement)
+        conv_numerics->SetGridVel(geometry->node[iPoint]->GetGridVel(), geometry->node[iPoint]->GetGridVel());
+      
+      /*--- Compute residuals and jacobians ---*/
+      
+      conv_numerics->ComputeResidual(Residual, Jacobian_i, Jacobian_j, config);
+      
+      /*--- Add residuals and jacobians ---*/
+      
+      LinSysRes.AddBlock(iPoint, Residual);
+      Jacobian.AddBlock(iPoint, iPoint, Jacobian_i);
+      
+    }
+  }
+  
+  delete [] Normal;
+  
+}
+
+void CTurbSSTSolver::BC_Inlet(CGeometry *geometry, CSolver **solver_container, CNumerics *conv_numerics, CNumerics *visc_numerics, CConfig *config,
+                              unsigned short val_marker) {
+  
+  unsigned short iVar, iDim;
+  unsigned long iVertex, iPoint, Point_Normal;
+  double *V_inlet, *V_domain, *Normal;
+  
+  Normal = new double[nDim];
+  
+  bool grid_movement  = config->GetGrid_Movement();
+  
+  string Marker_Tag = config->GetMarker_All_TagBound(val_marker);
+  
+  /*--- Loop over all the vertices on this boundary marker ---*/
+  for (iVertex = 0; iVertex < geometry->nVertex[val_marker]; iVertex++) {
+    
+    iPoint = geometry->vertex[val_marker][iVertex]->GetNode();
+    
+    /*--- Check if the node belongs to the domain (i.e., not a halo node) ---*/
+    if (geometry->node[iPoint]->GetDomain()) {
+      
+      /*--- Index of the closest interior node ---*/
+      Point_Normal = geometry->vertex[val_marker][iVertex]->GetNormal_Neighbor();
+      
+      /*--- Normal vector for this vertex (negate for outward convention) ---*/
+      geometry->vertex[val_marker][iVertex]->GetNormal(Normal);
+      for (iDim = 0; iDim < nDim; iDim++) Normal[iDim] = -Normal[iDim];
+      
+      /*--- Allocate the value at the inlet ---*/
+      V_inlet = solver_container[FLOW_SOL]->GetCharacPrimVar(val_marker, iVertex);
+      
+      /*--- Retrieve solution at the farfield boundary node ---*/
+      V_domain = solver_container[FLOW_SOL]->node[iPoint]->GetPrimitive();
+      
+      /*--- Set various quantities in the solver class ---*/
+      conv_numerics->SetPrimitive(V_domain, V_inlet);
+      
+      /*--- Set the turbulent variable states. Use free-stream SST
+       values for the turbulent state at the inflow. ---*/
+      for (iVar = 0; iVar < nVar; iVar++)
+        Solution_i[iVar] = node[iPoint]->GetSolution(iVar);
+      
+      Solution_j[0]= kine_Inf;
+      Solution_j[1]= omega_Inf;
+      
+      conv_numerics->SetTurbVar(Solution_i, Solution_j);
+      
+      /*--- Set various other quantities in the solver class ---*/
+      conv_numerics->SetNormal(Normal);
+      
+      if (grid_movement)
+        conv_numerics->SetGridVel(geometry->node[iPoint]->GetGridVel(),
+                                  geometry->node[iPoint]->GetGridVel());
+      
+      /*--- Compute the residual using an upwind scheme ---*/
+      conv_numerics->ComputeResidual(Residual, Jacobian_i, Jacobian_j, config);
+      LinSysRes.AddBlock(iPoint, Residual);
+      
+      /*--- Jacobian contribution for implicit integration ---*/
+      Jacobian.AddBlock(iPoint, iPoint, Jacobian_i);
+      
+      /*--- Viscous contribution ---*/
+      visc_numerics->SetCoord(geometry->node[iPoint]->GetCoord(), geometry->node[Point_Normal]->GetCoord());
+      visc_numerics->SetNormal(Normal);
+      
+      /*--- Conservative variables w/o reconstruction ---*/
+      visc_numerics->SetPrimitive(V_domain, V_inlet);
+      
+      /*--- Turbulent variables w/o reconstruction, and its gradients ---*/
+      visc_numerics->SetTurbVar(Solution_i, Solution_j);
+      visc_numerics->SetTurbVarGradient(node[iPoint]->GetGradient(), node[iPoint]->GetGradient());
+      
+      /*--- Menter's first blending function ---*/
+      visc_numerics->SetF1blending(node[iPoint]->GetF1blending(),node[iPoint]->GetF1blending());
+      
+      /*--- Compute residual, and Jacobians ---*/
+      visc_numerics->ComputeResidual(Residual, Jacobian_i, Jacobian_j, config);
+      
+      /*--- Subtract residual, and update Jacobians ---*/
+      LinSysRes.SubtractBlock(iPoint, Residual);
+      Jacobian.SubtractBlock(iPoint, iPoint, Jacobian_i);
+      
+    }
+  }
+  
+  /*--- Free locally allocated memory ---*/
+  delete[] Normal;
+  
+}
+
+void CTurbSSTSolver::BC_Outlet(CGeometry *geometry, CSolver **solver_container, CNumerics *conv_numerics, CNumerics *visc_numerics, CConfig *config, unsigned short val_marker) {
+  
+  unsigned long iPoint, iVertex, Point_Normal;
+  unsigned short iVar, iDim;
+  double *V_outlet, *V_domain, *Normal;
+  
+  bool grid_movement  = config->GetGrid_Movement();
+  
+  Normal = new double[nDim];
+  
+  /*--- Loop over all the vertices on this boundary marker ---*/
+  for (iVertex = 0; iVertex < geometry->nVertex[val_marker]; iVertex++) {
+    iPoint = geometry->vertex[val_marker][iVertex]->GetNode();
+    
+    /*--- Check if the node belongs to the domain (i.e., not a halo node) ---*/
+    if (geometry->node[iPoint]->GetDomain()) {
+      
+      /*--- Index of the closest interior node ---*/
+      Point_Normal = geometry->vertex[val_marker][iVertex]->GetNormal_Neighbor();
+      
+      /*--- Allocate the value at the outlet ---*/
+      V_outlet = solver_container[FLOW_SOL]->GetCharacPrimVar(val_marker, iVertex);
+      
+      /*--- Retrieve solution at the farfield boundary node ---*/
+      V_domain = solver_container[FLOW_SOL]->node[iPoint]->GetPrimitive();
+      
+      /*--- Set various quantities in the solver class ---*/
+      conv_numerics->SetPrimitive(V_domain, V_outlet);
+      
+      /*--- Set the turbulent variables. Here we use a Neumann BC such
+       that the turbulent variable is copied from the interior of the
+       domain to the outlet before computing the residual.
+       Solution_i --> TurbVar_internal,
+       Solution_j --> TurbVar_outlet ---*/
+      for (iVar = 0; iVar < nVar; iVar++) {
+        Solution_i[iVar] = node[iPoint]->GetSolution(iVar);
+        Solution_j[iVar] = node[iPoint]->GetSolution(iVar);
+      }
+      conv_numerics->SetTurbVar(Solution_i, Solution_j);
+      
+      /*--- Set Normal (negate for outward convention) ---*/
+      geometry->vertex[val_marker][iVertex]->GetNormal(Normal);
+      for (iDim = 0; iDim < nDim; iDim++)
+        Normal[iDim] = -Normal[iDim];
+      conv_numerics->SetNormal(Normal);
+      
+      if (grid_movement)
+        conv_numerics->SetGridVel(geometry->node[iPoint]->GetGridVel(),
+                                  geometry->node[iPoint]->GetGridVel());
+      
+      /*--- Compute the residual using an upwind scheme ---*/
+      conv_numerics->ComputeResidual(Residual, Jacobian_i, Jacobian_j, config);
+      LinSysRes.AddBlock(iPoint, Residual);
+      
+      /*--- Jacobian contribution for implicit integration ---*/
+      Jacobian.AddBlock(iPoint, iPoint, Jacobian_i);
+      
+      /*--- Viscous contribution ---*/
+      visc_numerics->SetCoord(geometry->node[iPoint]->GetCoord(), geometry->node[Point_Normal]->GetCoord());
+      visc_numerics->SetNormal(Normal);
+      
+      /*--- Conservative variables w/o reconstruction ---*/
+      visc_numerics->SetPrimitive(V_domain, V_outlet);
+      
+      /*--- Turbulent variables w/o reconstruction, and its gradients ---*/
+      visc_numerics->SetTurbVar(Solution_i, Solution_j);
+      visc_numerics->SetTurbVarGradient(node[iPoint]->GetGradient(), node[iPoint]->GetGradient());
+      
+      /*--- Menter's first blending function ---*/
+      visc_numerics->SetF1blending(node[iPoint]->GetF1blending(),node[iPoint]->GetF1blending());
+      
+      /*--- Compute residual, and Jacobians ---*/
+      visc_numerics->ComputeResidual(Residual, Jacobian_i, Jacobian_j, config);
+      
+      /*--- Subtract residual, and update Jacobians ---*/
+      LinSysRes.SubtractBlock(iPoint, Residual);
+      Jacobian.SubtractBlock(iPoint, iPoint, Jacobian_i);
+      
+    }
+  }
+  
+  /*--- Free locally allocated memory ---*/
+  delete[] Normal;
+  
+}
+
+double* CTurbSSTSolver::GetConstants() {
+  return constants;
+}