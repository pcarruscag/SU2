--- conflicted
+++ resolved
@@ -1410,13 +1410,10 @@
   bool body_forces = config->GetDeadLoad();                     // Body forces (dead loads).
   
   bool topology_mode = config->GetTopology_Optimization();  // Density-based topology optimization
-<<<<<<< HEAD
   bool fsi = config->GetFSI_Simulation();
   bool consistent_interpolation = !config->GetMatchingMesh() && (
                                   !config->GetConservativeInterpolation() ||
                                   (config->GetKindInterpolation() == WEIGHTED_AVERAGE));
-=======
->>>>>>> 185ad8dd
 
   /*--- Set vector entries to zero ---*/
   for (iPoint = 0; iPoint < geometry->GetnPoint(); iPoint ++) {
@@ -1540,16 +1537,12 @@
         break;
     }
   }
-<<<<<<< HEAD
   
   /*
    * FSI loads (computed upstream) need to be integrated if a nonconservative interpolation scheme is in use
    */
   if (fsi && first_iter && consistent_interpolation) Integrate_FSI_Loads(geometry,config);
   
-=======
-
->>>>>>> 185ad8dd
 }
 
 void CFEASolver::SetTime_Step(CGeometry *geometry, CSolver **solver_container, CConfig *config, unsigned short iMesh, unsigned long Iteration) { }
