--- conflicted
+++ resolved
@@ -624,12 +624,10 @@
           for (iVar = 0; iVar < nDV; iVar++) AD::RegisterInput(DV_Val[iVar]);
         }
 
-<<<<<<< HEAD
         geometry->RegisterCoordinates(config);
-=======
+
         if (config->GetTopology_Optimization())
           direct_solver->RegisterVariables(geometry,config);
->>>>>>> a9f0de8f
     }
 
   }
@@ -917,7 +915,6 @@
 
     }
 
-<<<<<<< HEAD
     /*--- Extract the adjoint values of the grid coordinates ---*/
     
     su2double *adj_coord = new su2double[nDim];
@@ -929,10 +926,9 @@
     }
     delete [] adj_coord;
 
-=======
+
     if (config->GetTopology_Optimization())
       direct_solver->ExtractAdjoint_Variables(geometry,config);
->>>>>>> a9f0de8f
   }
 
 
