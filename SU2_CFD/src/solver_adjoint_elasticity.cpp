--- conflicted
+++ resolved
@@ -1357,10 +1357,4 @@
   if (Restart_Data != NULL) delete [] Restart_Data;
   Restart_Vars = NULL; Restart_Data = NULL;
 
-<<<<<<< HEAD
-}
-=======
-}
-
-    
->>>>>>> c62499b5
+}
