/*!
 * \file solver_adjoint_elasticity.cpp
 * \brief Main subroutines for solving adjoint FEM elasticity problems.
 * \author R. Sanchez
 * \version 6.2.0 "Falcon"
 *
 * The current SU2 release has been coordinated by the
 * SU2 International Developers Society <www.su2devsociety.org>
 * with selected contributions from the open-source community.
 *
 * The main research teams contributing to the current release are:
 *  - Prof. Juan J. Alonso's group at Stanford University.
 *  - Prof. Piero Colonna's group at Delft University of Technology.
 *  - Prof. Nicolas R. Gauger's group at Kaiserslautern University of Technology.
 *  - Prof. Alberto Guardone's group at Polytechnic University of Milan.
 *  - Prof. Rafael Palacios' group at Imperial College London.
 *  - Prof. Vincent Terrapon's group at the University of Liege.
 *  - Prof. Edwin van der Weide's group at the University of Twente.
 *  - Lab. of New Concepts in Aeronautics at Tech. Institute of Aeronautics.
 *
 * Copyright 2012-2019, Francisco D. Palacios, Thomas D. Economon,
 *                      Tim Albring, and the SU2 contributors.
 *
 * SU2 is free software; you can redistribute it and/or
 * modify it under the terms of the GNU Lesser General Public
 * License as published by the Free Software Foundation; either
 * version 2.1 of the License, or (at your option) any later version.
 *
 * SU2 is distributed in the hope that it will be useful,
 * but WITHOUT ANY WARRANTY; without even the implied warranty of
 * MERCHANTABILITY or FITNESS FOR A PARTICULAR PURPOSE. See the GNU
 * Lesser General Public License for more details.
 *
 * You should have received a copy of the GNU Lesser General Public
 * License along with SU2. If not, see <http://www.gnu.org/licenses/>.
 */

#include "../include/solver_structure.hpp"
#include "../include/variables/CDiscAdjFEAVariable.hpp"

CDiscAdjFEASolver::CDiscAdjFEASolver(void) : CSolver (){

  nMarker = 0;
  nMarker_nL = 0;
  KindDirect_Solver = 0;

  direct_solver = NULL;
  normalLoads   = NULL;
  Sens_E        = NULL;
  Sens_Nu       = NULL;
  Sens_nL       = NULL;
  CSensitivity  = NULL;

  Solution_Vel  = NULL;
  Solution_Accel= NULL;

}

CDiscAdjFEASolver::CDiscAdjFEASolver(CGeometry *geometry, CConfig *config)  : CSolver(){

  nMarker = 0;
  nMarker_nL = 0;
  KindDirect_Solver = 0;

  direct_solver = NULL;
  normalLoads   = NULL;
  Sens_E        = NULL;
  Sens_Nu       = NULL;
  Sens_nL       = NULL;
  CSensitivity  = NULL;

  Solution_Vel  = NULL;
  Solution_Accel= NULL;

  SolRest = NULL;

}

CDiscAdjFEASolver::CDiscAdjFEASolver(CGeometry *geometry, CConfig *config, CSolver *direct_solver, unsigned short Kind_Solver, unsigned short iMesh)  : CSolver(){

  unsigned short iVar, iMarker, iDim;

  bool restart = config->GetRestart();

  restart = false;

  unsigned long iVertex, iPoint, index;
  string text_line, mesh_filename;
  ifstream restart_file;
  string filename, AdjExt;
  su2double dull_val;

  bool dynamic = (config->GetDynamic_Analysis() == DYNAMIC);

  bool compressible = (config->GetKind_Regime() == COMPRESSIBLE);
  bool incompressible = (config->GetKind_Regime() == INCOMPRESSIBLE);

  nVar = direct_solver->GetnVar();
  nDim = geometry->GetnDim();

  /*-- Store some information about direct solver ---*/
  this->KindDirect_Solver = Kind_Solver;
  this->direct_solver = direct_solver;

  nMarker      = config->GetnMarker_All();
  nPoint       = geometry->GetnPoint();
  nPointDomain = geometry->GetnPointDomain();

  /*-- Store number of markers with a normal load boundary condition ---*/

  normalLoads = NULL;

  nMarker_nL = 0;

//  nMarker_nL = 0;
//  for (iMarker = 0; iMarker < nMarker; iMarker++) {
//    switch (config->GetMarker_All_KindBC(iMarker)) {
//      case LOAD_BOUNDARY:
//        nMarker_nL += 1;
//        break;
//    }
//  }
//
//  normalLoads = new su2double[nMarker_nL];
//  /*--- Store the value of the normal loads ---*/
//  for (iMarker = 0; iMarker < nMarker; iMarker++) {
//    switch (config->GetMarker_All_KindBC(iMarker)) {
//      case LOAD_BOUNDARY:
//        normalLoads[iMarker] = config->GetLoad_Value(config->GetMarker_All_TagBound(iMarker));
//        break;
//    }
//  }

  /*--- Allocate the node variables ---*/

  node = new CVariable*[nPoint];

  /*--- Define some auxiliary vectors related to the residual ---*/

  Residual      = new su2double[nVar];         for (iVar = 0; iVar < nVar; iVar++) Residual[iVar]      = 1.0;
  Residual_RMS  = new su2double[nVar];         for (iVar = 0; iVar < nVar; iVar++) Residual_RMS[iVar]  = 1.0;
  Residual_Max  = new su2double[nVar];         for (iVar = 0; iVar < nVar; iVar++) Residual_Max[iVar]  = 1.0;

  /*--- Define some structures for locating max residuals ---*/

  Point_Max     = new unsigned long[nVar];  for (iVar = 0; iVar < nVar; iVar++) Point_Max[iVar]     = 0;
  Point_Max_Coord = new su2double*[nVar];
  for (iVar = 0; iVar < nVar; iVar++) {
    Point_Max_Coord[iVar] = new su2double[nDim];
    for (iDim = 0; iDim < nDim; iDim++) Point_Max_Coord[iVar][iDim] = 0.0;
  }

  /*--- Define some auxiliary vectors related to the residual for problems with a BGS strategy---*/

  if (config->GetMultizone_Residual()){

    Residual_BGS      = new su2double[nVar];     for (iVar = 0; iVar < nVar; iVar++) Residual_BGS[iVar]      = 1.0;
    Residual_Max_BGS  = new su2double[nVar];     for (iVar = 0; iVar < nVar; iVar++) Residual_Max_BGS[iVar]  = 1.0;

    /*--- Define some structures for locating max residuals ---*/

    Point_Max_BGS       = new unsigned long[nVar];  for (iVar = 0; iVar < nVar; iVar++) Point_Max_BGS[iVar]  = 0;
    Point_Max_Coord_BGS = new su2double*[nVar];
    for (iVar = 0; iVar < nVar; iVar++) {
      Point_Max_Coord_BGS[iVar] = new su2double[nDim];
      for (iDim = 0; iDim < nDim; iDim++) Point_Max_Coord_BGS[iVar][iDim] = 0.0;
    }

  }

  /*--- Define some auxiliary vectors related to the solution ---*/

  Solution        = new su2double[nVar];

  for (iVar = 0; iVar < nVar; iVar++) Solution[iVar]          = 1e-16;

  SolRest    = NULL;
  if (dynamic) SolRest = new su2double[3 * nVar];
  else SolRest = new su2double[nVar];

  Solution_Vel    = NULL;
  Solution_Accel  = NULL;

  if (dynamic){

    Solution_Vel    = new su2double[nVar];
    Solution_Accel  = new su2double[nVar];

    for (iVar = 0; iVar < nVar; iVar++) Solution_Vel[iVar]      = 1e-16;
    for (iVar = 0; iVar < nVar; iVar++) Solution_Accel[iVar]    = 1e-16;

  }

  /*--- Sensitivity definition and coefficient in all the markers ---*/

  CSensitivity = new su2double* [nMarker];

  for (iMarker = 0; iMarker < nMarker; iMarker++) {
      CSensitivity[iMarker]        = new su2double [geometry->nVertex[iMarker]];
  }

  Sens_E  = new su2double[nMarker];
  Sens_Nu = new su2double[nMarker];
  Sens_nL  = new su2double[nMarker];

  for (iMarker = 0; iMarker < nMarker; iMarker++) {
    Sens_E[iMarker]  = 0.0;
    Sens_Nu[iMarker] = 0.0;
    Sens_nL[iMarker]  = 0.0;
    for (iVertex = 0; iVertex < geometry->nVertex[iMarker]; iVertex++){
        CSensitivity[iMarker][iVertex] = 0.0;
    }
  }


  /*--- Check for a restart and set up the variables at each node
   appropriately. Coarse multigrid levels will be intitially set to
   the farfield values bc the solver will immediately interpolate
   the solution from the finest mesh to the coarser levels. ---*/
  if (!restart || (iMesh != MESH_0)) {

    if (dynamic){
      /*--- Restart the solution from zero ---*/
      for (iPoint = 0; iPoint < nPoint; iPoint++)
        node[iPoint] = new CDiscAdjFEAVariable(Solution, Solution_Accel, Solution_Vel, nDim, nVar, config);
    }
    else{
      /*--- Restart the solution from zero ---*/
      for (iPoint = 0; iPoint < nPoint; iPoint++)
        node[iPoint] = new CDiscAdjFEAVariable(Solution, nDim, nVar, config);
    }

  }
  else {

    /*--- Restart the solution from file information ---*/
    mesh_filename = config->GetSolution_AdjFEMFileName();
    filename = config->GetObjFunc_Extension(mesh_filename);

    restart_file.open(filename.data(), ios::in);

    /*--- In case there is no file ---*/
    if (restart_file.fail()) {
      SU2_MPI::Error(string("There is no adjoint restart file ") + filename, CURRENT_FUNCTION);
    }

    /*--- In case this is a parallel simulation, we need to perform the
     Global2Local index transformation first. ---*/
    long *Global2Local;
    Global2Local = new long[geometry->GetGlobal_nPointDomain()];
    /*--- First, set all indices to a negative value by default ---*/
    for (iPoint = 0; iPoint < geometry->GetGlobal_nPointDomain(); iPoint++) {
      Global2Local[iPoint] = -1;
    }
    /*--- Now fill array with the transform values only for local points ---*/
    for (iPoint = 0; iPoint < nPointDomain; iPoint++) {
      Global2Local[geometry->node[iPoint]->GetGlobalIndex()] = iPoint;
    }

    /*--- Read all lines in the restart file ---*/
    long iPoint_Local; unsigned long iPoint_Global = 0;\

    /*--- Skip coordinates ---*/
    unsigned short skipVars = nDim;

    /*--- Skip flow adjoint variables ---*/
    if (Kind_Solver == RUNTIME_TURB_SYS){
      if (compressible){
        skipVars += nDim + 2;
      }
      if (incompressible){
        skipVars += nDim + 1;
      }
    }

    /*--- The first line is the header ---*/
    getline (restart_file, text_line);

    while (getline (restart_file, text_line)) {
      istringstream point_line(text_line);

      /*--- Retrieve local index. If this node from the restart file lives
       on a different processor, the value of iPoint_Local will be -1.
       Otherwise, the local index for this node on the current processor
       will be returned and used to instantiate the vars. ---*/
      iPoint_Local = Global2Local[iPoint_Global];
      if (iPoint_Local >= 0) {
        point_line >> index;
        for (iVar = 0; iVar < skipVars; iVar++){ point_line >> dull_val;}
        for (iVar = 0; iVar < nVar; iVar++){ point_line >> Solution[iVar];}
        if (dynamic){
          for (iVar = 0; iVar < nVar; iVar++){ point_line >> Solution_Vel[iVar];}
          for (iVar = 0; iVar < nVar; iVar++){ point_line >> Solution_Accel[iVar];}
          node[iPoint_Local] = new CDiscAdjFEAVariable(Solution, Solution_Accel, Solution_Vel, nDim, nVar, config);
        } else{
          node[iPoint_Local] = new CDiscAdjFEAVariable(Solution, nDim, nVar, config);
        }

      }
      iPoint_Global++;
    }

    /*--- Instantiate the variable class with an arbitrary solution
     at any halo/periodic nodes. The initial solution can be arbitrary,
     because a send/recv is performed immediately in the solver. ---*/
    if (dynamic){
      for (iPoint = nPointDomain; iPoint < nPoint; iPoint++) {
        node[iPoint] = new CDiscAdjFEAVariable(Solution, Solution_Accel, Solution_Vel, nDim, nVar, config);
      }
    }
    else{
      for (iPoint = nPointDomain; iPoint < nPoint; iPoint++) {
        node[iPoint] = new CDiscAdjFEAVariable(Solution, nDim, nVar, config);
      }
    }

    /*--- Close the restart file ---*/
    restart_file.close();

    /*--- Free memory needed for the transformation ---*/
    delete [] Global2Local;
  }

  /*--- Store the direct solution ---*/

  for (iPoint = 0; iPoint < nPoint; iPoint++){
    node[iPoint]->SetSolution_Direct(direct_solver->node[iPoint]->GetSolution());
  }

  if (dynamic){
    for (iPoint = 0; iPoint < nPoint; iPoint++){
      node[iPoint]->SetSolution_Accel_Direct(direct_solver->node[iPoint]->GetSolution_Accel());
    }

    for (iPoint = 0; iPoint < nPoint; iPoint++){
      node[iPoint]->SetSolution_Vel_Direct(direct_solver->node[iPoint]->GetSolution_Vel());
    }
  }

  /*--- Initialize the values of the total sensitivities ---*/

//  Total_Sens_E        = 0.0;
//  Total_Sens_Nu       = 0.0;
//  Total_Sens_Rho      = 0.0;
//  Total_Sens_Rho_DL   = 0.0;


  /*--- Initialize vector structures for multiple material definition ---*/

  nMPROP = config->GetnElasticityMod();

  /*--- For a material to be fully defined, we need to have the same number for all three parameters ---*/
  bool checkDef = ((config->GetnElasticityMod() == config->GetnPoissonRatio()) &&
                   (config->GetnElasticityMod() == config->GetnMaterialDensity()) &&
                   (config->GetnMaterialDensity() == config->GetnPoissonRatio()));

  if (!checkDef){
    SU2_MPI::Error("WARNING: For a material to be fully defined, E, Nu and Rho need to have the same dimensions.", CURRENT_FUNCTION);
  }

  E_i           = new su2double[nMPROP];
  Local_Sens_E  = new su2double[nMPROP];
  Global_Sens_E = new su2double[nMPROP];
  Total_Sens_E  = new su2double[nMPROP];

  Nu_i           = new su2double[nMPROP];
  Local_Sens_Nu  = new su2double[nMPROP];
  Global_Sens_Nu = new su2double[nMPROP];
  Total_Sens_Nu = new su2double[nMPROP];

  Rho_i         = new su2double[nMPROP];     // For inertial effects
  Local_Sens_Rho  = new su2double[nMPROP];
  Global_Sens_Rho = new su2double[nMPROP];
  Total_Sens_Rho  = new su2double[nMPROP];

  Rho_DL_i         = new su2double[nMPROP];     // For dead loads
  Local_Sens_Rho_DL  = new su2double[nMPROP];
  Global_Sens_Rho_DL = new su2double[nMPROP];
  Total_Sens_Rho_DL  = new su2double[nMPROP];

  for (iVar = 0; iVar < nMPROP; iVar++){
      Total_Sens_E[iVar]      = 0.0;
      Total_Sens_Nu[iVar]     = 0.0;
      Total_Sens_Rho[iVar]    = 0.0;
      Total_Sens_Rho_DL[iVar] = 0.0;
  }

  /*--- Initialize vector structures for multiple electric regions ---*/

  de_effects = config->GetDE_Effects();

  EField = NULL;
  Local_Sens_EField  = NULL;
  Global_Sens_EField = NULL;
  Total_Sens_EField  = NULL;
  if(de_effects){

    nEField = config->GetnElectric_Field();

    EField             = new su2double[nEField];
    Local_Sens_EField  = new su2double[nEField];
    Global_Sens_EField = new su2double[nEField];
    Total_Sens_EField  = new su2double[nEField];
    for (iVar = 0; iVar < nEField; iVar++){
        Total_Sens_EField[iVar] = 0.0;
    }
  }

  /*--- Initialize vector structures for structural-based design variables ---*/

  nDV = 0;
  DV_Val = NULL;
  fea_dv = false;
  switch (config->GetDV_FEA()) {
    case YOUNG_MODULUS:
    case POISSON_RATIO:
    case DENSITY_VAL:
    case DEAD_WEIGHT:
    case ELECTRIC_FIELD:
      fea_dv = true;
      break;
    default:
      fea_dv = false;
      break;
  }

  Local_Sens_DV = NULL;
  Global_Sens_DV= NULL;
  Total_Sens_DV = NULL;
  if (fea_dv){
      ReadDV(config);
      Local_Sens_DV  = new su2double[nDV];
      Global_Sens_DV = new su2double[nDV];
      Total_Sens_DV  = new su2double[nDV];
      for (iVar = 0; iVar < nDV; iVar++){
          Local_Sens_DV[iVar] = 0.0;
          Global_Sens_DV[iVar] = 0.0;
          Total_Sens_DV[iVar] = 0.0;
      }
  }

}

CDiscAdjFEASolver::~CDiscAdjFEASolver(void){

  unsigned short iMarker;

  if (CSensitivity != NULL) {
    for (iMarker = 0; iMarker < nMarker; iMarker++) {
      delete [] CSensitivity[iMarker];
    }
    delete [] CSensitivity;
  }

  if (E_i           != NULL) delete [] E_i;
  if (Nu_i          != NULL) delete [] Nu_i;
  if (Rho_i       != NULL) delete [] Rho_i;
  if (Rho_DL_i    != NULL) delete [] Rho_DL_i;

  if (Local_Sens_E         != NULL) delete [] Local_Sens_E;
  if (Local_Sens_Nu        != NULL) delete [] Local_Sens_Nu;
  if (Local_Sens_Rho       != NULL) delete [] Local_Sens_Rho;
  if (Local_Sens_Rho_DL    != NULL) delete [] Local_Sens_Rho_DL;

  if (Global_Sens_E         != NULL) delete [] Global_Sens_E;
  if (Global_Sens_Nu        != NULL) delete [] Global_Sens_Nu;
  if (Global_Sens_Rho       != NULL) delete [] Global_Sens_Rho;
  if (Global_Sens_Rho_DL    != NULL) delete [] Global_Sens_Rho_DL;

  if (Total_Sens_E         != NULL) delete [] Total_Sens_E;
  if (Total_Sens_Nu        != NULL) delete [] Total_Sens_Nu;
  if (Total_Sens_Rho       != NULL) delete [] Total_Sens_Rho;
  if (Total_Sens_Rho_DL    != NULL) delete [] Total_Sens_Rho_DL;

  if (normalLoads   != NULL) delete [] normalLoads;
  if (Sens_E        != NULL) delete [] Sens_E;
  if (Sens_Nu       != NULL) delete [] Sens_Nu;
  if (Sens_nL       != NULL) delete [] Sens_nL;

  if (EField        != NULL) delete [] EField;
  if (Local_Sens_EField        != NULL) delete [] Local_Sens_EField;
  if (Global_Sens_EField       != NULL) delete [] Global_Sens_EField;
  if (Total_Sens_EField        != NULL) delete [] Total_Sens_EField;

  if (DV_Val               != NULL) delete [] DV_Val;
  if (Local_Sens_DV        != NULL) delete [] Local_Sens_DV;
  if (Global_Sens_DV       != NULL) delete [] Global_Sens_DV;
  if (Total_Sens_DV        != NULL) delete [] Total_Sens_DV;
  if (Solution_Vel   != NULL) delete [] Solution_Vel;
  if (Solution_Accel != NULL) delete [] Solution_Accel;
  if (SolRest        != NULL) delete [] SolRest;

}

void CDiscAdjFEASolver::SetRecording(CGeometry* geometry, CConfig *config){


  bool dynamic (config->GetDynamic_Analysis() == DYNAMIC);

  unsigned long iPoint;
  unsigned short iVar;

  /*--- Reset the solution to the initial (converged) solution ---*/

  for (iPoint = 0; iPoint < nPoint; iPoint++){
    direct_solver->node[iPoint]->SetSolution(node[iPoint]->GetSolution_Direct());
  }

  if (dynamic){
    /*--- Reset the solution to the initial (converged) solution ---*/

    for (iPoint = 0; iPoint < nPoint; iPoint++){
      direct_solver->node[iPoint]->SetSolution_Accel(node[iPoint]->GetSolution_Accel_Direct());
    }

    for (iPoint = 0; iPoint < nPoint; iPoint++){
      direct_solver->node[iPoint]->SetSolution_Vel(node[iPoint]->GetSolution_Vel_Direct());
    }

    /*--- Reset the input for time n ---*/

    for (iPoint = 0; iPoint < nPoint; iPoint++){
      for (iVar = 0; iVar < nVar; iVar++){
        AD::ResetInput(direct_solver->node[iPoint]->GetSolution_time_n()[iVar]);
      }
    }
    for (iPoint = 0; iPoint < nPoint; iPoint++){
      for (iVar = 0; iVar < nVar; iVar++){
        AD::ResetInput(direct_solver->node[iPoint]->GetSolution_Accel_time_n()[iVar]);
      }
    }
    for (iPoint = 0; iPoint < nPoint; iPoint++){
      for (iVar = 0; iVar < nVar; iVar++){
        AD::ResetInput(direct_solver->node[iPoint]->GetSolution_Vel_time_n()[iVar]);
      }
    }

  }

  /*--- Set the Jacobian to zero since this is not done inside the meanflow iteration
   * when running the discrete adjoint solver. ---*/

  direct_solver->Jacobian.SetValZero();

  /*--- Set indices to zero ---*/

  RegisterVariables(geometry, config, true);

}

void CDiscAdjFEASolver::RegisterSolution(CGeometry *geometry, CConfig *config){

  unsigned long iPoint, nPoint = geometry->GetnPoint();

  bool dynamic (config->GetDynamic_Analysis() == DYNAMIC);
  bool input = true;

  /*--- Register solution at all necessary time instances and other variables on the tape ---*/

  for (iPoint = 0; iPoint < nPoint; iPoint++){
    direct_solver->node[iPoint]->RegisterSolution(input);
  }

  if (dynamic){
    /*--- Register acceleration (u'') and velocity (u') at time step n ---*/
    for (iPoint = 0; iPoint < nPoint; iPoint++){
      direct_solver->node[iPoint]->RegisterSolution_Accel(input);
    }
    for (iPoint = 0; iPoint < nPoint; iPoint++){
      direct_solver->node[iPoint]->RegisterSolution_Vel(input);
    }
    /*--- Register solution (u), acceleration (u'') and velocity (u') at time step n-1 ---*/
    for (iPoint = 0; iPoint < nPoint; iPoint++){
      direct_solver->node[iPoint]->Register_femSolution_time_n();
    }
    for (iPoint = 0; iPoint < nPoint; iPoint++){
      direct_solver->node[iPoint]->RegisterSolution_Accel_time_n();
    }
    for (iPoint = 0; iPoint < nPoint; iPoint++){
      direct_solver->node[iPoint]->RegisterSolution_Vel_time_n();
    }
  }

}

void CDiscAdjFEASolver::RegisterVariables(CGeometry *geometry, CConfig *config, bool reset){

  /*--- Register element-based values as input ---*/

  unsigned short iVar;

  if (KindDirect_Solver == RUNTIME_FEA_SYS) {

    bool pseudo_static = config->GetPseudoStatic();

    for (iVar = 0; iVar < nMPROP; iVar++){
        E_i[iVar]         = config->GetElasticyMod(iVar);
        Nu_i[iVar]        = config->GetPoissonRatio(iVar);
        Rho_DL_i[iVar]  = config->GetMaterialDensity(iVar);
        if (pseudo_static) Rho_i[iVar] = 0.0;
        else               Rho_i[iVar] = config->GetMaterialDensity(iVar);
    }

    /*--- Read the values of the electric field ---*/
    if(de_effects){
        for (iVar = 0; iVar < nEField; iVar++) EField[iVar] = config->Get_Electric_Field_Mod(iVar);
    }

//    if(fea_dv){
//        for (iVar = 0; iVar < nDV; iVar++) DV_Val[iVar] = config->GetDV_Value(iVar,0);
//    }

    if (!reset){
        for (iVar = 0; iVar < nMPROP; iVar++) AD::RegisterInput(E_i[iVar]);
        for (iVar = 0; iVar < nMPROP; iVar++) AD::RegisterInput(Nu_i[iVar]);
        for (iVar = 0; iVar < nMPROP; iVar++) AD::RegisterInput(Rho_i[iVar]);
        for (iVar = 0; iVar < nMPROP; iVar++) AD::RegisterInput(Rho_DL_i[iVar]);

        if(de_effects){
          for (iVar = 0; iVar < nEField; iVar++) AD::RegisterInput(EField[iVar]);
        }

        if(fea_dv){
          for (iVar = 0; iVar < nDV; iVar++) AD::RegisterInput(DV_Val[iVar]);
        }

        if (config->GetTopology_Optimization())
          direct_solver->RegisterVariables(geometry,config);
    }

  }


    /*--- Here it is possible to register other variables as input that influence the flow solution
     * and thereby also the objective function. The adjoint values (i.e. the derivatives) can be
     * extracted in the ExtractAdjointVariables routine. ---*/
}

void CDiscAdjFEASolver::RegisterOutput(CGeometry *geometry, CConfig *config){

  unsigned long iPoint, nPoint = geometry->GetnPoint();

  bool dynamic (config->GetDynamic_Analysis() == DYNAMIC);

  /*--- Register variables as output of the solver iteration ---*/

  bool input = false;

  /*--- Register output variables on the tape ---*/

  for (iPoint = 0; iPoint < nPoint; iPoint++){
    direct_solver->node[iPoint]->RegisterSolution(input);
  }
  if (dynamic){
    /*--- Register acceleration (u'') and velocity (u') at time step n ---*/
    for (iPoint = 0; iPoint < nPoint; iPoint++){
      direct_solver->node[iPoint]->RegisterSolution_Accel(input);
    }
    for (iPoint = 0; iPoint < nPoint; iPoint++){
      direct_solver->node[iPoint]->RegisterSolution_Vel(input);
    }
  }


}

void CDiscAdjFEASolver::RegisterObj_Func(CConfig *config){

  /*--- Here we can add new (scalar) objective functions ---*/

  switch (config->GetKind_ObjFunc()){
  case REFERENCE_GEOMETRY:
      ObjFunc_Value = direct_solver->GetTotal_OFRefGeom();
      break;
  case REFERENCE_NODE:
      ObjFunc_Value = direct_solver->GetTotal_OFRefNode();
      break;
  case VOLUME_FRACTION:
  case TOPOL_DISCRETENESS:
      ObjFunc_Value = direct_solver->GetTotal_OFVolFrac();
      break;
  case TOPOL_COMPLIANCE:
      ObjFunc_Value = direct_solver->GetTotal_OFCompliance();
      break;
  default:
      ObjFunc_Value = 0.0;  // If the objective function is computed in a different physical problem
      break;
 /*--- Template for new objective functions where TemplateObjFunction()
  *  is the routine that returns the obj. function value. The computation
  * must be done while the tape is active, i.e. between AD::StartRecording() and
  * AD::StopRecording() in DiscAdjMeanFlowIteration::Iterate(). The best place is somewhere
  * inside MeanFlowIteration::Iterate().
  *
  * case TEMPLATE_OBJECTIVE:
  *    ObjFunc_Value = TemplateObjFunction();
  *    break;
  * ---*/
  }
  if (rank == MASTER_NODE){
    AD::RegisterOutput(ObjFunc_Value);
  }
}


void CDiscAdjFEASolver::SetAdj_ObjFunc(CGeometry *geometry, CConfig *config){
  
  bool dynamic = (config->GetDynamic_Analysis() == DYNAMIC);
  unsigned long IterAvg_Obj = config->GetIter_Avg_Objective();
  unsigned long ExtIter = config->GetExtIter();
  su2double seeding = 1.0;

  if (dynamic){
    if (ExtIter < IterAvg_Obj){
      seeding = 1.0/((su2double)IterAvg_Obj);
    }
    else{
      seeding = 0.0;
    }
  }

  if (rank == MASTER_NODE){
    SU2_TYPE::SetDerivative(ObjFunc_Value, SU2_TYPE::GetValue(seeding));
  } else {
    SU2_TYPE::SetDerivative(ObjFunc_Value, 0.0);
  }
}

void CDiscAdjFEASolver::ExtractAdjoint_Solution(CGeometry *geometry, CConfig *config){

  bool dynamic = (config->GetDynamic_Analysis() == DYNAMIC);

  unsigned short iVar;
  unsigned long iPoint;
  su2double residual;

  /*--- Set Residuals to zero ---*/

  for (iVar = 0; iVar < nVar; iVar++){
      SetRes_RMS(iVar,0.0);
      SetRes_Max(iVar,0.0,0);
  }

  for (iPoint = 0; iPoint < nPoint; iPoint++){

    /*--- Set the old solution ---*/

    node[iPoint]->Set_OldSolution();

    /*--- Extract the adjoint solution ---*/

    direct_solver->node[iPoint]->GetAdjointSolution(Solution);

    /*--- Store the adjoint solution ---*/

    node[iPoint]->SetSolution(Solution);

  }

  /*--- Solution for acceleration (u'') and velocity (u') at time n ---*/

  if (dynamic){

    /*--- FIRST: The acceleration solution ---*/
    for (iPoint = 0; iPoint < nPoint; iPoint++){

      /*--- Set the old acceleration solution ---*/

      node[iPoint]->Set_OldSolution_Accel();

      /*--- Extract the adjoint acceleration solution u'' ---*/

      direct_solver->node[iPoint]->GetAdjointSolution_Accel(Solution_Accel);

      /*--- Store the adjoint acceleration solution u'' ---*/

      node[iPoint]->SetSolution_Accel(Solution_Accel);

    }

    /*--- NEXT: The velocity solution ---*/
    for (iPoint = 0; iPoint < nPoint; iPoint++){

      /*--- Set the old velocity solution ---*/

      node[iPoint]->Set_OldSolution_Vel();

      /*--- Extract the adjoint velocity solution u'' ---*/

      direct_solver->node[iPoint]->GetAdjointSolution_Vel(Solution_Vel);

      /*--- Store the adjoint velocity solution u'' ---*/

      node[iPoint]->SetSolution_Vel(Solution_Vel);

    }

    /*--- NOW: The solution at time n ---*/
    for (iPoint = 0; iPoint < nPoint; iPoint++){

      /*--- Extract the adjoint solution at time n ---*/

      direct_solver->node[iPoint]->GetAdjointSolution_time_n(Solution);

      /*--- Store the adjoint solution at time n ---*/

      node[iPoint]->SetSolution_time_n(Solution);
    }

    /*--- The acceleration solution at time n... ---*/
    for (iPoint = 0; iPoint < nPoint; iPoint++){

      /*--- Extract the adjoint acceleration solution u'' at time n ---*/

      direct_solver->node[iPoint]->GetAdjointSolution_Accel_time_n(Solution_Accel);

      /*--- Store the adjoint acceleration solution u'' at time n---*/

      node[iPoint]->SetSolution_Accel_time_n(Solution_Accel);

    }

    /*--- ... and the velocity solution at time n ---*/
    for (iPoint = 0; iPoint < nPoint; iPoint++){

      /*--- Extract the adjoint velocity solution u' at time n ---*/

      direct_solver->node[iPoint]->GetAdjointSolution_Vel_time_n(Solution_Vel);

      /*--- Store the adjoint velocity solution u' at time n ---*/

      node[iPoint]->SetSolution_Vel_time_n(Solution_Vel);

    }

  }

  /*--- TODO: Need to set the MPI solution in the previous TS ---*/

  /*--- Set the residuals ---*/

  for (iPoint = 0; iPoint < nPointDomain; iPoint++){
      for (iVar = 0; iVar < nVar; iVar++){
          residual = node[iPoint]->GetSolution(iVar) - node[iPoint]->GetSolution_Old(iVar);

          AddRes_RMS(iVar,residual*residual);
          AddRes_Max(iVar,fabs(residual),geometry->node[iPoint]->GetGlobalIndex(),geometry->node[iPoint]->GetCoord());
      }
      if (dynamic){
        for (iVar = 0; iVar < nVar; iVar++){
            residual = node[iPoint]->GetSolution_Accel(iVar) - node[iPoint]->GetSolution_Old_Accel(iVar);

            AddRes_RMS(iVar,residual*residual);
            AddRes_Max(iVar,fabs(residual),geometry->node[iPoint]->GetGlobalIndex(),geometry->node[iPoint]->GetCoord());
        }
        for (iVar = 0; iVar < nVar; iVar++){
            residual = node[iPoint]->GetSolution_Vel(iVar) - node[iPoint]->GetSolution_Old_Vel(iVar);

            AddRes_RMS(iVar,residual*residual);
            AddRes_Max(iVar,fabs(residual),geometry->node[iPoint]->GetGlobalIndex(),geometry->node[iPoint]->GetCoord());
        }
      }
  }

  SetResidual_RMS(geometry, config);

}

void CDiscAdjFEASolver::ExtractAdjoint_Variables(CGeometry *geometry, CConfig *config){

  unsigned short iVar;

  /*--- Extract the adjoint values of the farfield values ---*/

  if (KindDirect_Solver == RUNTIME_FEA_SYS){

    for (iVar = 0; iVar < nMPROP; iVar++) Local_Sens_E[iVar]  = SU2_TYPE::GetDerivative(E_i[iVar]);
    for (iVar = 0; iVar < nMPROP; iVar++) Local_Sens_Nu[iVar] = SU2_TYPE::GetDerivative(Nu_i[iVar]);
    for (iVar = 0; iVar < nMPROP; iVar++) Local_Sens_Rho[iVar] = SU2_TYPE::GetDerivative(Rho_i[iVar]);
    for (iVar = 0; iVar < nMPROP; iVar++) Local_Sens_Rho_DL[iVar] = SU2_TYPE::GetDerivative(Rho_DL_i[iVar]);

#ifdef HAVE_MPI
    SU2_MPI::Allreduce(Local_Sens_E,  Global_Sens_E,  nMPROP, MPI_DOUBLE, MPI_SUM, MPI_COMM_WORLD);
    SU2_MPI::Allreduce(Local_Sens_Nu, Global_Sens_Nu, nMPROP, MPI_DOUBLE, MPI_SUM, MPI_COMM_WORLD);
    SU2_MPI::Allreduce(Local_Sens_Rho, Global_Sens_Rho, nMPROP, MPI_DOUBLE, MPI_SUM, MPI_COMM_WORLD);
    SU2_MPI::Allreduce(Local_Sens_Rho_DL, Global_Sens_Rho_DL, nMPROP, MPI_DOUBLE, MPI_SUM, MPI_COMM_WORLD);
#else
    for (iVar = 0; iVar < nMPROP; iVar++) Global_Sens_E[iVar]        = Local_Sens_E[iVar];
    for (iVar = 0; iVar < nMPROP; iVar++) Global_Sens_Nu[iVar]       = Local_Sens_Nu[iVar];
    for (iVar = 0; iVar < nMPROP; iVar++) Global_Sens_Rho[iVar]      = Local_Sens_Rho[iVar];
    for (iVar = 0; iVar < nMPROP; iVar++) Global_Sens_Rho_DL[iVar]   = Local_Sens_Rho_DL[iVar];
#endif

    /*--- Extract here the adjoint values of the electric field in the case that it is a parameter of the problem. ---*/

    if(de_effects){

      for (iVar = 0; iVar < nEField; iVar++) Local_Sens_EField[iVar] = SU2_TYPE::GetDerivative(EField[iVar]);

  #ifdef HAVE_MPI
      SU2_MPI::Allreduce(Local_Sens_EField,  Global_Sens_EField, nEField, MPI_DOUBLE, MPI_SUM, MPI_COMM_WORLD);
  #else
      for (iVar = 0; iVar < nEField; iVar++) Global_Sens_EField[iVar] = Local_Sens_EField[iVar];
  #endif

    }

    if(fea_dv){

      for (iVar = 0; iVar < nDV; iVar++) Local_Sens_DV[iVar] = SU2_TYPE::GetDerivative(DV_Val[iVar]);

  #ifdef HAVE_MPI
      SU2_MPI::Allreduce(Local_Sens_DV,  Global_Sens_DV, nDV, MPI_DOUBLE, MPI_SUM, MPI_COMM_WORLD);
  #else
      for (iVar = 0; iVar < nDV; iVar++) Global_Sens_DV[iVar] = Local_Sens_DV[iVar];
  #endif

    }

    if (config->GetTopology_Optimization())
      direct_solver->ExtractAdjoint_Variables(geometry,config);
  }


}

void CDiscAdjFEASolver::SetAdjoint_Output(CGeometry *geometry, CConfig *config){

  bool dynamic = (config->GetDynamic_Analysis() == DYNAMIC);
  bool fsi = config->GetFSI_Simulation();

  unsigned short iVar;
  unsigned long iPoint;

  for (iPoint = 0; iPoint < nPoint; iPoint++){
    for (iVar = 0; iVar < nVar; iVar++){
      Solution[iVar] = node[iPoint]->GetSolution(iVar);
    }
    if (fsi) {
      for (iVar = 0; iVar < nVar; iVar++){
        Solution[iVar] += node[iPoint]->GetGeometry_CrossTerm_Derivative(iVar);
      }
      for (iVar = 0; iVar < nVar; iVar++){
        Solution[iVar] += node[iPoint]->GetCross_Term_Derivative(iVar);
      }
    }

    if (dynamic){
      for (iVar = 0; iVar < nVar; iVar++){
        Solution_Accel[iVar] = node[iPoint]->GetSolution_Accel(iVar);
      }
      for (iVar = 0; iVar < nVar; iVar++){
        Solution_Vel[iVar] = node[iPoint]->GetSolution_Vel(iVar);
      }
      for (iVar = 0; iVar < nVar; iVar++){
        Solution[iVar] += node[iPoint]->GetDynamic_Derivative_n(iVar);
      }
      for (iVar = 0; iVar < nVar; iVar++){
        Solution_Accel[iVar] += node[iPoint]->GetDynamic_Derivative_Accel_n(iVar);
      }
      for (iVar = 0; iVar < nVar; iVar++){
        Solution_Vel[iVar] += node[iPoint]->GetDynamic_Derivative_Vel_n(iVar);
      }
    }
    direct_solver->node[iPoint]->SetAdjointSolution(Solution);
    if (dynamic){
      direct_solver->node[iPoint]->SetAdjointSolution_Accel(Solution_Accel);
      direct_solver->node[iPoint]->SetAdjointSolution_Vel(Solution_Vel);
    }

  }

}

void CDiscAdjFEASolver::Preprocessing(CGeometry *geometry, CSolver **solver_container, CConfig *config_container, unsigned short iMesh, unsigned short iRKStep, unsigned short RunTime_EqSystem, bool Output){

  bool dynamic = (config_container->GetDynamic_Analysis() == DYNAMIC);
  unsigned long iPoint;
  unsigned short iVar;

  if (dynamic){
      for (iPoint = 0; iPoint<geometry->GetnPoint(); iPoint++){
          for (iVar=0; iVar < nVar; iVar++){
              node[iPoint]->SetDynamic_Derivative_n(iVar, node[iPoint]->GetSolution_time_n(iVar));
          }
          for (iVar=0; iVar < nVar; iVar++){
              node[iPoint]->SetDynamic_Derivative_Accel_n(iVar, node[iPoint]->GetSolution_Accel_time_n(iVar));
          }
          for (iVar=0; iVar < nVar; iVar++){
              node[iPoint]->SetDynamic_Derivative_Vel_n(iVar, node[iPoint]->GetSolution_Vel_time_n(iVar));
          }
        }
    }

}

void CDiscAdjFEASolver::ExtractAdjoint_CrossTerm(CGeometry *geometry, CConfig *config){

  unsigned short iVar;
  unsigned long iPoint;

  for (iPoint = 0; iPoint < nPoint; iPoint++){

    /*--- Extract the adjoint solution ---*/

    direct_solver->node[iPoint]->GetAdjointSolution(Solution);

    for (iVar = 0; iVar < nVar; iVar++) node[iPoint]->SetCross_Term_Derivative(iVar, Solution[iVar]);

  }

}

void CDiscAdjFEASolver::ExtractAdjoint_CrossTerm_Geometry(CGeometry *geometry, CConfig *config){

  unsigned short iVar;
  unsigned long iPoint;
  
  su2double relax = config->GetAitkenStatRelax();
  if (config->GetRelaxation_Method_FSI() == NO_RELAXATION) relax = 1.0;

  for (iPoint = 0; iPoint < nPoint; iPoint++){

    /*--- Extract the adjoint solution ---*/

    direct_solver->node[iPoint]->GetAdjointSolution(Solution);
    
    /*--- Relax and set the solution ---*/
    
    for(iVar = 0; iVar < nVar; iVar++) {
      Solution[iVar] = relax*Solution[iVar] + (1.0-relax)*node[iPoint]->GetGeometry_CrossTerm_Derivative(iVar);
      node[iPoint]->SetGeometry_CrossTerm_Derivative(iVar, Solution[iVar]);
    }

  }

}

void CDiscAdjFEASolver::SetSensitivity(CGeometry *geometry, CConfig *config){

  unsigned short iVar;

  for (iVar = 0; iVar < nMPROP; iVar++){
    Total_Sens_E[iVar]        += Global_Sens_E[iVar];
    Total_Sens_Nu[iVar]       += Global_Sens_Nu[iVar];
    Total_Sens_Rho[iVar]      += Global_Sens_Rho[iVar];
    Total_Sens_Rho_DL[iVar]   += Global_Sens_Rho_DL[iVar];
  }

  if (de_effects){
      for (iVar = 0; iVar < nEField; iVar++)
        Total_Sens_EField[iVar]+= Global_Sens_EField[iVar];
  }

  if (fea_dv){
      for (iVar = 0; iVar < nDV; iVar++){
          Total_Sens_DV[iVar] += Global_Sens_DV[iVar];
      }
  }

}

void CDiscAdjFEASolver::SetSurface_Sensitivity(CGeometry *geometry, CConfig *config){

}

void CDiscAdjFEASolver::ComputeResidual_Multizone(CGeometry *geometry, CConfig *config){

  unsigned short iVar;
  unsigned long iPoint;
  su2double residual, bgs_sol;

  /*--- Set Residuals to zero ---*/

  for (iVar = 0; iVar < nVar; iVar++){
      SetRes_BGS(iVar,0.0);
      SetRes_Max_BGS(iVar,0.0,0);
  }

  /*--- Compute the BGS solution (adding the cross term) ---*/
  for (iPoint = 0; iPoint < nPointDomain; iPoint++){
    for (iVar = 0; iVar < nVar; iVar++){
      bgs_sol = node[iPoint]->GetSolution(iVar) + node[iPoint]->GetGeometry_CrossTerm_Derivative(iVar);
      node[iPoint]->Set_BGSSolution(iVar, bgs_sol);
    }
  }

  /*--- Set the residuals ---*/
  for (iPoint = 0; iPoint < nPointDomain; iPoint++){
      for (iVar = 0; iVar < nVar; iVar++){
          residual = node[iPoint]->Get_BGSSolution(iVar) - node[iPoint]->Get_BGSSolution_k(iVar);
          AddRes_BGS(iVar,residual*residual);
          AddRes_Max_BGS(iVar,fabs(residual),geometry->node[iPoint]->GetGlobalIndex(),geometry->node[iPoint]->GetCoord());
      }
  }

  SetResidual_BGS(geometry, config);

}


void CDiscAdjFEASolver::UpdateSolution_BGS(CGeometry *geometry, CConfig *config){

  unsigned long iPoint;

  /*--- To nPoint: The solution must be communicated beforehand ---*/
  for (iPoint = 0; iPoint < nPoint; iPoint++){

    node[iPoint]->Set_BGSSolution_k();

  }

}

void CDiscAdjFEASolver::BC_Clamped_Post(CGeometry *geometry, CSolver **solver_container, CNumerics *numerics, CConfig *config,
                                            unsigned short val_marker) {

  unsigned long iPoint, iVertex;
  bool dynamic = (config->GetDynamic_Analysis() == DYNAMIC);

  for (iVertex = 0; iVertex < geometry->nVertex[val_marker]; iVertex++) {

    /*--- Get node index ---*/

    iPoint = geometry->vertex[val_marker][iVertex]->GetNode();

    if (nDim == 2) {
      Solution[0] = 0.0;  Solution[1] = 0.0;
    }
    else {
      Solution[0] = 0.0;  Solution[1] = 0.0;  Solution[2] = 0.0;
    }

    node[iPoint]->SetSolution(Solution);

    if (dynamic){
      node[iPoint]->SetSolution_Vel(Solution);
      node[iPoint]->SetSolution_Accel(Solution);
    }

  }

}

void CDiscAdjFEASolver::ReadDV(CConfig *config) {

  unsigned long index;

  string filename;
  ifstream properties_file;

  /*--- Choose the filename of the design variable ---*/

  string input_name;

  switch (config->GetDV_FEA()) {
    case YOUNG_MODULUS:
      input_name = "dv_young.opt";
      break;
    case POISSON_RATIO:
      input_name = "dv_poisson.opt";
      break;
    case DENSITY_VAL:
    case DEAD_WEIGHT:
      input_name = "dv_density.opt";
      break;
    case ELECTRIC_FIELD:
      input_name = "dv_efield.opt";
      break;
    default:
      input_name = "dv.opt";
      break;
  }

  filename = input_name;

  if (rank == MASTER_NODE) cout << "Filename: " << filename << "." << endl;

  properties_file.open(filename.data(), ios::in);

  /*--- In case there is no file, all elements get the same property (0) ---*/

  if (properties_file.fail()) {

    if (rank == MASTER_NODE)
      cout << "There is no design variable file." << endl;

    nDV   = 1;
    DV_Val = new su2double[nDV];
    for (unsigned short iDV = 0; iDV < nDV; iDV++)
      DV_Val[iDV] = 1.0;

  }
  else{

    string text_line;

     /*--- First pass: determine number of design variables ---*/

    unsigned short iDV = 0;

    /*--- Skip the first line: it is the header ---*/

    getline (properties_file, text_line);

    while (getline (properties_file, text_line)) iDV++;

    /*--- Close the restart file ---*/

    properties_file.close();

    nDV = iDV;
    DV_Val = new su2double[nDV];

    /*--- Reopen the file (TODO: improve this) ---*/

    properties_file.open(filename.data(), ios::in);

    /*--- Skip the first line: it is the header ---*/

    getline (properties_file, text_line);

    iDV = 0;
    while (getline (properties_file, text_line)) {

      istringstream point_line(text_line);

      point_line >> index >> DV_Val[iDV];

      iDV++;

    }

    /*--- Close the restart file ---*/

    properties_file.close();

  }

}

void CDiscAdjFEASolver::LoadRestart(CGeometry **geometry, CSolver ***solver, CConfig *config, int val_iter, bool val_update_geo) {

  unsigned short iVar, iMesh;
  unsigned long iPoint, index, iChildren, Point_Fine, counter;
  su2double Area_Children, Area_Parent, *Solution_Fine;
  ifstream restart_file;
  string restart_filename, filename, text_line;

  bool compressible = (config->GetKind_Regime() == COMPRESSIBLE);
  bool incompressible = (config->GetKind_Regime() == INCOMPRESSIBLE);

  /*--- Restart the solution from file information ---*/

  filename = config->GetSolution_AdjFileName();
  restart_filename = config->GetObjFunc_Extension(filename);

  /*--- Read and store the restart metadata. ---*/

  Read_SU2_Restart_Metadata(geometry[MESH_0], config, true, restart_filename);

  /*--- Read the restart data from either an ASCII or binary SU2 file. ---*/

  if (config->GetRead_Binary_Restart()) {
    Read_SU2_Restart_Binary(geometry[MESH_0], config, restart_filename);
  } else {
    Read_SU2_Restart_ASCII(geometry[MESH_0], config, restart_filename);
  }

  /*--- Read all lines in the restart file ---*/

  long iPoint_Local; unsigned long iPoint_Global = 0; unsigned long iPoint_Global_Local = 0;
  unsigned short rbuf_NotMatching = 0, sbuf_NotMatching = 0;

  /*--- Skip coordinates ---*/
  unsigned short skipVars = geometry[MESH_0]->GetnDim();

  /*--- Skip flow adjoint variables ---*/
  if (KindDirect_Solver== RUNTIME_TURB_SYS) {
    if (compressible) {
      skipVars += nDim + 2;
    }
    if (incompressible) {
      skipVars += nDim + 1;
    }
  }

  /*--- Load data from the restart into correct containers. ---*/

  counter = 0;
  for (iPoint_Global = 0; iPoint_Global < geometry[MESH_0]->GetGlobal_nPointDomain(); iPoint_Global++ ) {

    /*--- Retrieve local index. If this node from the restart file lives
     on the current processor, we will load and instantiate the vars. ---*/

    iPoint_Local = geometry[MESH_0]->GetGlobal_to_Local_Point(iPoint_Global);

    if (iPoint_Local > -1) {

      /*--- We need to store this point's data, so jump to the correct
       offset in the buffer of data from the restart file and load it. ---*/

      index = counter*Restart_Vars[1] + skipVars;
      for (iVar = 0; iVar < nVar; iVar++) Solution[iVar] = Restart_Data[index+iVar];
      node[iPoint_Local]->SetSolution(Solution);
      iPoint_Global_Local++;

      /*--- Increment the overall counter for how many points have been loaded. ---*/
      counter++;
    }

  }

  /*--- Detect a wrong solution file ---*/

  if (iPoint_Global_Local < nPointDomain) { sbuf_NotMatching = 1; }
#ifndef HAVE_MPI
  rbuf_NotMatching = sbuf_NotMatching;
#else
  SU2_MPI::Allreduce(&sbuf_NotMatching, &rbuf_NotMatching, 1, MPI_UNSIGNED_SHORT, MPI_SUM, MPI_COMM_WORLD);
#endif
  if (rbuf_NotMatching != 0) {
    SU2_MPI::Error(string("The solution file ") + filename + string(" doesn't match with the mesh file!\n") +
                   string("It could be empty lines at the end of the file."), CURRENT_FUNCTION);
  }

  /*--- Communicate the loaded solution on the fine grid before we transfer
   it down to the coarse levels. ---*/

  for (iMesh = 1; iMesh <= config->GetnMGLevels(); iMesh++) {
    for (iPoint = 0; iPoint < geometry[iMesh]->GetnPoint(); iPoint++) {
      Area_Parent = geometry[iMesh]->node[iPoint]->GetVolume();
      for (iVar = 0; iVar < nVar; iVar++) Solution[iVar] = 0.0;
      for (iChildren = 0; iChildren < geometry[iMesh]->node[iPoint]->GetnChildren_CV(); iChildren++) {
        Point_Fine = geometry[iMesh]->node[iPoint]->GetChildren_CV(iChildren);
        Area_Children = geometry[iMesh-1]->node[Point_Fine]->GetVolume();
        Solution_Fine = solver[iMesh-1][ADJFLOW_SOL]->node[Point_Fine]->GetSolution();
        for (iVar = 0; iVar < nVar; iVar++) {
          Solution[iVar] += Solution_Fine[iVar]*Area_Children/Area_Parent;
        }
      }
      solver[iMesh][ADJFLOW_SOL]->node[iPoint]->SetSolution(Solution);
    }
    }

  /*--- Delete the class memory that is used to load the restart. ---*/

  if (Restart_Vars != NULL) delete [] Restart_Vars;
  if (Restart_Data != NULL) delete [] Restart_Data;
  Restart_Vars = NULL; Restart_Data = NULL;

<<<<<<< HEAD
}
=======
}

    
>>>>>>> d315df13
<|MERGE_RESOLUTION|>--- conflicted
+++ resolved
@@ -1348,10 +1348,4 @@
   if (Restart_Data != NULL) delete [] Restart_Data;
   Restart_Vars = NULL; Restart_Data = NULL;
 
-<<<<<<< HEAD
-}
-=======
-}
-
-    
->>>>>>> d315df13
+}