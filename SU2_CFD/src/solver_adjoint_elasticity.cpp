/*!
 * \file solver_adjoint_elasticity.cpp
 * \brief Main subroutines for solving adjoint FEM elasticity problems.
 * \author R. Sanchez
 * \version 6.1.0 "Falcon"
 *
 * The current SU2 release has been coordinated by the
 * SU2 International Developers Society <www.su2devsociety.org>
 * with selected contributions from the open-source community.
 *
 * The main research teams contributing to the current release are:
 *  - Prof. Juan J. Alonso's group at Stanford University.
 *  - Prof. Piero Colonna's group at Delft University of Technology.
 *  - Prof. Nicolas R. Gauger's group at Kaiserslautern University of Technology.
 *  - Prof. Alberto Guardone's group at Polytechnic University of Milan.
 *  - Prof. Rafael Palacios' group at Imperial College London.
 *  - Prof. Vincent Terrapon's group at the University of Liege.
 *  - Prof. Edwin van der Weide's group at the University of Twente.
 *  - Lab. of New Concepts in Aeronautics at Tech. Institute of Aeronautics.
 *
 * Copyright 2012-2018, Francisco D. Palacios, Thomas D. Economon,
 *                      Tim Albring, and the SU2 contributors.
 *
 * SU2 is free software; you can redistribute it and/or
 * modify it under the terms of the GNU Lesser General Public
 * License as published by the Free Software Foundation; either
 * version 2.1 of the License, or (at your option) any later version.
 *
 * SU2 is distributed in the hope that it will be useful,
 * but WITHOUT ANY WARRANTY; without even the implied warranty of
 * MERCHANTABILITY or FITNESS FOR A PARTICULAR PURPOSE. See the GNU
 * Lesser General Public License for more details.
 *
 * You should have received a copy of the GNU Lesser General Public
 * License along with SU2. If not, see <http://www.gnu.org/licenses/>.
 */

#include "../include/solver_structure.hpp"

CDiscAdjFEASolver::CDiscAdjFEASolver(void) : CSolver (){

  nMarker = 0;
  nMarker_nL = 0;
  KindDirect_Solver = 0;

  direct_solver = NULL;
  normalLoads   = NULL;
  Sens_E        = NULL;
  Sens_Nu       = NULL;
  Sens_nL       = NULL;
  CSensitivity  = NULL;

  Solution_Vel  = NULL;
  Solution_Accel= NULL;

}

CDiscAdjFEASolver::CDiscAdjFEASolver(CGeometry *geometry, CConfig *config)  : CSolver(){

  nMarker = 0;
  nMarker_nL = 0;
  KindDirect_Solver = 0;

  direct_solver = NULL;
  normalLoads   = NULL;
  Sens_E        = NULL;
  Sens_Nu       = NULL;
  Sens_nL       = NULL;
  CSensitivity  = NULL;

  Solution_Vel  = NULL;
  Solution_Accel= NULL;

  SolRest = NULL;

}

CDiscAdjFEASolver::CDiscAdjFEASolver(CGeometry *geometry, CConfig *config, CSolver *direct_solver, unsigned short Kind_Solver, unsigned short iMesh)  : CSolver(){

  unsigned short iVar, iMarker, iDim;

  bool restart = config->GetRestart();
  bool fsi = config->GetFSI_Simulation();

  restart = false;

  unsigned long iVertex, iPoint, index;
  string text_line, mesh_filename;
  ifstream restart_file;
  string filename, AdjExt;
  su2double dull_val;

  bool dynamic = (config->GetDynamic_Analysis() == DYNAMIC);

  bool compressible = (config->GetKind_Regime() == COMPRESSIBLE);
  bool incompressible = (config->GetKind_Regime() == INCOMPRESSIBLE);

  nVar = direct_solver->GetnVar();
  nDim = geometry->GetnDim();

  /*-- Store some information about direct solver ---*/
  this->KindDirect_Solver = Kind_Solver;
  this->direct_solver = direct_solver;

  nMarker      = config->GetnMarker_All();
  nPoint       = geometry->GetnPoint();
  nPointDomain = geometry->GetnPointDomain();

  /*-- Store number of markers with a normal load boundary condition ---*/

  normalLoads = NULL;

  nMarker_nL = 0;

//  nMarker_nL = 0;
//  for (iMarker = 0; iMarker < nMarker; iMarker++) {
//    switch (config->GetMarker_All_KindBC(iMarker)) {
//      case LOAD_BOUNDARY:
//        nMarker_nL += 1;
//        break;
//    }
//  }
//
//  normalLoads = new su2double[nMarker_nL];
//  /*--- Store the value of the normal loads ---*/
//  for (iMarker = 0; iMarker < nMarker; iMarker++) {
//    switch (config->GetMarker_All_KindBC(iMarker)) {
//      case LOAD_BOUNDARY:
//        normalLoads[iMarker] = config->GetLoad_Value(config->GetMarker_All_TagBound(iMarker));
//        break;
//    }
//  }

  /*--- Allocate the node variables ---*/

  node = new CVariable*[nPoint];

  /*--- Define some auxiliary vectors related to the residual ---*/

  Residual      = new su2double[nVar];         for (iVar = 0; iVar < nVar; iVar++) Residual[iVar]      = 1.0;
  Residual_RMS  = new su2double[nVar];         for (iVar = 0; iVar < nVar; iVar++) Residual_RMS[iVar]  = 1.0;
  Residual_Max  = new su2double[nVar];         for (iVar = 0; iVar < nVar; iVar++) Residual_Max[iVar]  = 1.0;

  /*--- Define some structures for locating max residuals ---*/

  Point_Max     = new unsigned long[nVar];  for (iVar = 0; iVar < nVar; iVar++) Point_Max[iVar]     = 0;
  Point_Max_Coord = new su2double*[nVar];
  for (iVar = 0; iVar < nVar; iVar++) {
    Point_Max_Coord[iVar] = new su2double[nDim];
    for (iDim = 0; iDim < nDim; iDim++) Point_Max_Coord[iVar][iDim] = 0.0;
  }

  /*--- Define some auxiliary vectors related to the residual for problems with a BGS strategy---*/

  if (config->GetMultizone_Residual()){

    Residual_BGS      = new su2double[nVar];     for (iVar = 0; iVar < nVar; iVar++) Residual_BGS[iVar]      = 1.0;
    Residual_Max_BGS  = new su2double[nVar];     for (iVar = 0; iVar < nVar; iVar++) Residual_Max_BGS[iVar]  = 1.0;

    /*--- Define some structures for locating max residuals ---*/

    Point_Max_BGS       = new unsigned long[nVar];  for (iVar = 0; iVar < nVar; iVar++) Point_Max_BGS[iVar]  = 0;
    Point_Max_Coord_BGS = new su2double*[nVar];
    for (iVar = 0; iVar < nVar; iVar++) {
      Point_Max_Coord_BGS[iVar] = new su2double[nDim];
      for (iDim = 0; iDim < nDim; iDim++) Point_Max_Coord_BGS[iVar][iDim] = 0.0;
    }

  }

  /*--- Define some auxiliary vectors related to the solution ---*/

  Solution        = new su2double[nVar];

  for (iVar = 0; iVar < nVar; iVar++) Solution[iVar]          = 1e-16;

  SolRest    = NULL;
  if (dynamic) SolRest = new su2double[3 * nVar];
  else SolRest = new su2double[nVar];

  Solution_Vel    = NULL;
  Solution_Accel  = NULL;

  if (dynamic){

    Solution_Vel    = new su2double[nVar];
    Solution_Accel  = new su2double[nVar];

    for (iVar = 0; iVar < nVar; iVar++) Solution_Vel[iVar]      = 1e-16;
    for (iVar = 0; iVar < nVar; iVar++) Solution_Accel[iVar]    = 1e-16;

  }

  /*--- Sensitivity definition and coefficient in all the markers ---*/

  CSensitivity = new su2double* [nMarker];

  for (iMarker = 0; iMarker < nMarker; iMarker++) {
      CSensitivity[iMarker]        = new su2double [geometry->nVertex[iMarker]];
  }

  Sens_E  = new su2double[nMarker];
  Sens_Nu = new su2double[nMarker];
  Sens_nL  = new su2double[nMarker];

  for (iMarker = 0; iMarker < nMarker; iMarker++) {
    Sens_E[iMarker]  = 0.0;
    Sens_Nu[iMarker] = 0.0;
    Sens_nL[iMarker]  = 0.0;
    for (iVertex = 0; iVertex < geometry->nVertex[iMarker]; iVertex++){
        CSensitivity[iMarker][iVertex] = 0.0;
    }
  }


  /*--- Check for a restart and set up the variables at each node
   appropriately. Coarse multigrid levels will be intitially set to
   the farfield values bc the solver will immediately interpolate
   the solution from the finest mesh to the coarser levels. ---*/
  if (!restart || (iMesh != MESH_0)) {

    if (dynamic){
      /*--- Restart the solution from zero ---*/
      for (iPoint = 0; iPoint < nPoint; iPoint++)
        node[iPoint] = new CDiscAdjFEAVariable(Solution, Solution_Accel, Solution_Vel, nDim, nVar, config);
    }
    else{
      /*--- Restart the solution from zero ---*/
      for (iPoint = 0; iPoint < nPoint; iPoint++)
        node[iPoint] = new CDiscAdjFEAVariable(Solution, nDim, nVar, config);
    }

  }
  else {

    /*--- Restart the solution from file information ---*/
    mesh_filename = config->GetSolution_AdjFEMFileName();
    filename = config->GetObjFunc_Extension(mesh_filename);

    restart_file.open(filename.data(), ios::in);

    /*--- In case there is no file ---*/
    if (restart_file.fail()) {
      SU2_MPI::Error(string("There is no adjoint restart file ") + filename, CURRENT_FUNCTION);
    }

    /*--- In case this is a parallel simulation, we need to perform the
     Global2Local index transformation first. ---*/
    long *Global2Local;
    Global2Local = new long[geometry->GetGlobal_nPointDomain()];
    /*--- First, set all indices to a negative value by default ---*/
    for (iPoint = 0; iPoint < geometry->GetGlobal_nPointDomain(); iPoint++) {
      Global2Local[iPoint] = -1;
    }
    /*--- Now fill array with the transform values only for local points ---*/
    for (iPoint = 0; iPoint < nPointDomain; iPoint++) {
      Global2Local[geometry->node[iPoint]->GetGlobalIndex()] = iPoint;
    }

    /*--- Read all lines in the restart file ---*/
    long iPoint_Local; unsigned long iPoint_Global = 0;\

    /*--- Skip coordinates ---*/
    unsigned short skipVars = nDim;

    /*--- Skip flow adjoint variables ---*/
    if (Kind_Solver == RUNTIME_TURB_SYS){
      if (compressible){
        skipVars += nDim + 2;
      }
      if (incompressible){
        skipVars += nDim + 1;
      }
    }

    /*--- The first line is the header ---*/
    getline (restart_file, text_line);

    while (getline (restart_file, text_line)) {
      istringstream point_line(text_line);

      /*--- Retrieve local index. If this node from the restart file lives
       on a different processor, the value of iPoint_Local will be -1.
       Otherwise, the local index for this node on the current processor
       will be returned and used to instantiate the vars. ---*/
      iPoint_Local = Global2Local[iPoint_Global];
      if (iPoint_Local >= 0) {
        point_line >> index;
        for (iVar = 0; iVar < skipVars; iVar++){ point_line >> dull_val;}
        for (iVar = 0; iVar < nVar; iVar++){ point_line >> Solution[iVar];}
        if (dynamic){
          for (iVar = 0; iVar < nVar; iVar++){ point_line >> Solution_Vel[iVar];}
          for (iVar = 0; iVar < nVar; iVar++){ point_line >> Solution_Accel[iVar];}
          node[iPoint_Local] = new CDiscAdjFEAVariable(Solution, Solution_Accel, Solution_Vel, nDim, nVar, config);
        } else{
          node[iPoint_Local] = new CDiscAdjFEAVariable(Solution, nDim, nVar, config);
        }

      }
      iPoint_Global++;
    }

    /*--- Instantiate the variable class with an arbitrary solution
     at any halo/periodic nodes. The initial solution can be arbitrary,
     because a send/recv is performed immediately in the solver. ---*/
    if (dynamic){
      for (iPoint = nPointDomain; iPoint < nPoint; iPoint++) {
        node[iPoint] = new CDiscAdjFEAVariable(Solution, Solution_Accel, Solution_Vel, nDim, nVar, config);
      }
    }
    else{
      for (iPoint = nPointDomain; iPoint < nPoint; iPoint++) {
        node[iPoint] = new CDiscAdjFEAVariable(Solution, nDim, nVar, config);
      }
    }

    /*--- Close the restart file ---*/
    restart_file.close();

    /*--- Free memory needed for the transformation ---*/
    delete [] Global2Local;
  }

  /*--- Store the direct solution ---*/

  for (iPoint = 0; iPoint < nPoint; iPoint++){
    node[iPoint]->SetSolution_Direct(direct_solver->node[iPoint]->GetSolution());
  }

  if (dynamic){
    for (iPoint = 0; iPoint < nPoint; iPoint++){
      node[iPoint]->SetSolution_Accel_Direct(direct_solver->node[iPoint]->GetSolution_Accel());
    }

    for (iPoint = 0; iPoint < nPoint; iPoint++){
      node[iPoint]->SetSolution_Vel_Direct(direct_solver->node[iPoint]->GetSolution_Vel());
    }
  }

  /*--- Initialize the values of the total sensitivities ---*/

//  Total_Sens_E        = 0.0;
//  Total_Sens_Nu       = 0.0;
//  Total_Sens_Rho      = 0.0;
//  Total_Sens_Rho_DL   = 0.0;


  /*--- Initialize vector structures for multiple material definition ---*/

  nMPROP = config->GetnElasticityMod();

  /*--- For a material to be fully defined, we need to have the same number for all three parameters ---*/
  bool checkDef = ((config->GetnElasticityMod() == config->GetnPoissonRatio()) &&
                   (config->GetnElasticityMod() == config->GetnMaterialDensity()) &&
                   (config->GetnMaterialDensity() == config->GetnPoissonRatio()));

  if (!checkDef){
    SU2_MPI::Error("WARNING: For a material to be fully defined, E, Nu and Rho need to have the same dimensions.", CURRENT_FUNCTION);
  }

  E_i           = new su2double[nMPROP];
  Local_Sens_E  = new su2double[nMPROP];
  Global_Sens_E = new su2double[nMPROP];
  Total_Sens_E  = new su2double[nMPROP];

  Nu_i           = new su2double[nMPROP];
  Local_Sens_Nu  = new su2double[nMPROP];
  Global_Sens_Nu = new su2double[nMPROP];
  Total_Sens_Nu = new su2double[nMPROP];

  Rho_i         = new su2double[nMPROP];     // For inertial effects
  Local_Sens_Rho  = new su2double[nMPROP];
  Global_Sens_Rho = new su2double[nMPROP];
  Total_Sens_Rho  = new su2double[nMPROP];

  Rho_DL_i         = new su2double[nMPROP];     // For dead loads
  Local_Sens_Rho_DL  = new su2double[nMPROP];
  Global_Sens_Rho_DL = new su2double[nMPROP];
  Total_Sens_Rho_DL  = new su2double[nMPROP];

  for (iVar = 0; iVar < nMPROP; iVar++){
      Total_Sens_E[iVar]      = 0.0;
      Total_Sens_Nu[iVar]     = 0.0;
      Total_Sens_Rho[iVar]    = 0.0;
      Total_Sens_Rho_DL[iVar] = 0.0;
  }

  /*--- Initialize vector structures for multiple electric regions ---*/

  de_effects = config->GetDE_Effects();

  EField = NULL;
  Local_Sens_EField  = NULL;
  Global_Sens_EField = NULL;
  Total_Sens_EField  = NULL;
  if(de_effects){

    nEField = config->GetnElectric_Field();

    EField             = new su2double[nEField];
    Local_Sens_EField  = new su2double[nEField];
    Global_Sens_EField = new su2double[nEField];
    Total_Sens_EField  = new su2double[nEField];
    for (iVar = 0; iVar < nEField; iVar++){
        Total_Sens_EField[iVar] = 0.0;
    }
  }

  /*--- Initialize vector structures for structural-based design variables ---*/

  nDV = 0;
  DV_Val = NULL;
  fea_dv = false;
  switch (config->GetDV_FEA()) {
    case YOUNG_MODULUS:
    case POISSON_RATIO:
    case DENSITY_VAL:
    case DEAD_WEIGHT:
    case ELECTRIC_FIELD:
      fea_dv = true;
      break;
    default:
      fea_dv = false;
      break;
  }

  Local_Sens_DV = NULL;
  Global_Sens_DV= NULL;
  Total_Sens_DV = NULL;
  if (fea_dv){
      ReadDV(config);
      Local_Sens_DV  = new su2double[nDV];
      Global_Sens_DV = new su2double[nDV];
      Total_Sens_DV  = new su2double[nDV];
      for (iVar = 0; iVar < nDV; iVar++){
          Local_Sens_DV[iVar] = 0.0;
          Global_Sens_DV[iVar] = 0.0;
          Total_Sens_DV[iVar] = 0.0;
      }
  }

}

CDiscAdjFEASolver::~CDiscAdjFEASolver(void){

  unsigned short iMarker;

  if (CSensitivity != NULL) {
    for (iMarker = 0; iMarker < nMarker; iMarker++) {
      delete [] CSensitivity[iMarker];
    }
    delete [] CSensitivity;
  }

  if (E_i           != NULL) delete [] E_i;
  if (Nu_i          != NULL) delete [] Nu_i;
  if (Rho_i       != NULL) delete [] Rho_i;
  if (Rho_DL_i    != NULL) delete [] Rho_DL_i;

  if (Local_Sens_E         != NULL) delete [] Local_Sens_E;
  if (Local_Sens_Nu        != NULL) delete [] Local_Sens_Nu;
  if (Local_Sens_Rho       != NULL) delete [] Local_Sens_Rho;
  if (Local_Sens_Rho_DL    != NULL) delete [] Local_Sens_Rho_DL;

  if (Global_Sens_E         != NULL) delete [] Global_Sens_E;
  if (Global_Sens_Nu        != NULL) delete [] Global_Sens_Nu;
  if (Global_Sens_Rho       != NULL) delete [] Global_Sens_Rho;
  if (Global_Sens_Rho_DL    != NULL) delete [] Global_Sens_Rho_DL;

  if (Total_Sens_E         != NULL) delete [] Total_Sens_E;
  if (Total_Sens_Nu        != NULL) delete [] Total_Sens_Nu;
  if (Total_Sens_Rho       != NULL) delete [] Total_Sens_Rho;
  if (Total_Sens_Rho_DL    != NULL) delete [] Total_Sens_Rho_DL;

  if (normalLoads   != NULL) delete [] normalLoads;
  if (Sens_E        != NULL) delete [] Sens_E;
  if (Sens_Nu       != NULL) delete [] Sens_Nu;
  if (Sens_nL       != NULL) delete [] Sens_nL;

  if (EField        != NULL) delete [] EField;
  if (Local_Sens_EField        != NULL) delete [] Local_Sens_EField;
  if (Global_Sens_EField       != NULL) delete [] Global_Sens_EField;
  if (Total_Sens_EField        != NULL) delete [] Total_Sens_EField;

  if (DV_Val               != NULL) delete [] DV_Val;
  if (Local_Sens_DV        != NULL) delete [] Local_Sens_DV;
  if (Global_Sens_DV       != NULL) delete [] Global_Sens_DV;
  if (Total_Sens_DV        != NULL) delete [] Total_Sens_DV;
  if (Solution_Vel   != NULL) delete [] Solution_Vel;
  if (Solution_Accel != NULL) delete [] Solution_Accel;
  if (SolRest        != NULL) delete [] SolRest;

}

void CDiscAdjFEASolver::SetRecording(CGeometry* geometry, CConfig *config){


  bool dynamic (config->GetDynamic_Analysis() == DYNAMIC);

  unsigned long iPoint;
  unsigned short iVar;

  /*--- Reset the solution to the initial (converged) solution ---*/

  for (iPoint = 0; iPoint < nPoint; iPoint++){
    direct_solver->node[iPoint]->SetSolution(node[iPoint]->GetSolution_Direct());
  }

  if (dynamic){
    /*--- Reset the solution to the initial (converged) solution ---*/

    for (iPoint = 0; iPoint < nPoint; iPoint++){
      direct_solver->node[iPoint]->SetSolution_Accel(node[iPoint]->GetSolution_Accel_Direct());
    }

    for (iPoint = 0; iPoint < nPoint; iPoint++){
      direct_solver->node[iPoint]->SetSolution_Vel(node[iPoint]->GetSolution_Vel_Direct());
    }

    /*--- Reset the input for time n ---*/

    for (iPoint = 0; iPoint < nPoint; iPoint++){
      for (iVar = 0; iVar < nVar; iVar++){
        AD::ResetInput(direct_solver->node[iPoint]->Get_femSolution_time_n()[iVar]);
      }
    }
    for (iPoint = 0; iPoint < nPoint; iPoint++){
      for (iVar = 0; iVar < nVar; iVar++){
        AD::ResetInput(direct_solver->node[iPoint]->GetSolution_Accel_time_n()[iVar]);
      }
    }
    for (iPoint = 0; iPoint < nPoint; iPoint++){
      for (iVar = 0; iVar < nVar; iVar++){
        AD::ResetInput(direct_solver->node[iPoint]->GetSolution_Vel_time_n()[iVar]);
      }
    }

  }

  /*--- Set the Jacobian to zero since this is not done inside the meanflow iteration
   * when running the discrete adjoint solver. ---*/

  direct_solver->Jacobian.SetValZero();

  /*--- Set indices to zero ---*/

  RegisterVariables(geometry, config, true);

}

void CDiscAdjFEASolver::RegisterSolution(CGeometry *geometry, CConfig *config){

  unsigned long iPoint, nPoint = geometry->GetnPoint();

  bool dynamic (config->GetDynamic_Analysis() == DYNAMIC);
  bool input = true;

  /*--- Register solution at all necessary time instances and other variables on the tape ---*/

  for (iPoint = 0; iPoint < nPoint; iPoint++){
    direct_solver->node[iPoint]->RegisterSolution(input);
  }

  if (dynamic){
    /*--- Register acceleration (u'') and velocity (u') at time step n ---*/
    for (iPoint = 0; iPoint < nPoint; iPoint++){
      direct_solver->node[iPoint]->RegisterSolution_Accel(input);
    }
    for (iPoint = 0; iPoint < nPoint; iPoint++){
      direct_solver->node[iPoint]->RegisterSolution_Vel(input);
    }
    /*--- Register solution (u), acceleration (u'') and velocity (u') at time step n-1 ---*/
    for (iPoint = 0; iPoint < nPoint; iPoint++){
      direct_solver->node[iPoint]->Register_femSolution_time_n();
    }
    for (iPoint = 0; iPoint < nPoint; iPoint++){
      direct_solver->node[iPoint]->RegisterSolution_Accel_time_n();
    }
    for (iPoint = 0; iPoint < nPoint; iPoint++){
      direct_solver->node[iPoint]->RegisterSolution_Vel_time_n();
    }
  }

}

void CDiscAdjFEASolver::RegisterVariables(CGeometry *geometry, CConfig *config, bool reset){

  /*--- Register element-based values as input ---*/

  unsigned short iVar;

  if (KindDirect_Solver == RUNTIME_FEA_SYS) {

    bool pseudo_static = config->GetPseudoStatic();

    for (iVar = 0; iVar < nMPROP; iVar++){
        E_i[iVar]         = config->GetElasticyMod(iVar);
        Nu_i[iVar]        = config->GetPoissonRatio(iVar);
        Rho_DL_i[iVar]  = config->GetMaterialDensity(iVar);
        if (pseudo_static) Rho_i[iVar] = 0.0;
        else               Rho_i[iVar] = config->GetMaterialDensity(iVar);
    }

    /*--- Read the values of the electric field ---*/
    if(de_effects){
        for (iVar = 0; iVar < nEField; iVar++) EField[iVar] = config->Get_Electric_Field_Mod(iVar);
    }

//    if(fea_dv){
//        for (iVar = 0; iVar < nDV; iVar++) DV_Val[iVar] = config->GetDV_Value(iVar,0);
//    }

    if (!reset){
        for (iVar = 0; iVar < nMPROP; iVar++) AD::RegisterInput(E_i[iVar]);
        for (iVar = 0; iVar < nMPROP; iVar++) AD::RegisterInput(Nu_i[iVar]);
        for (iVar = 0; iVar < nMPROP; iVar++) AD::RegisterInput(Rho_i[iVar]);
        for (iVar = 0; iVar < nMPROP; iVar++) AD::RegisterInput(Rho_DL_i[iVar]);

        if(de_effects){
          for (iVar = 0; iVar < nEField; iVar++) AD::RegisterInput(EField[iVar]);
        }

        if(fea_dv){
          for (iVar = 0; iVar < nDV; iVar++) AD::RegisterInput(DV_Val[iVar]);
        }

<<<<<<< HEAD
        geometry->RegisterCoordinates(config);

=======
>>>>>>> 185ad8dd
        if (config->GetTopology_Optimization())
          direct_solver->RegisterVariables(geometry,config);
    }

  }


    /*--- Here it is possible to register other variables as input that influence the flow solution
     * and thereby also the objective function. The adjoint values (i.e. the derivatives) can be
     * extracted in the ExtractAdjointVariables routine. ---*/
}

void CDiscAdjFEASolver::RegisterOutput(CGeometry *geometry, CConfig *config){

  unsigned long iPoint, nPoint = geometry->GetnPoint();

  bool dynamic (config->GetDynamic_Analysis() == DYNAMIC);

  /*--- Register variables as output of the solver iteration ---*/

  bool input = false;

  /*--- Register output variables on the tape ---*/

  for (iPoint = 0; iPoint < nPoint; iPoint++){
    direct_solver->node[iPoint]->RegisterSolution(input);
  }
  if (dynamic){
    /*--- Register acceleration (u'') and velocity (u') at time step n ---*/
    for (iPoint = 0; iPoint < nPoint; iPoint++){
      direct_solver->node[iPoint]->RegisterSolution_Accel(input);
    }
    for (iPoint = 0; iPoint < nPoint; iPoint++){
      direct_solver->node[iPoint]->RegisterSolution_Vel(input);
    }
  }


}

void CDiscAdjFEASolver::RegisterObj_Func(CConfig *config){

  /*--- Here we can add new (scalar) objective functions ---*/

  switch (config->GetKind_ObjFunc()){
  case REFERENCE_GEOMETRY:
      ObjFunc_Value = direct_solver->GetTotal_OFRefGeom();
      break;
  case REFERENCE_NODE:
      ObjFunc_Value = direct_solver->GetTotal_OFRefNode();
      break;
  case VOLUME_FRACTION:
      ObjFunc_Value = direct_solver->GetTotal_OFVolFrac();
      break;
  default:
      ObjFunc_Value = 0.0;  // If the objective function is computed in a different physical problem
      break;
 /*--- Template for new objective functions where TemplateObjFunction()
  *  is the routine that returns the obj. function value. The computation
  * must be done while the tape is active, i.e. between AD::StartRecording() and
  * AD::StopRecording() in DiscAdjMeanFlowIteration::Iterate(). The best place is somewhere
  * inside MeanFlowIteration::Iterate().
  *
  * case TEMPLATE_OBJECTIVE:
  *    ObjFunc_Value = TemplateObjFunction();
  *    break;
  * ---*/
  }
  if (rank == MASTER_NODE){
    AD::RegisterOutput(ObjFunc_Value);
  }
}


void CDiscAdjFEASolver::SetAdj_ObjFunc(CGeometry *geometry, CConfig *config){
  
  bool dynamic = (config->GetDynamic_Analysis() == DYNAMIC);
  unsigned long IterAvg_Obj = config->GetIter_Avg_Objective();
  unsigned long ExtIter = config->GetExtIter();
  su2double seeding = 1.0;

  if (dynamic){
    if (ExtIter < IterAvg_Obj){
      seeding = 1.0/((su2double)IterAvg_Obj);
    }
    else{
      seeding = 0.0;
    }
  }

  if (rank == MASTER_NODE){
    SU2_TYPE::SetDerivative(ObjFunc_Value, SU2_TYPE::GetValue(seeding));
  } else {
    SU2_TYPE::SetDerivative(ObjFunc_Value, 0.0);
  }
}

void CDiscAdjFEASolver::ExtractAdjoint_Solution(CGeometry *geometry, CConfig *config){

  bool dynamic = (config->GetDynamic_Analysis() == DYNAMIC);

  unsigned short iVar;
  unsigned long iPoint;
  su2double residual;

  /*--- Set Residuals to zero ---*/

  for (iVar = 0; iVar < nVar; iVar++){
      SetRes_RMS(iVar,0.0);
      SetRes_Max(iVar,0.0,0);
  }

  for (iPoint = 0; iPoint < nPoint; iPoint++){

    /*--- Set the old solution ---*/

    node[iPoint]->Set_OldSolution();

    /*--- Extract the adjoint solution ---*/

    direct_solver->node[iPoint]->GetAdjointSolution(Solution);

    /*--- Store the adjoint solution ---*/

    node[iPoint]->SetSolution(Solution);

  }

  /*--- Solution for acceleration (u'') and velocity (u') at time n ---*/

  if (dynamic){

    /*--- FIRST: The acceleration solution ---*/
    for (iPoint = 0; iPoint < nPoint; iPoint++){

      /*--- Set the old acceleration solution ---*/

      node[iPoint]->Set_OldSolution_Accel();

      /*--- Extract the adjoint acceleration solution u'' ---*/

      direct_solver->node[iPoint]->GetAdjointSolution_Accel(Solution_Accel);

      /*--- Store the adjoint acceleration solution u'' ---*/

      node[iPoint]->SetSolution_Accel(Solution_Accel);

    }

    /*--- NEXT: The velocity solution ---*/
    for (iPoint = 0; iPoint < nPoint; iPoint++){

      /*--- Set the old velocity solution ---*/

      node[iPoint]->Set_OldSolution_Vel();

      /*--- Extract the adjoint velocity solution u'' ---*/

      direct_solver->node[iPoint]->GetAdjointSolution_Vel(Solution_Vel);

      /*--- Store the adjoint velocity solution u'' ---*/

      node[iPoint]->SetSolution_Vel(Solution_Vel);

    }

    /*--- NOW: The solution at time n ---*/
    for (iPoint = 0; iPoint < nPoint; iPoint++){

      /*--- Extract the adjoint solution at time n ---*/

      direct_solver->node[iPoint]->GetAdjointSolution_time_n(Solution);

      /*--- Store the adjoint solution at time n ---*/

      node[iPoint]->SetSolution_time_n(Solution);
    }

    /*--- The acceleration solution at time n... ---*/
    for (iPoint = 0; iPoint < nPoint; iPoint++){

      /*--- Extract the adjoint acceleration solution u'' at time n ---*/

      direct_solver->node[iPoint]->GetAdjointSolution_Accel_time_n(Solution_Accel);

      /*--- Store the adjoint acceleration solution u'' at time n---*/

      node[iPoint]->SetSolution_Accel_time_n(Solution_Accel);

    }

    /*--- ... and the velocity solution at time n ---*/
    for (iPoint = 0; iPoint < nPoint; iPoint++){

      /*--- Extract the adjoint velocity solution u' at time n ---*/

      direct_solver->node[iPoint]->GetAdjointSolution_Vel_time_n(Solution_Vel);

      /*--- Store the adjoint velocity solution u' at time n ---*/

      node[iPoint]->SetSolution_Vel_time_n(Solution_Vel);

    }

  }

  /*--- TODO: Need to set the MPI solution in the previous TS ---*/

  /*--- Set the residuals ---*/

  for (iPoint = 0; iPoint < nPointDomain; iPoint++){
      for (iVar = 0; iVar < nVar; iVar++){
          residual = node[iPoint]->GetSolution(iVar) - node[iPoint]->GetSolution_Old(iVar);

          AddRes_RMS(iVar,residual*residual);
          AddRes_Max(iVar,fabs(residual),geometry->node[iPoint]->GetGlobalIndex(),geometry->node[iPoint]->GetCoord());
      }
      if (dynamic){
        for (iVar = 0; iVar < nVar; iVar++){
            residual = node[iPoint]->GetSolution_Accel(iVar) - node[iPoint]->GetSolution_Old_Accel(iVar);

            AddRes_RMS(iVar,residual*residual);
            AddRes_Max(iVar,fabs(residual),geometry->node[iPoint]->GetGlobalIndex(),geometry->node[iPoint]->GetCoord());
        }
        for (iVar = 0; iVar < nVar; iVar++){
            residual = node[iPoint]->GetSolution_Vel(iVar) - node[iPoint]->GetSolution_Old_Vel(iVar);

            AddRes_RMS(iVar,residual*residual);
            AddRes_Max(iVar,fabs(residual),geometry->node[iPoint]->GetGlobalIndex(),geometry->node[iPoint]->GetCoord());
        }
      }
  }

  SetResidual_RMS(geometry, config);

}

void CDiscAdjFEASolver::ExtractAdjoint_Variables(CGeometry *geometry, CConfig *config){

  unsigned short iVar, iDim;
  unsigned long iPoint;

  /*--- Extract the adjoint values of the material properties ---*/

  if (KindDirect_Solver == RUNTIME_FEA_SYS){

    for (iVar = 0; iVar < nMPROP; iVar++) Local_Sens_E[iVar]  = SU2_TYPE::GetDerivative(E_i[iVar]);
    for (iVar = 0; iVar < nMPROP; iVar++) Local_Sens_Nu[iVar] = SU2_TYPE::GetDerivative(Nu_i[iVar]);
    for (iVar = 0; iVar < nMPROP; iVar++) Local_Sens_Rho[iVar] = SU2_TYPE::GetDerivative(Rho_i[iVar]);
    for (iVar = 0; iVar < nMPROP; iVar++) Local_Sens_Rho_DL[iVar] = SU2_TYPE::GetDerivative(Rho_DL_i[iVar]);

#ifdef HAVE_MPI
    SU2_MPI::Allreduce(Local_Sens_E,  Global_Sens_E,  nMPROP, MPI_DOUBLE, MPI_SUM, MPI_COMM_WORLD);
    SU2_MPI::Allreduce(Local_Sens_Nu, Global_Sens_Nu, nMPROP, MPI_DOUBLE, MPI_SUM, MPI_COMM_WORLD);
    SU2_MPI::Allreduce(Local_Sens_Rho, Global_Sens_Rho, nMPROP, MPI_DOUBLE, MPI_SUM, MPI_COMM_WORLD);
    SU2_MPI::Allreduce(Local_Sens_Rho_DL, Global_Sens_Rho_DL, nMPROP, MPI_DOUBLE, MPI_SUM, MPI_COMM_WORLD);
#else
    for (iVar = 0; iVar < nMPROP; iVar++) Global_Sens_E[iVar]        = Local_Sens_E[iVar];
    for (iVar = 0; iVar < nMPROP; iVar++) Global_Sens_Nu[iVar]       = Local_Sens_Nu[iVar];
    for (iVar = 0; iVar < nMPROP; iVar++) Global_Sens_Rho[iVar]      = Local_Sens_Rho[iVar];
    for (iVar = 0; iVar < nMPROP; iVar++) Global_Sens_Rho_DL[iVar]   = Local_Sens_Rho_DL[iVar];
#endif

    /*--- Extract here the adjoint values of the electric field in the case that it is a parameter of the problem. ---*/

    if(de_effects){

      for (iVar = 0; iVar < nEField; iVar++) Local_Sens_EField[iVar] = SU2_TYPE::GetDerivative(EField[iVar]);

  #ifdef HAVE_MPI
      SU2_MPI::Allreduce(Local_Sens_EField,  Global_Sens_EField, nEField, MPI_DOUBLE, MPI_SUM, MPI_COMM_WORLD);
  #else
      for (iVar = 0; iVar < nEField; iVar++) Global_Sens_EField[iVar] = Local_Sens_EField[iVar];
  #endif

    }

    if(fea_dv){

      for (iVar = 0; iVar < nDV; iVar++) Local_Sens_DV[iVar] = SU2_TYPE::GetDerivative(DV_Val[iVar]);

  #ifdef HAVE_MPI
      SU2_MPI::Allreduce(Local_Sens_DV,  Global_Sens_DV, nDV, MPI_DOUBLE, MPI_SUM, MPI_COMM_WORLD);
  #else
      for (iVar = 0; iVar < nDV; iVar++) Global_Sens_DV[iVar] = Local_Sens_DV[iVar];
  #endif

    }

<<<<<<< HEAD
    /*--- Extract the adjoint values of the grid coordinates ---*/
    
    su2double *adj_coord = new su2double[nDim];
    for (iPoint = 0; iPoint < nPoint; ++iPoint) {
      geometry->node[iPoint]->GetAdjointCoord(adj_coord);
      
      for (iDim = 0; iDim < nDim; ++iDim)
        node[iPoint]->SetSensitivity(iDim, adj_coord[iDim]);
    }
    delete [] adj_coord;


=======
>>>>>>> 185ad8dd
    if (config->GetTopology_Optimization())
      direct_solver->ExtractAdjoint_Variables(geometry,config);
  }


}

void CDiscAdjFEASolver::SetAdjoint_Output(CGeometry *geometry, CConfig *config){

  bool dynamic = (config->GetDynamic_Analysis() == DYNAMIC);
  bool fsi = config->GetFSI_Simulation();

  unsigned short iVar;
  unsigned long iPoint;

  for (iPoint = 0; iPoint < nPoint; iPoint++){
    for (iVar = 0; iVar < nVar; iVar++){
      Solution[iVar] = node[iPoint]->GetSolution(iVar);
    }
    if (fsi) {
      for (iVar = 0; iVar < nVar; iVar++){
        Solution[iVar] += node[iPoint]->GetGeometry_CrossTerm_Derivative(iVar);
      }
      for (iVar = 0; iVar < nVar; iVar++){
        Solution[iVar] += node[iPoint]->GetCross_Term_Derivative(iVar);
      }
    }

    if (dynamic){
      for (iVar = 0; iVar < nVar; iVar++){
        Solution_Accel[iVar] = node[iPoint]->GetSolution_Accel(iVar);
      }
      for (iVar = 0; iVar < nVar; iVar++){
        Solution_Vel[iVar] = node[iPoint]->GetSolution_Vel(iVar);
      }
      for (iVar = 0; iVar < nVar; iVar++){
        Solution[iVar] += node[iPoint]->GetDynamic_Derivative_n(iVar);
      }
      for (iVar = 0; iVar < nVar; iVar++){
        Solution_Accel[iVar] += node[iPoint]->GetDynamic_Derivative_Accel_n(iVar);
      }
      for (iVar = 0; iVar < nVar; iVar++){
        Solution_Vel[iVar] += node[iPoint]->GetDynamic_Derivative_Vel_n(iVar);
      }
    }
    direct_solver->node[iPoint]->SetAdjointSolution(Solution);
    if (dynamic){
      direct_solver->node[iPoint]->SetAdjointSolution_Accel(Solution_Accel);
      direct_solver->node[iPoint]->SetAdjointSolution_Vel(Solution_Vel);
    }

  }

}

void CDiscAdjFEASolver::Preprocessing(CGeometry *geometry, CSolver **solver_container, CConfig *config_container, unsigned short iMesh, unsigned short iRKStep, unsigned short RunTime_EqSystem, bool Output){

  bool dynamic = (config_container->GetDynamic_Analysis() == DYNAMIC);
  unsigned long iPoint;
  unsigned short iVar;

  if (dynamic){
      for (iPoint = 0; iPoint<geometry->GetnPoint(); iPoint++){
          for (iVar=0; iVar < nVar; iVar++){
              node[iPoint]->SetDynamic_Derivative_n(iVar, node[iPoint]->GetSolution_time_n(iVar));
          }
          for (iVar=0; iVar < nVar; iVar++){
              node[iPoint]->SetDynamic_Derivative_Accel_n(iVar, node[iPoint]->GetSolution_Accel_time_n(iVar));
          }
          for (iVar=0; iVar < nVar; iVar++){
              node[iPoint]->SetDynamic_Derivative_Vel_n(iVar, node[iPoint]->GetSolution_Vel_time_n(iVar));
          }
        }
    }

}

void CDiscAdjFEASolver::ExtractAdjoint_CrossTerm(CGeometry *geometry, CConfig *config){

  unsigned short iVar;
  unsigned long iPoint;

  for (iPoint = 0; iPoint < nPoint; iPoint++){

    /*--- Extract the adjoint solution ---*/

    direct_solver->node[iPoint]->GetAdjointSolution(Solution);

    for (iVar = 0; iVar < nVar; iVar++) node[iPoint]->SetCross_Term_Derivative(iVar, Solution[iVar]);

  }

}

void CDiscAdjFEASolver::ExtractAdjoint_CrossTerm_Geometry(CGeometry *geometry, CConfig *config){

  unsigned short iVar;
  unsigned long iPoint;
  
  su2double relax = config->GetAitkenStatRelax();

  for (iPoint = 0; iPoint < nPoint; iPoint++){

    /*--- Extract the adjoint solution ---*/

    direct_solver->node[iPoint]->GetAdjointSolution(Solution);
    
    /*--- Relax and set the solution ---*/
    
    for(iVar = 0; iVar < nVar; iVar++)
      Solution[iVar] = relax*Solution[iVar] + (1.0-relax)*node[iPoint]->GetGeometry_CrossTerm_Derivative(iVar);

    for (iVar = 0; iVar < nVar; iVar++) node[iPoint]->SetGeometry_CrossTerm_Derivative(iVar, Solution[iVar]);

  }

}

void CDiscAdjFEASolver::SetSensitivity(CGeometry *geometry, CConfig *config){

  unsigned short iVar;

  for (iVar = 0; iVar < nMPROP; iVar++){
    Total_Sens_E[iVar]        += Global_Sens_E[iVar];
    Total_Sens_Nu[iVar]       += Global_Sens_Nu[iVar];
    Total_Sens_Rho[iVar]      += Global_Sens_Rho[iVar];
    Total_Sens_Rho_DL[iVar]   += Global_Sens_Rho_DL[iVar];
  }

  if (de_effects){
      for (iVar = 0; iVar < nEField; iVar++)
        Total_Sens_EField[iVar]+= Global_Sens_EField[iVar];
  }

  if (fea_dv){
      for (iVar = 0; iVar < nDV; iVar++){
          Total_Sens_DV[iVar] += Global_Sens_DV[iVar];
      }
  }

}

void CDiscAdjFEASolver::SetSurface_Sensitivity(CGeometry *geometry, CConfig *config){

}

void CDiscAdjFEASolver::ComputeResidual_Multizone(CGeometry *geometry, CConfig *config){

  unsigned short iVar;
  unsigned long iPoint;
  su2double residual, bgs_sol;

  /*--- Set Residuals to zero ---*/

  for (iVar = 0; iVar < nVar; iVar++){
      SetRes_BGS(iVar,0.0);
      SetRes_Max_BGS(iVar,0.0,0);
  }

  /*--- Compute the BGS solution (adding the cross term) ---*/
  for (iPoint = 0; iPoint < nPointDomain; iPoint++){
    for (iVar = 0; iVar < nVar; iVar++){
      bgs_sol = node[iPoint]->GetSolution(iVar) + node[iPoint]->GetGeometry_CrossTerm_Derivative(iVar);
      node[iPoint]->Set_BGSSolution(iVar, bgs_sol);
    }
  }

  /*--- Set the residuals ---*/
  for (iPoint = 0; iPoint < nPointDomain; iPoint++){
      for (iVar = 0; iVar < nVar; iVar++){
          residual = node[iPoint]->Get_BGSSolution(iVar) - node[iPoint]->Get_BGSSolution_k(iVar);
          AddRes_BGS(iVar,residual*residual);
          AddRes_Max_BGS(iVar,fabs(residual),geometry->node[iPoint]->GetGlobalIndex(),geometry->node[iPoint]->GetCoord());
      }
  }

  SetResidual_BGS(geometry, config);

}


void CDiscAdjFEASolver::UpdateSolution_BGS(CGeometry *geometry, CConfig *config){

  unsigned long iPoint;

  /*--- To nPoint: The solution must be communicated beforehand ---*/
  for (iPoint = 0; iPoint < nPoint; iPoint++){

    node[iPoint]->Set_BGSSolution_k();

  }

}

void CDiscAdjFEASolver::BC_Clamped_Post(CGeometry *geometry, CSolver **solver_container, CNumerics *numerics, CConfig *config,
                                            unsigned short val_marker) {

  unsigned long iPoint, iVertex;
  bool dynamic = (config->GetDynamic_Analysis() == DYNAMIC);

  for (iVertex = 0; iVertex < geometry->nVertex[val_marker]; iVertex++) {

    /*--- Get node index ---*/

    iPoint = geometry->vertex[val_marker][iVertex]->GetNode();

    if (nDim == 2) {
      Solution[0] = 0.0;  Solution[1] = 0.0;
    }
    else {
      Solution[0] = 0.0;  Solution[1] = 0.0;  Solution[2] = 0.0;
    }

    node[iPoint]->SetSolution(Solution);

    if (dynamic){
      node[iPoint]->SetSolution_Vel(Solution);
      node[iPoint]->SetSolution_Accel(Solution);
    }

  }

}

void CDiscAdjFEASolver::ReadDV(CConfig *config) {

  unsigned long index;

  string filename;
  ifstream properties_file;

  /*--- Choose the filename of the design variable ---*/

  string input_name;

  switch (config->GetDV_FEA()) {
    case YOUNG_MODULUS:
      input_name = "dv_young.opt";
      break;
    case POISSON_RATIO:
      input_name = "dv_poisson.opt";
      break;
    case DENSITY_VAL:
    case DEAD_WEIGHT:
      input_name = "dv_density.opt";
      break;
    case ELECTRIC_FIELD:
      input_name = "dv_efield.opt";
      break;
    default:
      input_name = "dv.opt";
      break;
  }

  filename = input_name;

  if (rank == MASTER_NODE) cout << "Filename: " << filename << "." << endl;

  properties_file.open(filename.data(), ios::in);

  /*--- In case there is no file, all elements get the same property (0) ---*/

  if (properties_file.fail()) {

    if (rank == MASTER_NODE)
      cout << "There is no design variable file." << endl;

    nDV   = 1;
    DV_Val = new su2double[nDV];
    for (unsigned short iDV = 0; iDV < nDV; iDV++)
      DV_Val[iDV] = 1.0;

  }
  else{

    string text_line;

     /*--- First pass: determine number of design variables ---*/

    unsigned short iDV = 0;

    /*--- Skip the first line: it is the header ---*/

    getline (properties_file, text_line);

    while (getline (properties_file, text_line)) iDV++;

    /*--- Close the restart file ---*/

    properties_file.close();

    nDV = iDV;
    DV_Val = new su2double[nDV];

    /*--- Reopen the file (TODO: improve this) ---*/

    properties_file.open(filename.data(), ios::in);

    /*--- Skip the first line: it is the header ---*/

    getline (properties_file, text_line);

    iDV = 0;
    while (getline (properties_file, text_line)) {

      istringstream point_line(text_line);

      point_line >> index >> DV_Val[iDV];

      iDV++;

    }

    /*--- Close the restart file ---*/

    properties_file.close();

  }

}

void CDiscAdjFEASolver::LoadRestart(CGeometry **geometry, CSolver ***solver, CConfig *config, int val_iter, bool val_update_geo) {

  unsigned short iVar, iMesh;
  unsigned long iPoint, index, iChildren, Point_Fine, counter;
  su2double Area_Children, Area_Parent, *Solution_Fine;
  ifstream restart_file;
  string restart_filename, filename, text_line;

  bool compressible = (config->GetKind_Regime() == COMPRESSIBLE);
  bool incompressible = (config->GetKind_Regime() == INCOMPRESSIBLE);

  /*--- Restart the solution from file information ---*/

  filename = config->GetSolution_AdjFileName();
  restart_filename = config->GetObjFunc_Extension(filename);

  /*--- Read and store the restart metadata. ---*/

  Read_SU2_Restart_Metadata(geometry[MESH_0], config, true, restart_filename);

  /*--- Read the restart data from either an ASCII or binary SU2 file. ---*/

  if (config->GetRead_Binary_Restart()) {
    Read_SU2_Restart_Binary(geometry[MESH_0], config, restart_filename);
  } else {
    Read_SU2_Restart_ASCII(geometry[MESH_0], config, restart_filename);
  }

  /*--- Read all lines in the restart file ---*/

  long iPoint_Local; unsigned long iPoint_Global = 0; unsigned long iPoint_Global_Local = 0;
  unsigned short rbuf_NotMatching = 0, sbuf_NotMatching = 0;

  /*--- Skip coordinates ---*/
  unsigned short skipVars = geometry[MESH_0]->GetnDim();

  /*--- Skip flow adjoint variables ---*/
  if (KindDirect_Solver== RUNTIME_TURB_SYS) {
    if (compressible) {
      skipVars += nDim + 2;
    }
    if (incompressible) {
      skipVars += nDim + 1;
    }
  }

  /*--- Load data from the restart into correct containers. ---*/

  counter = 0;
  for (iPoint_Global = 0; iPoint_Global < geometry[MESH_0]->GetGlobal_nPointDomain(); iPoint_Global++ ) {

    /*--- Retrieve local index. If this node from the restart file lives
     on the current processor, we will load and instantiate the vars. ---*/

    iPoint_Local = geometry[MESH_0]->GetGlobal_to_Local_Point(iPoint_Global);

    if (iPoint_Local > -1) {

      /*--- We need to store this point's data, so jump to the correct
       offset in the buffer of data from the restart file and load it. ---*/

      index = counter*Restart_Vars[1] + skipVars;
      for (iVar = 0; iVar < nVar; iVar++) Solution[iVar] = Restart_Data[index+iVar];
      node[iPoint_Local]->SetSolution(Solution);
      iPoint_Global_Local++;

      /*--- Increment the overall counter for how many points have been loaded. ---*/
      counter++;
    }

  }

  /*--- Detect a wrong solution file ---*/

  if (iPoint_Global_Local < nPointDomain) { sbuf_NotMatching = 1; }
#ifndef HAVE_MPI
  rbuf_NotMatching = sbuf_NotMatching;
#else
  SU2_MPI::Allreduce(&sbuf_NotMatching, &rbuf_NotMatching, 1, MPI_UNSIGNED_SHORT, MPI_SUM, MPI_COMM_WORLD);
#endif
  if (rbuf_NotMatching != 0) {
    SU2_MPI::Error(string("The solution file ") + filename + string(" doesn't match with the mesh file!\n") +
                   string("It could be empty lines at the end of the file."), CURRENT_FUNCTION);
  }

  /*--- Communicate the loaded solution on the fine grid before we transfer
   it down to the coarse levels. ---*/

  for (iMesh = 1; iMesh <= config->GetnMGLevels(); iMesh++) {
    for (iPoint = 0; iPoint < geometry[iMesh]->GetnPoint(); iPoint++) {
      Area_Parent = geometry[iMesh]->node[iPoint]->GetVolume();
      for (iVar = 0; iVar < nVar; iVar++) Solution[iVar] = 0.0;
      for (iChildren = 0; iChildren < geometry[iMesh]->node[iPoint]->GetnChildren_CV(); iChildren++) {
        Point_Fine = geometry[iMesh]->node[iPoint]->GetChildren_CV(iChildren);
        Area_Children = geometry[iMesh-1]->node[Point_Fine]->GetVolume();
        Solution_Fine = solver[iMesh-1][ADJFLOW_SOL]->node[Point_Fine]->GetSolution();
        for (iVar = 0; iVar < nVar; iVar++) {
          Solution[iVar] += Solution_Fine[iVar]*Area_Children/Area_Parent;
        }
      }
      solver[iMesh][ADJFLOW_SOL]->node[iPoint]->SetSolution(Solution);
    }
    }

  /*--- Delete the class memory that is used to load the restart. ---*/

  if (Restart_Vars != NULL) delete [] Restart_Vars;
  if (Restart_Data != NULL) delete [] Restart_Data;
  Restart_Vars = NULL; Restart_Data = NULL;

}
<|MERGE_RESOLUTION|>--- conflicted
+++ resolved
@@ -624,11 +624,8 @@
           for (iVar = 0; iVar < nDV; iVar++) AD::RegisterInput(DV_Val[iVar]);
         }
 
-<<<<<<< HEAD
         geometry->RegisterCoordinates(config);
 
-=======
->>>>>>> 185ad8dd
         if (config->GetTopology_Optimization())
           direct_solver->RegisterVariables(geometry,config);
     }
@@ -918,7 +915,6 @@
 
     }
 
-<<<<<<< HEAD
     /*--- Extract the adjoint values of the grid coordinates ---*/
     
     su2double *adj_coord = new su2double[nDim];
@@ -931,8 +927,6 @@
     delete [] adj_coord;
 
 
-=======
->>>>>>> 185ad8dd
     if (config->GetTopology_Optimization())
       direct_solver->ExtractAdjoint_Variables(geometry,config);
   }
