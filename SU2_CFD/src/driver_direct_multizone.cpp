--- conflicted
+++ resolved
@@ -41,15 +41,8 @@
 
 CMultizoneDriver::CMultizoneDriver(char* confFile,
                        unsigned short val_nZone,
-<<<<<<< HEAD
-                       bool val_periodic,
                        SU2_Comm MPICommunicator) : CDriver(confFile,
                                                           val_nZone,
-                                                          val_periodic,
-=======
-                       SU2_Comm MPICommunicator) : CDriver(confFile,
-                                                          val_nZone,
->>>>>>> 62e6edb8
                                                           MPICommunicator) {
 
   /*--- Initialize the counter for TimeIter ---*/
