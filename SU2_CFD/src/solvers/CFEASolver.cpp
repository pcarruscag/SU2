/*!
 * \file CFEASolver.cpp
 * \brief Main subroutines for solving direct FEM elasticity problems.
 * \author R. Sanchez
 * \version 7.1.0 "Blackbird"
 *
 * SU2 Project Website: https://su2code.github.io
 *
 * The SU2 Project is maintained by the SU2 Foundation
 * (http://su2foundation.org)
 *
 * Copyright 2012-2020, SU2 Contributors (cf. AUTHORS.md)
 *
 * SU2 is free software; you can redistribute it and/or
 * modify it under the terms of the GNU Lesser General Public
 * License as published by the Free Software Foundation; either
 * version 2.1 of the License, or (at your option) any later version.
 *
 * SU2 is distributed in the hope that it will be useful,
 * but WITHOUT ANY WARRANTY; without even the implied warranty of
 * MERCHANTABILITY or FITNESS FOR A PARTICULAR PURPOSE. See the GNU
 * Lesser General Public License for more details.
 *
 * You should have received a copy of the GNU Lesser General Public
 * License along with SU2. If not, see <http://www.gnu.org/licenses/>.
 */

#include "../../include/solvers/CFEASolver.hpp"
#include "../../include/variables/CFEABoundVariable.hpp"
#include "../../include/numerics/elasticity/CFEAElasticity.hpp"
#include "../../../Common/include/toolboxes/printing_toolbox.hpp"
#include "../../../Common/include/toolboxes/geometry_toolbox.hpp"
#include <algorithm>
#include <unordered_set>
#include <unordered_map>

using namespace GeometryToolbox;


CFEASolver::CFEASolver(bool mesh_deform_mode) : CSolver(mesh_deform_mode), System(mesh_deform_mode) {

  nElement = 0;
  nDim = 0;
  nMarker = 0;

  nPoint = 0;
  nPointDomain = 0;

  Total_CFEA = 0.0;
  WAitken_Dyn = 0.0;
  WAitken_Dyn_tn1 = 0.0;

  element_container = new CElement** [MAX_TERMS]();
  for (unsigned short iTerm = 0; iTerm < MAX_TERMS; iTerm++)
    element_container[iTerm] = new CElement* [MAX_FE_KINDS*omp_get_max_threads()]();

  topol_filter_applied = false;
  element_based = false;
  initial_calc = true;

}

CFEASolver::CFEASolver(CGeometry *geometry, CConfig *config) : CSolver() {

  unsigned short iVar;

  bool dynamic = (config->GetTime_Domain());

  /*--- Test whether we consider dielectric elastomers ---*/
  bool de_effects = config->GetDE_Effects();

  /*--- A priori we don't have an element-based input file (most of the applications will be like this) ---*/
  element_based = false;
  topol_filter_applied = false;
  initial_calc = true;

  nElement      = geometry->GetnElem();
  nDim          = geometry->GetnDim();
  nMarker       = geometry->GetnMarker();

  nPoint        = geometry->GetnPoint();
  nPointDomain  = geometry->GetnPointDomain();

  /*--- Here is where we assign the kind of each element ---*/

  /*--- First level: different possible terms of the equations ---*/
  element_container = new CElement** [MAX_TERMS]();
  for (unsigned short iTerm = 0; iTerm < MAX_TERMS; iTerm++)
    element_container[iTerm] = new CElement* [MAX_FE_KINDS*omp_get_max_threads()]();

  SU2_OMP_PARALLEL
  {
    const int offset = omp_get_thread_num()*MAX_FE_KINDS;

    if (nDim == 2) {
      /*--- Basic terms ---*/
      element_container[FEA_TERM][EL_TRIA+offset] = new CTRIA1();
      element_container[FEA_TERM][EL_QUAD+offset] = new CQUAD4();

      if (de_effects) {
        element_container[DE_TERM][EL_TRIA+offset] = new CTRIA1();
        element_container[DE_TERM][EL_QUAD+offset] = new CQUAD4();
      }
    }
    else {
      element_container[FEA_TERM][EL_TETRA+offset] = new CTETRA1();
      element_container[FEA_TERM][EL_HEXA +offset] = new CHEXA8 ();
      element_container[FEA_TERM][EL_PYRAM+offset] = new CPYRAM5();
      element_container[FEA_TERM][EL_PRISM+offset] = new CPRISM6();

      if (de_effects) {
        element_container[DE_TERM][EL_TETRA+offset] = new CTETRA1();
        element_container[DE_TERM][EL_HEXA +offset] = new CHEXA8 ();
        element_container[DE_TERM][EL_PYRAM+offset] = new CPYRAM5();
        element_container[DE_TERM][EL_PRISM+offset] = new CPRISM6();
      }
    }
  }

  /*--- Set element properties ---*/
  Set_ElementProperties(geometry, config);

  Total_CFEA        = 0.0;
  WAitken_Dyn       = 0.0;
  WAitken_Dyn_tn1   = 0.0;

  SetFSI_ConvValue(0,0.0);
  SetFSI_ConvValue(1,0.0);

  nVar = nDim;

  /*--- Define some auxiliary vectors related to the residual ---*/

  Residual_RMS = new su2double[nVar]();
  Residual_Max = new su2double[nVar]();
  Point_Max = new unsigned long[nVar]();
  Point_Max_Coord = new su2double*[nVar];
  for (iVar = 0; iVar < nVar; iVar++) {
    Point_Max_Coord[iVar] = new su2double[nDim]();
  }

  /*--- The length of the solution vector depends on whether the problem is static or dynamic ---*/

  unsigned short nSolVar;
  string text_line, filename;
  ifstream restart_file;

  if (dynamic) nSolVar = 3 * nVar;
  else nSolVar = nVar;

  su2double* SolInit = new su2double[nSolVar]();

  /*--- Initialize from zero everywhere ---*/

  nodes = new CFEABoundVariable(SolInit, nPoint, nDim, nVar, config);
  SetBaseClassPointerToNodes();

  delete [] SolInit;

  /*--- Set which points are vertices and allocate boundary data. ---*/

  for (unsigned long iPoint = 0; iPoint < nPoint; iPoint++)
    for (unsigned short iMarker = 0; iMarker < config->GetnMarker_All(); iMarker++) {
      long iVertex = geometry->nodes->GetVertex(iPoint, iMarker);
      if (iVertex >= 0) {
        nodes->Set_isVertex(iPoint,true);
        break;
      }
    }
  static_cast<CFEABoundVariable*>(nodes)->AllocateBoundaryVariables(config);


  if (config->GetRefGeom()) Set_ReferenceGeometry(geometry, config);
  if (config->GetPrestretch()) Set_Prestretch(geometry, config);

  /*--- Initialization of matrix structures ---*/
  if (rank == MASTER_NODE) cout << "Initialize Jacobian structure (Non-Linear Elasticity)." << endl;

  Jacobian.Initialize(nPoint, nPointDomain, nVar, nVar, false, geometry, config);

  if (dynamic) {
    MassMatrix.Initialize(nPoint, nPointDomain, nVar, nVar, false, geometry, config);
    TimeRes_Aux.Initialize(nPoint, nPointDomain, nVar, 0.0);
    TimeRes.Initialize(nPoint, nPointDomain, nVar, 0.0);
  }

  /*--- Initialization of linear solver structures ---*/
  LinSysSol.Initialize(nPoint, nPointDomain, nVar, 0.0);
  LinSysRes.Initialize(nPoint, nPointDomain, nVar, 0.0);
  LinSysReact.Initialize(nPoint, nPointDomain, nVar, 0.0);

  /*--- Initialize structures for hybrid-parallel mode. ---*/
  HybridParallelInitialization(geometry);

  /*--- Initialize the value of the total objective function ---*/
  Total_OFRefGeom = 0.0;
  Total_OFRefNode = 0.0;
  Total_OFVolFrac = 1.0;
  Total_OFDiscreteness = 0.0;
  Total_OFCompliance = 0.0;

  /*--- Initialize the value of the global objective function ---*/
  Global_OFRefGeom = 0.0;
  Global_OFRefNode = 0.0;

  /*--- Initialize the value of the total gradient for the forward mode ---*/
  Total_ForwardGradient = 0.0;

  OutputForwardModeGradient(config, true, 0.0, 0.0, 0.0, 0.0);

  /*--- Initialize the BGS residuals in FSI problems. ---*/
  if (config->GetMultizone_Residual()){

    FSI_Residual      = 0.0;
    RelaxCoeff        = 1.0;
    ForceCoeff        = 1.0;

    Residual_BGS      = new su2double[nVar];  for (iVar = 0; iVar < nVar; iVar++) Residual_BGS[iVar]  = 1.0;
    Residual_Max_BGS  = new su2double[nVar];  for (iVar = 0; iVar < nVar; iVar++) Residual_Max_BGS[iVar]  = 1.0;

    /*--- Define some structures for locating max residuals ---*/

    Point_Max_BGS       = new unsigned long[nVar]();
    Point_Max_Coord_BGS = new su2double*[nVar];
    for (iVar = 0; iVar < nVar; iVar++) {
      Point_Max_Coord_BGS[iVar] = new su2double[nDim]();
    }
  }
  else {
    ForceCoeff = 1.0;
  }

  /*--- Penalty value - to maintain constant the stiffness in optimization problems - TODO: this has to be improved ---*/
  PenaltyValue = 0.0;

  /*--- Perform the MPI communication of the solution ---*/

  InitiateComms(geometry, config, SOLUTION_FEA);
  CompleteComms(geometry, config, SOLUTION_FEA);

  /*--- If dynamic, we also need to communicate the old solution ---*/

  if (dynamic) {
    InitiateComms(geometry, config, SOLUTION_FEA_OLD);
    CompleteComms(geometry, config, SOLUTION_FEA_OLD);
  }

  if (size != SINGLE_NODE) {
    vector<unsigned short> essentialMarkers;
    for (unsigned short iMarker = 0; iMarker < config->GetnMarker_All(); iMarker++) {
      const auto kindBnd = config->GetMarker_All_KindBC(iMarker);
      if ((kindBnd == CLAMPED_BOUNDARY) ||
          (kindBnd == DISP_DIR_BOUNDARY) ||
          (kindBnd == DISPLACEMENT_BOUNDARY)) {
        essentialMarkers.push_back(iMarker);
      }
    }
    Set_VertexEliminationSchedule(geometry, essentialMarkers);
  }

  /*--- Add the solver name (max 8 characters) ---*/
  SolverName = "FEA";
}

CFEASolver::~CFEASolver(void) {

  if (element_container != nullptr) {
    for (unsigned int iVar = 0; iVar < MAX_TERMS; iVar++) {
      for (unsigned int jVar = 0; jVar < MAX_FE_KINDS*omp_get_max_threads(); jVar++) {
        delete element_container[iVar][jVar];
      }
      delete [] element_container[iVar];
    }
    delete [] element_container;
  }

  if (element_properties != nullptr) {
    for (unsigned long iElem = 0; iElem < nElement; iElem++)
      delete element_properties[iElem];
    delete [] element_properties;
  }

  delete [] iElem_iDe;

  delete nodes;

  if (LockStrategy) {
    for (unsigned long iPoint = 0; iPoint < nPoint; iPoint++)
      omp_destroy_lock(&UpdateLocks[iPoint]);
  }
}

void CFEASolver::HybridParallelInitialization(CGeometry* geometry) {
#ifdef HAVE_OMP
  /*--- Get the element coloring. ---*/

  su2double parallelEff = 1.0;
  const auto& coloring = geometry->GetElementColoring(&parallelEff);

  /*--- If the coloring is too bad use lock-guarded accesses
   *    to CSysMatrix/Vector in element loops instead. ---*/
  LockStrategy = parallelEff < COLORING_EFF_THRESH;

  /*--- When using locks force a single color to reduce the color loop overhead. ---*/
  if (LockStrategy && (coloring.getOuterSize()>1))
    geometry->SetNaturalElementColoring();

  if (!coloring.empty()) {
    /*--- We are not constrained by the color group size when using locks. ---*/
    auto groupSize = LockStrategy? 1ul : geometry->GetElementColorGroupSize();
    auto nColor = coloring.getOuterSize();
    ElemColoring.reserve(nColor);

    for(auto iColor = 0ul; iColor < nColor; ++iColor)
      ElemColoring.emplace_back(coloring.innerIdx(iColor), coloring.getNumNonZeros(iColor), groupSize);
  }

  su2double minEff = 1.0;
  SU2_MPI::Reduce(&parallelEff, &minEff, 1, MPI_DOUBLE, MPI_MIN, MASTER_NODE, MPI_COMM_WORLD);

  if (minEff < COLORING_EFF_THRESH) {
    cout << "WARNING: The element coloring efficiency was " << minEff << ", a fallback strategy is in use.\n"
         << "         Better performance may be possible by reducing the number of threads per rank." << endl;
  }

  if (LockStrategy) {
    UpdateLocks.resize(nPoint);
    for (unsigned long iPoint = 0; iPoint < nPoint; iPoint++)
      omp_init_lock(&UpdateLocks[iPoint]);
  }

  omp_chunk_size = computeStaticChunkSize(nPointDomain, omp_get_max_threads(), OMP_MAX_SIZE);
#else
  ElemColoring[0] = DummyGridColor<>(nElement);
#endif
}

void CFEASolver::Set_ElementProperties(CGeometry *geometry, CConfig *config) {

  const auto iZone = config->GetiZone();
  const auto nZone = geometry->GetnZone();

  const bool topology_mode = config->GetTopology_Optimization();

  element_properties = new CProperty*[nElement];

  /*--- Restart the solution from file information ---*/

  auto filename = config->GetFEA_FileName();

  /*--- If multizone, append zone name ---*/
  if (nZone > 1)
    filename = config->GetMultizone_FileName(filename, iZone, ".dat");

  if (rank == MASTER_NODE) cout << "Filename: " << filename << "." << endl;

  ifstream properties_file;
  properties_file.open(filename);

  /*--- In case there is no file, all elements get the same property (0) ---*/

  if (properties_file.fail()) {
    if (rank == MASTER_NODE){
      cout << "There is no element-based properties file." << endl;
      cout << "The structural domain has uniform properties." << endl;

      if (topology_mode)
        SU2_MPI::Error("Topology mode requires an element-based properties file.",CURRENT_FUNCTION);
    }

    for (auto iElem = 0ul; iElem < nElement; iElem++){
      element_properties[iElem] = new CElementProperty(FEA_TERM, 0, 0, 0);
    }

    element_based = false;

  }
  else{

    element_based = true;

    /*--- In case this is a parallel simulation, we need to perform the Global2Local index transformation first. ---*/

    unordered_map<unsigned long, unsigned long> Global2Local;

    for (auto iElem = 0ul; iElem < nElement; iElem++)
      Global2Local[geometry->elem[iElem]->GetGlobalIndex()] = iElem;

    /*--- Read all lines in the restart file ---*/

    unsigned long iElem_Global_Local = 0, iElem_Global = 0; string text_line;

    /*--- The first line is the header ---*/

    getline (properties_file, text_line);

    for (iElem_Global = 0; iElem_Global < geometry->GetGlobal_nElemDomain(); iElem_Global++ ) {

      getline (properties_file, text_line);

      istringstream point_line(text_line);

      /*--- Retrieve local index. If this element from the restart file lives
         only on a different processor, the value of iPoint_Local will be -1.
         Otherwise, the local index for this node on the current processor
         will be returned and used to instantiate the vars. ---*/

      auto it = Global2Local.find(iElem_Global);

      if (it != Global2Local.end()) {

        auto iElem_Local = it->second;

        unsigned long elProperties[4], index;

        if (config->GetAdvanced_FEAElementBased() || topology_mode){
          point_line >> index >> elProperties[0] >> elProperties[1] >> elProperties[2] >> elProperties[3];
          element_properties[iElem_Local] = new CElementProperty(
            elProperties[0], elProperties[1], elProperties[2], elProperties[3]);
        }
        else{
          point_line >> index >> elProperties[0];
          element_properties[iElem_Local] = new CElementProperty(0, elProperties[0], 0, 0);
        }


        /*--- For backwards compatibility we only read a fifth column in topology mode ---*/
        if (topology_mode) {
          su2double elDensity;
          point_line >> elDensity;
          element_properties[iElem_Local]->SetDesignDensity(elDensity);
        }

        iElem_Global_Local++;
      }

    }

    /*--- Detect a wrong solution file ---*/

    if (iElem_Global_Local != nElement) {
      SU2_MPI::Error(string("The properties file ") + filename + string(" doesn't match with the mesh file!\n")  +
                     string("It could be empty lines at the end of the file."), CURRENT_FUNCTION);
    }

  }

}

void CFEASolver::Set_Prestretch(CGeometry *geometry, CConfig *config) {

  const auto iZone = config->GetiZone();
  const auto nZone = geometry->GetnZone();

  /*--- Restart the solution from file information ---*/

  auto filename = config->GetPrestretch_FEMFileName();

  /*--- If multizone, append zone name ---*/
  if (nZone > 1)
    filename = config->GetMultizone_FileName(filename, iZone, ".dat");

  if (rank == MASTER_NODE) cout << "Filename: " << filename << "." << endl;

  ifstream prestretch_file;
  prestretch_file.open(filename);

  /*--- In case there is no file ---*/

  if (prestretch_file.fail()) {
    SU2_MPI::Error(string("There is no FEM prestretch reference file ") + filename, CURRENT_FUNCTION);
  }

  /*--- Make a global to local map that also covers halo nodes (the one in geometry does not). ---*/

  unordered_map<unsigned long, unsigned long> Global2Local;

  for (auto iPoint = 0ul; iPoint < nPoint; ++iPoint)
    Global2Local[geometry->nodes->GetGlobalIndex(iPoint)] = iPoint;

  /*--- Read all lines in the restart file ---*/

  unsigned long iPoint_Global_Local = 0, iPoint_Global = 0; string text_line;

  /*--- The first line is the header ---*/

  getline (prestretch_file, text_line);

  while (getline (prestretch_file, text_line)) {
    istringstream point_line(text_line);

    /*--- Retrieve local index. If this node from the restart file lives
     on the current processor, we will load and instantiate the vars. ---*/

    auto it = Global2Local.find(iPoint_Global);

    if (it != Global2Local.end()) {

      auto iPoint_Local = it->second;

      su2double Sol[MAXNVAR] = {0.0};
      unsigned long index;

      if (nDim == 2) point_line >> Sol[0] >> Sol[1] >> index;
      if (nDim == 3) point_line >> Sol[0] >> Sol[1] >> Sol[2] >> index;

      for (unsigned short iVar = 0; iVar < nVar; iVar++)
        nodes->SetPrestretch(iPoint_Local, iVar, Sol[iVar]);

      iPoint_Global_Local++;
    }
    iPoint_Global++;
  }

  /*--- Detect a wrong solution file ---*/

  if (iPoint_Global_Local != nPoint) {
    SU2_MPI::Error(string("The solution file ") + filename + string(" doesn't match with the mesh file!\n") +
                   string("It could be empty lines at the end of the file."), CURRENT_FUNCTION);
  }

}

void CFEASolver::Set_ReferenceGeometry(CGeometry *geometry, CConfig *config) {

  const auto iZone = config->GetiZone();
  const auto file_format = config->GetRefGeom_FileFormat();

  /*--- Restart the solution from file information ---*/

  auto filename = config->GetRefGeom_FEMFileName();

  /*--- If multizone, append zone name ---*/

  filename = config->GetMultizone_FileName(filename, iZone, ".csv");

  ifstream reference_file;
  reference_file.open(filename);

  /*--- In case there is no file ---*/

  if (reference_file.fail()) {
    SU2_MPI::Error( "There is no FEM reference geometry file!!", CURRENT_FUNCTION);
  }

  if (rank == MASTER_NODE) cout << "Filename: " << filename << " and format " << file_format << "." << endl;

  /*--- Read all lines in the restart file ---*/

  unsigned long iPoint_Global_Local = 0, iPoint_Global = 0; string text_line;

  /*--- The first line is the header ---*/

  getline (reference_file, text_line);

  while (getline (reference_file, text_line)) {

    vector<string> point_line = PrintingToolbox::split(text_line, ',');

    /*--- Retrieve local index. If this node from the restart file lives
       on a different processor, the value of iPoint_Local will be -1.
       Otherwise, the local index for this node on the current processor
       will be returned and used to instantiate the vars. ---*/

    auto iPoint_Local = geometry->GetGlobal_to_Local_Point(iPoint_Global);

    if (iPoint_Local >= 0) {

      su2double Sol[MAXNVAR] = {0.0};

      if (nDim == 2){
        Sol[0] = PrintingToolbox::stod(point_line[3]);
        Sol[1] = PrintingToolbox::stod(point_line[4]);
      } else {
        Sol[0] = PrintingToolbox::stod(point_line[4]);
        Sol[1] = PrintingToolbox::stod(point_line[5]);
        Sol[2] = PrintingToolbox::stod(point_line[6]);
      }

      for (unsigned short iVar = 0; iVar < nVar; iVar++)
        nodes->SetReference_Geometry(iPoint_Local, iVar, Sol[iVar]);

      iPoint_Global_Local++;
    }
    iPoint_Global++;
  }

  /*--- Detect a wrong solution file ---*/

  if (iPoint_Global_Local != nPointDomain) {
    SU2_MPI::Error(string("The solution file ") + filename + string(" doesn't match with the mesh file!\n")  +
                   string("It could be empty lines at the end of the file."), CURRENT_FUNCTION);
  }

<<<<<<< HEAD
  /*--- Close the restart file ---*/

  reference_file.close();

  /*--- Free memory needed for the transformation ---*/

  delete [] Global2Local;

  // hack, read loads from file
  ifstream file;
  file.open("loads.txt");
  if(!file.good()) return;

  int i = 0;
  while (!file.eof())
  {
    string line;
    getline(file,line);
    stringstream ss(line);

    int idx;
    su2double f[3];

    ss >> idx >> f[0] >> f[1];
    if (nDim==3) ss >> f[2];

    customLoads.globalIndices.push_back(idx);
    customLoads.glb2loc[idx] = i;
    for(unsigned short iDim=0; iDim<nDim; ++iDim)
    {
      customLoads.loads.push_back(f[iDim]);
      ++i;
    }
  }

  file.close();

=======
>>>>>>> afe4928f
}

void CFEASolver::Set_VertexEliminationSchedule(CGeometry *geometry, const vector<unsigned short>& markers) {

  /*--- Store global point indices of essential BC markers. ---*/
  vector<unsigned long> myPoints;

  for (auto iMarker : markers) {
    for (auto iVertex = 0ul; iVertex < geometry->nVertex[iMarker]; iVertex++) {
      auto iPoint = geometry->vertex[iMarker][iVertex]->GetNode();
      myPoints.push_back(geometry->nodes->GetGlobalIndex(iPoint));
    }
  }

  const unordered_set<unsigned long> markerPoints(myPoints.begin(), myPoints.end());

  vector<unsigned long> numPoints(size);
  unsigned long num = myPoints.size();
  SU2_MPI::Allgather(&num, 1, MPI_UNSIGNED_LONG, numPoints.data(), 1, MPI_UNSIGNED_LONG, MPI_COMM_WORLD);

  /*--- Global to local map for the halo points of the rank (not covered by the CGeometry map). ---*/
  unordered_map<unsigned long, unsigned long> Global2Local;
  for (auto iPoint = nPointDomain; iPoint < nPoint; ++iPoint) {
    Global2Local[geometry->nodes->GetGlobalIndex(iPoint)] = iPoint;
  }

  /*--- Populate elimination list. ---*/
  ExtraVerticesToEliminate.clear();

  for (int i = 0; i < size; ++i) {
    /*--- Send our point list. ---*/
    if (rank == i) {
      SU2_MPI::Bcast(myPoints.data(), numPoints[i], MPI_UNSIGNED_LONG, rank, MPI_COMM_WORLD);
      continue;
    }

    /*--- Receive point list. ---*/
    vector<unsigned long> theirPoints(numPoints[i]);
    SU2_MPI::Bcast(theirPoints.data(), numPoints[i], MPI_UNSIGNED_LONG, i, MPI_COMM_WORLD);

    for (auto iPointGlobal : theirPoints) {
      /*--- Check if the rank has the point. ---*/
      auto it = Global2Local.find(iPointGlobal);
      if (it == Global2Local.end()) continue;

      /*--- If the point is not covered by this rank's markers, mark it for elimination. ---*/
      if (markerPoints.count(iPointGlobal) == 0)
        ExtraVerticesToEliminate.push_back(it->second);
    }
  }

}

void CFEASolver::Preprocessing(CGeometry *geometry, CSolver **solver_container, CConfig *config, CNumerics **numerics,
                               unsigned short iMesh, unsigned long Iteration, unsigned short RunTime_EqSystem, bool Output) {

  const bool dynamic = config->GetTime_Domain();
  const bool disc_adj_fem = (config->GetKind_Solver() == DISC_ADJ_FEM);
  const bool body_forces = config->GetDeadLoad();
  const bool topology_mode = config->GetTopology_Optimization();

  /*
   * For topology optimization we apply a filter on the design density field to avoid
   * numerical issues (checkerboards), ensure mesh independence, and impose a length scale.
   * This has to be done before computing the mass matrix and the dead load terms.
   * This filter, and the volume fraction objective function, require the element volumes,
   * so we ask "geometry" to compute them.
   * This only needs to be done for the undeformed (initial) shape.
   */
  if (topology_mode && !topol_filter_applied) {
    geometry->SetElemVolume();
    FilterElementDensities(geometry, config);
    topol_filter_applied = true;
  }

  /*
   * If the problem is dynamic we need a mass matrix, which will be constant along the calculation
   * both for linear and nonlinear analysis, i.e. only computed once on the first time step.
   *
   * The same with the integration constants, as for now we consider the time step to be constant.
   */
  if (dynamic && (initial_calc || disc_adj_fem)) {
    Compute_IntegrationConstants(config);
    Compute_MassMatrix(geometry, numerics, config);
  }

  /*
   * If body forces are taken into account, we need to compute the term that goes into the residual,
   * which will be constant along the calculation both for linear and nonlinear analysis.
   *
   * Only initialized once, at the first iteration of the first time step.
   */
  if (body_forces && (initial_calc || disc_adj_fem))
    Compute_DeadLoad(geometry, numerics, config);

  /*--- Clear the linear system solution. ---*/
  SU2_OMP_PARALLEL
  {
    LinSysSol.SetValZero();
  }

  /*--- Clear external forces. ---*/
  nodes->Clear_SurfaceLoad_Res();

  /*--- Next call to Preprocessing will not be "initial_calc" and linear operations will not be repeated. ---*/
  initial_calc = false;

}

void CFEASolver::SetInitialCondition(CGeometry **geometry, CSolver ***solver_container, CConfig *config, unsigned long TimeIter) {

  SU2_OMP_PARALLEL
  {
  if (!config->GetPrestretch()) {
    su2double zeros[MAXNVAR] = {0.0};
    SU2_OMP_FOR_STAT(omp_chunk_size)
    for (auto iPoint = 0ul; iPoint < nPoint; ++iPoint)
      nodes->SetSolution(iPoint, zeros);
  }
  else {
    SU2_OMP_FOR_STAT(omp_chunk_size)
    for (auto iPoint = 0ul; iPoint < nPoint; ++iPoint)
      nodes->SetSolution(iPoint, nodes->GetPrestretch(iPoint));
  }
  } // end parallel
}

void CFEASolver::Compute_StiffMatrix(CGeometry *geometry, CNumerics **numerics, const CConfig *config) {

  const bool topology_mode = config->GetTopology_Optimization();
  const su2double simp_exponent = config->GetSIMP_Exponent();
  const su2double simp_minstiff = config->GetSIMP_MinStiffness();

  /*--- Start OpenMP parallel region. ---*/

  SU2_OMP_PARALLEL
  {
    /*--- Clear vector and matrix before calculation. ---*/
    LinSysRes.SetValZero();
    Jacobian.SetValZero();

    for(auto color : ElemColoring) {

      /*--- Chunk size is at least OMP_MIN_SIZE and a multiple of the color group size. ---*/
      SU2_OMP_FOR_DYN(nextMultiple(OMP_MIN_SIZE, color.groupSize))
      for(auto k = 0ul; k < color.size; ++k) {

        auto iElem = color.indices[k];

        unsigned short iNode, jNode, iDim, iVar;

        int thread = omp_get_thread_num();

        /*--- Convert VTK type to index in the element container. ---*/
        int EL_KIND;
        unsigned short nNodes;
        GetElemKindAndNumNodes(geometry->elem[iElem]->GetVTK_Type(), EL_KIND, nNodes);

        /*--- Each thread needs a dedicated element. ---*/
        CElement* element = element_container[FEA_TERM][EL_KIND+thread*MAX_FE_KINDS];

        /*--- For the number of nodes, get the coordinates and cache the point indices. ---*/
        unsigned long indexNode[MAXNNODE_3D];

        for (iNode = 0; iNode < nNodes; iNode++) {

          indexNode[iNode] = geometry->elem[iElem]->GetNode(iNode);

          for (iDim = 0; iDim < nDim; iDim++) {
            su2double val_Coord = Get_ValCoord(geometry, indexNode[iNode], iDim);
            su2double val_Sol = nodes->GetSolution(indexNode[iNode],iDim) + val_Coord;
            element->SetRef_Coord(iNode, iDim, val_Coord);
            element->SetCurr_Coord(iNode, iDim, val_Sol);
          }
        }

        /*--- In topology mode determine the penalty to apply to the stiffness. ---*/
        su2double simp_penalty = 1.0;
        if (topology_mode) {
          su2double density = element_properties[iElem]->GetPhysicalDensity();
          simp_penalty = simp_minstiff+(1.0-simp_minstiff)*pow(density,simp_exponent);
        }

        /*--- Set the properties of the element ---*/
        element->Set_ElProperties(element_properties[iElem]);

        /*--- Compute the components of the jacobian and the stress term, one numerics per thread. ---*/
        int NUM_TERM = thread*MAX_TERMS + element_properties[iElem]->GetMat_Mod();

        numerics[NUM_TERM]->Compute_Tangent_Matrix(element, config);

        /*--- Update residual and stiffness matrix with contributions from the element. ---*/
        for (iNode = 0; iNode < nNodes; iNode++) {

          if (LockStrategy) omp_set_lock(&UpdateLocks[indexNode[iNode]]);

          auto Ta = element->Get_Kt_a(iNode);
          for (iVar = 0; iVar < nVar; iVar++)
            LinSysRes(indexNode[iNode], iVar) -= simp_penalty*Ta[iVar];

          for (jNode = 0; jNode < nNodes; jNode++) {
            auto Kab = element->Get_Kab(iNode, jNode);
            Jacobian.AddBlock(indexNode[iNode], indexNode[jNode], Kab, simp_penalty);
          }

          if (LockStrategy) omp_unset_lock(&UpdateLocks[indexNode[iNode]]);
        }

      } // end iElem loop

    } // end color loop

  } // end SU2_OMP_PARALLEL

}

void CFEASolver::Compute_StiffMatrix_NodalStressRes(CGeometry *geometry, CNumerics **numerics, const CConfig *config) {

  const bool prestretch_fem = config->GetPrestretch();
  const bool de_effects = config->GetDE_Effects();

  const bool topology_mode = config->GetTopology_Optimization();
  const su2double simp_exponent = config->GetSIMP_Exponent();
  const su2double simp_minstiff = config->GetSIMP_MinStiffness();

  /*--- Start OpenMP parallel region. ---*/

  SU2_OMP_PARALLEL
  {
    /*--- Clear vector and matrix before calculation. ---*/
    LinSysRes.SetValZero();
    Jacobian.SetValZero();

    for(auto color : ElemColoring) {

      /*--- Chunk size is at least OMP_MIN_SIZE and a multiple of the color group size. ---*/
      SU2_OMP_FOR_DYN(nextMultiple(OMP_MIN_SIZE, color.groupSize))
      for(auto k = 0ul; k < color.size; ++k) {

        auto iElem = color.indices[k];

        unsigned short iNode, jNode, iDim, iVar;

        int thread = omp_get_thread_num();

        /*--- Convert VTK type to index in the element container. ---*/
        int EL_KIND;
        unsigned short nNodes;
        GetElemKindAndNumNodes(geometry->elem[iElem]->GetVTK_Type(), EL_KIND, nNodes);

        /*--- Each thread needs a dedicated element. ---*/
        CElement* fea_elem = element_container[FEA_TERM][EL_KIND+thread*MAX_FE_KINDS];
        CElement* de_elem = element_container[DE_TERM][EL_KIND+thread*MAX_FE_KINDS];

        /*--- For the number of nodes, we get the coordinates from the connectivity matrix ---*/
        unsigned long indexNode[MAXNNODE_3D];

        for (iNode = 0; iNode < nNodes; iNode++) {

          indexNode[iNode] = geometry->elem[iElem]->GetNode(iNode);

          for (iDim = 0; iDim < nDim; iDim++) {
            /*--- Compute current coordinate. ---*/
            su2double val_Coord = Get_ValCoord(geometry, indexNode[iNode], iDim);
            su2double val_Sol = nodes->GetSolution(indexNode[iNode],iDim) + val_Coord;

            /*--- If pre-stretched the reference coordinate is stored in the nodes. ---*/
            if (prestretch_fem)
              val_Coord = nodes->GetPrestretch(indexNode[iNode],iDim);

            /*--- Set coordinates. ---*/
            fea_elem->SetCurr_Coord(iNode, iDim, val_Sol);
            fea_elem->SetRef_Coord(iNode, iDim, val_Coord);

            if (de_effects) {
              de_elem->SetCurr_Coord(iNode, iDim, val_Sol);
              de_elem->SetRef_Coord(iNode, iDim, val_Coord);
            }
          }
        }

        /*--- In topology mode determine the penalty to apply to the stiffness. ---*/
        su2double simp_penalty = 1.0;
        if (topology_mode) {
          su2double density = element_properties[iElem]->GetPhysicalDensity();
          simp_penalty = simp_minstiff+(1.0-simp_minstiff)*pow(density,simp_exponent);
        }

        /*--- Set the properties of the element. ---*/
        fea_elem->Set_ElProperties(element_properties[iElem]);
        if (de_effects)
          de_elem->Set_ElProperties(element_properties[iElem]);

        /*--- Compute the components of the Jacobian and the stress term for the material. ---*/
        int NUM_TERM = thread*MAX_TERMS + element_properties[iElem]->GetMat_Mod();

        numerics[NUM_TERM]->Compute_Tangent_Matrix(fea_elem, config);

        /*--- Compute the electric component of the Jacobian and the stress term. ---*/
        if (de_effects)
          numerics[DE_TERM + thread*MAX_TERMS]->Compute_Tangent_Matrix(de_elem, config);

        /*--- Update residual and stiffness matrix with contributions from the element. ---*/
        for (iNode = 0; iNode < nNodes; iNode++) {

          if (LockStrategy) omp_set_lock(&UpdateLocks[indexNode[iNode]]);

          auto Ta = fea_elem->Get_Kt_a(iNode);
          for (iVar = 0; iVar < nVar; iVar++)
            LinSysRes(indexNode[iNode], iVar) -= simp_penalty*Ta[iVar];

          /*--- Retrieve the electric contribution to the residual. ---*/
          if (de_effects) {
            auto Ta_DE = de_elem->Get_Kt_a(iNode);
            for (iVar = 0; iVar < nVar; iVar++)
              LinSysRes(indexNode[iNode], iVar) -= simp_penalty*Ta_DE[iVar];
          }

          for (jNode = 0; jNode < nNodes; jNode++) {

            /*--- Get a pointer to the matrix block to perform the update. ---*/
            auto Kij = Jacobian.GetBlock(indexNode[iNode], indexNode[jNode]);

            /*--- Retrieve the values of the FEA term. ---*/
            auto Kab = fea_elem->Get_Kab(iNode, jNode);
            su2double Ks_ab = fea_elem->Get_Ks_ab(iNode, jNode);

            /*--- Full block. ---*/
            for (iVar = 0; iVar < nVar*nVar; iVar++)
              Kij[iVar] += SU2_TYPE::GetValue(simp_penalty*Kab[iVar]);

            /*--- Only the block's diagonal. ---*/
            for (iVar = 0; iVar < nVar; iVar++)
              Kij[iVar*(nVar+1)] += SU2_TYPE::GetValue(simp_penalty*Ks_ab);

            /*--- Retrieve the electric contribution to the Jacobian ---*/
            if (de_effects) {
              //auto Kab_DE = de_elem->Get_Kab(iNode, jNode);
              su2double Ks_ab_DE = de_elem->Get_Ks_ab(iNode, jNode);

              for (iVar = 0; iVar < nVar; iVar++)
                Kij[iVar*(nVar+1)] += SU2_TYPE::GetValue(simp_penalty*Ks_ab_DE);
            }
          }

          if (LockStrategy) omp_unset_lock(&UpdateLocks[indexNode[iNode]]);
        }

      } // end iElem loop

    } // end color loop

  } // end SU2_OMP_PARALLEL

}

void CFEASolver::Compute_MassMatrix(CGeometry *geometry, CNumerics **numerics, const CConfig *config) {

  const bool topology_mode = config->GetTopology_Optimization();
  const su2double simp_minstiff = config->GetSIMP_MinStiffness();

  /*--- Never record this method as the mass matrix is passive (but the mass residual is not). ---*/
  const bool wasActive = AD::BeginPassive();

  /*--- Start OpenMP parallel region. ---*/

  SU2_OMP_PARALLEL
  {
    /*--- Clear matrix before calculation. ---*/
    MassMatrix.SetValZero();

    for(auto color : ElemColoring) {

      /*--- Chunk size is at least OMP_MIN_SIZE and a multiple of the color group size. ---*/
      SU2_OMP_FOR_DYN(nextMultiple(OMP_MIN_SIZE, color.groupSize))
      for(auto k = 0ul; k < color.size; ++k) {

        auto iElem = color.indices[k];

        unsigned short iNode, jNode, iDim, iVar;

        int thread = omp_get_thread_num();

        /*--- Convert VTK type to index in the element container. ---*/
        int EL_KIND;
        unsigned short nNodes;
        GetElemKindAndNumNodes(geometry->elem[iElem]->GetVTK_Type(), EL_KIND, nNodes);

        /*--- Each thread needs a dedicated element. ---*/
        CElement* element = element_container[FEA_TERM][EL_KIND+thread*MAX_FE_KINDS];

        /*--- For the number of nodes, get the coordinates and cache the point indices. ---*/
        unsigned long indexNode[MAXNNODE_3D];

        for (iNode = 0; iNode < nNodes; iNode++) {
          indexNode[iNode] = geometry->elem[iElem]->GetNode(iNode);
          for (iDim = 0; iDim < nDim; iDim++) {
            su2double val_Coord = Get_ValCoord(geometry, indexNode[iNode], iDim);
            element->SetRef_Coord(iNode, iDim, val_Coord);
          }
        }

        /*--- In topology mode determine the penalty to apply to the mass,
         *    linear function of the physical density. ---*/
        su2double simp_penalty = 1.0;
        if (topology_mode) {
          simp_penalty = simp_minstiff+(1.0-simp_minstiff)*element_properties[iElem]->GetPhysicalDensity();
        }

        /*--- Set the properties of the element and compute its mass matrix. ---*/
        element->Set_ElProperties(element_properties[iElem]);

        numerics[FEA_TERM + thread*MAX_TERMS]->Compute_Mass_Matrix(element, config);

        /*--- Add contributions of this element to the mass matrix. ---*/
        for (iNode = 0; iNode < nNodes; iNode++) {

          if (LockStrategy) omp_set_lock(&UpdateLocks[indexNode[iNode]]);

          for (jNode = 0; jNode < nNodes; jNode++) {

            auto Mij = MassMatrix.GetBlock(indexNode[iNode], indexNode[jNode]);
            su2double Mab = simp_penalty * element->Get_Mab(iNode, jNode);

            for (iVar = 0; iVar < nVar; iVar++)
              Mij[iVar*(nVar+1)] += SU2_TYPE::GetValue(Mab);
          }

          if (LockStrategy) omp_unset_lock(&UpdateLocks[indexNode[iNode]]);
        }

      } // end iElem loop

    } // end color loop

  } // end SU2_OMP_PARALLEL

  AD::EndPassive(wasActive);

}

void CFEASolver::Compute_MassRes(CGeometry *geometry, CNumerics **numerics, const CConfig *config) {

  const bool topology_mode = config->GetTopology_Optimization();
  const su2double simp_minstiff = config->GetSIMP_MinStiffness();

  /*--- Clear vector before calculation. ---*/
  TimeRes.SetValZero();
  SU2_OMP_BARRIER

  for(auto color : ElemColoring) {

    /*--- Chunk size is at least OMP_MIN_SIZE and a multiple of the color group size. ---*/
    SU2_OMP_FOR_DYN(nextMultiple(OMP_MIN_SIZE, color.groupSize))
    for(auto k = 0ul; k < color.size; ++k) {

      auto iElem = color.indices[k];

      unsigned short iNode, jNode, iDim, iVar;

      int thread = omp_get_thread_num();

      /*--- Convert VTK type to index in the element container. ---*/
      int EL_KIND;
      unsigned short nNodes;
      GetElemKindAndNumNodes(geometry->elem[iElem]->GetVTK_Type(), EL_KIND, nNodes);

      /*--- Each thread needs a dedicated element. ---*/
      CElement* element = element_container[FEA_TERM][EL_KIND+thread*MAX_FE_KINDS];

      /*--- For the number of nodes, get the coordinates and cache the point indices. ---*/
      unsigned long indexNode[MAXNNODE_3D];

      for (iNode = 0; iNode < nNodes; iNode++) {
        indexNode[iNode] = geometry->elem[iElem]->GetNode(iNode);
        for (iDim = 0; iDim < nDim; iDim++) {
          su2double val_Coord = Get_ValCoord(geometry, indexNode[iNode], iDim);
          element->SetRef_Coord(iNode, iDim, val_Coord);
        }
      }

      /*--- In topology mode determine the penalty to apply to the mass,
       *    linear function of the physical density. ---*/
      su2double simp_penalty = 1.0;
      if (topology_mode) {
        simp_penalty = simp_minstiff+(1.0-simp_minstiff)*element_properties[iElem]->GetPhysicalDensity();
      }

      /*--- Set the properties of the element and compute its mass matrix. ---*/
      element->Set_ElProperties(element_properties[iElem]);

      numerics[FEA_TERM + thread*MAX_TERMS]->Compute_Mass_Matrix(element, config);

      /*--- Add contributions of this element to the mass residual.
       *    Equiv. to a matrix vector product with the mass matrix. ---*/
      for (iNode = 0; iNode < nNodes; iNode++) {

        if (LockStrategy) omp_set_lock(&UpdateLocks[indexNode[iNode]]);

        for (jNode = 0; jNode < nNodes; jNode++) {

          su2double Mab = simp_penalty * element->Get_Mab(iNode, jNode);

          for (iVar = 0; iVar < nVar; iVar++)
            TimeRes(indexNode[iNode], iVar) += Mab * TimeRes_Aux(indexNode[jNode], iVar);
        }

        if (LockStrategy) omp_unset_lock(&UpdateLocks[indexNode[iNode]]);
      }

    } // end iElem loop

  } // end color loop

}

void CFEASolver::Compute_NodalStressRes(CGeometry *geometry, CNumerics **numerics, const CConfig *config) {

  const bool prestretch_fem = config->GetPrestretch();

  const bool topology_mode = config->GetTopology_Optimization();
  const su2double simp_exponent = config->GetSIMP_Exponent();
  const su2double simp_minstiff = config->GetSIMP_MinStiffness();

  /*--- Start OpenMP parallel region. ---*/

  SU2_OMP_PARALLEL
  {
    /*--- Clear vector before calculation. ---*/
    LinSysRes.SetValZero();
    SU2_OMP_BARRIER

    for(auto color : ElemColoring) {

      /*--- Chunk size is at least OMP_MIN_SIZE and a multiple of the color group size. ---*/
      SU2_OMP_FOR_DYN(nextMultiple(OMP_MIN_SIZE, color.groupSize))
      for(auto k = 0ul; k < color.size; ++k) {

        auto iElem = color.indices[k];

        unsigned short iNode, iDim, iVar;

        int thread = omp_get_thread_num();

        /*--- Convert VTK type to index in the element container. ---*/
        int EL_KIND;
        unsigned short nNodes;
        GetElemKindAndNumNodes(geometry->elem[iElem]->GetVTK_Type(), EL_KIND, nNodes);

        /*--- Each thread needs a dedicated element. ---*/
        CElement* element = element_container[FEA_TERM][EL_KIND+thread*MAX_FE_KINDS];

        /*--- For the number of nodes, we get the coordinates from the connectivity matrix ---*/
        unsigned long indexNode[MAXNNODE_3D];

        for (iNode = 0; iNode < nNodes; iNode++) {

          indexNode[iNode] = geometry->elem[iElem]->GetNode(iNode);

          for (iDim = 0; iDim < nDim; iDim++) {
            /*--- Compute current coordinate. ---*/
            su2double val_Coord = Get_ValCoord(geometry, indexNode[iNode], iDim);
            su2double val_Sol = nodes->GetSolution(indexNode[iNode],iDim) + val_Coord;

            /*--- If pre-stretched the reference coordinate is stored in the nodes. ---*/
            if (prestretch_fem)
              val_Coord = nodes->GetPrestretch(indexNode[iNode],iDim);

            /*--- Set coordinates. ---*/
            element->SetCurr_Coord(iNode, iDim, val_Sol);
            element->SetRef_Coord(iNode, iDim, val_Coord);
          }
        }

        /*--- In topology mode determine the penalty to apply to the stiffness ---*/
        su2double simp_penalty = 1.0;
        if (topology_mode) {
          su2double density = element_properties[iElem]->GetPhysicalDensity();
          simp_penalty = simp_minstiff+(1.0-simp_minstiff)*pow(density,simp_exponent);
        }

        /*--- Set the properties of the element. ---*/
        element->Set_ElProperties(element_properties[iElem]);

        /*--- Compute the components of the Jacobian and the stress term for the material. ---*/
        int NUM_TERM = thread*MAX_TERMS + element_properties[iElem]->GetMat_Mod();

        numerics[NUM_TERM]->Compute_NodalStress_Term(element, config);

        for (iNode = 0; iNode < nNodes; iNode++) {
          if (LockStrategy) omp_set_lock(&UpdateLocks[indexNode[iNode]]);

          auto Ta = element->Get_Kt_a(iNode);
          for (iVar = 0; iVar < nVar; iVar++)
            LinSysRes(indexNode[iNode], iVar) -= simp_penalty*Ta[iVar];

          if (LockStrategy) omp_unset_lock(&UpdateLocks[indexNode[iNode]]);
        }

      } // end iElem loop

    } // end color loop

  } // end SU2_OMP_PARALLEL

}

void CFEASolver::Compute_NodalStress(CGeometry *geometry, CNumerics **numerics, const CConfig *config) {

  const bool prestretch_fem = config->GetPrestretch();

  const bool topology_mode = config->GetTopology_Optimization();
  const auto simp_exponent = config->GetSIMP_Exponent();

  const auto stressParam = config->GetStressPenaltyParam();
  const su2double stress_scale = 1.0 / stressParam[0];
  const su2double ks_mult = stressParam[1];

  const unsigned short nStress = (nDim == 2) ? 3 : 6;

  su2double StressPenalty = 0.0;
  su2double MaxVonMises_Stress = 0.0;

  /*--- Start OpenMP parallel region. ---*/

  SU2_OMP_PARALLEL
  {
    /*--- Some parts are not recorded, atm only StressPenalty is differentiated to save memory. ---*/
    bool wasActive = AD::BeginPassive();

    /*--- Clear reactions. ---*/
    LinSysReact.SetValZero();

    /*--- Restart stress to avoid adding over results from previous time steps. ---*/
    SU2_OMP_FOR_STAT(omp_chunk_size)
    for (unsigned long iPoint = 0; iPoint < nPointDomain; iPoint++) {
      for (unsigned short iStress = 0; iStress < nStress; iStress++) {
        nodes->SetStress_FEM(iPoint,iStress, 0.0);
      }
    }
    AD::EndPassive(wasActive);

    for(auto color : ElemColoring) {

      su2double stressPen = 0.0;

      /*--- Chunk size is at least OMP_MIN_SIZE and a multiple of the color group size. ---*/
      SU2_OMP_FOR_DYN(nextMultiple(OMP_MIN_SIZE, color.groupSize))
      for(auto k = 0ul; k < color.size; ++k) {

        auto iElem = color.indices[k];

        unsigned short iNode, iDim, iVar, iStress;

        int thread = omp_get_thread_num();

        /*--- Convert VTK type to index in the element container. ---*/
        int EL_KIND;
        unsigned short nNodes;
        GetElemKindAndNumNodes(geometry->elem[iElem]->GetVTK_Type(), EL_KIND, nNodes);

        /*--- Each thread needs a dedicated element. ---*/
        CElement* element = element_container[FEA_TERM][EL_KIND+thread*MAX_FE_KINDS];

        /*--- For the number of nodes, we get the coordinates from the connectivity matrix ---*/
        unsigned long indexNode[MAXNNODE_3D];

        for (iNode = 0; iNode < nNodes; iNode++) {

          indexNode[iNode] = geometry->elem[iElem]->GetNode(iNode);

          for (iDim = 0; iDim < nDim; iDim++) {
            /*--- Compute current coordinate. ---*/
            su2double val_Coord = geometry->nodes->GetCoord(indexNode[iNode],iDim);
            su2double val_Sol = nodes->GetSolution(indexNode[iNode],iDim) + val_Coord;

            /*--- If pre-stretched the reference coordinate is stored in the nodes. ---*/
            if (prestretch_fem)
              val_Coord = nodes->GetPrestretch(indexNode[iNode],iDim);

            /*--- Set coordinates. ---*/
            element->SetCurr_Coord(iNode, iDim, val_Sol);
            element->SetRef_Coord(iNode, iDim, val_Coord);
          }
        }

        /*--- In topology mode determine the penalty to apply to the stiffness ---*/
        su2double simp_penalty = 1.0;
        if (topology_mode) {
          simp_penalty = pow(element_properties[iElem]->GetPhysicalDensity(), simp_exponent);
        }

        /*--- Set the properties of the element. ---*/
        element->Set_ElProperties(element_properties[iElem]);

        /*--- Compute the averaged nodal stresses. ---*/
        int NUM_TERM = thread*MAX_TERMS + element_properties[iElem]->GetMat_Mod();

        auto elStress = numerics[NUM_TERM]->Compute_Averaged_NodalStress(element, config);

        stressPen += exp(ks_mult * elStress*simp_penalty*stress_scale);

        wasActive = AD::BeginPassive();

        for (iNode = 0; iNode < nNodes; iNode++) {

          auto iPoint = indexNode[iNode];

          if (LockStrategy) omp_set_lock(&UpdateLocks[iPoint]);

          auto Ta = element->Get_Kt_a(iNode);
          for (iVar = 0; iVar < nVar; iVar++)
            LinSysReact(iPoint,iVar) += simp_penalty*Ta[iVar];

          /*--- Divide the nodal stress by the number of elements that will contribute to this point. ---*/
          su2double weight = simp_penalty / geometry->nodes->GetnElem(iPoint);

          for (iStress = 0; iStress < nStress; iStress++)
            nodes->AddStress_FEM(iPoint,iStress, weight*element->Get_NodalStress(iNode,iStress));

          if (LockStrategy) omp_unset_lock(&UpdateLocks[iPoint]);
        }

        AD::EndPassive(wasActive);

      } // end iElem loop
      atomicAdd(stressPen, StressPenalty);

    } // end color loop

    wasActive = AD::BeginPassive();

    /*--- Compute the von Misses stress at each point, and the maximum for the domain. ---*/
    su2double maxVonMises = 0.0;

    SU2_OMP(for schedule(static,omp_chunk_size) nowait)
    for (auto iPoint = 0ul; iPoint < nPointDomain; iPoint++) {

      const auto vms = CFEAElasticity::VonMisesStress(nDim, nodes->GetStress_FEM(iPoint));

      nodes->SetVonMises_Stress(iPoint, vms);

      maxVonMises = max(maxVonMises, vms);
    }
    SU2_OMP_CRITICAL
    MaxVonMises_Stress = max(MaxVonMises_Stress, maxVonMises);

    AD::EndPassive(wasActive);

  } // end SU2_OMP_PARALLEL

  /*--- Set the value of the MaxVonMises_Stress as the CFEA coeffient ---*/
  SU2_MPI::Allreduce(&MaxVonMises_Stress, &Total_CFEA, 1, MPI_DOUBLE, MPI_MAX, MPI_COMM_WORLD);

  /*--- Reduce the stress penalty over all ranks ---*/
  SU2_MPI::Allreduce(&StressPenalty, &Total_OFStressPenalty, 1, MPI_DOUBLE, MPI_SUM, MPI_COMM_WORLD);
  Total_OFStressPenalty = log(Total_OFStressPenalty)/ks_mult - 1.0;

  bool outputReactions = false;

  if (outputReactions) {

    bool dynamic = (config->GetDynamic_Analysis() == DYNAMIC);

    ofstream myfile;
    myfile.open ("Reactions.txt");

    unsigned short iMarker, iDim, iVar;
    unsigned long iPoint, iVertex;
    su2double val_Reaction, val_Coord;

    if (!dynamic) {
      /*--- Loop over all the markers  ---*/
      for (iMarker = 0; iMarker < config->GetnMarker_All(); iMarker++)
        switch (config->GetMarker_All_KindBC(iMarker)) {

            /*--- If it corresponds to a clamped boundary  ---*/

          case CLAMPED_BOUNDARY:

            myfile << "MARKER " << iMarker << ":" << endl;

            /*--- Loop over all the vertices  ---*/
            for (iVertex = 0; iVertex < geometry->nVertex[iMarker]; iVertex++) {

              /*--- Get node index ---*/
              iPoint = geometry->vertex[iMarker][iVertex]->GetNode();

              myfile << "Node " << iPoint << "." << " \t ";

              for (iDim = 0; iDim < nDim; iDim++) {
                /*--- Retrieve coordinate ---*/
                val_Coord = geometry->nodes->GetCoord(iPoint, iDim);
                myfile << "X" << iDim + 1 << ": " << val_Coord << " \t " ;
              }

              for (iVar = 0; iVar < nVar; iVar++) {
                /*--- Retrieve reaction ---*/
                val_Reaction = LinSysReact(iPoint, iVar);
                myfile << "F" << iVar + 1 << ": " << val_Reaction << " \t " ;
              }

              myfile << endl;
            }
            myfile << endl;
            break;
        }
    }
    else if (dynamic) {

      switch (config->GetKind_TimeIntScheme_FEA()) {
        case (CD_EXPLICIT):
          cout << "NOT IMPLEMENTED YET" << endl;
          break;
        case (NEWMARK_IMPLICIT):

          /*--- Loop over all points, and set aux vector TimeRes_Aux = a0*U+a2*U'+a3*U'' ---*/
          for (iPoint = 0; iPoint < geometry->GetnPoint(); iPoint++) {
            for (iVar = 0; iVar < nVar; iVar++) {
              TimeRes_Aux(iPoint,iVar) =
                a_dt[0]*nodes->GetSolution_time_n(iPoint,iVar) -      // a0*U(t)
                a_dt[0]*nodes->GetSolution(iPoint,iVar) +             // a0*U(t+dt)(k-1)
                a_dt[2]*nodes->GetSolution_Vel_time_n(iPoint,iVar) +  // a2*U'(t)
                a_dt[3]*nodes->GetSolution_Accel_time_n(iPoint,iVar); // a3*U''(t)
            }
          }

          /*--- Once computed, compute M*TimeRes_Aux ---*/
          Compute_MassRes(geometry, numerics, config);

          /*--- Loop over all the markers  ---*/
          for (iMarker = 0; iMarker < config->GetnMarker_All(); iMarker++)
            switch (config->GetMarker_All_KindBC(iMarker)) {

              /*--- If it corresponds to a clamped boundary  ---*/

              case CLAMPED_BOUNDARY:

                myfile << "MARKER " << iMarker << ":" << endl;

                /*--- Loop over all the vertices  ---*/
                for (iVertex = 0; iVertex < geometry->nVertex[iMarker]; iVertex++) {

                  /*--- Get node index ---*/
                  iPoint = geometry->vertex[iMarker][iVertex]->GetNode();

                  myfile << "Node " << iPoint << "." << " \t ";

                  for (iDim = 0; iDim < nDim; iDim++) {
                    /*--- Retrieve coordinate ---*/
                    val_Coord = geometry->nodes->GetCoord(iPoint, iDim);
                    myfile << "X" << iDim + 1 << ": " << val_Coord << " \t " ;
                  }

                  for (iVar = 0; iVar < nVar; iVar++) {
                    /*--- Retrieve the time contribution and reaction. ---*/
                    val_Reaction = LinSysReact(iPoint, iVar) + TimeRes(iPoint, iVar);
                    myfile << "F" << iVar + 1 << ": " << val_Reaction << " \t " ;
                  }

                  myfile << endl;
                }
                myfile << endl;
                break;
            }


          break;
        case (GENERALIZED_ALPHA):
          cout << "NOT IMPLEMENTED YET" << endl;
          break;
      }

    }

    myfile.close();

  }

}

void CFEASolver::Compute_DeadLoad(CGeometry *geometry, CNumerics **numerics, const CConfig *config) {

  /*--- Start OpenMP parallel region. ---*/

  SU2_OMP_PARALLEL
  {
    /*--- Clear integrated body forces before calculation. ---*/
    SU2_OMP_FOR_STAT(omp_chunk_size)
    for (unsigned long iPoint = 0; iPoint < nPoint; iPoint++)
      nodes->Clear_BodyForces_Res(iPoint);

    for(auto color : ElemColoring) {

      /*--- Chunk size is at least OMP_MIN_SIZE and a multiple of the color group size. ---*/
      SU2_OMP_FOR_DYN(nextMultiple(OMP_MIN_SIZE, color.groupSize))
      for(auto k = 0ul; k < color.size; ++k) {

        auto iElem = color.indices[k];

        unsigned short iNode, iDim, iVar;

        int thread = omp_get_thread_num();

        /*--- Convert VTK type to index in the element container. ---*/
        int EL_KIND;
        unsigned short nNodes;
        GetElemKindAndNumNodes(geometry->elem[iElem]->GetVTK_Type(), EL_KIND, nNodes);

        /*--- Each thread needs a dedicated element. ---*/
        CElement* element = element_container[FEA_TERM][EL_KIND+thread*MAX_FE_KINDS];

        /*--- For the number of nodes, get the coordinates and cache the point indices. ---*/
        unsigned long indexNode[MAXNNODE_3D];

        for (iNode = 0; iNode < nNodes; iNode++) {
          indexNode[iNode] = geometry->elem[iElem]->GetNode(iNode);
          for (iDim = 0; iDim < nDim; iDim++) {
            su2double val_Coord = Get_ValCoord(geometry, indexNode[iNode], iDim);
            element->SetRef_Coord(iNode, iDim, val_Coord);
          }
        }

        /*--- Penalize the dead load, do it by default to avoid unecessary "ifs", since it
         *    goes to the RHS there is no need to have a minimum value for stability ---*/
        su2double simp_penalty = element_properties[iElem]->GetPhysicalDensity();

        /*--- Set the properties of the element and compute its mass matrix. ---*/
        element->Set_ElProperties(element_properties[iElem]);

        numerics[FEA_TERM + thread*MAX_TERMS]->Compute_Dead_Load(element, config);

        /*--- Add contributions of this element to the mass matrix. ---*/
        for (iNode = 0; iNode < nNodes; iNode++) {

          if (LockStrategy) omp_set_lock(&UpdateLocks[indexNode[iNode]]);

          auto Dead_Load = element->Get_FDL_a(iNode);

          su2double Aux_Dead_Load[MAXNVAR];
          for (iVar = 0; iVar < nVar; iVar++)
            Aux_Dead_Load[iVar] = simp_penalty*Dead_Load[iVar];

          nodes->Add_BodyForces_Res(indexNode[iNode], Aux_Dead_Load);

          if (LockStrategy) omp_unset_lock(&UpdateLocks[indexNode[iNode]]);
        }

      } // end iElem loop

    } // end color loop

  } // end SU2_OMP_PARALLEL

}

void CFEASolver::Compute_IntegrationConstants(const CConfig *config) {

  su2double Delta_t= config->GetDelta_DynTime();

  su2double gamma = config->GetNewmark_gamma(), beta = config->GetNewmark_beta();

  switch (config->GetKind_TimeIntScheme_FEA()) {
    case (CD_EXPLICIT):
      cout << "NOT IMPLEMENTED YET" << endl;
      break;
    case (NEWMARK_IMPLICIT):

      /*--- Integration constants for Newmark scheme ---*/

      a_dt[0]= 1 / (beta*pow(Delta_t,2.0));
      a_dt[1]= gamma / (beta*Delta_t);
      a_dt[2]= 1 / (beta*Delta_t);
      a_dt[3]= 1 /(2*beta) - 1;
      a_dt[4]= gamma/beta - 1;
      a_dt[5]= (Delta_t/2) * (gamma/beta - 2);
      a_dt[6]= Delta_t * (1-gamma);
      a_dt[7]= gamma * Delta_t;
      a_dt[8]= 0.0;

      break;

    case (GENERALIZED_ALPHA):

      /*--- Integration constants for Generalized Alpha ---*/
      /*--- Needs to be updated if accounting for structural damping ---*/

      //      su2double beta = config->Get_Int_Coeffs(0);
      //      //  su2double gamma =  config->Get_Int_Coeffs(1);
      //      su2double alpha_f = config->Get_Int_Coeffs(2), alpha_m =  config->Get_Int_Coeffs(3);
      //
      //      a_dt[0]= (1 / (beta*pow(Delta_t,2.0))) * ((1 - alpha_m) / (1 - alpha_f)) ;
      //      a_dt[1]= 0.0 ;
      //      a_dt[2]= (1 - alpha_m) / (beta*Delta_t);
      //      a_dt[3]= ((1 - 2*beta)*(1-alpha_m) / (2*beta)) - alpha_m;
      //      a_dt[4]= 0.0;
      //      a_dt[5]= 0.0;
      //      a_dt[6]= Delta_t * (1-delta);
      //      a_dt[7]= delta * Delta_t;
      //      a_dt[8]= (1 - alpha_m) / (beta*pow(Delta_t,2.0));

      break;
  }

}


void CFEASolver::BC_Clamped(CGeometry *geometry, CNumerics *numerics, const CConfig *config, unsigned short val_marker) {

  const bool dynamic = config->GetTime_Domain();
  const su2double zeros[MAXNVAR] = {0.0};

  for (auto iVertex = 0ul; iVertex < geometry->nVertex[val_marker]; iVertex++) {

    /*--- Get node index ---*/
    auto iPoint = geometry->vertex[val_marker][iVertex]->GetNode();

    /*--- Set and enforce solution at current and previous time-step ---*/
    nodes->SetSolution(iPoint, zeros);

    if (dynamic) {
      nodes->SetSolution_Vel(iPoint, zeros);
      nodes->SetSolution_Accel(iPoint, zeros);
      nodes->Set_Solution_time_n(iPoint, zeros);
      nodes->SetSolution_Vel_time_n(iPoint, zeros);
      nodes->SetSolution_Accel_time_n(iPoint, zeros);
    }

    /*--- Set and enforce 0 solution for mesh deformation ---*/
    nodes->SetBound_Disp(iPoint, zeros);

    LinSysSol.SetBlock(iPoint, zeros);
    LinSysReact.SetBlock(iPoint, zeros);
    Jacobian.EnforceSolutionAtNode(iPoint, zeros, LinSysRes);

  }

}

void CFEASolver::BC_Clamped_Post(CGeometry *geometry, CNumerics *numerics, const CConfig *config, unsigned short val_marker) {

  bool dynamic = config->GetTime_Domain();

  su2double zeros[MAXNVAR] = {0.0};

  for (auto iVertex = 0ul; iVertex < geometry->nVertex[val_marker]; iVertex++) {

    /*--- Get node index ---*/
    auto iPoint = geometry->vertex[val_marker][iVertex]->GetNode();

    nodes->SetSolution(iPoint, zeros);

    if (dynamic) {
      nodes->SetSolution_Vel(iPoint, zeros);
      nodes->SetSolution_Accel(iPoint, zeros);
    }

  }

}

void CFEASolver::BC_Sym_Plane(CGeometry *geometry, CNumerics *numerics, const CConfig *config, unsigned short val_marker) {

  if (geometry->GetnElem_Bound(val_marker) == 0) return;
  const bool dynamic = config->GetTime_Domain();

  /*--- Determine axis of symmetry based on the normal of the first element in the marker. ---*/
  const su2double* nodeCoord[MAXNNODE_2D] = {nullptr};

  const bool quad = (geometry->bound[val_marker][0]->GetVTK_Type() == QUADRILATERAL);
  const unsigned short nNodes = quad? 4 : nDim;

  for (auto iNode = 0u; iNode < nNodes; iNode++) {
    auto iPoint = geometry->bound[val_marker][0]->GetNode(iNode);
    nodeCoord[iNode] = geometry->nodes->GetCoord(iPoint);
  }
  su2double normal[MAXNDIM] = {0.0};

  switch (nNodes) {
    case 2: LineNormal(nodeCoord, normal); break;
    case 3: TriangleNormal(nodeCoord, normal); break;
    case 4: QuadrilateralNormal(nodeCoord, normal); break;
  }

  auto axis = 0u;
  for (auto iDim = 1u; iDim < MAXNDIM; ++iDim)
    axis = (fabs(normal[iDim]) > fabs(normal[axis]))? iDim : axis;

  if (fabs(normal[axis]) < 0.99*Norm(int(MAXNDIM),normal)) {
    SU2_MPI::Error("The structural solver only supports axis-aligned symmetry planes.",CURRENT_FUNCTION);
  }

  /*--- Impose zero displacement perpendicular to the symmetry plane. ---*/

  for (auto iVertex = 0ul; iVertex < geometry->nVertex[val_marker]; iVertex++) {

    /*--- Get node index ---*/
    const auto iPoint = geometry->vertex[val_marker][iVertex]->GetNode();

    /*--- Set and enforce solution at current and previous time-step ---*/
    nodes->SetSolution(iPoint, axis, 0.0);
    if (dynamic) {
      nodes->SetSolution_Vel(iPoint, axis, 0.0);
      nodes->SetSolution_Accel(iPoint, axis, 0.0);
      nodes->Set_Solution_time_n(iPoint, axis, 0.0);
      nodes->SetSolution_Vel_time_n(iPoint, axis, 0.0);
      nodes->SetSolution_Accel_time_n(iPoint, axis, 0.0);
    }

    /*--- Set and enforce 0 solution for mesh deformation ---*/
    nodes->SetBound_Disp(iPoint, axis, 0.0);
    LinSysSol(iPoint, axis) = 0.0;
    if (LinSysReact.GetLocSize() > 0){
      LinSysReact(iPoint, axis) = 0.0;
    }
    Jacobian.EnforceSolutionAtDOF(iPoint, axis, su2double(0.0), LinSysRes);

  }

}

void CFEASolver::BC_DispDir(CGeometry *geometry, CNumerics *numerics, const CConfig *config, unsigned short val_marker) {

  unsigned short iDim;

  auto TagBound = config->GetMarker_All_TagBound(val_marker);
  su2double DispDirVal = config->GetDisp_Dir_Value(TagBound);
  su2double DispDirMult = config->GetDisp_Dir_Multiplier(TagBound);
  const su2double *DispDirLocal = config->GetDisp_Dir(TagBound);
  su2double DispDirMod = Norm(nDim, DispDirLocal);

  su2double CurrentTime = config->GetCurrent_DynTime();
  su2double RampTime = config->GetRamp_Time();
  su2double ModAmpl = Compute_LoadCoefficient(CurrentTime, RampTime, config);

  su2double TotalDisp = ModAmpl * DispDirVal * DispDirMult / DispDirMod;

  su2double DispDir[MAXNVAR] = {0.0};
  for (iDim = 0; iDim < nDim; iDim++)
    DispDir[iDim] = TotalDisp * DispDirLocal[iDim];

  for (auto iVertex = 0ul; iVertex < geometry->nVertex[val_marker]; iVertex++) {

    /*--- Get node index. ---*/
    auto iNode = geometry->vertex[val_marker][iVertex]->GetNode();

    /*--- The solution is incremental so we need to
     *    subtract the current displacement. ---*/
    for (iDim = 0; iDim < nDim; iDim++)
      LinSysSol(iNode,iDim) = DispDir[iDim] - nodes->GetSolution(iNode,iDim);

    /*--- Enforce the solution. ---*/
    Jacobian.EnforceSolutionAtNode(iNode, LinSysSol.GetBlock(iNode), LinSysRes);
  }

}

template<class T, class U, su2enable_if<is_same<T,U>::value> = 0>
CSysVector<T> computeLinearResidual(const CSysMatrix<T>& A,
                                    const CSysVector<U>& x,
                                    const CSysVector<U>& b) {
  CSysVector<T> r(x.GetNBlk(), x.GetNBlkDomain(), x.GetNVar(), nullptr);
  SU2_OMP_PARALLEL { A.ComputeResidual(x, b, r); }
  return r;
}

template<class T, class U, su2enable_if<!is_same<T,U>::value> = 0>
CSysVector<T> computeLinearResidual(const CSysMatrix<T>& A,
                                    const CSysVector<U>& x,
                                    const CSysVector<U>& b) {
  /*--- Different types of A and x/b, use temporaries to interface with A. ---*/
  const auto nVar = x.GetNVar();
  const auto nBlk = x.GetNBlk();
  const auto nBlkDom = x.GetNBlkDomain();
  CSysVector<T> r(nBlk, nBlkDom, nVar, nullptr);
  CSysVector<T> xtmp(nBlk, nBlkDom, nVar, nullptr);
  CSysVector<T> btmp(nBlk, nBlkDom, nVar, nullptr);
  SU2_OMP_PARALLEL {
    xtmp.PassiveCopy(x);
    btmp.PassiveCopy(b);
    A.ComputeResidual(xtmp, btmp, r);
  }
  return r;
}

void CFEASolver::Postprocessing(CGeometry *geometry, CConfig *config, CNumerics **numerics, bool of_comp_mode) {

  /*--- Compute the objective function. ---*/

  const auto kindObjFunc = config->GetKind_ObjFunc();
  const bool penalty = ((kindObjFunc == REFERENCE_GEOMETRY) || (kindObjFunc == REFERENCE_NODE)) &&
                       ((config->GetDV_FEA() == YOUNG_MODULUS) || (config->GetDV_FEA() == DENSITY_VAL));

  if (of_comp_mode) {
    if (penalty) Stiffness_Penalty(geometry, numerics, config);

    switch (kindObjFunc) {
      case REFERENCE_GEOMETRY: Compute_OFRefGeom(geometry, config); break;
      case REFERENCE_NODE:     Compute_OFRefNode(geometry, config); break;
      case VOLUME_FRACTION:    Compute_OFVolFrac(geometry, config); break;
      case TOPOL_DISCRETENESS: Compute_OFVolFrac(geometry, config); break;
      case TOPOL_COMPLIANCE:   Compute_OFCompliance(geometry, config); break;
      case STRESS_PENALTY:
        Compute_NodalStress(geometry, numerics, config);
        break;
    }
    return;
  }

  if (!config->GetDiscrete_Adjoint()) {
    /*--- Compute stresses for monitoring and output. ---*/
    Compute_NodalStress(geometry, numerics, config);

    /*--- Compute functions for monitoring and output. ---*/
    if (penalty) Stiffness_Penalty(geometry, numerics, config);
    Compute_OFRefNode(geometry, config);
    Compute_OFCompliance(geometry, config);
    if (config->GetRefGeom()) Compute_OFRefGeom(geometry, config);
    if (config->GetTopology_Optimization()) Compute_OFVolFrac(geometry, config);
  }

  /*--- Residuals do not have to be computed while recording. ---*/
  if (config->GetDiscrete_Adjoint() && AD::TapeActive()) return;

  if (config->GetGeometricConditions() == LARGE_DEFORMATIONS) {

    /*--- For nonlinear analysis we have 3 convergence criteria: ---*/
    /*--- UTOL = norm(Delta_U(k)): ABSOLUTE, norm of the incremental displacements ---*/
    /*--- RTOL = norm(Residual(k): ABSOLUTE, norm of the residual (T-F) ---*/
    /*--- ETOL = Delta_U(k) * Residual(k): ABSOLUTE, energy norm ---*/

    SU2_OMP_PARALLEL
    {
    su2double utol = LinSysSol.norm();
    su2double rtol = LinSysRes.norm();
    su2double etol = fabs(LinSysSol.dot(LinSysRes));

    SU2_OMP_MASTER
    {
      Conv_Check[0] = utol;
      Conv_Check[1] = rtol;
      Conv_Check[2] = etol;
    }
    } // end parallel
  }
  else {

    /*--- If the problem is linear, the only check we do is the RMS of the residuals. ---*/
    /*---  Compute the residual Ax-f ---*/

    const auto ResidualAux = computeLinearResidual(Jacobian, LinSysSol, LinSysRes);

    /*--- Set maximum residual to zero. ---*/

    for (auto iVar = 0ul; iVar < nVar; iVar++) {
      SetRes_RMS(iVar, 0.0);
      SetRes_Max(iVar, 0.0, 0);
    }

    SU2_OMP_PARALLEL {

    /*--- Compute the residual. ---*/

    su2double resMax[MAXNVAR] = {0.0}, resRMS[MAXNVAR] = {0.0};
    const su2double* coordMax[MAXNVAR] = {nullptr};
    unsigned long idxMax[MAXNVAR] = {0};

    SU2_OMP_FOR_STAT(omp_chunk_size)
    for (auto iPoint = 0ul; iPoint < nPointDomain; iPoint++) {
      for (auto iVar = 0ul; iVar < nVar; iVar++) {
        su2double Res = fabs(ResidualAux(iPoint, iVar));
        resRMS[iVar] += Res*Res;
        if (Res > resMax[iVar]) {
          resMax[iVar] = Res;
          idxMax[iVar] = iPoint;
          coordMax[iVar] = geometry->nodes->GetCoord(iPoint);
        }
      }
    }
    SU2_OMP_CRITICAL
    for (auto iVar = 0ul; iVar < nVar; iVar++) {
      AddRes_RMS(iVar, resRMS[iVar]);
      AddRes_Max(iVar, resMax[iVar], geometry->nodes->GetGlobalIndex(idxMax[iVar]), coordMax[iVar]);
    }
    SU2_OMP_BARRIER

    /*--- Compute the root mean square residual. ---*/
    SU2_OMP_MASTER
    SetResidual_RMS(geometry, config);

    } // end SU2_OMP_PARALLEL

  }

}

void CFEASolver::BC_Normal_Load(CGeometry *geometry, CNumerics *numerics, const CConfig *config, unsigned short val_marker) {

  /*--- Determine whether the load conditions are applied in the reference or in the current configuration. ---*/

  const bool nonlinear_analysis = (config->GetGeometricConditions() == LARGE_DEFORMATIONS);

  /*--- Retrieve the normal pressure and the application conditions for the considered boundary. ---*/

  su2double CurrentTime = config->GetCurrent_DynTime();
  su2double Ramp_Time = config->GetRamp_Time();
  su2double ModAmpl = Compute_LoadCoefficient(CurrentTime, Ramp_Time, config);

  su2double NormalLoad = config->GetLoad_Value(config->GetMarker_All_TagBound(val_marker));
  const su2double TotalLoad = ModAmpl * NormalLoad;

  /*--- Continue only if there is a load applied, to reduce computational cost. ---*/

  if (TotalLoad == 0.0) return;


  for (unsigned long iElem = 0; iElem < geometry->GetnElem_Bound(val_marker); iElem++) {

    unsigned short iNode, iDim;
    unsigned long indexNode[MAXNNODE_2D] = {0};
    su2double nodeCoord_ref[MAXNNODE_2D][MAXNDIM] = {{0.0}};
    su2double nodeCoord_curr[MAXNNODE_2D][MAXNDIM] = {{0.0}};

    /*--- Identify the kind of boundary element. ---*/

    bool quad = (geometry->bound[val_marker][iElem]->GetVTK_Type() == QUADRILATERAL);
    unsigned short nNodes = quad? 4 : nDim;

    /*--- Retrieve the boundary reference and current coordinates. ---*/

    for (iNode = 0; iNode < nNodes; iNode++) {

      indexNode[iNode] = geometry->bound[val_marker][iElem]->GetNode(iNode);

      for (iDim = 0; iDim < nDim; iDim++) {
        su2double val_Coord = Get_ValCoord(geometry, indexNode[iNode], iDim);
        nodeCoord_ref[iNode][iDim] = val_Coord;

        if (nonlinear_analysis) {
          val_Coord += nodes->GetSolution(indexNode[iNode],iDim);
          nodeCoord_curr[iNode][iDim] = val_Coord;
        }
      }
    }

    /*--- Compute area vectors in reference and current configurations. ---*/

    su2double normal_ref[MAXNDIM] = {0.0};
    su2double normal_curr[MAXNDIM] = {0.0};

    switch (nNodes) {
      case 2: LineNormal(nodeCoord_ref, normal_ref); break;
      case 3: TriangleNormal(nodeCoord_ref, normal_ref); break;
      case 4: QuadrilateralNormal(nodeCoord_ref, normal_ref); break;
    }

    if (nonlinear_analysis) {
      switch (nNodes) {
        case 2: LineNormal(nodeCoord_curr, normal_curr); break;
        case 3: TriangleNormal(nodeCoord_curr, normal_curr); break;
        case 4: QuadrilateralNormal(nodeCoord_curr, normal_curr); break;
      }
    }

    /*--- Use a reference normal from one of the points to decide if computed normal needs to be flipped. ---*/

    auto reference_vertex = geometry->nodes->GetVertex(indexNode[0], val_marker);
    const su2double* reference_normal = geometry->vertex[val_marker][reference_vertex]->GetNormal();

    su2double dot = 0.0;
    for (iDim = 0; iDim < nDim; iDim++)
      dot += normal_ref[iDim] * reference_normal[iDim];

    su2double sign = (dot < 0.0)? -1.0 : 1.0;

    /*--- Compute the load vector (overwrites one of the normals). ---*/

    su2double* load = nonlinear_analysis? normal_curr : normal_ref;

    for (iDim = 0; iDim < nDim; iDim++)
      load[iDim] *= sign * TotalLoad / su2double(nNodes);

    /*--- Update surface load for each node of the boundary element. ---*/

    for (iNode = 0; iNode < nNodes; iNode++)
      nodes->Add_SurfaceLoad_Res(indexNode[iNode], load);
  }

}

void CFEASolver::BC_Dir_Load(CGeometry *geometry, CNumerics *numerics, const CConfig *config, unsigned short val_marker) {

  unordered_set<int> done;

  for (auto iVertex = 0ul; iVertex < geometry->nVertex[val_marker]; iVertex++) {

    /*--- Get node index ---*/
    auto iPoint = geometry->vertex[val_marker][iVertex]->GetNode();

    int glbIdx = geometry->nodes->GetGlobalIndex(iPoint);

    if (done.find(glbIdx) == done.end()) {
      done.insert(glbIdx);
      auto it = customLoads.glb2loc.find(glbIdx);
      if (it != customLoads.glb2loc.end()) {
        int locIdx = customLoads.glb2loc[glbIdx];
        nodes->Add_SurfaceLoad_Res(iPoint, &customLoads.loads[locIdx]);
      }
    }

  }

//  auto TagBound = config->GetMarker_All_TagBound(val_marker);
//  su2double LoadDirVal = config->GetLoad_Dir_Value(TagBound);
//  su2double LoadDirMult = config->GetLoad_Dir_Multiplier(TagBound);
//  const su2double* Load_Dir_Local = config->GetLoad_Dir(TagBound);
//
//  /*--- Compute the norm of the vector that was passed in the config file. ---*/
//  su2double LoadNorm = Norm(nDim, Load_Dir_Local);
//
//  su2double CurrentTime=config->GetCurrent_DynTime();
//  su2double Ramp_Time = config->GetRamp_Time();
//  su2double ModAmpl = Compute_LoadCoefficient(CurrentTime, Ramp_Time, config);
//
//  const su2double TotalLoad = ModAmpl * LoadDirVal * LoadDirMult / LoadNorm;
//
//
//  for (unsigned long iElem = 0; iElem < geometry->GetnElem_Bound(val_marker); iElem++) {
//
//    unsigned short iNode, iDim;
//    unsigned long indexNode[MAXNNODE_2D] = {0};
//
//    const su2double* nodeCoord[MAXNNODE_2D] = {nullptr};
//
//    /*--- Identify the kind of boundary element. ---*/
//
//    bool quad = (geometry->bound[val_marker][iElem]->GetVTK_Type() == QUADRILATERAL);
//    unsigned short nNodes = quad? 4 : nDim;
//
//    /*--- Retrieve the boundary reference coordinates. ---*/
//
//    for (iNode = 0; iNode < nNodes; iNode++) {
//      indexNode[iNode] = geometry->bound[val_marker][iElem]->GetNode(iNode);
//      nodeCoord[iNode] = geometry->nodes->GetCoord(indexNode[iNode]);
//    }
//
//    /*--- Compute area of the boundary element. ---*/
//
//    su2double normal[MAXNDIM] = {0.0};
//
//    switch (nNodes) {
//      case 2: LineNormal(nodeCoord, normal); break;
//      case 3: TriangleNormal(nodeCoord, normal); break;
//      case 4: QuadrilateralNormal(nodeCoord, normal); break;
//    }
//
//    su2double area = Norm(int(MAXNDIM),normal);
//
//    /*--- Compute load vector and update surface load for each node of the boundary element. ---*/
//
//    su2double* load = normal;
//
//    for (iDim = 0; iDim < nDim; ++iDim)
//      load[iDim] = Load_Dir_Local[iDim] * TotalLoad * area / su2double(nNodes);
//
//    for (iNode = 0; iNode < nNodes; iNode++)
//      nodes->Add_SurfaceLoad_Res(indexNode[iNode], load);
//  }

}

void CFEASolver::BC_Damper(CGeometry *geometry, CNumerics *numerics, const CConfig *config, unsigned short val_marker) {

  const su2double dampConst = config->GetDamper_Constant(config->GetMarker_All_TagBound(val_marker));

  for (auto iElem = 0ul; iElem < geometry->GetnElem_Bound(val_marker); iElem++) {

    unsigned short iNode, iDim;
    unsigned long indexNode[MAXNNODE_2D] = {0};

    su2double nodeCoord[MAXNNODE_2D][MAXNDIM] = {{0.0}};

    bool quad = (geometry->bound[val_marker][iElem]->GetVTK_Type() == QUADRILATERAL);
    unsigned short nNodes = quad? 4 : nDim;

    /*--- Retrieve the boundary current coordinates. ---*/

    for (iNode = 0; iNode < nNodes; iNode++) {

      auto iPoint = geometry->bound[val_marker][iElem]->GetNode(iNode);
      indexNode[iNode] = iPoint;

      for (iDim = 0; iDim < nVar; iDim++)
        nodeCoord[iNode][iDim] = geometry->nodes->GetCoord(iPoint, iDim) + nodes->GetSolution(iPoint,iDim);
    }

    /*--- Compute the area of the surface element. ---*/

    su2double normal[MAXNDIM] = {0.0};

    switch (nNodes) {
      case 2: LineNormal(nodeCoord, normal); break;
      case 3: TriangleNormal(nodeCoord, normal); break;
      case 4: QuadrilateralNormal(nodeCoord, normal); break;
    }

    su2double area = Norm(int(MAXNDIM),normal);

    /*--- Compute damping forces. ---*/

    su2double dampCoeff = -1.0 * area * dampConst / su2double(nNodes);

    for(iNode = 0; iNode < nNodes; ++iNode) {

      auto iPoint = indexNode[iNode];

      /*--- Writing over the normal. --*/
      su2double* force = normal;
      for (iDim = 0; iDim < nVar; iDim++)
        force[iDim] = dampCoeff * nodes->GetSolution_Vel(iPoint, iDim);

      nodes->Add_SurfaceLoad_Res(iPoint, force);
    }

  }

}

void CFEASolver::BC_Deforming(CGeometry *geometry, CNumerics *numerics, const CConfig *config, unsigned short val_marker){

  for (auto iVertex = 0ul; iVertex < geometry->nVertex[val_marker]; iVertex++) {

    /*--- Get node index ---*/
    auto iNode = geometry->vertex[val_marker][iVertex]->GetNode();

    /*--- Retrieve the boundary displacement ---*/
    su2double Disp[MAXNVAR] = {0.0};
    for (unsigned short iDim = 0; iDim < nDim; iDim++)
      Disp[iDim] = nodes->GetBound_Disp(iNode,iDim);

    /*--- Set and enforce solution ---*/
    LinSysSol.SetBlock(iNode, Disp);
    Jacobian.EnforceSolutionAtNode(iNode, Disp, LinSysRes);

  }

}

su2double CFEASolver::Compute_LoadCoefficient(su2double CurrentTime, su2double RampTime, const CConfig *config){

  su2double LoadCoeff = 1.0;

  bool Ramp_Load = config->GetRamp_Load();
  bool Sine_Load = config->GetSine_Load();
  bool Ramp_And_Release = config->GetRampAndRelease_Load();

  bool restart = config->GetRestart(); // Restart analysis
  bool fsi = config->GetFSI_Simulation();
  bool stat_fsi = !config->GetTime_Domain();

  /*--- This offset introduces the ramp load in dynamic cases starting from the restart point. ---*/
  bool offset = (restart && fsi && (!stat_fsi));
  su2double DeltaT = config->GetDelta_DynTime();
  su2double OffsetTime = offset? DeltaT * (config->GetRestart_Iter()-1) : su2double(0.0);

  /*--- Polynomial functions from https://en.wikipedia.org/wiki/Smoothstep ---*/

  if ((Ramp_Load) && (RampTime > 0.0)) {

    su2double TransferTime = (CurrentTime - OffsetTime) / RampTime;

    switch (config->GetDynamic_LoadTransfer()) {
    case INSTANTANEOUS:
      LoadCoeff = 1.0;
      break;
    case POL_ORDER_1:
      LoadCoeff = TransferTime;
      break;
    case POL_ORDER_3:
      LoadCoeff = -2.0 * pow(TransferTime,3.0) + 3.0 * pow(TransferTime,2.0);
      break;
    case POL_ORDER_5:
      LoadCoeff = 6.0 * pow(TransferTime, 5.0) - 15.0 * pow(TransferTime, 4.0) + 10 * pow(TransferTime, 3.0);
      break;
    case SIGMOID_10:
      LoadCoeff = (1 / (1+exp(-1.0 * 10.0 * (TransferTime - 0.5)) ) );
      break;
    case SIGMOID_20:
      LoadCoeff = (1 / (1+exp(-1.0 * 20.0 * (TransferTime - 0.5)) ) );
      break;
    }

    if (TransferTime > 1.0) LoadCoeff = 1.0;

    LoadCoeff = max(LoadCoeff,0.0);
    LoadCoeff = min(LoadCoeff,1.0);

  }
  else if (Sine_Load){

    /*--- Retrieve amplitude, frequency (Hz) and phase (rad) ---*/
    su2double SineAmp   = config->GetLoad_Sine()[0];
    su2double SineFreq  = config->GetLoad_Sine()[1];
    su2double SinePhase = config->GetLoad_Sine()[2];

    LoadCoeff = SineAmp * sin(2*PI_NUMBER*SineFreq*CurrentTime + SinePhase);
  }

  /*--- Add possibility to release the load after the ramp---*/
  if ((Ramp_And_Release) && (CurrentTime >  RampTime)){
    LoadCoeff = 0.0;
  }

  /*--- Store the force coefficient ---*/

  SetForceCoeff(LoadCoeff);

  return LoadCoeff;

}

void CFEASolver::ImplicitNewmark_Iteration(CGeometry *geometry, CNumerics **numerics, const CConfig *config) {

  const bool first_iter = (config->GetInnerIter() == 0);
  const bool dynamic = (config->GetTime_Domain());
  const bool linear_analysis = (config->GetGeometricConditions() == SMALL_DEFORMATIONS);
  const bool nonlinear_analysis = (config->GetGeometricConditions() == LARGE_DEFORMATIONS);
  const bool newton_raphson = (config->GetKind_SpaceIteScheme_FEA() == NEWTON_RAPHSON);
  const bool body_forces = config->GetDeadLoad();

  /*--- For simplicity, no incremental loading is handled with increment of 1. ---*/
  const su2double loadIncr = config->GetIncrementalLoad()? loadIncrement : su2double(1.0);

  SU2_OMP_PARALLEL
  {
    unsigned long iPoint;
    unsigned short iVar;

    /*--- Loads common to static and dynamic problems. ---*/

    SU2_OMP_FOR_STAT(omp_chunk_size)
    for (iPoint = 0; iPoint < nPoint; iPoint++) {

      /*--- External surface load contribution. ---*/

      for (iVar = 0; iVar < nVar; iVar++) {
        LinSysRes(iPoint,iVar) += loadIncr * nodes->Get_SurfaceLoad_Res(iPoint,iVar);
      }

      /*--- Body forces contribution (dead load). ---*/

      if (body_forces) {
        for (iVar = 0; iVar < nVar; iVar++) {
          LinSysRes(iPoint,iVar) += loadIncr * nodes->Get_BodyForces_Res(iPoint,iVar);
        }
      }

      /*--- FSI contribution (flow loads). ---*/

      for (iVar = 0; iVar < nVar; iVar++) {
        LinSysRes(iPoint,iVar) += loadIncr * nodes->Get_FlowTraction(iPoint,iVar);
      }

    }

    /*--- Dynamic contribution. ---*/

    if (dynamic) {

      /*--- Add the mass matrix contribution to the Jacobian. ---*/

      /*
       * If the problem is nonlinear, we need to add the Mass Matrix contribution to the Jacobian at the beginning
       * of each time step. If the solution method is Newton Rapshon, we repeat this step at the beginning of each
       * iteration, as the Jacobian is recomputed.
       *
       * If the problem is linear, we add the Mass Matrix contribution to the Jacobian everytime because for
       * correct differentiation the Jacobian is recomputed every time step.
       *
       */
      if ((nonlinear_analysis && (newton_raphson || first_iter)) || linear_analysis) {
        Jacobian.MatrixMatrixAddition(SU2_TYPE::GetValue(a_dt[0]), MassMatrix);
      }

      /*--- Loop over all points, and set aux vector TimeRes_Aux = a0*U+a2*U'+a3*U'' ---*/
      SU2_OMP_FOR_STAT(omp_chunk_size)
      for (iPoint = 0; iPoint < nPoint; iPoint++) {
        for (iVar = 0; iVar < nVar; iVar++) {
          TimeRes_Aux(iPoint,iVar) =
            a_dt[0]*nodes->GetSolution_time_n(iPoint,iVar) -      // a0*U(t)
            a_dt[0]*nodes->GetSolution(iPoint,iVar) +             // a0*U(t+dt)(k-1)
            a_dt[2]*nodes->GetSolution_Vel_time_n(iPoint,iVar) +  // a2*U'(t)
            a_dt[3]*nodes->GetSolution_Accel_time_n(iPoint,iVar); // a3*U''(t)
        }
      }

      /*--- Add M*TimeRes_Aux to the residual. ---*/
      Compute_MassRes(geometry, numerics, config);
      LinSysRes += TimeRes;
    }

  } // end SU2_OMP_PARALLEL

}

void CFEASolver::ImplicitNewmark_Update(CGeometry *geometry, CConfig *config) {

  const bool dynamic = (config->GetTime_Domain());

  SU2_OMP_PARALLEL
  {
    unsigned long iPoint;
    unsigned short iVar;

    /*--- Update solution. ---*/

    SU2_OMP_FOR_STAT(omp_chunk_size)
    for (iPoint = 0; iPoint < nPointDomain; iPoint++) {
      /*--- Displacement component of the solution. ---*/
      for (iVar = 0; iVar < nVar; iVar++)
        nodes->Add_DeltaSolution(iPoint, iVar, LinSysSol(iPoint,iVar));
    }

    if (dynamic) {
      SU2_OMP_FOR_STAT(omp_chunk_size)
      for (iPoint = 0; iPoint < nPointDomain; iPoint++) {
        for (iVar = 0; iVar < nVar; iVar++) {

          /*--- Acceleration component of the solution. ---*/
          /*--- U''(t+dt) = a0*(U(t+dt)-U(t))+a2*(U'(t))+a3*(U''(t)) ---*/

          su2double sol = a_dt[0]*(nodes->GetSolution(iPoint,iVar) -
                                   nodes->GetSolution_time_n(iPoint,iVar)) -
                          a_dt[2]* nodes->GetSolution_Vel_time_n(iPoint,iVar) -
                          a_dt[3]* nodes->GetSolution_Accel_time_n(iPoint,iVar);

          nodes->SetSolution_Accel(iPoint, iVar, sol);

          /*--- Velocity component of the solution. ---*/
          /*--- U'(t+dt) = U'(t)+ a6*(U''(t)) + a7*(U''(t+dt)) ---*/

          sol = nodes->GetSolution_Vel_time_n(iPoint,iVar)+
                a_dt[6]* nodes->GetSolution_Accel_time_n(iPoint,iVar) +
                a_dt[7]* nodes->GetSolution_Accel(iPoint,iVar);

          nodes->SetSolution_Vel(iPoint, iVar, sol);
        }
      }
    }

    /*--- Perform the MPI communication of the solution ---*/

    InitiateComms(geometry, config, SOLUTION_FEA);
    CompleteComms(geometry, config, SOLUTION_FEA);

  } // end SU2_OMP_PARALLEL
}

void CFEASolver::ImplicitNewmark_Relaxation(CGeometry *geometry, CConfig *config) {

  const bool dynamic = (config->GetTime_Domain());

  SU2_OMP_PARALLEL
  {
    unsigned long iPoint;
    unsigned short iVar;

    /*--- Update solution and set it to be the solution after applying relaxation. ---*/
    SU2_OMP_FOR_STAT(omp_chunk_size)
    for (iPoint=0; iPoint < nPointDomain; iPoint++) {
      nodes->SetSolution(iPoint, nodes->GetSolution_Pred(iPoint));
    }

    if (dynamic) {
      SU2_OMP_FOR_STAT(omp_chunk_size)
      for (iPoint = 0; iPoint < nPointDomain; iPoint++) {
        for (iVar = 0; iVar < nVar; iVar++) {

          /*--- Acceleration component of the solution ---*/
          /*--- U''(t+dt) = a0*(U(t+dt)-U(t))+a2*(U'(t))+a3*(U''(t)) ---*/

          su2double sol = a_dt[0]*(nodes->GetSolution(iPoint,iVar) -
                                   nodes->GetSolution_time_n(iPoint,iVar)) -
                          a_dt[2]* nodes->GetSolution_Vel_time_n(iPoint,iVar) -
                          a_dt[3]* nodes->GetSolution_Accel_time_n(iPoint,iVar);

          nodes->SetSolution_Accel(iPoint, iVar, sol);

          /*--- Velocity component of the solution ---*/
          /*--- U'(t+dt) = U'(t)+ a6*(U''(t)) + a7*(U''(t+dt)) ---*/

          sol = nodes->GetSolution_Vel_time_n(iPoint,iVar)+
                a_dt[6]* nodes->GetSolution_Accel_time_n(iPoint,iVar) +
                a_dt[7]* nodes->GetSolution_Accel(iPoint,iVar);

          nodes->SetSolution_Vel(iPoint, iVar, sol);
        }
      }
    }

    /*--- Perform the MPI communication of the solution ---*/

    InitiateComms(geometry, config, SOLUTION_FEA);
    CompleteComms(geometry, config, SOLUTION_FEA);

    /*--- After the solution has been communicated, set the 'old' predicted solution as the solution. ---*/
    /*--- Loop over n points (as we have already communicated everything. ---*/
    SU2_OMP_FOR_STAT(omp_chunk_size)
    for (iPoint = 0; iPoint < nPoint; iPoint++) {
      for (iVar = 0; iVar < nVar; iVar++) {
        nodes->SetSolution_Pred_Old(iPoint,iVar,nodes->GetSolution(iPoint,iVar));
      }
    }

  } // end SU2_OMP_PARALLEL

}


void CFEASolver::GeneralizedAlpha_Iteration(CGeometry *geometry, CNumerics **numerics, const CConfig *config) {

  const bool first_iter = (config->GetInnerIter() == 0);
  const bool dynamic = (config->GetTime_Domain());
  const bool linear_analysis = (config->GetGeometricConditions() == SMALL_DEFORMATIONS);
  const bool nonlinear_analysis = (config->GetGeometricConditions() == LARGE_DEFORMATIONS);
  const bool newton_raphson = (config->GetKind_SpaceIteScheme_FEA() == NEWTON_RAPHSON);
  const bool body_forces = config->GetDeadLoad();

  /*--- Blend between previous and current timestep. ---*/
  const su2double alpha_f = config->Get_Int_Coeffs(2);

  /*--- For simplicity, no incremental loading is handled with increment of 1. ---*/
  const su2double loadIncr = config->GetIncrementalLoad()? loadIncrement : su2double(1.0);

  SU2_OMP_PARALLEL
  {
    unsigned long iPoint;
    unsigned short iVar;

    /*--- Loads for static problems. ---*/
    if(!dynamic) {
      SU2_OMP_FOR_STAT(omp_chunk_size)
      for (iPoint = 0; iPoint < nPoint; iPoint++) {

        /*--- External surface load contribution. ---*/

        for (iVar = 0; iVar < nVar; iVar++) {
          LinSysRes(iPoint,iVar) += loadIncr * nodes->Get_SurfaceLoad_Res(iPoint,iVar);
        }

        /*--- Body forces contribution (dead load). ---*/

        if (body_forces) {
          for (iVar = 0; iVar < nVar; iVar++) {
            LinSysRes(iPoint,iVar) += loadIncr * nodes->Get_BodyForces_Res(iPoint,iVar);
          }
        }

        /*--- FSI contribution (flow loads). ---*/

        for (iVar = 0; iVar < nVar; iVar++) {
          LinSysRes(iPoint,iVar) += loadIncr * nodes->Get_FlowTraction(iPoint,iVar);
        }

      }
    }

    /*--- Loads for dynamic problems. ---*/

    if (dynamic) {

      /*--- Add the mass matrix contribution to the Jacobian. ---*/

      /*--- See notes on logic in ImplicitNewmark_Iteration(). ---*/
      if ((nonlinear_analysis && (newton_raphson || first_iter)) || linear_analysis) {
        Jacobian.MatrixMatrixAddition(SU2_TYPE::GetValue(a_dt[0]), MassMatrix);
      }

      /*--- Loop over all points, and set aux vector TimeRes_Aux = a0*U+a2*U'+a3*U'' ---*/
      SU2_OMP_FOR_STAT(omp_chunk_size)
      for (iPoint = 0; iPoint < nPoint; iPoint++) {
        for (iVar = 0; iVar < nVar; iVar++) {
          TimeRes_Aux(iPoint,iVar) =
            a_dt[0]*nodes->GetSolution_time_n(iPoint,iVar) -      // a0*U(t)
            a_dt[0]*nodes->GetSolution(iPoint,iVar) +             // a0*U(t+dt)(k-1)
            a_dt[2]*nodes->GetSolution_Vel_time_n(iPoint,iVar) +  // a2*U'(t)
            a_dt[3]*nodes->GetSolution_Accel_time_n(iPoint,iVar); // a3*U''(t)
        }
      }

      /*--- Add M*TimeRes_Aux to the residual. ---*/
      Compute_MassRes(geometry, numerics, config);
      LinSysRes += TimeRes;
      SU2_OMP_BARRIER

      SU2_OMP_FOR_STAT(omp_chunk_size)
      for (iPoint = 0; iPoint < nPoint; iPoint++) {

        /*--- External surface load contribution ---*/

        for (iVar = 0; iVar < nVar; iVar++) {
          LinSysRes(iPoint,iVar) += loadIncr * ( (1-alpha_f) * nodes->Get_SurfaceLoad_Res(iPoint,iVar) +
                                                    alpha_f  * nodes->Get_SurfaceLoad_Res_n(iPoint,iVar) );
        }

        /*--- Add the contribution to the residual due to body forces.
         *--- It is constant over time, so it's not necessary to distribute it. ---*/

        if (body_forces) {
          for (iVar = 0; iVar < nVar; iVar++) {
            LinSysRes(iPoint,iVar) += loadIncr * nodes->Get_BodyForces_Res(iPoint,iVar);
          }
        }

        /*--- Add FSI contribution. ---*/

        for (iVar = 0; iVar < nVar; iVar++) {
          LinSysRes(iPoint,iVar) += loadIncr * ( (1-alpha_f) * nodes->Get_FlowTraction(iPoint,iVar) +
                                                    alpha_f  * nodes->Get_FlowTraction_n(iPoint,iVar) );
        }
      }
    }

  } // end SU2_OMP_PARALLEL

}

void CFEASolver::GeneralizedAlpha_UpdateDisp(CGeometry *geometry, CConfig *config) {

  /*--- Update displacement components of the solution. ---*/

  SU2_OMP_PARALLEL_(for schedule(static,omp_chunk_size))
  for (unsigned long iPoint = 0; iPoint < nPointDomain; iPoint++)
    for (unsigned short iVar = 0; iVar < nVar; iVar++)
      nodes->Add_DeltaSolution(iPoint, iVar, LinSysSol(iPoint,iVar));

  /*--- Perform the MPI communication of the solution, displacements only. ---*/

  InitiateComms(geometry, config, SOLUTION);
  CompleteComms(geometry, config, SOLUTION);

}

void CFEASolver::GeneralizedAlpha_UpdateSolution(CGeometry *geometry, CConfig *config) {

  const su2double alpha_f = config->Get_Int_Coeffs(2);
  const su2double alpha_m = config->Get_Int_Coeffs(3);

  /*--- Compute solution at t_n+1, and update velocities and accelerations ---*/

  SU2_OMP_PARALLEL_(for schedule(static,omp_chunk_size))
  for (unsigned long iPoint = 0; iPoint < nPointDomain; iPoint++) {

    unsigned short iVar;

    for (iVar = 0; iVar < nVar; iVar++) {

      /*--- Compute the solution from the previous time step and the solution computed at t+1-alpha_f ---*/
      /*--- U(t+dt) = 1/alpha_f*(U(t+1-alpha_f)-alpha_f*U(t)) ---*/

      su2double sol = (1/(1-alpha_f)) * (nodes->GetSolution(iPoint,iVar) -
                                         alpha_f * nodes->GetSolution_time_n(iPoint,iVar));

      nodes->SetSolution(iPoint, iVar, sol);
    }

    for (iVar = 0; iVar < nVar; iVar++) {

      /*--- Acceleration component of the solution ---*/
      /*--- U''(t+dt-alpha_m) = a8*(U(t+dt)-U(t))+a2*(U'(t))+a3*(U''(t)) ---*/

      su2double tmp = a_dt[8]*(nodes->GetSolution(iPoint,iVar) -
                               nodes->GetSolution_time_n(iPoint,iVar)) -
                      a_dt[2]* nodes->GetSolution_Vel_time_n(iPoint,iVar) -
                      a_dt[3]* nodes->GetSolution_Accel_time_n(iPoint,iVar);

      /*--- Compute the solution from the previous time step and the solution computed at t+1-alpha_f ---*/
      /*--- U''(t+dt) = 1/alpha_m*(U''(t+1-alpha_m)-alpha_m*U''(t)) ---*/

      su2double sol = (1/(1-alpha_m)) * (tmp - alpha_m*nodes->GetSolution_Accel_time_n(iPoint,iVar));

      nodes->SetSolution_Accel(iPoint, iVar, sol);

      /*--- Velocity component of the solution ---*/
      /*--- U'(t+dt) = U'(t)+ a6*(U''(t)) + a7*(U''(t+dt)) ---*/

      sol = nodes->GetSolution_Vel_time_n(iPoint,iVar)+
            a_dt[6]* nodes->GetSolution_Accel_time_n(iPoint,iVar) +
            a_dt[7]* nodes->GetSolution_Accel(iPoint,iVar);

      nodes->SetSolution_Vel(iPoint, iVar, sol);
    }

  }

  /*--- Perform the MPI communication of the solution ---*/

  InitiateComms(geometry, config, SOLUTION_FEA);
  CompleteComms(geometry, config, SOLUTION_FEA);

}

void CFEASolver::GeneralizedAlpha_UpdateLoads(CGeometry *geometry, const CConfig *config) {

  /*--- Set the load conditions of the time step n+1 as the load conditions for time step n ---*/
  nodes->Set_SurfaceLoad_Res_n();
  nodes->Set_FlowTraction_n();

}

void CFEASolver::Solve_System(CGeometry *geometry, CConfig *config) {

  /*--- Enforce solution at some halo points possibly not covered by essential BC markers. ---*/
  Jacobian.InitiateComms(LinSysSol, geometry, config, SOLUTION_MATRIX);
  Jacobian.CompleteComms(LinSysSol, geometry, config, SOLUTION_MATRIX);

  for (auto iPoint : ExtraVerticesToEliminate) {
    Jacobian.EnforceSolutionAtNode(iPoint, LinSysSol.GetBlock(iPoint), LinSysRes);
  }

  SU2_OMP_PARALLEL
  {
  /*--- This is required for the discrete adjoint. ---*/
  SU2_OMP_FOR_STAT(OMP_MIN_SIZE)
  for (auto i = nPointDomain*nVar; i < nPoint*nVar; ++i) LinSysRes[i] = 0.0;

  /*--- Solve or smooth the linear system. ---*/

  auto iter = System.Solve(Jacobian, LinSysRes, LinSysSol, geometry, config);

  SU2_OMP_MASTER
  {
    SetIterLinSolver(iter);
    SetResLinSolver(System.GetResidual());
  }
  //SU2_OMP_BARRIER
  } // end SU2_OMP_PARALLEL

}


void CFEASolver::PredictStruct_Displacement(CGeometry *geometry, CConfig *config) {

  const unsigned short predOrder = config->GetPredictorOrder();
  const su2double Delta_t = config->GetDelta_DynTime();

  if(predOrder > 2 && rank == MASTER_NODE)
    cout << "Higher order predictor not implemented. Solving with order 0." << endl;

  /*--- To nPointDomain: we need to communicate the predicted solution after setting it. ---*/
  SU2_OMP_PARALLEL_(for schedule(static,omp_chunk_size))
  for (unsigned long iPoint=0; iPoint < nPointDomain; iPoint++) {

    unsigned short iDim;

    switch (predOrder) {
      case 1: {
        const su2double* solDisp = nodes->GetSolution(iPoint);
        const su2double* solVel = nodes->GetSolution_Vel(iPoint);
        su2double* valPred = nodes->GetSolution_Pred(iPoint);

        for (iDim=0; iDim < nDim; iDim++) {
          valPred[iDim] = solDisp[iDim] + Delta_t*solVel[iDim];
        }
      } break;

      case 2: {
        const su2double* solDisp = nodes->GetSolution(iPoint);
        const su2double* solVel = nodes->GetSolution_Vel(iPoint);
        const su2double* solVel_tn = nodes->GetSolution_Vel_time_n(iPoint);
        su2double* valPred = nodes->GetSolution_Pred(iPoint);

        for (iDim=0; iDim < nDim; iDim++) {
          valPred[iDim] = solDisp[iDim] + 0.5*Delta_t*(3*solVel[iDim]-solVel_tn[iDim]);
        }
      } break;

      default: {
        nodes->SetSolution_Pred(iPoint);
      } break;
    }

  }

  InitiateComms(geometry, config, SOLUTION_PRED);
  CompleteComms(geometry, config, SOLUTION_PRED);

}

void CFEASolver::ComputeAitken_Coefficient(CGeometry *geometry, CConfig *config, unsigned long iOuterIter) {

  unsigned long iPoint, iDim;
  su2double rbuf_numAitk = 0, sbuf_numAitk = 0;
  su2double rbuf_denAitk = 0, sbuf_denAitk = 0;

  const su2double *dispPred = nullptr;
  const su2double *dispCalc = nullptr;
  const su2double *dispPred_Old = nullptr;
  const su2double *dispCalc_Old = nullptr;
  su2double deltaU[MAXNVAR] = {0.0}, deltaU_p1[MAXNVAR] = {0.0};
  su2double delta_deltaU[MAXNVAR] = {0.0};
  su2double WAitkDyn_tn1, WAitkDyn_Max, WAitkDyn_Min, WAitkDyn;

  unsigned short RelaxMethod_FSI = config->GetRelaxation_Method_FSI();

  /*--- Only when there is movement, and a dynamic coefficient is requested, it makes sense to compute the Aitken's coefficient ---*/

  if (RelaxMethod_FSI == NO_RELAXATION) {

    SetWAitken_Dyn(1.0);

  }
  else if (RelaxMethod_FSI == FIXED_PARAMETER) {

    SetWAitken_Dyn(config->GetAitkenStatRelax());

  }
  else if (RelaxMethod_FSI == AITKEN_DYNAMIC) {

    if (iOuterIter == 0) {

      WAitkDyn_tn1 = GetWAitken_Dyn_tn1();
      WAitkDyn_Max = config->GetAitkenDynMaxInit();
      WAitkDyn_Min = config->GetAitkenDynMinInit();

      WAitkDyn = min(WAitkDyn_tn1, WAitkDyn_Max);
      WAitkDyn = max(WAitkDyn, WAitkDyn_Min);

      SetWAitken_Dyn(WAitkDyn);

    }
    else {
      // To nPointDomain; we need to communicate the values
      for (iPoint = 0; iPoint < nPointDomain; iPoint++) {

        dispPred     = nodes->GetSolution_Pred(iPoint);
        dispPred_Old = nodes->GetSolution_Pred_Old(iPoint);
        dispCalc     = nodes->GetSolution(iPoint);
        dispCalc_Old = nodes->GetSolution_Old(iPoint);

        for (iDim = 0; iDim < nDim; iDim++) {

          /*--- Compute the deltaU and deltaU_n+1 ---*/
          deltaU[iDim] = dispCalc_Old[iDim] - dispPred_Old[iDim];
          deltaU_p1[iDim] = dispCalc[iDim] - dispPred[iDim];

          /*--- Compute the difference ---*/
          delta_deltaU[iDim] = deltaU_p1[iDim] - deltaU[iDim];

          /*--- Add numerator and denominator ---*/
          sbuf_numAitk += deltaU[iDim] * delta_deltaU[iDim];
          sbuf_denAitk += delta_deltaU[iDim] * delta_deltaU[iDim];

        }

      }

      SU2_MPI::Allreduce(&sbuf_numAitk, &rbuf_numAitk, 1, MPI_DOUBLE, MPI_SUM, MPI_COMM_WORLD);
      SU2_MPI::Allreduce(&sbuf_denAitk, &rbuf_denAitk, 1, MPI_DOUBLE, MPI_SUM, MPI_COMM_WORLD);

      WAitkDyn = GetWAitken_Dyn();

      if (rbuf_denAitk > EPS) {
        WAitkDyn = - 1.0 * WAitkDyn * rbuf_numAitk / rbuf_denAitk ;
      }

      WAitkDyn = max(WAitkDyn, 0.1);
      WAitkDyn = min(WAitkDyn, 1.0);

      SetWAitken_Dyn(WAitkDyn);

    }

  }
  else {
    if (rank == MASTER_NODE) cout << "No relaxation method used. " << endl;
  }

}

void CFEASolver::SetAitken_Relaxation(CGeometry *geometry, CConfig *config) {

  const su2double WAitken = GetWAitken_Dyn();

  // To nPointDomain; we need to communicate the solutions (predicted, old and old predicted) after this routine
  SU2_OMP_PARALLEL_(for schedule(static,omp_chunk_size))
  for (unsigned long iPoint=0; iPoint < nPointDomain; iPoint++) {

    /*--- Retrieve pointers to the predicted and calculated solutions ---*/
    su2double* dispPred = nodes->GetSolution_Pred(iPoint);
    const su2double* dispCalc = nodes->GetSolution(iPoint);

    /*--- Set predicted solution as the old predicted solution ---*/
    nodes->SetSolution_Pred_Old(iPoint);

    /*--- Set calculated solution as the old solution (needed for dynamic Aitken relaxation) ---*/
    nodes->SetSolution_Old(iPoint, dispCalc);

    /*--- Apply the Aitken relaxation ---*/
    for (unsigned short iDim=0; iDim < nDim; iDim++) {
      dispPred[iDim] = (1.0 - WAitken)*dispPred[iDim] + WAitken*dispCalc[iDim];
    }
  }

  InitiateComms(geometry, config, SOLUTION_PRED_OLD);
  CompleteComms(geometry, config, SOLUTION_PRED_OLD);

}

void CFEASolver::OutputForwardModeGradient(const CConfig *config, bool newFile,
                                           su2double fun, su2double fun_avg,
                                           su2double der, su2double der_avg) const {
  if (rank != MASTER_NODE) return;

  bool dynamic = config->GetTime_Domain();

  string fileSuffix, varName;

  switch (config->GetDirectDiff()) {
    case D_YOUNG:
      fileSuffix = "E";
      varName = "Young's modulus";
      break;
    case D_POISSON:
      fileSuffix = "Nu";
      varName = "Poisson's ratio";
      break;
    case D_RHO:
      fileSuffix = "Rho";
      varName = "structural density";
      break;
    case D_RHO_DL:
      fileSuffix = "Rho_DL";
      varName = "dead weight";
      break;
    case D_EFIELD:
      fileSuffix = "EField";
      varName = "electric field";
      break;
    case D_MACH:
      fileSuffix = "Mach";
      varName = "Mach number";
      break;
    case D_PRESSURE:
      fileSuffix = "Pressure";
      varName = "freestream pressure";
      break;
    default:
      return;
      break;
  }

  ofstream myfile_res;

  if (newFile) {
    myfile_res.open(string("Output_Direct_Diff_")+fileSuffix+string(".txt"));

    myfile_res << "Objective Function" << "\t";
    if (dynamic)
      myfile_res << "O. Function Averaged" << "\t";
    myfile_res << "Sensitivity Local" << "\t";
    myfile_res << "Sensitivity Averaged" << endl;
    return;
  }

  myfile_res.open(string("Output_Direct_Diff_")+fileSuffix+string(".txt"), ios::app);
  myfile_res.precision(15);

  myfile_res << scientific << fun << "\t";
  if (dynamic)
    myfile_res << scientific << fun_avg << "\t";
  myfile_res << scientific << der << "\t";
  myfile_res << scientific << der_avg << endl;

  cout << "Objective function: " << fun << ". Global derivative of the "
       << varName << ": " << Total_ForwardGradient << "." << endl;

}

void CFEASolver::Compute_OFRefGeom(CGeometry *geometry, const CConfig *config){

  bool fsi = config->GetFSI_Simulation();
  unsigned long TimeIter = config->GetTimeIter();

  su2double objective_function = 0.0;

  SU2_OMP_PARALLEL
  {
  su2double obj_fun_local = 0.0;

  if (!config->GetRefGeomSurf()) {
    SU2_OMP_FOR_STAT(omp_chunk_size)
    for (unsigned long iPoint = 0; iPoint < nPointDomain; iPoint++) {
      obj_fun_local += SquaredDistance(nVar, nodes->GetReference_Geometry(iPoint), nodes->GetSolution(iPoint));
    }
  }
  else {
    for (unsigned short iMarker = 0; iMarker < config->GetnMarker_All(); iMarker++) {
      if ((config->GetMarker_All_KindBC(iMarker) == LOAD_BOUNDARY) ||
          (config->GetMarker_All_KindBC(iMarker) == LOAD_DIR_BOUNDARY) ||
          (config->GetMarker_All_KindBC(iMarker) == FLOWLOAD_BOUNDARY)) {
        SU2_OMP_FOR_STAT(OMP_MIN_SIZE)
        for (unsigned long iVertex = 0; iVertex < geometry->GetnVertex(iMarker); ++iVertex) {
          auto iPoint = geometry->vertex[iMarker][iVertex]->GetNode();

          if (geometry->nodes->GetDomain(iPoint))
            obj_fun_local += SquaredDistance(nVar, nodes->GetReference_Geometry(iPoint), nodes->GetSolution(iPoint));
        }
      }
    }
  }
  atomicAdd(obj_fun_local, objective_function);
  }

  SU2_MPI::Allreduce(&objective_function, &Total_OFRefGeom, 1, MPI_DOUBLE, MPI_SUM, MPI_COMM_WORLD);
  Total_OFRefGeom *= config->GetRefGeom_Penalty() / geometry->GetGlobal_nPointDomain();
  Total_OFRefGeom += PenaltyValue;

  Global_OFRefGeom += Total_OFRefGeom;

  /// TODO: Temporary output files for the direct mode.

  if ((rank == MASTER_NODE) && (config->GetDirectDiff() != NO_DERIVATIVE)) {

    /*--- Forward mode AD results. ---*/

    su2double local_forward_gradient = SU2_TYPE::GetDerivative(Total_OFRefGeom);
    su2double objective_function_averaged = Global_OFRefGeom / (TimeIter + 1.0 + EPS);

    if (fsi) Total_ForwardGradient  = local_forward_gradient;
    else     Total_ForwardGradient += local_forward_gradient;

    su2double averaged_gradient = Total_ForwardGradient / (TimeIter + 1.0);

    OutputForwardModeGradient(config, false, Total_OFRefGeom, objective_function_averaged,
                              local_forward_gradient, averaged_gradient);
  }

}

void CFEASolver::Compute_OFRefNode(CGeometry *geometry, const CConfig *config){

  bool fsi = config->GetFSI_Simulation();
  unsigned long TimeIter = config->GetTimeIter();

  su2double dist[MAXNVAR] = {0.0}, dist_reduce[MAXNVAR];

  /*--- Convert global point index to local. ---*/
  long iPoint = geometry->GetGlobal_to_Local_Point(config->GetRefNode_ID());

  if (iPoint >= 0) {
    if (geometry->nodes->GetDomain(iPoint)) {
      for (unsigned short iVar = 0; iVar < nVar; ++iVar)
        dist[iVar] = nodes->GetSolution(iPoint,iVar) - config->GetRefNode_Displacement(iVar);
    }
  }

  SU2_MPI::Allreduce(dist, dist_reduce, MAXNVAR, MPI_DOUBLE, MPI_SUM, MPI_COMM_WORLD);

  Total_OFRefNode = config->GetRefNode_Penalty() * Norm(int(MAXNVAR),dist_reduce) + PenaltyValue;

  Global_OFRefNode += Total_OFRefNode;

  /// TODO: Temporary output files for the direct mode.

  if ((rank == MASTER_NODE) && (config->GetDirectDiff() != NO_DERIVATIVE)) {

    /*--- Forward mode AD results. ---*/

    su2double local_forward_gradient = SU2_TYPE::GetDerivative(Total_OFRefNode);
    su2double objective_function_averaged = Global_OFRefNode / (TimeIter + 1.0 + EPS);

    if (fsi) Total_ForwardGradient  = local_forward_gradient;
    else     Total_ForwardGradient += local_forward_gradient;

    su2double averaged_gradient = Total_ForwardGradient / (TimeIter + 1.0);

    OutputForwardModeGradient(config, false, Total_OFRefNode, objective_function_averaged,
                              local_forward_gradient, averaged_gradient);
  }

}

void CFEASolver::Compute_OFVolFrac(CGeometry *geometry, const CConfig *config)
{
  /*--- Perform a volume average of the physical density of the elements for topology optimization ---*/

  su2double total_volume = 0.0, integral = 0.0, discreteness = 0.0;

  SU2_OMP_PARALLEL
  {
  su2double tot_vol_loc = 0.0, integral_loc = 0.0, discrete_loc = 0.0;

  SU2_OMP_FOR_STAT(omp_chunk_size)
  for (unsigned long iElem = 0; iElem < nElement; ++iElem) {
    /*--- count only elements that belong to the partition ---*/
    if (geometry->nodes->GetDomain(geometry->elem[iElem]->GetNode(0))) {
      su2double volume = geometry->elem[iElem]->GetVolume();
      su2double rho = element_properties[iElem]->GetPhysicalDensity();
      tot_vol_loc += volume;
      integral_loc += volume*rho;
      discrete_loc += volume*4.0*rho*(1.0-rho);
    }
  }
  atomicAdd(tot_vol_loc, total_volume);
  atomicAdd(integral_loc, integral);
  atomicAdd(discrete_loc, discreteness);
  }

  su2double tmp;
  SU2_MPI::Allreduce(&total_volume,&tmp,1,MPI_DOUBLE,MPI_SUM,MPI_COMM_WORLD);
  total_volume = tmp;
  SU2_MPI::Allreduce(&integral,&tmp,1,MPI_DOUBLE,MPI_SUM,MPI_COMM_WORLD);
  integral = tmp;
  SU2_MPI::Allreduce(&discreteness,&tmp,1,MPI_DOUBLE,MPI_SUM,MPI_COMM_WORLD);
  discreteness = tmp;

  Total_OFDiscreteness = discreteness/total_volume;
  Total_OFVolFrac = integral/total_volume;

}

void CFEASolver::Compute_OFCompliance(CGeometry *geometry, const CConfig *config)
{
  /*--- Types of loads to consider ---*/
  const bool body_forces = config->GetDeadLoad();

  /*--- If the loads are being applied incrementaly ---*/
  const bool incremental_load = config->GetIncrementalLoad();

  /*--- Computation (compliance = sum(f dot u) ) ---*/
  /*--- Cannot be computed as u^T K u as the problem may not be linear ---*/

  su2double compliance = 0.0;

  SU2_OMP_PARALLEL
  {
  su2double comp_local = 0.0;

  SU2_OMP_FOR_STAT(omp_chunk_size)
  for (unsigned long iPoint = 0; iPoint < nPointDomain; iPoint++) {

    unsigned short iVar;
    su2double nodalForce[MAXNVAR];

    /*--- Initialize with loads speficied through config ---*/
    for (iVar = 0; iVar < nVar; iVar++)
      nodalForce[iVar] = nodes->Get_SurfaceLoad_Res(iPoint,iVar);

    /*--- Add contributions due to body forces ---*/
    if (body_forces)
      for (iVar = 0; iVar < nVar; iVar++)
        nodalForce[iVar] += nodes->Get_BodyForces_Res(iPoint,iVar);

    /*--- Add contributions due to fluid loads---*/
    for (iVar = 0; iVar < nVar; iVar++)
      nodalForce[iVar] += nodes->Get_FlowTraction(iPoint,iVar);

    /*--- Correct for incremental loading ---*/
    if (incremental_load)
      for (iVar = 0; iVar < nVar; iVar++)
        nodalForce[iVar] *= loadIncrement;

    /*--- Add work contribution from this node ---*/
    for (iVar = 0; iVar < nVar; iVar++)
      comp_local += nodalForce[iVar]*nodes->GetSolution(iPoint,iVar);
  }
  atomicAdd(comp_local, compliance);
  }

  SU2_MPI::Allreduce(&compliance, &Total_OFCompliance, 1,MPI_DOUBLE,MPI_SUM,MPI_COMM_WORLD);

}

void CFEASolver::Stiffness_Penalty(CGeometry *geometry, CNumerics **numerics, CConfig *config){

  if (config->GetTotalDV_Penalty() == 0.0) {
    /*--- No need to go into expensive computations. ---*/
    PenaltyValue = 0.0;
    return;
  }

  su2double weightedValue = 0.0;
  su2double weightedValue_reduce = 0.0;
  su2double totalVolume = 0.0;
  su2double totalVolume_reduce = 0.0;

  /*--- Loop over the elements in the domain. ---*/
  SU2_OMP_PARALLEL
  {
  su2double weighted_loc = 0.0, totalVol_loc = 0.0;

  SU2_OMP_FOR_DYN(omp_chunk_size)
  for (unsigned long iElem = 0; iElem < nElement; iElem++) {

    int thread = omp_get_thread_num();

    int EL_KIND;
    unsigned short iNode, nNodes, iDim;
    unsigned long indexNode[MAXNNODE_3D];

    GetElemKindAndNumNodes(geometry->elem[iElem]->GetVTK_Type(), EL_KIND, nNodes);

    CElement* element = element_container[FEA_TERM][EL_KIND + thread*MAX_FE_KINDS];

    /*--- For the number of nodes, we get the coordinates from the connectivity matrix ---*/
    for (iNode = 0; iNode < nNodes; iNode++) {
      indexNode[iNode] = geometry->elem[iElem]->GetNode(iNode);
      for (iDim = 0; iDim < nDim; iDim++) {
        su2double val_Coord = Get_ValCoord(geometry, indexNode[iNode], iDim);
        element->SetRef_Coord(iNode, iDim, val_Coord);
      }
    }

    // Avoid double-counting elements:
    // Only add the value if the first node is in the domain
    if (geometry->nodes->GetDomain(indexNode[0])) {

      // Compute the area/volume of the element
      su2double elementVolume;

      if (nDim == 2)
        elementVolume = element->ComputeArea();
      else
        elementVolume = element->ComputeVolume();

      // Compute the total volume
      totalVol_loc += elementVolume;

      // Retrieve the value of the design variable
      su2double dvValue = numerics[FEA_TERM]->Get_DV_Val(element_properties[iElem]->GetDV());

      // Add the weighted sum of the value of the design variable
      weighted_loc += dvValue * elementVolume;

    }
  }
  atomicAdd(totalVol_loc, totalVolume);
  atomicAdd(weighted_loc, weightedValue);
  }

  // Reduce value across processors for parallelization

  SU2_MPI::Allreduce(&weightedValue, &weightedValue_reduce, 1, MPI_DOUBLE, MPI_SUM, MPI_COMM_WORLD);
  SU2_MPI::Allreduce(&totalVolume, &totalVolume_reduce, 1, MPI_DOUBLE, MPI_SUM, MPI_COMM_WORLD);

  su2double ratio = 1.0 - weightedValue_reduce/totalVolume_reduce;

  PenaltyValue = config->GetTotalDV_Penalty() * ratio * ratio;

}

void CFEASolver::LoadRestart(CGeometry **geometry, CSolver ***solver, CConfig *config, int val_iter, bool val_update_geo) {

  const bool dynamic = (config->GetTime_Domain());
  const bool fluid_structure = config->GetFSI_Simulation();
  const bool discrete_adjoint = config->GetDiscrete_Adjoint();

  /*--- Skip coordinates ---*/

  const auto skipVars = geometry[MESH_0]->GetnDim();

  /*--- Read the restart data from either an ASCII or binary SU2 file. ---*/

  string filename = config->GetFilename(config->GetSolution_FileName(), "", val_iter);

  if (config->GetRead_Binary_Restart()) {
    Read_SU2_Restart_Binary(geometry[MESH_0], config, filename);
  } else {
    Read_SU2_Restart_ASCII(geometry[MESH_0], config, filename);
  }

  /*--- Load data from the restart into correct containers. ---*/

  unsigned long iPoint_Global, counter = 0;

  for (iPoint_Global = 0; iPoint_Global < geometry[MESH_0]->GetGlobal_nPointDomain(); iPoint_Global++) {

    /*--- Retrieve local index. If this node from the restart file lives
     on the current processor, we will load and instantiate the vars. ---*/

    auto iPoint_Local = geometry[MESH_0]->GetGlobal_to_Local_Point(iPoint_Global);

    if (iPoint_Local >= 0) {

      /*--- We need to store this point's data, so jump to the correct
       offset in the buffer of data from the restart file and load it. ---*/

      const auto index = counter*Restart_Vars[1] + skipVars;
      const passivedouble* Sol = &Restart_Data[index];

      for (unsigned short iVar = 0; iVar < nVar; iVar++) {
        nodes->SetSolution(iPoint_Local, iVar, Sol[iVar]);
        if (dynamic) {
          nodes->Set_Solution_time_n(iPoint_Local, iVar, Sol[iVar]);
          nodes->SetSolution_Vel(iPoint_Local, iVar, Sol[iVar+nVar]);
          nodes->SetSolution_Vel_time_n(iPoint_Local, iVar, Sol[iVar+nVar]);
          nodes->SetSolution_Accel(iPoint_Local, iVar, Sol[iVar+2*nVar]);
          nodes->SetSolution_Accel_time_n(iPoint_Local, iVar, Sol[iVar+2*nVar]);
        }
        if (fluid_structure && !dynamic) {
          nodes->SetSolution_Pred(iPoint_Local, iVar, Sol[iVar]);
          nodes->SetSolution_Pred_Old(iPoint_Local, iVar, Sol[iVar]);
        }
        if (fluid_structure && discrete_adjoint){
          nodes->SetSolution_Old(iPoint_Local, iVar, Sol[iVar]);
        }
      }

      /*--- Increment the overall counter for how many points have been loaded. ---*/
      counter++;
    }

  }

  /*--- Detect a wrong solution file. ---*/

  if (counter != nPointDomain) {
    SU2_MPI::Error(string("The solution file ") + filename + string(" doesn't match with the mesh file!\n") +
                   string("It could be empty lines at the end of the file."), CURRENT_FUNCTION);
  }

  /*--- MPI. If dynamic, we also need to communicate the old solution. ---*/

  solver[MESH_0][FEA_SOL]->InitiateComms(geometry[MESH_0], config, SOLUTION_FEA);
  solver[MESH_0][FEA_SOL]->CompleteComms(geometry[MESH_0], config, SOLUTION_FEA);

  if (dynamic) {
    solver[MESH_0][FEA_SOL]->InitiateComms(geometry[MESH_0], config, SOLUTION_FEA_OLD);
    solver[MESH_0][FEA_SOL]->CompleteComms(geometry[MESH_0], config, SOLUTION_FEA_OLD);
  }
  if (fluid_structure && !dynamic) {
    solver[MESH_0][FEA_SOL]->InitiateComms(geometry[MESH_0], config, SOLUTION_PRED);
    solver[MESH_0][FEA_SOL]->CompleteComms(geometry[MESH_0], config, SOLUTION_PRED);

    solver[MESH_0][FEA_SOL]->InitiateComms(geometry[MESH_0], config, SOLUTION_PRED_OLD);
    solver[MESH_0][FEA_SOL]->CompleteComms(geometry[MESH_0], config, SOLUTION_PRED_OLD);
  }

  /*--- Delete the class memory that is used to load the restart. ---*/

  delete [] Restart_Vars; Restart_Vars = nullptr;
  delete [] Restart_Data; Restart_Data = nullptr;

}

void CFEASolver::RegisterVariables(CGeometry *geometry, CConfig *config, bool reset)
{
  /*--- Register the element density to get the derivatives required for
  material-based topology optimization, this is done here because element_properties
  is a member of CFEASolver only. ---*/
  if (!config->GetTopology_Optimization()) return;

  for (unsigned long iElem = 0; iElem < geometry->GetnElem(); iElem++)
    element_properties[iElem]->RegisterDensity();
}

void CFEASolver::ExtractAdjoint_Variables(CGeometry *geometry, CConfig *config)
{
  /*--- Extract and output derivatives for topology optimization, this is done
  here because element_properties is a member of CFEASolver only and the output
  structure only supports nodal values (these are elemental). ---*/
  if (!config->GetTopology_Optimization()) return;

  unsigned long iElem,
                nElem = geometry->GetnElem(),
                nElemDomain = geometry->GetGlobal_nElemDomain();

  /*--- Allocate and initialize an array onto which the derivatives of every partition
  will be reduced, this is to output results in the correct order, it is not a very
  memory efficient solution... single precision is enough for output. ---*/
  float *send_buf = new float[nElemDomain], *rec_buf = nullptr;
  for(iElem=0; iElem<nElemDomain; ++iElem) send_buf[iElem] = 0.0;

  for(iElem=0; iElem<nElem; ++iElem) {
    unsigned long iElem_global = geometry->elem[iElem]->GetGlobalIndex();
    send_buf[iElem_global] = SU2_TYPE::GetValue(element_properties[iElem]->GetAdjointDensity());
  }

#ifdef HAVE_MPI
  if (rank == MASTER_NODE) rec_buf = new float[nElemDomain];
  /*--- Need to use this version of Reduce instead of the wrapped one because we use float ---*/
  MPI_Reduce(send_buf,rec_buf,nElemDomain,MPI_FLOAT,MPI_SUM,MASTER_NODE,MPI_COMM_WORLD);
#else
  rec_buf = send_buf;
#endif

  /*--- The master writes the file ---*/
  if (rank == MASTER_NODE) {
    string filename = config->GetTopology_Optim_FileName();
    ofstream file;
    file.open(filename);
    for(iElem=0; iElem<nElemDomain; ++iElem) file << rec_buf[iElem] << "\n";
  }

  delete [] send_buf;
#ifdef HAVE_MPI
  if (rank == MASTER_NODE) delete [] rec_buf;
#endif

}

void CFEASolver::FilterElementDensities(CGeometry *geometry, const CConfig *config)
{
    // make a shell
    for (auto iPoint=0ul; iPoint<nPointDomain; ++iPoint)
      if (geometry->nodes->GetPhysicalBoundary(iPoint))// &&
          //geometry->nodes->GetCoord(iPoint,1) > 0.001)
        for (auto iElem : geometry->nodes->GetElems(iPoint))
          element_properties[iElem]->SetDesignDensity(0.562);

    // freeze small elements
    for (auto iElem=0ul; iElem<nElement; ++iElem) {
      if (geometry->elem[iElem]->GetVolume() < 2.0e-9)
        element_properties[iElem]->SetDesignDensity(0.562);
    }

  /*--- Apply a filter to the design densities of the elements to generate the
  physical densities which are the ones used to penalize their stiffness. ---*/

  unsigned short type, search_lim;
  su2double param, radius;

  vector<pair<unsigned short,su2double> > kernels;
  vector<su2double> filter_radius;
  for (unsigned short iKernel=0; iKernel<config->GetTopology_Optim_Num_Kernels(); ++iKernel)
  {
    config->GetTopology_Optim_Kernel(iKernel,type,param,radius);
    kernels.push_back(make_pair(type,param));
    filter_radius.push_back(radius);
  }
  search_lim = config->GetTopology_Search_Limit();
  config->GetTopology_Optim_Projection(type,param);

  su2activevector physical_rho(nElement);

  /*--- "Rectify" the input, initialize the physical density with
  the design density (the filter function works in-place). ---*/
  SU2_OMP_PARALLEL_(for schedule(static,omp_chunk_size))
  for (auto iElem=0ul; iElem<nElement; ++iElem) {
    su2double rho = element_properties[iElem]->GetDesignDensity();
    if      (rho > 1.0) physical_rho[iElem] = 1.0;
    else if (rho < 0.0) physical_rho[iElem] = 0.0;
    else                physical_rho[iElem] = rho;
  }

  geometry->FilterValuesAtElementCG(config->GetTopology_MPI_Stride(), filter_radius, kernels, search_lim, physical_rho);

  SU2_OMP_PARALLEL
  {
    /*--- Apply projection. ---*/
    switch (type) {
      case NO_PROJECTION: break;
      case HEAVISIDE_UP:
        SU2_OMP_FOR_STAT(omp_chunk_size)
        for (auto iElem=0ul; iElem<nElement; ++iElem)
          physical_rho[iElem] = 1.0-exp(-param*physical_rho[iElem])+physical_rho[iElem]*exp(-param);
        break;
      case HEAVISIDE_DOWN:
        SU2_OMP_FOR_STAT(omp_chunk_size)
        for (auto iElem=0ul; iElem<nElement; ++iElem)
          physical_rho[iElem] = exp(-param*(1.0-physical_rho[iElem]))-(1.0-physical_rho[iElem])*exp(-param);
        break;
      default:
        SU2_OMP_MASTER
        SU2_MPI::Error("Unknown type of projection function",CURRENT_FUNCTION);
    }

    /*--- If input was out of bounds use the bound instead of the filtered
     value, useful to enforce solid or void regions (e.g. a skin). ---*/
    SU2_OMP_FOR_STAT(omp_chunk_size)
    for (auto iElem=0ul; iElem<nElement; ++iElem) {
      su2double rho = element_properties[iElem]->GetDesignDensity();
      if      (rho > 1.0) element_properties[iElem]->SetPhysicalDensity(1.0);
      else if (rho < 0.0) element_properties[iElem]->SetPhysicalDensity(0.0);
      else element_properties[iElem]->SetPhysicalDensity(physical_rho[iElem]);
    }

    /*--- Compute nodal averages for output. ---*/
    SU2_OMP_FOR_STAT(omp_chunk_size)
    for (auto iPoint=0ul; iPoint<nPoint; ++iPoint) {
      su2double sum = 0, vol = 0;
      for (auto iElem : geometry->nodes->GetElems(iPoint)) {
        su2double w = geometry->nodes->GetVolume(iPoint);
        sum += w * element_properties[iElem]->GetPhysicalDensity();
        vol += w;
      }
      nodes->SetAuxVar(iPoint, 0, sum/vol);
    }
  }

  /*--- For when this method is called directly, e.g. by the adjoint solver. ---*/
  topol_filter_applied = true;
}<|MERGE_RESOLUTION|>--- conflicted
+++ resolved
@@ -592,15 +592,6 @@
                    string("It could be empty lines at the end of the file."), CURRENT_FUNCTION);
   }
 
-<<<<<<< HEAD
-  /*--- Close the restart file ---*/
-
-  reference_file.close();
-
-  /*--- Free memory needed for the transformation ---*/
-
-  delete [] Global2Local;
-
   // hack, read loads from file
   ifstream file;
   file.open("loads.txt");
@@ -628,10 +619,6 @@
     }
   }
 
-  file.close();
-
-=======
->>>>>>> afe4928f
 }
 
 void CFEASolver::Set_VertexEliminationSchedule(CGeometry *geometry, const vector<unsigned short>& markers) {
