--- conflicted
+++ resolved
@@ -455,87 +455,8 @@
 
 void CTurbSASolver::BC_HeatFlux_Wall(CGeometry *geometry, CSolver **solver_container, CNumerics *conv_numerics,
                                      CNumerics *visc_numerics, CConfig *config, unsigned short val_marker) {
-<<<<<<< HEAD
-  unsigned long iPoint, iVertex;
-  unsigned short iVar, iDim;
-  bool rough_wall = false;
-  su2double RoughWallBC, Roughness_Height, laminar_viscosity, density, sigma = 2.0/3.0, nu_total, coeff;
-  su2double *Res_Wall = new su2double [nVar];
-  su2double *Normal, Area;
-
-  string Marker_Tag = config->GetMarker_All_TagBound(val_marker);
-
-  Roughness_Height = config->GetWall_RoughnessHeight(Marker_Tag);
-  if (config->GetKindWall(Marker_Tag) == ROUGH ) rough_wall = true;
-
-  /*--- The dirichlet condition is used only without wall function, otherwise the
-   convergence is compromised as we are providing nu tilde values for the
-   first point of the wall  ---*/
-
-  if (!config->GetWall_Functions()) {
-
-    for (iVertex = 0; iVertex < geometry->nVertex[val_marker]; iVertex++) {
-      iPoint = geometry->vertex[val_marker][iVertex]->GetNode();
-
-      /*--- Check if the node belongs to the domain (i.e, not a halo node) ---*/
-
-      if (geometry->nodes->GetDomain(iPoint)) {
-
-        if (!rough_wall) {
-
-          /*--- Get the solution vector ---*/
-          Solution[0] = 0.0;
-
-          nodes->SetSolution_Old(iPoint,Solution);
-          LinSysRes.SetBlock_Zero(iPoint);
-
-          /*--- Includes 1 in the diagonal ---*/
-
-          Jacobian.DeleteValsRowi(iPoint);
-        }
-        else {
-          /*--- For rough walls, the boundary condition is given by
-           * (\frac{\partial \nu}{\partial n})_wall = \frac{\nu}{0.03*k_s}
-           * where \nu is the solution variable, $n$ is the wall normal direction
-           * and k_s is the equivalent sand grain roughness specified. ---*/
-
-          /*--- Compute dual-grid area and boundary normal ---*/
-
-          Normal = geometry->vertex[val_marker][iVertex]->GetNormal();
-
-          Area = 0.0;
-          for (iDim = 0; iDim < nDim; iDim++)
-            Area += Normal[iDim]*Normal[iDim];
-          Area = sqrt(Area);
-
-          /*--- Get laminar_viscosity and density ---*/
-
-          laminar_viscosity = solver_container[FLOW_SOL]->GetNodes()->GetLaminarViscosity(iPoint);
-          density = solver_container[FLOW_SOL]->GetNodes()->GetDensity(iPoint);
-
-          nu_total = (laminar_viscosity/density + nodes->GetSolution(iPoint,0));
-
-          coeff = (nu_total/sigma);
-
-          RoughWallBC = nodes->GetSolution(iPoint,0)/(0.03*Roughness_Height);
-
-          Res_Wall[0] = coeff*RoughWallBC*Area;
-          LinSysRes.SubtractBlock(iPoint, Res_Wall);
-
-          Jacobian_i[0][0] = (laminar_viscosity*Area)/(0.03*Roughness_Height*sigma);
-          Jacobian_i[0][0] += 2.0*RoughWallBC*Area/sigma;
-          Jacobian.SubtractBlock2Diag(iPoint,Jacobian_i);
-        }
-      }
-    }
-  }
-  else {
-
-    /*--- Evaluate nu tilde at the closest point to the surface using the wall functions ---*/
-=======
 
   /*--- Evaluate nu tilde at the closest point to the surface using the wall functions. ---*/
->>>>>>> da12538b
 
   if (config->GetWall_Functions()) {
     SU2_OMP_MASTER
@@ -544,88 +465,67 @@
     return;
   }
 
+  bool rough_wall = false;
+  string Marker_Tag = config->GetMarker_All_TagBound(val_marker);
+
+  su2double Roughness_Height = config->GetWall_RoughnessHeight(Marker_Tag);
+  if (config->GetKindWall(Marker_Tag) == ROUGH ) rough_wall = true;
+
   /*--- The dirichlet condition is used only without wall function, otherwise the
    convergence is compromised as we are providing nu tilde values for the
-   first point of the wall. ---*/
-
-<<<<<<< HEAD
-void CTurbSASolver::BC_Isothermal_Wall(CGeometry *geometry, CSolver **solver_container, CNumerics *conv_numerics,
-                                       CNumerics *visc_numerics, CConfig *config, unsigned short val_marker) {
-  unsigned long iPoint, iVertex;
-  unsigned short iVar, iDim;
-  bool rough_wall = false;
-  su2double RoughWallBC, Roughness_Height, laminar_viscosity, density, sigma = 2.0/3.0, nu_total, coeff;
-  su2double *Res_Wall = new su2double [nVar];
-  su2double *Normal, Area;
-
-  string Marker_Tag = config->GetMarker_All_TagBound(val_marker);
-
-  Roughness_Height = config->GetWall_RoughnessHeight(Marker_Tag);
-  if (config->GetKindWall(Marker_Tag) == ROUGH ) rough_wall = true;
-=======
+   first point of the wall  ---*/
+
   SU2_OMP_FOR_STAT(OMP_MIN_SIZE)
   for (auto iVertex = 0u; iVertex < geometry->nVertex[val_marker]; iVertex++) {
->>>>>>> da12538b
 
     const auto iPoint = geometry->vertex[val_marker][iVertex]->GetNode();
 
     /*--- Check if the node belongs to the domain (i.e, not a halo node) ---*/
 
     if (geometry->nodes->GetDomain(iPoint)) {
-
-<<<<<<< HEAD
       if (!rough_wall) {
-
-        /*--- Get the solution vector ---*/
-        Solution[0] = 0.0;
-=======
-      for (auto iVar = 0u; iVar < nVar; iVar++)
-        nodes->SetSolution_Old(iPoint,iVar,0.0);
-
-      LinSysRes.SetBlock_Zero(iPoint);
->>>>>>> da12538b
-
-        nodes->SetSolution_Old(iPoint,Solution);
+        for (auto iVar = 0u; iVar < nVar; iVar++)
+          nodes->SetSolution_Old(iPoint,iVar,0.0);
+
         LinSysRes.SetBlock_Zero(iPoint);
 
         /*--- Includes 1 in the diagonal ---*/
+
         Jacobian.DeleteValsRowi(iPoint);
-      } else {
-        /*--- For rough walls, the boundary condition is given by
-         * (\frac{\partial \nu}{\partial n})_wall = \frac{\nu}{0.03*k_s}
-         * where \nu is the solution variable, $n$ is the wall normal direction
-         * and k_s is the equivalent sand grain roughness specified. ---*/
-
-        /*--- Compute dual-grid area and boundary normal ---*/
-
-        Normal = geometry->vertex[val_marker][iVertex]->GetNormal();
-
-        Area = 0.0;
-        for (iDim = 0; iDim < nDim; iDim++)
-          Area += Normal[iDim]*Normal[iDim];
-        Area = sqrt(Area);
-
-        /*--- Get laminar_viscosity and density ---*/
-
-        laminar_viscosity = solver_container[FLOW_SOL]->GetNodes()->GetLaminarViscosity(iPoint);
-        density = solver_container[FLOW_SOL]->GetNodes()->GetDensity(iPoint);
-
-        nu_total = (laminar_viscosity/density + nodes->GetSolution(iPoint,0));
-
-        coeff = (nu_total/sigma);
-
-        RoughWallBC = nodes->GetSolution(iPoint,0)/(0.03*Roughness_Height);
-
-        Res_Wall[0] = coeff*RoughWallBC*Area;
-        LinSysRes.SubtractBlock(iPoint, Res_Wall);
-
-        Jacobian_i[0][0] = (laminar_viscosity*Area)/(0.03*Roughness_Height*sigma);
-        Jacobian_i[0][0] += 2.0*RoughWallBC*Area/sigma;
-        Jacobian.SubtractBlock2Diag(iPoint,Jacobian_i);
-        }
-     }
-   }
-
+       } else {
+         /*--- For rough walls, the boundary condition is given by
+          * (\frac{\partial \nu}{\partial n})_wall = \frac{\nu}{0.03*k_s}
+          * where \nu is the solution variable, $n$ is the wall normal direction
+          * and k_s is the equivalent sand grain roughness specified. ---*/
+
+         /*--- Compute dual-grid area and boundary normal ---*/
+         su2double Normal[MAXNDIM] = {0.0};
+         for (auto iDim = 0u; iDim < nDim; iDim++)
+           Normal[iDim] = -geometry->vertex[val_marker][iVertex]->GetNormal(iDim);
+          
+         su2double Area = GeometryToolbox::Norm(nDim, Normal);
+
+         /*--- Get laminar_viscosity and density ---*/
+         su2double sigma = 2.0/3.0;
+         su2double laminar_viscosity = solver_container[FLOW_SOL]->GetNodes()->GetLaminarViscosity(iPoint);
+         su2double density = solver_container[FLOW_SOL]->GetNodes()->GetDensity(iPoint);
+
+         su2double nu_total = (laminar_viscosity/density + nodes->GetSolution(iPoint,0));
+
+         su2double coeff = (nu_total/sigma);
+         su2double RoughWallBC = nodes->GetSolution(iPoint,0)/(0.03*Roughness_Height);
+
+         su2double Res_Wall;// = new su2double [nVar];
+         Res_Wall = coeff*RoughWallBC*Area;
+         LinSysRes.SubtractBlock(iPoint, &Res_Wall);
+
+         su2double Jacobian_i = (laminar_viscosity*Area)/(0.03*Roughness_Height*sigma);
+         Jacobian_i += 2.0*RoughWallBC*Area/sigma;
+         Jacobian_i = -Jacobian_i;
+         Jacobian.AddVal2Diag(iPoint, Jacobian_i);
+      }
+    }
+  }
 }
 
 void CTurbSASolver::BC_Isothermal_Wall(CGeometry *geometry, CSolver **solver_container, CNumerics *conv_numerics,
