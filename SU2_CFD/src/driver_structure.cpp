/*!
 * \file driver_structure.cpp
 * \brief The main subroutines for driving single or multi-zone problems.
 * \author T. Economon, H. Kline, R. Sanchez, F. Palacios
 * \version 6.2.0 "Falcon"
 *
 * The current SU2 release has been coordinated by the
 * SU2 International Developers Society <www.su2devsociety.org>
 * with selected contributions from the open-source community.
 *
 * The main research teams contributing to the current release are:
 *  - Prof. Juan J. Alonso's group at Stanford University.
 *  - Prof. Piero Colonna's group at Delft University of Technology.
 *  - Prof. Nicolas R. Gauger's group at Kaiserslautern University of Technology.
 *  - Prof. Alberto Guardone's group at Polytechnic University of Milan.
 *  - Prof. Rafael Palacios' group at Imperial College London.
 *  - Prof. Vincent Terrapon's group at the University of Liege.
 *  - Prof. Edwin van der Weide's group at the University of Twente.
 *  - Lab. of New Concepts in Aeronautics at Tech. Institute of Aeronautics.
 *
 * Copyright 2012-2019, Francisco D. Palacios, Thomas D. Economon,
 *                      Tim Albring, and the SU2 contributors.
 *
 * SU2 is free software; you can redistribute it and/or
 * modify it under the terms of the GNU Lesser General Public
 * License as published by the Free Software Foundation; either
 * version 2.1 of the License, or (at your option) any later version.
 *
 * SU2 is distributed in the hope that it will be useful,
 * but WITHOUT ANY WARRANTY; without even the implied warranty of
 * MERCHANTABILITY or FITNESS FOR A PARTICULAR PURPOSE. See the GNU
 * Lesser General Public License for more details.
 *
 * You should have received a copy of the GNU Lesser General Public
 * License along with SU2. If not, see <http://www.gnu.org/licenses/>.
 */

#include "../include/driver_structure.hpp"
#include "../include/definition_structure.hpp"

#ifdef VTUNEPROF
#include <ittnotify.h>
#endif

#include <Eigen/Dense>

CDriver::CDriver(char* confFile,
                 unsigned short val_nZone,
                 unsigned short val_nDim,
                 bool val_periodic,
                 SU2_Comm MPICommunicator):config_file_name(confFile), StartTime(0.0), StopTime(0.0), UsedTime(0.0), ExtIter(0), nZone(val_nZone), nDim(val_nDim), StopCalc(false), fsi(false), fem_solver(false) {


  unsigned short jZone, iSol;
  unsigned short Kind_Grid_Movement;
  bool initStaticMovement;

  SU2_MPI::SetComm(MPICommunicator);

  rank = SU2_MPI::GetRank();
  size = SU2_MPI::GetSize();

  /*--- Start timer to track preprocessing for benchmarking. ---*/
  
#ifndef HAVE_MPI
  StartTime = su2double(clock())/su2double(CLOCKS_PER_SEC);
#else
  StartTime = MPI_Wtime();
#endif
  
  /*--- Create pointers to all of the classes that may be used throughout
   the SU2_CFD code. In general, the pointers are instantiated down a
   hierarchy over all zones, multigrid levels, equation sets, and equation
   terms as described in the comments below. ---*/

  ConvHist_file                  = NULL;
  iteration_container            = NULL;
  output                         = NULL;
  integration_container          = NULL;
  geometry_container             = NULL;
  solver_container               = NULL;
  numerics_container             = NULL;
  config_container               = NULL;
  surface_movement               = NULL;
  grid_movement                  = NULL;
  FFDBox                         = NULL;
  interpolator_container         = NULL;
  transfer_container             = NULL;
  transfer_types                 = NULL;
  nInst                          = NULL;


  /*--- Definition and of the containers for all possible zones. ---*/

  iteration_container            = new CIteration**[nZone];
  solver_container               = new CSolver****[nZone];
  integration_container          = new CIntegration***[nZone];
  numerics_container             = new CNumerics*****[nZone];
  config_container               = new CConfig*[nZone];
  geometry_container             = new CGeometry***[nZone];
  surface_movement               = new CSurfaceMovement*[nZone];
  grid_movement                  = new CVolumetricMovement**[nZone];
  FFDBox                         = new CFreeFormDefBox**[nZone];
  interpolator_container         = new CInterpolator**[nZone];
  transfer_container             = new CTransfer**[nZone];
  transfer_types                 = new unsigned short*[nZone];
  nInst                          = new unsigned short[nZone];
  driver_config                  = NULL;


  for (iZone = 0; iZone < nZone; iZone++) {
    solver_container[iZone]               = NULL;
    integration_container[iZone]          = NULL;
    numerics_container[iZone]             = NULL;
    config_container[iZone]               = NULL;
    geometry_container[iZone]             = NULL;
    surface_movement[iZone]               = NULL;
    grid_movement[iZone]                  = NULL;
    FFDBox[iZone]                         = NULL;
    interpolator_container[iZone]         = NULL;
    transfer_container[iZone]             = NULL;
    transfer_types[iZone]                 = new unsigned short[nZone];
    nInst[iZone]                          = 1;
  }

  /*--- Preprocessing of the config and mesh files. In this routine, the config file is read
   and it is determined whether a problem is single physics or multiphysics. . ---*/

  Input_Preprocessing(MPICommunicator, val_periodic);

  /*--- Preprocessing of the geometry for all zones. In this routine, the edge-
   based data structure is constructed, i.e. node and cell neighbors are
   identified and linked, face areas and volumes of the dual mesh cells are
   computed, and the multigrid levels are created using an agglomeration procedure. ---*/

  if (rank == MASTER_NODE)
    cout << endl <<"------------------------- Geometry Preprocessing ------------------------" << endl;

  /*--- Determine whether or not the FEM solver is used, which decides the
   type of geometry classes that are instantiated. Only adapted for single-zone problems ---*/
  fem_solver = ((config_container[ZONE_0]->GetKind_Solver() == FEM_EULER)          ||
                (config_container[ZONE_0]->GetKind_Solver() == FEM_NAVIER_STOKES)  ||
                (config_container[ZONE_0]->GetKind_Solver() == FEM_RANS)           ||
                (config_container[ZONE_0]->GetKind_Solver() == FEM_LES)            ||
                (config_container[ZONE_0]->GetKind_Solver() == DISC_ADJ_FEM_EULER) ||
                (config_container[ZONE_0]->GetKind_Solver() == DISC_ADJ_FEM_NS)    ||
                (config_container[ZONE_0]->GetKind_Solver() == DISC_ADJ_FEM_RANS));

  if( fem_solver ) {
    switch( config_container[ZONE_0]->GetKind_FEM_Flow() ) {
      case DG: {
        Geometrical_Preprocessing_DGFEM();
        break;
      }
    }
  }
  else {
    Geometrical_Preprocessing();
  }

  for (iZone = 0; iZone < nZone; iZone++) {

    for (iInst = 0; iInst < nInst[iZone]; iInst++){

      /*--- Computation of wall distances for turbulence modeling ---*/

      if ((config_container[iZone]->GetKind_Solver() == RANS) ||
          (config_container[iZone]->GetKind_Solver() == ADJ_RANS) ||
          (config_container[iZone]->GetKind_Solver() == DISC_ADJ_RANS) ||
          (config_container[iZone]->GetKind_Solver() == FEM_RANS) ||
          (config_container[iZone]->GetKind_Solver() == FEM_LES) ) {

        if (rank == MASTER_NODE)
          cout << "Computing wall distances." << endl;

        geometry_container[iZone][iInst][MESH_0]->ComputeWall_Distance(config_container[iZone]);
      }

      /*--- Computation of positive surface area in the z-plane which is used for
     the calculation of force coefficient (non-dimensionalization). ---*/

      geometry_container[iZone][iInst][MESH_0]->SetPositive_ZArea(config_container[iZone]);

      /*--- Set the near-field, interface and actuator disk boundary conditions, if necessary. ---*/

      for (iMesh = 0; iMesh <= config_container[iZone]->GetnMGLevels(); iMesh++) {
        geometry_container[iZone][iInst][iMesh]->MatchNearField(config_container[iZone]);
        geometry_container[iZone][iInst][iMesh]->MatchInterface(config_container[iZone]);
        geometry_container[iZone][iInst][iMesh]->MatchActuator_Disk(config_container[iZone]);
      }

    }

  }

  /*--- If activated by the compile directive, perform a partition analysis. ---*/
#if PARTITION
  if( fem_solver ) Partition_Analysis_FEM(geometry_container[ZONE_0][INST_0][MESH_0], config_container[ZONE_0]);
  else Partition_Analysis(geometry_container[ZONE_0][INST_0][MESH_0], config_container[ZONE_0]);
#endif

  /*--- Output some information about the driver that has been instantiated for the problem. ---*/

  if (rank == MASTER_NODE)
    cout << endl <<"------------------------- Driver information --------------------------" << endl;

  fsi = config_container[ZONE_0]->GetFSI_Simulation();
  bool stat_fsi = ((config_container[ZONE_0]->GetDynamic_Analysis() == STATIC) && (config_container[ZONE_0]->GetUnsteady_Simulation() == STEADY));
  bool disc_adj_fsi = (config_container[ZONE_0]->GetDiscrete_Adjoint());

  if ( (config_container[ZONE_0]->GetKind_Solver() == FEM_ELASTICITY ||
        config_container[ZONE_0]->GetKind_Solver() == DISC_ADJ_FEM) ) {
    if (rank == MASTER_NODE) cout << "A General driver has been instantiated." << endl;
  }
  else if (config_container[ZONE_0]->GetUnsteady_Simulation() == HARMONIC_BALANCE) {
    if (rank == MASTER_NODE) cout << "A Harmonic Balance driver has been instantiated." << endl;
  }
  else if (nZone == 2 && fsi) {
    if (disc_adj_fsi) {
      if (stat_fsi)
        if (rank == MASTER_NODE) cout << "A Discrete-Adjoint driver for Fluid-Structure Interaction has been instantiated." << endl;
    }
    else{
      if (stat_fsi){if (rank == MASTER_NODE) cout << "A Static Fluid-Structure Interaction driver has been instantiated." << endl;}
      else{if (rank == MASTER_NODE) cout << "A Dynamic Fluid-Structure Interaction driver has been instantiated." << endl;}
    }

  }
  else if (config_container[ZONE_0]->GetBoolZoneSpecific()) {
    if (rank == MASTER_NODE) {
      cout << "A multi physical zones driver has been instantiated." << endl;
      for(unsigned short iZone = 0; iZone < nZone; iZone++) {

        unsigned short Kind_Regime = config_container[iZone]->GetKind_Regime();
        cout << "   Zone " << (iZone+1) << ": ";

        switch (config_container[iZone]->GetKind_Solver()) {
          case EULER: case DISC_ADJ_EULER:
            if (Kind_Regime == COMPRESSIBLE) cout << "Compressible Euler equations." << endl;
            if (Kind_Regime == INCOMPRESSIBLE) cout << "Incompressible Euler equations." << endl;
            break;
          case NAVIER_STOKES: case DISC_ADJ_NAVIER_STOKES:
            if (Kind_Regime == COMPRESSIBLE) cout << "Compressible Laminar Navier-Stokes' equations." << endl;
            if (Kind_Regime == INCOMPRESSIBLE) cout << "Incompressible Laminar Navier-Stokes' equations." << endl;
            break;
          case RANS: case DISC_ADJ_RANS:
            if (Kind_Regime == COMPRESSIBLE) cout << "Compressible RANS equations." << endl;
            if (Kind_Regime == INCOMPRESSIBLE) cout << "Incompressible RANS equations." << endl;
            break;
          case HEAT_EQUATION_FVM: case DISC_ADJ_HEAT: cout << "Heat equation." << endl; break;
          case FEM_ELASTICITY: case DISC_ADJ_FEM: cout << "Elasticity solver." << endl; break;
          case ADJ_EULER: cout << "Continuous Euler adjoint equations." << endl; break;
          case ADJ_NAVIER_STOKES: cout << "Continuous Navier-Stokes adjoint equations." << endl; break;
          case ADJ_RANS: cout << "Continuous RANS adjoint equations." << endl; break;
        }
      }
    }
  }
  else {
    if (rank == MASTER_NODE) cout << "A Fluid driver has been instantiated." << endl;
  }

  for (iZone = 0; iZone < nZone; iZone++) {

    /*--- Instantiate the type of physics iteration to be executed within each zone. For
     example, one can execute the same physics across multiple zones (mixing plane),
     different physics in different zones (fluid-structure interaction), or couple multiple
     systems tightly within a single zone by creating a new iteration class (e.g., RANS). ---*/
    
    if (rank == MASTER_NODE) {
      cout << endl <<"------------------------ Iteration Preprocessing ------------------------" << endl;
    }

    iteration_container[iZone] = new CIteration* [nInst[iZone]];
    for (iInst = 0; iInst < nInst[iZone]; iInst++){
      iteration_container[iZone][iInst] = NULL;
    }

    Iteration_Preprocessing();

    /*--- Definition of the solver class: solver_container[#ZONES][#INSTANCES][#MG_GRIDS][#EQ_SYSTEMS].
     The solver classes are specific to a particular set of governing equations,
     and they contain the subroutines with instructions for computing each spatial
     term of the PDE, i.e. loops over the edges to compute convective and viscous
     fluxes, loops over the nodes to compute source terms, and routines for
     imposing various boundary condition type for the PDE. ---*/

    if (rank == MASTER_NODE)
      cout << endl <<"------------------------- Solver Preprocessing --------------------------" << endl;

    solver_container[iZone] = new CSolver*** [nInst[iZone]];


    for (iInst = 0; iInst < nInst[iZone]; iInst++){
      solver_container[iZone][iInst] = NULL;

      solver_container[iZone][iInst] = new CSolver** [config_container[iZone]->GetnMGLevels()+1];
      for (iMesh = 0; iMesh <= config_container[iZone]->GetnMGLevels(); iMesh++)
        solver_container[iZone][iInst][iMesh] = NULL;

      for (iMesh = 0; iMesh <= config_container[iZone]->GetnMGLevels(); iMesh++) {
        solver_container[iZone][iInst][iMesh] = new CSolver* [MAX_SOLS];
        for (iSol = 0; iSol < MAX_SOLS; iSol++)
          solver_container[iZone][iInst][iMesh][iSol] = NULL;
      }

      Solver_Preprocessing(solver_container[iZone], geometry_container[iZone],
                           config_container[iZone], iInst);

    } // End of loop over iInst

    if (rank == MASTER_NODE)
      cout << endl <<"----------------- Integration and Numerics Preprocessing ----------------" << endl;

    /*--- Definition of the integration class: integration_container[#ZONES][#INSTANCES][#EQ_SYSTEMS].
     The integration class orchestrates the execution of the spatial integration
     subroutines contained in the solver class (including multigrid) for computing
     the residual at each node, R(U) and then integrates the equations to a
     steady state or time-accurately. ---*/

    integration_container[iZone] = new CIntegration** [nInst[iZone]];
    for (iInst = 0; iInst < nInst[iZone]; iInst++){
      integration_container[iZone][iInst] = NULL;

      integration_container[iZone][iInst] = new CIntegration*[MAX_SOLS];
      Integration_Preprocessing(integration_container[iZone], geometry_container[iZone],
          config_container[iZone], iInst);
    }
    
    if (rank == MASTER_NODE) cout << "Integration Preprocessing." << endl;

    /*--- Definition of the numerical method class:
     numerics_container[#ZONES][#INSTANCES][#MG_GRIDS][#EQ_SYSTEMS][#EQ_TERMS].
     The numerics class contains the implementation of the numerical methods for
     evaluating convective or viscous fluxes between any two nodes in the edge-based
     data structure (centered, upwind, galerkin), as well as any source terms
     (piecewise constant reconstruction) evaluated in each dual mesh volume. ---*/

    numerics_container[iZone] = new CNumerics****[nInst[iZone]];
    for (iInst = 0; iInst < nInst[iZone]; iInst++){
      numerics_container[iZone][iInst] = NULL;

      numerics_container[iZone][iInst] = new CNumerics***[config_container[iZone]->GetnMGLevels()+1];

      Numerics_Preprocessing(numerics_container[iZone], solver_container[iZone],
          geometry_container[iZone], config_container[iZone], iInst);
    }

    if (rank == MASTER_NODE) cout << "Numerics Preprocessing." << endl;

  }

  /*--- Definition of the interface and transfer conditions between different zones.
   *--- The transfer container is defined for zones paired one to one.
   *--- This only works for a multizone FSI problem (nZone > 1).
   *--- Also, at the moment this capability is limited to two zones (nZone < 3).
   *--- This will change in the future. ---*/

  if ((rank == MASTER_NODE) && nZone > 1)
    cout << endl <<"------------------- Multizone Interface Preprocessing -------------------" << endl;

  if ( nZone > 1 ) {
    for (iZone = 0; iZone < nZone; iZone++){
      transfer_container[iZone] = new CTransfer*[nZone];
      interpolator_container[iZone] = new CInterpolator*[nZone];
      for (jZone = 0; jZone < nZone; jZone++){
        transfer_container[iZone][jZone]             = NULL;
        interpolator_container[iZone][jZone]         = NULL;
      }
    }
    Interface_Preprocessing();
  }

  /*--- Instantiate the geometry movement classes for the solution of unsteady
   flows on dynamic meshes, including rigid mesh transformations, dynamically
   deforming meshes, and preprocessing of harmonic balance. ---*/

  for (iZone = 0; iZone < nZone; iZone++) {

    grid_movement[iZone] = new CVolumetricMovement*[nInst[iZone]];
    for (iInst = 0; iInst < nInst[iZone]; iInst++)
      grid_movement[iZone][iInst] = NULL;

    if (!fem_solver && (config_container[iZone]->GetGrid_Movement() ||
                        (config_container[iZone]->GetDirectDiff() == D_DESIGN))) {
      if (rank == MASTER_NODE)
        cout << "Setting dynamic mesh structure for zone "<< iZone + 1<<"." << endl;
      for (iInst = 0; iInst < nInst[iZone]; iInst++){
        grid_movement[iZone][iInst] = new CVolumetricMovement(geometry_container[iZone][iInst][MESH_0], config_container[iZone]);
      }
      FFDBox[iZone] = new CFreeFormDefBox*[MAX_NUMBER_FFD];
      surface_movement[iZone] = new CSurfaceMovement();
      surface_movement[iZone]->CopyBoundary(geometry_container[iZone][INST_0][MESH_0], config_container[iZone]);
      if (config_container[iZone]->GetUnsteady_Simulation() == HARMONIC_BALANCE){
        for (iInst = 0; iInst < nInst[iZone]; iInst++){
          if (rank == MASTER_NODE) cout << endl <<  "Instance "<< iInst + 1 <<":" << endl;
          iteration_container[ZONE_0][iInst]->SetGrid_Movement(geometry_container, surface_movement, grid_movement, FFDBox, solver_container, config_container, ZONE_0, iInst, 0, 0);
        }
      }
    }

    if (config_container[iZone]->GetDirectDiff() == D_DESIGN) {
      if (rank == MASTER_NODE)
        cout << "Setting surface/volume derivatives." << endl;

      /*--- Set the surface derivatives, i.e. the derivative of the surface mesh nodes with respect to the design variables ---*/

      surface_movement[iZone]->SetSurface_Derivative(geometry_container[iZone][INST_0][MESH_0],config_container[iZone]);

      /*--- Call the volume deformation routine with derivative mode enabled.
       This computes the derivative of the volume mesh with respect to the surface nodes ---*/

      for (iInst = 0; iInst < nInst[iZone]; iInst++){
        grid_movement[iZone][iInst]->SetVolume_Deformation(geometry_container[iZone][iInst][MESH_0],config_container[iZone], true, true);

        /*--- Update the multi-grid structure to propagate the derivative information to the coarser levels ---*/

        geometry_container[iZone][iInst][MESH_0]->UpdateGeometry(geometry_container[iZone][INST_0],config_container[iZone]);

        /*--- Set the derivative of the wall-distance with respect to the surface nodes ---*/

        if ( (config_container[iZone]->GetKind_Solver() == RANS) ||
            (config_container[iZone]->GetKind_Solver() == ADJ_RANS) ||
            (config_container[iZone]->GetKind_Solver() == DISC_ADJ_RANS))
          geometry_container[iZone][iInst][MESH_0]->ComputeWall_Distance(config_container[iZone]);
      }
    }

    if (config_container[iZone]->GetKind_GridMovement(iZone) == FLUID_STRUCTURE_STATIC){
      if (rank == MASTER_NODE)
        cout << "Setting moving mesh structure for static FSI problems." << endl;
      /*--- Instantiate the container for the grid movement structure ---*/
      for (iInst = 0; iInst < nInst[iZone]; iInst++)
        grid_movement[iZone][iInst] = new CElasticityMovement(geometry_container[iZone][iInst][MESH_0], config_container[iZone]);
    }

  }

  if(fsi && (config_container[ZONE_0]->GetRestart() || config_container[ZONE_0]->GetDiscrete_Adjoint())){
    if (rank == MASTER_NODE)cout << endl <<"Restarting Fluid and Structural Solvers." << endl;

    for (iZone = 0; iZone < nZone; iZone++) {
    	for (iInst = 0; iInst < nInst[iZone]; iInst++){
        Solver_Restart(solver_container[iZone], geometry_container[iZone],
                       config_container[iZone], true, iInst);
    	}
    }

  }

  /*---If the Grid Movement is static initialize the static mesh movment.
       Not for the FEM solver, because this is handled later, because
       the integration points must be known. ---*/
  if( !fem_solver ) {
    Kind_Grid_Movement = config_container[ZONE_0]->GetKind_GridMovement(ZONE_0);
    initStaticMovement = (config_container[ZONE_0]->GetGrid_Movement() && (Kind_Grid_Movement == MOVING_WALL
                          || Kind_Grid_Movement == ROTATING_FRAME || Kind_Grid_Movement == STEADY_TRANSLATION));


    if(initStaticMovement){
      if (rank == MASTER_NODE)cout << endl <<"--------------------- Initialize Static Mesh Movement --------------------" << endl;

        InitStaticMeshMovement();
    }

    if (config_container[ZONE_0]->GetBoolTurbomachinery()){
      if (rank == MASTER_NODE)cout << endl <<"---------------------- Turbomachinery Preprocessing ---------------------" << endl;
        TurbomachineryPreprocessing();
    }
  }

  if (rank == MASTER_NODE) cout << endl << "---------------------- Python Interface Preprocessing ---------------------" << endl;
  PythonInterface_Preprocessing();

  /*--- Definition of the output class (one for all zones). The output class
   manages the writing of all restart, volume solution, surface solution,
   surface comma-separated value, and convergence history files (both in serial
   and in parallel). ---*/

  output = new COutput(config_container[ZONE_0]);

  /*--- Open the convergence history file ---*/
  ConvHist_file = NULL;
  ConvHist_file = new ofstream*[nZone];
  for (iZone = 0; iZone < nZone; iZone++) {
    ConvHist_file[iZone] = NULL;
    if (rank == MASTER_NODE){
      ConvHist_file[iZone] = new ofstream[nInst[iZone]];
      for (iInst = 0; iInst < nInst[iZone]; iInst++) {
        output->SetConvHistory_Header(&ConvHist_file[iZone][iInst], config_container[iZone], iZone, iInst);
        config_container[iZone]->SetHistFile(&ConvHist_file[iZone][INST_0]);
      }
    }
  }
  /*--- Check for an unsteady restart. Update ExtIter if necessary. ---*/
  if (config_container[ZONE_0]->GetWrt_Unsteady() && config_container[ZONE_0]->GetRestart())
    ExtIter = config_container[ZONE_0]->GetUnst_RestartIter();

  /*--- Check for a dynamic restart (structural analysis). Update ExtIter if necessary. ---*/
  if (config_container[ZONE_0]->GetKind_Solver() == FEM_ELASTICITY
      && config_container[ZONE_0]->GetWrt_Dynamic() && config_container[ZONE_0]->GetRestart())
    ExtIter = config_container[ZONE_0]->GetDyn_RestartIter();

  /*--- Open the FSI convergence history file ---*/

  if (fsi){
      if (rank == MASTER_NODE) cout << endl <<"Opening FSI history file." << endl;
      unsigned short ZONE_FLOW = 0, ZONE_STRUCT = 1;
      output->SpecialOutput_FSI(&FSIHist_file, geometry_container, solver_container,
                                config_container, integration_container, 0,
                                ZONE_FLOW, ZONE_STRUCT, true);
  }

  /*--- Preprocessing time is reported now, but not included in the next compute portion. ---*/
  
#ifndef HAVE_MPI
  StopTime = su2double(clock())/su2double(CLOCKS_PER_SEC);
#else
  StopTime = MPI_Wtime();
#endif
  
  /*--- Compute/print the total time for performance benchmarking. ---*/
  
  UsedTime = StopTime-StartTime;
  UsedTimePreproc    = UsedTime;
  UsedTimeCompute    = 0.0;
  UsedTimeOutput     = 0.0;
  IterCount          = 0;
  OutputCount        = 0;
  MDOFs              = 0.0;
  MDOFsDomain        = 0.0;
  for (iZone = 0; iZone < nZone; iZone++) {
    MDOFs       += (su2double)DOFsPerPoint*(su2double)geometry_container[iZone][INST_0][MESH_0]->GetGlobal_nPoint()/(1.0e6);
    MDOFsDomain += (su2double)DOFsPerPoint*(su2double)geometry_container[iZone][INST_0][MESH_0]->GetGlobal_nPointDomain()/(1.0e6);
  }

  /*--- Reset timer for compute/output performance benchmarking. ---*/
#ifndef HAVE_MPI
  StopTime = su2double(clock())/su2double(CLOCKS_PER_SEC);
#else
  StopTime = MPI_Wtime();
#endif

  /*--- Compute/print the total time for performance benchmarking. ---*/

  UsedTime = StopTime-StartTime;
  UsedTimePreproc = UsedTime;

  /*--- Reset timer for compute performance benchmarking. ---*/
#ifndef HAVE_MPI
  StartTime = su2double(clock())/su2double(CLOCKS_PER_SEC);
#else
  StartTime = MPI_Wtime();
#endif

}

void CDriver::Postprocessing() {

  bool isBinary = config_container[ZONE_0]->GetWrt_Binary_Restart();
  bool wrt_perf = config_container[ZONE_0]->GetWrt_Performance();
  
    /*--- Output some information to the console. ---*/

  if (rank == MASTER_NODE) {

    /*--- Print out the number of non-physical points and reconstructions ---*/

    if (config_container[ZONE_0]->GetNonphysical_Points() > 0)
      cout << "Warning: there are " << config_container[ZONE_0]->GetNonphysical_Points() << " non-physical points in the solution." << endl;
    if (config_container[ZONE_0]->GetNonphysical_Reconstr() > 0)
      cout << "Warning: " << config_container[ZONE_0]->GetNonphysical_Reconstr() << " reconstructed states for upwinding are non-physical." << endl;

    /*--- Close the convergence history file. ---*/
    for (iZone = 0; iZone < nZone; iZone++) {
      for (iInst = 0; iInst < nInst[iZone]; iInst++) {
        ConvHist_file[iZone][iInst].close();
      }
      delete [] ConvHist_file[iZone];
    }
    delete [] ConvHist_file;

  }

  if (rank == MASTER_NODE)
    cout << endl <<"------------------------- Solver Postprocessing -------------------------" << endl;

  for (iZone = 0; iZone < nZone; iZone++) {
    for (iInst = 0; iInst < nInst[iZone]; iInst++){
      Numerics_Postprocessing(numerics_container[iZone], solver_container[iZone][iInst],
          geometry_container[iZone][iInst], config_container[iZone], iInst);
    }
    delete [] numerics_container[iZone];
  }
  delete [] numerics_container;
  if (rank == MASTER_NODE) cout << "Deleted CNumerics container." << endl;
  
  for (iZone = 0; iZone < nZone; iZone++) {
    for (iInst = 0; iInst < nInst[iZone]; iInst++){
      Integration_Postprocessing(integration_container[iZone],
          geometry_container[iZone][iInst],
          config_container[iZone],
          iInst);
    }
    delete [] integration_container[iZone];
  }
  delete [] integration_container;
  if (rank == MASTER_NODE) cout << "Deleted CIntegration container." << endl;
  
  for (iZone = 0; iZone < nZone; iZone++) {
    for (iInst = 0; iInst < nInst[iZone]; iInst++){
      Solver_Postprocessing(solver_container[iZone],
          geometry_container[iZone][iInst],
          config_container[iZone],
          iInst);
    }
    delete [] solver_container[iZone];
  }
  delete [] solver_container;
  if (rank == MASTER_NODE) cout << "Deleted CSolver container." << endl;
  
  for (iZone = 0; iZone < nZone; iZone++) {
	for (iInst = 0; iInst < nInst[iZone]; iInst++)
    delete iteration_container[iZone][iInst];
    delete [] iteration_container[iZone];
  }
  delete [] iteration_container;
  if (rank == MASTER_NODE) cout << "Deleted CIteration container." << endl;
  
  if (interpolator_container != NULL) {
    for (iZone = 0; iZone < nZone; iZone++) {
      if (interpolator_container[iZone] != NULL){
        delete [] interpolator_container[iZone];
      }
    }
    delete [] interpolator_container;
    if (rank == MASTER_NODE) cout << "Deleted CInterpolator container." << endl;
  }
  
  if (transfer_container != NULL) {
    for (iZone = 0; iZone < nZone; iZone++) {
      if (transfer_container[iZone] != NULL) {
        for (unsigned short jZone = 0; jZone < nZone; jZone++)
          if (transfer_container[iZone][jZone] != NULL)
            delete transfer_container[iZone][jZone];
        delete [] transfer_container[iZone];
      }
    }
    delete [] transfer_container;
    if (rank == MASTER_NODE) cout << "Deleted CTransfer container." << endl;
  }
  
  if (transfer_types != NULL) {
    for (iZone = 0; iZone < nZone; iZone++) {
      if (transfer_types[iZone] != NULL)
      delete [] transfer_types[iZone];
    }
    delete [] transfer_types;
  }
  
  for (iZone = 0; iZone < nZone; iZone++) {
    if (geometry_container[iZone] != NULL) {
      for (iInst = 0; iInst < nInst[iZone]; iInst++){
        for (unsigned short iMGlevel = 0; iMGlevel < config_container[iZone]->GetnMGLevels()+1; iMGlevel++) {
          if (geometry_container[iZone][iInst][iMGlevel] != NULL) delete geometry_container[iZone][iInst][iMGlevel];
        }
        if (geometry_container[iZone][iInst] != NULL) delete [] geometry_container[iZone][iInst];
      }
      delete [] geometry_container[iZone];
    }
  }
  delete [] geometry_container;
  if (rank == MASTER_NODE) cout << "Deleted CGeometry container." << endl;

  for (iZone = 0; iZone < nZone; iZone++) {
    delete [] FFDBox[iZone];
  }
  delete [] FFDBox;
  if (rank == MASTER_NODE) cout << "Deleted CFreeFormDefBox class." << endl;

  for (iZone = 0; iZone < nZone; iZone++) {
    delete surface_movement[iZone];
  }
  delete [] surface_movement;
  if (rank == MASTER_NODE) cout << "Deleted CSurfaceMovement class." << endl;

  for (iZone = 0; iZone < nZone; iZone++) {
    for (iInst = 0; iInst < nInst[iZone]; iInst++){
      if (grid_movement[iZone][iInst] != NULL) delete grid_movement[iZone][iInst];
    }
    if (grid_movement[iZone] != NULL) delete [] grid_movement[iZone];
  }
  delete [] grid_movement;
  if (rank == MASTER_NODE) cout << "Deleted CVolumetricMovement class." << endl;

  /*--- Output profiling information ---*/
  // Note that for now this is called only by a single thread, but all
  // necessary variables have been made thread private for safety (tick/tock)!!

  config_container[ZONE_0]->SetProfilingCSV();
  config_container[ZONE_0]->GEMMProfilingCSV();

  /*--- Deallocate config container ---*/
  if (config_container!= NULL) {
    for (iZone = 0; iZone < nZone; iZone++) {
      if (config_container[iZone] != NULL) {
        delete config_container[iZone];
      }
    }
    delete [] config_container;
  }
  if (driver_config != NULL) delete driver_config;
  if (rank == MASTER_NODE) cout << "Deleted CConfig container." << endl;

  if (nInst != NULL) delete [] nInst;
  if (rank == MASTER_NODE) cout << "Deleted nInst container." << endl;
  
  /*--- Deallocate output container ---*/
  if (output!= NULL) delete output;
  if (rank == MASTER_NODE) cout << "Deleted COutput class." << endl;

  if (rank == MASTER_NODE) cout << "-------------------------------------------------------------------------" << endl;


  /*--- Stop the timer and output the final performance summary. ---*/
  
#ifndef HAVE_MPI
  StopTime = su2double(clock())/su2double(CLOCKS_PER_SEC);
#else
  StopTime = MPI_Wtime();
#endif
  UsedTime = StopTime-StartTime;
  UsedTimeCompute += UsedTime;
  
  if ((rank == MASTER_NODE) && (wrt_perf)) {
    su2double TotalTime = UsedTimePreproc + UsedTimeCompute + UsedTimeOutput;
    cout.precision(6);
    cout << endl << endl <<"-------------------------- Performance Summary --------------------------" << endl;
    cout << "Simulation totals:" << endl;
    cout << setw(25) << "Cores:" << setw(12) << size << " | ";
    cout << setw(20) << "DOFs/point:" << setw(12) << (su2double)DOFsPerPoint << endl;
    cout << setw(25) << "DOFs/core:" << setw(12) << 1.0e6*MDOFsDomain/(su2double)size << " | ";
    cout << setw(20) << "Ghost DOFs/core:" << setw(12) << 1.0e6*(MDOFs-MDOFsDomain)/(su2double)size << endl;
    cout << setw(25) << "Wall-clock time (hrs):" << setw(12) << (TotalTime)/(60.0*60.0) << " | ";
    cout << setw(20) << "Core-hrs:" << setw(12) << (su2double)size*(TotalTime)/(60.0*60.0) << endl;
    cout << endl;
    cout << "Preprocessing phase:" << endl;
    cout << setw(25) << "Preproc. Time (s):"  << setw(12)<< UsedTimePreproc << " | ";
    cout << setw(20) << "Preproc. Time (%):" << setw(12)<< ((UsedTimePreproc * 100.0) / (TotalTime)) << endl;
    cout << endl;
    cout << "Compute phase:" << endl;
    cout << setw(25) << "Compute Time (s):"  << setw(12)<< UsedTimeCompute << " | ";
    cout << setw(20) << "Compute Time (%):" << setw(12)<< ((UsedTimeCompute * 100.0) / (TotalTime)) << endl;
    cout << setw(25) << "Iteration count:"  << setw(12)<< IterCount << " | ";
    if (IterCount != 0) {
      cout << setw(20) << "Avg. s/iter:" << setw(12)<< UsedTimeCompute/(su2double)IterCount << endl;
      cout << setw(25) << "Core-s/iter/MDOFs:" << setw(12)<< (su2double)size*UsedTimeCompute/(su2double)IterCount/MDOFsDomain << " | ";
      cout << setw(20) << "MDOFs/s:" << setw(12)<< MDOFsDomain*(su2double)IterCount/UsedTimeCompute << endl;
    } else cout << endl;
    cout << endl;
    cout << "Output phase:" << endl;
    cout << setw(25) << "Output Time (s):"  << setw(12)<< UsedTimeOutput << " | ";
    cout << setw(20) << "Output Time (%):" << setw(12)<< ((UsedTimeOutput * 100.0) / (TotalTime)) << endl;
    cout << setw(25) << "Output count:" << setw(12)<< OutputCount << " | ";
    if (OutputCount != 0) {
      cout << setw(20)<< "Avg. s/output:" << setw(12)<< UsedTimeOutput/(su2double)OutputCount << endl;
      if (isBinary) {
        cout << setw(25)<< "Restart Aggr. BW (MB/s):" << setw(12)<< BandwidthSum/(su2double)OutputCount << " | ";
        cout << setw(20)<< "MB/s/core:" << setw(12)<< BandwidthSum/(su2double)OutputCount/(su2double)size << endl;
      }
    } else cout << endl;
    cout << "-------------------------------------------------------------------------" << endl;
    cout << endl;
  }

  /*--- Exit the solver cleanly ---*/

  if (rank == MASTER_NODE)
    cout << endl <<"------------------------- Exit Success (SU2_CFD) ------------------------" << endl << endl;

}


void CDriver::Input_Preprocessing(SU2_Comm MPICommunicator, bool val_periodic) {

  char zone_file_name[MAX_STRING_SIZE];

  /*--- Initialize the configuration of the driver ---*/

  driver_config = new CConfig(config_file_name, SU2_CFD, ZONE_0, nZone, nDim, VERB_NONE);

  /*--- Loop over all zones to initialize the various classes. In most
   cases, nZone is equal to one. This represents the solution of a partial
   differential equation on a single block, unstructured mesh. ---*/

  for (iZone = 0; iZone < nZone; iZone++) {

    /*--- Definition of the configuration option class for all zones. In this
     constructor, the input configuration file is parsed and all options are
     read and stored. ---*/

    if (driver_config->GetKind_Solver() == MULTIZONE){
      strcpy(zone_file_name, driver_config->GetConfigFilename(iZone).c_str());
      config_container[iZone] = new CConfig(zone_file_name, SU2_CFD, iZone, nZone, nDim, VERB_HIGH);
    }
    else{
      config_container[iZone] = new CConfig(config_file_name, SU2_CFD, iZone, nZone, nDim, VERB_HIGH);
    }

    /*--- Set the MPI communicator ---*/

    config_container[iZone]->SetMPICommunicator(MPICommunicator);

  }

  /*--- Set the multizone part of the problem. ---*/
  if (driver_config->GetKind_Solver() == MULTIZONE){
    for (iZone = 0; iZone < nZone; iZone++) {
      /*--- Set the interface markers for multizone ---*/
      config_container[iZone]->SetMultizone(driver_config, config_container);
    }
  }

  for (iZone = 0; iZone < nZone; iZone++) {

    /*--- Determine whether or not the FEM solver is used, which decides the
     type of geometry classes that are instantiated. ---*/
    fem_solver = ((config_container[iZone]->GetKind_Solver() == FEM_EULER)         ||
                  (config_container[iZone]->GetKind_Solver() == FEM_NAVIER_STOKES) ||
                  (config_container[iZone]->GetKind_Solver() == FEM_RANS)          ||
                  (config_container[iZone]->GetKind_Solver() == FEM_LES)           ||
                  (config_container[iZone]->GetKind_Solver() == DISC_ADJ_FEM_EULER) ||
                  (config_container[iZone]->GetKind_Solver() == DISC_ADJ_FEM_NS)    ||
                  (config_container[iZone]->GetKind_Solver() == DISC_ADJ_FEM_RANS));

    /*--- Read the number of instances for each zone ---*/

    nInst[iZone] = config_container[iZone]->GetnTimeInstances();

    geometry_container[iZone] = new CGeometry** [nInst[iZone]];

    for (iInst = 0; iInst < nInst[iZone]; iInst++){

      config_container[iZone]->SetiInst(iInst);

      /*--- Definition of the geometry class to store the primal grid in the
     partitioning process. ---*/

      CGeometry *geometry_aux = NULL;

      /*--- For the FEM solver with time-accurate local time-stepping, use
       a dummy solver class to retrieve the initial flow state. ---*/

      CSolver *solver_aux = NULL;
      if (fem_solver) solver_aux = new CFEM_DG_EulerSolver(config_container[iZone], nDim, MESH_0);

      /*--- All ranks process the grid and call ParMETIS for partitioning ---*/

      geometry_aux = new CPhysicalGeometry(config_container[iZone], iZone, nZone);

      /*--- Color the initial grid and set the send-receive domains (ParMETIS) ---*/

      if ( fem_solver ) geometry_aux->SetColorFEMGrid_Parallel(config_container[iZone]);
      else              geometry_aux->SetColorGrid_Parallel(config_container[iZone]);

      /*--- Allocate the memory of the current domain, and divide the grid
     between the ranks. ---*/

      geometry_container[iZone][iInst] = NULL;
      geometry_container[iZone][iInst] = new CGeometry *[config_container[iZone]->GetnMGLevels()+1];


      if( fem_solver ) {
        switch( config_container[iZone]->GetKind_FEM_Flow() ) {
          case DG: {
            geometry_container[iZone][iInst][MESH_0] = new CMeshFEM_DG(geometry_aux, config_container[iZone]);
            break;
          }

          default: {
            SU2_MPI::Error("Unknown FEM flow solver.", CURRENT_FUNCTION);
            break;
          }
        }
      }
      else {

        /*--- Until we finish the new periodic BC implementation, use the old
         partitioning routines for cases with periodic BCs. The old routines 
         will be entirely removed eventually in favor of the new methods. ---*/

        if (val_periodic) {
          geometry_container[iZone][iInst][MESH_0] = new CPhysicalGeometry(geometry_aux, config_container[iZone]);
        } else {
          geometry_container[iZone][iInst][MESH_0] = new CPhysicalGeometry(geometry_aux, config_container[iZone], val_periodic);
        }
      }

      /*--- Deallocate the memory of geometry_aux and solver_aux ---*/

      delete geometry_aux;
      if (solver_aux != NULL) delete solver_aux;

      /*--- Add the Send/Receive boundaries ---*/
      geometry_container[iZone][iInst][MESH_0]->SetSendReceive(config_container[iZone]);

      /*--- Add the Send/Receive boundaries ---*/
      geometry_container[iZone][iInst][MESH_0]->SetBoundaries(config_container[iZone]);

    }

  }

}

void CDriver::Geometrical_Preprocessing() {

  unsigned short iMGlevel;
  unsigned short requestedMGlevels = config_container[ZONE_0]->GetnMGLevels();
  unsigned long iPoint;
  bool fea = false;

  for (iZone = 0; iZone < nZone; iZone++) {

    fea = ((config_container[iZone]->GetKind_Solver() == FEM_ELASTICITY) ||
        (config_container[iZone]->GetKind_Solver() == DISC_ADJ_FEM));

    for (iInst = 0; iInst < nInst[iZone]; iInst++){

      /*--- Compute elements surrounding points, points surrounding points ---*/

      if (rank == MASTER_NODE) cout << "Setting point connectivity." << endl;
      geometry_container[iZone][iInst][MESH_0]->SetPoint_Connectivity();

      /*--- Renumbering points using Reverse Cuthill McKee ordering ---*/

      if (rank == MASTER_NODE) cout << "Renumbering points (Reverse Cuthill McKee Ordering)." << endl;
      geometry_container[iZone][iInst][MESH_0]->SetRCM_Ordering(config_container[iZone]);

      /*--- recompute elements surrounding points, points surrounding points ---*/

      if (rank == MASTER_NODE) cout << "Recomputing point connectivity." << endl;
      geometry_container[iZone][iInst][MESH_0]->SetPoint_Connectivity();

      /*--- Compute elements surrounding elements ---*/

      if (rank == MASTER_NODE) cout << "Setting element connectivity." << endl;
      geometry_container[iZone][iInst][MESH_0]->SetElement_Connectivity();

      /*--- Check the orientation before computing geometrical quantities ---*/

      geometry_container[iZone][iInst][MESH_0]->SetBoundVolume();
      if (config_container[iZone]->GetReorientElements()) {
        if (rank == MASTER_NODE) cout << "Checking the numerical grid orientation." << endl;
        geometry_container[iZone][iInst][MESH_0]->Check_IntElem_Orientation(config_container[iZone]);
        geometry_container[iZone][iInst][MESH_0]->Check_BoundElem_Orientation(config_container[iZone]);
      }

      /*--- Create the edge structure ---*/

      if (rank == MASTER_NODE) cout << "Identifying edges and vertices." << endl;
      geometry_container[iZone][iInst][MESH_0]->SetEdges();
      geometry_container[iZone][iInst][MESH_0]->SetVertex(config_container[iZone]);

      /*--- Compute cell center of gravity ---*/

      if ((rank == MASTER_NODE) && (!fea)) cout << "Computing centers of gravity." << endl;
      geometry_container[iZone][iInst][MESH_0]->SetCoord_CG();

      /*--- Create the control volume structures ---*/

      if ((rank == MASTER_NODE) && (!fea)) cout << "Setting the control volume structure." << endl;
      geometry_container[iZone][iInst][MESH_0]->SetControlVolume(config_container[iZone], ALLOCATE);
      geometry_container[iZone][iInst][MESH_0]->SetBoundControlVolume(config_container[iZone], ALLOCATE);

      /*--- Compute the max length. ---*/

      if ((rank == MASTER_NODE) && (!fea)) cout << "Finding max control volume width." << endl;
      geometry_container[iZone][iInst][MESH_0]->SetMaxLength(config_container[iZone]);

      /*--- Visualize a dual control volume if requested ---*/

      if ((config_container[iZone]->GetVisualize_CV() >= 0) &&
          (config_container[iZone]->GetVisualize_CV() < (long)geometry_container[iZone][iInst][MESH_0]->GetnPointDomain()))
        geometry_container[iZone][iInst][MESH_0]->VisualizeControlVolume(config_container[iZone], UPDATE);

      /*--- Identify closest normal neighbor ---*/

      if (rank == MASTER_NODE) cout << "Searching for the closest normal neighbors to the surfaces." << endl;
      geometry_container[iZone][iInst][MESH_0]->FindNormal_Neighbor(config_container[iZone]);

      /*--- Store the global to local mapping. ---*/

      if (rank == MASTER_NODE) cout << "Storing a mapping from global to local point index." << endl;
      geometry_container[iZone][iInst][MESH_0]->SetGlobal_to_Local_Point();

      /*--- Compute the surface curvature ---*/

      if ((rank == MASTER_NODE) && (!fea)) cout << "Compute the surface curvature." << endl;
      geometry_container[iZone][iInst][MESH_0]->ComputeSurf_Curvature(config_container[iZone]);

      /*--- Check for periodicity and disable MG if necessary. ---*/

      if (rank == MASTER_NODE) cout << "Checking for periodicity." << endl;
      geometry_container[iZone][iInst][MESH_0]->Check_Periodicity(config_container[iZone]);

      if ((config_container[iZone]->GetnMGLevels() != 0) && (rank == MASTER_NODE))
        cout << "Setting the multigrid structure." << endl;

    }

  }

  /*--- Loop over all zones at each grid level. ---*/

  for (iZone = 0; iZone < nZone; iZone++) {

    /*--- Loop over all the instances ---*/

    for (iInst = 0; iInst < nInst[iZone]; iInst++){

      /*--- Loop over all the new grid ---*/

      for (iMGlevel = 1; iMGlevel <= config_container[iZone]->GetnMGLevels(); iMGlevel++) {

        /*--- Create main agglomeration structure ---*/

        geometry_container[iZone][iInst][iMGlevel] = new CMultiGridGeometry(geometry_container, config_container, iMGlevel, iZone, iInst);

        /*--- Compute points surrounding points. ---*/

        geometry_container[iZone][iInst][iMGlevel]->SetPoint_Connectivity(geometry_container[iZone][iInst][iMGlevel-1]);

        /*--- Create the edge structure ---*/

        geometry_container[iZone][iInst][iMGlevel]->SetEdges();
        geometry_container[iZone][iInst][iMGlevel]->SetVertex(geometry_container[iZone][iInst][iMGlevel-1], config_container[iZone]);

        /*--- Create the control volume structures ---*/

        geometry_container[iZone][iInst][iMGlevel]->SetControlVolume(config_container[iZone], geometry_container[iZone][iInst][iMGlevel-1], ALLOCATE);
        geometry_container[iZone][iInst][iMGlevel]->SetBoundControlVolume(config_container[iZone], geometry_container[iZone][iInst][iMGlevel-1], ALLOCATE);
        geometry_container[iZone][iInst][iMGlevel]->SetCoord(geometry_container[iZone][iInst][iMGlevel-1]);

        /*--- Compute the max length. ---*/

        geometry_container[iZone][iInst][iMGlevel]->SetMaxLength(config_container[iZone]);

        /*--- Find closest neighbor to a surface point ---*/

        geometry_container[iZone][iInst][iMGlevel]->FindNormal_Neighbor(config_container[iZone]);

        /*--- Protect against the situation that we were not able to complete
       the agglomeration for this level, i.e., there weren't enough points.
       We need to check if we changed the total number of levels and delete
       the incomplete CMultiGridGeometry object. ---*/

        if (config_container[iZone]->GetnMGLevels() != requestedMGlevels) {
          delete geometry_container[iZone][iInst][iMGlevel];
          break;
        }

      }

    }

  }

  /*--- For unsteady simulations, initialize the grid volumes
   and coordinates for previous solutions. Loop over all zones/grids ---*/

  for (iZone = 0; iZone < nZone; iZone++) {
    for (iInst = 0; iInst < nInst[iZone]; iInst++){
      if (config_container[iZone]->GetUnsteady_Simulation() && config_container[iZone]->GetGrid_Movement()) {
        for (iMGlevel = 0; iMGlevel <= config_container[iZone]->GetnMGLevels(); iMGlevel++) {
          for (iPoint = 0; iPoint < geometry_container[iZone][iInst][iMGlevel]->GetnPoint(); iPoint++) {

            /*--- Update cell volume ---*/

            geometry_container[iZone][iInst][iMGlevel]->node[iPoint]->SetVolume_n();
            geometry_container[iZone][iInst][iMGlevel]->node[iPoint]->SetVolume_nM1();

            /*--- Update point coordinates ---*/
            geometry_container[iZone][iInst][iMGlevel]->node[iPoint]->SetCoord_n();
            geometry_container[iZone][iInst][iMGlevel]->node[iPoint]->SetCoord_n1();

          }
        }
      }
    }
  }

}

void CDriver::Geometrical_Preprocessing_DGFEM() {

  /*--- Loop over the number of zones of the fine grid. ---*/

  for(unsigned short iZone = 0; iZone < nZone; iZone++) {

    /*--- Loop over the time instances of this zone. ---*/
    for(unsigned short iInst = 0; iInst < nInst[iZone]; iInst++) {

      /*--- Carry out a dynamic cast to CMeshFEM_DG, such that it is not needed to
       define all virtual functions in the base class CGeometry. ---*/
      CMeshFEM_DG *DGMesh = dynamic_cast<CMeshFEM_DG *>(geometry_container[iZone][iInst][MESH_0]);

      /*--- Determine the standard elements for the volume elements. ---*/
      if (rank == MASTER_NODE) cout << "Creating standard volume elements." << endl;
      DGMesh->CreateStandardVolumeElements(config_container[iZone]);

      /*--- Create the face information needed to compute the contour integral
       for the elements in the Discontinuous Galerkin formulation. ---*/
      if (rank == MASTER_NODE) cout << "Creating face information." << endl;
      DGMesh->CreateFaces(config_container[iZone]);

      /*--- Compute the metric terms of the volume elements. ---*/
      if (rank == MASTER_NODE) cout << "Computing metric terms volume elements." << endl;
      DGMesh->MetricTermsVolumeElements(config_container[iZone]);

      /*--- Compute the metric terms of the surface elements. ---*/
      if (rank == MASTER_NODE) cout << "Computing metric terms surface elements." << endl;
      DGMesh->MetricTermsSurfaceElements(config_container[iZone]);

      /*--- Compute a length scale of the volume elements. ---*/
      if (rank == MASTER_NODE) cout << "Computing length scale volume elements." << endl;
      DGMesh->LengthScaleVolumeElements();

      /*--- Compute the coordinates of the integration points. ---*/
      if (rank == MASTER_NODE) cout << "Computing coordinates of the integration points." << endl;
      DGMesh->CoordinatesIntegrationPoints();

      /*--- Compute the coordinates of the location of the solution DOFs. This is different
            from the grid points when a different polynomial degree is used to represent the
            geometry and solution. ---*/
      if (rank == MASTER_NODE) cout << "Computing coordinates of the solution DOFs." << endl;
      DGMesh->CoordinatesSolDOFs();

      /*--- Initialize the static mesh movement, if necessary. ---*/
      const unsigned short Kind_Grid_Movement = config_container[iZone]->GetKind_GridMovement(iZone);
      const bool initStaticMovement = (config_container[iZone]->GetGrid_Movement() &&
                                      (Kind_Grid_Movement == MOVING_WALL    ||
                                       Kind_Grid_Movement == ROTATING_FRAME ||
                                       Kind_Grid_Movement == STEADY_TRANSLATION));

      if(initStaticMovement){
        if (rank == MASTER_NODE) cout << "Initialize Static Mesh Movement" << endl;
        DGMesh->InitStaticMeshMovement(config_container[iZone], Kind_Grid_Movement, iZone);
      }

      /*--- Perform the preprocessing tasks when wall functions are used. ---*/
      if (rank == MASTER_NODE) cout << "Preprocessing for the wall functions. " << endl;
      DGMesh->WallFunctionPreprocessing(config_container[iZone]);

      /*--- Store the global to local mapping. ---*/
      if (rank == MASTER_NODE) cout << "Storing a mapping from global to local DOF index." << endl;
      geometry_container[iZone][iInst][MESH_0]->SetGlobal_to_Local_Point();
    }

    /*--- Loop to create the coarser grid levels. ---*/

    for(unsigned short iMGlevel=1; iMGlevel<=config_container[ZONE_0]->GetnMGLevels(); iMGlevel++) {

      SU2_MPI::Error("Geometrical_Preprocessing_DGFEM: Coarse grid levels not implemented yet.",
                     CURRENT_FUNCTION);
    }
  }
}

void CDriver::Solver_Preprocessing(CSolver ****solver_container, CGeometry ***geometry,
                                   CConfig *config, unsigned short val_iInst) {
  
  unsigned short iMGlevel;
  bool euler, ns, turbulent,
  fem_euler, fem_ns, fem_turbulent, fem_transition,
  adj_euler, adj_ns, adj_turb,
  heat_fvm,
  fem, disc_adj_fem,
  spalart_allmaras, neg_spalart_allmaras, menter_sst, transition,
  template_solver, disc_adj, disc_adj_turb, disc_adj_heat,
  fem_dg_flow, fem_dg_shock_persson,
  e_spalart_allmaras, comp_spalart_allmaras, e_comp_spalart_allmaras;
  
  /*--- Count the number of DOFs per solution point. ---*/
  
  DOFsPerPoint = 0;
  
  /*--- Initialize some useful booleans ---*/

  euler            = false;  ns              = false;  turbulent     = false;
  fem_euler        = false;  fem_ns          = false;  fem_turbulent = false;
  adj_euler        = false;  adj_ns          = false;  adj_turb      = false;
  spalart_allmaras = false;  menter_sst      = false;  disc_adj_turb = false;
  neg_spalart_allmaras = false;
  disc_adj         = false;
  fem              = false;  disc_adj_fem     = false;
  heat_fvm         = false;  disc_adj_heat    = false;
  transition       = false;  fem_transition   = false;
  template_solver  = false;
  fem_dg_flow      = false;  fem_dg_shock_persson = false;
  e_spalart_allmaras = false; comp_spalart_allmaras = false; e_comp_spalart_allmaras = false;
  
  bool compressible   = (config->GetKind_Regime() == COMPRESSIBLE);
  bool incompressible = (config->GetKind_Regime() == INCOMPRESSIBLE);

  /*--- Assign booleans ---*/
  
  switch (config->GetKind_Solver()) {
    case TEMPLATE_SOLVER: template_solver = true; break;
    case EULER : euler = true; break;
    case NAVIER_STOKES: ns = true; heat_fvm = config->GetWeakly_Coupled_Heat(); break;
    case RANS : ns = true; turbulent = true; if (config->GetKind_Trans_Model() == LM) transition = true; heat_fvm = config->GetWeakly_Coupled_Heat(); break;
    case FEM_EULER : fem_euler = true; break;
    case FEM_NAVIER_STOKES: fem_ns = true; break;
    case FEM_RANS : fem_ns = true; fem_turbulent = true; if(config->GetKind_Trans_Model() == LM) fem_transition = true; break;
    case FEM_LES : fem_ns = true; break;
    case HEAT_EQUATION_FVM: heat_fvm = true; break;
    case FEM_ELASTICITY: fem = true; break;
    case ADJ_EULER : euler = true; adj_euler = true; break;
    case ADJ_NAVIER_STOKES : ns = true; turbulent = (config->GetKind_Turb_Model() != NONE); adj_ns = true; break;
    case ADJ_RANS : ns = true; turbulent = true; adj_ns = true; adj_turb = (!config->GetFrozen_Visc_Cont()); break;
    case DISC_ADJ_EULER: euler = true; disc_adj = true; break;
    case DISC_ADJ_NAVIER_STOKES: ns = true; disc_adj = true; heat_fvm = config->GetWeakly_Coupled_Heat(); break;
    case DISC_ADJ_RANS: ns = true; turbulent = true; disc_adj = true; disc_adj_turb = (!config->GetFrozen_Visc_Disc()); heat_fvm = config->GetWeakly_Coupled_Heat(); break;
    case DISC_ADJ_FEM_EULER: fem_euler = true; disc_adj = true; break;
    case DISC_ADJ_FEM_NS: fem_ns = true; disc_adj = true; break;
    case DISC_ADJ_FEM_RANS: fem_ns = true; fem_turbulent = true; disc_adj = true; if(config->GetKind_Trans_Model() == LM) fem_transition = true; break;
    case DISC_ADJ_FEM: fem = true; disc_adj_fem = true; break;
    case DISC_ADJ_HEAT: heat_fvm = true; disc_adj_heat = true; break;
  }
  
  /*--- Determine the kind of FEM solver used for the flow. ---*/

  switch( config->GetKind_FEM_Flow() ) {
    case DG: fem_dg_flow = true; break;
  }

  /*--- Determine the kind of shock capturing method for FEM DG solver. ---*/

  switch( config->GetKind_FEM_DG_Shock() ) {
    case PERSSON: fem_dg_shock_persson = true; break;
  }

  /*--- Assign turbulence model booleans ---*/

  if (turbulent || fem_turbulent)
    switch (config->GetKind_Turb_Model()) {
      case SA:     spalart_allmaras = true;     break;
      case SA_NEG: neg_spalart_allmaras = true; break;
      case SST:    menter_sst = true;           break;
      case SA_E:   e_spalart_allmaras = true;   break;
      case SA_COMP: comp_spalart_allmaras = true; break;
      case SA_E_COMP: e_comp_spalart_allmaras = true; break;
      default: SU2_MPI::Error("Specified turbulence model unavailable or none selected", CURRENT_FUNCTION); break;
    }
  
  /*--- Definition of the Class for the solution: solver_container[DOMAIN][INSTANCE][MESH_LEVEL][EQUATION]. Note that euler, ns
   and potential are incompatible, they use the same position in sol container ---*/

  for (iMGlevel = 0; iMGlevel <= config->GetnMGLevels(); iMGlevel++) {
    
    /*--- Allocate solution for a template problem ---*/
    
    if (template_solver) {
      solver_container[val_iInst][iMGlevel][TEMPLATE_SOL] = new CTemplateSolver(geometry[val_iInst][iMGlevel], config);
      if (iMGlevel == MESH_0) DOFsPerPoint += solver_container[val_iInst][iMGlevel][TEMPLATE_SOL]->GetnVar();
    }
    
    /*--- Allocate solution for direct problem, and run the preprocessing and postprocessing ---*/
    
    if (euler) {
      if (compressible) {
        solver_container[val_iInst][iMGlevel][FLOW_SOL] = new CEulerSolver(geometry[val_iInst][iMGlevel], config, iMGlevel);
        solver_container[val_iInst][iMGlevel][FLOW_SOL]->Preprocessing(geometry[val_iInst][iMGlevel], solver_container[val_iInst][iMGlevel], config, iMGlevel, NO_RK_ITER, RUNTIME_FLOW_SYS, false);
      }
      if (incompressible) {
        solver_container[val_iInst][iMGlevel][FLOW_SOL] = new CIncEulerSolver(geometry[val_iInst][iMGlevel], config, iMGlevel);
        solver_container[val_iInst][iMGlevel][FLOW_SOL]->Preprocessing(geometry[val_iInst][iMGlevel], solver_container[val_iInst][iMGlevel], config, iMGlevel, NO_RK_ITER, RUNTIME_FLOW_SYS, false);
      }
      if (iMGlevel == MESH_0) DOFsPerPoint += solver_container[val_iInst][iMGlevel][FLOW_SOL]->GetnVar();
    }
    if (ns) {
      if (compressible) {
        solver_container[val_iInst][iMGlevel][FLOW_SOL] = new CNSSolver(geometry[val_iInst][iMGlevel], config, iMGlevel);
      }
      if (incompressible) {
        solver_container[val_iInst][iMGlevel][FLOW_SOL] = new CIncNSSolver(geometry[val_iInst][iMGlevel], config, iMGlevel);
      }
      if (iMGlevel == MESH_0) DOFsPerPoint += solver_container[val_iInst][iMGlevel][FLOW_SOL]->GetnVar();
    }
    if (turbulent) {
      if (spalart_allmaras || e_spalart_allmaras || comp_spalart_allmaras || e_comp_spalart_allmaras || neg_spalart_allmaras) {
        solver_container[val_iInst][iMGlevel][TURB_SOL] = new CTurbSASolver(geometry[val_iInst][iMGlevel], config, iMGlevel, solver_container[val_iInst][iMGlevel][FLOW_SOL]->GetFluidModel() );
        solver_container[val_iInst][iMGlevel][FLOW_SOL]->Preprocessing(geometry[val_iInst][iMGlevel], solver_container[val_iInst][iMGlevel], config, iMGlevel, NO_RK_ITER, RUNTIME_FLOW_SYS, false);
        solver_container[val_iInst][iMGlevel][TURB_SOL]->Postprocessing(geometry[val_iInst][iMGlevel], solver_container[val_iInst][iMGlevel], config, iMGlevel);
      }
      else if (menter_sst) {
        solver_container[val_iInst][iMGlevel][TURB_SOL] = new CTurbSSTSolver(geometry[val_iInst][iMGlevel], config, iMGlevel);
        solver_container[val_iInst][iMGlevel][FLOW_SOL]->Preprocessing(geometry[val_iInst][iMGlevel], solver_container[val_iInst][iMGlevel], config, iMGlevel, NO_RK_ITER, RUNTIME_FLOW_SYS, false);
        solver_container[val_iInst][iMGlevel][TURB_SOL]->Postprocessing(geometry[val_iInst][iMGlevel], solver_container[val_iInst][iMGlevel], config, iMGlevel);
        solver_container[val_iInst][iMGlevel][FLOW_SOL]->Preprocessing(geometry[val_iInst][iMGlevel], solver_container[val_iInst][iMGlevel], config, iMGlevel, NO_RK_ITER, RUNTIME_FLOW_SYS, false);
      }
      if (iMGlevel == MESH_0) DOFsPerPoint += solver_container[val_iInst][iMGlevel][TURB_SOL]->GetnVar();
      if (transition) {
        solver_container[val_iInst][iMGlevel][TRANS_SOL] = new CTransLMSolver(geometry[val_iInst][iMGlevel], config, iMGlevel);
        if (iMGlevel == MESH_0) DOFsPerPoint += solver_container[val_iInst][iMGlevel][TRANS_SOL]->GetnVar();
      }
    }
    if (fem_euler) {
      if( fem_dg_flow ) {
        if( fem_dg_shock_persson ) {
          solver_container[val_iInst][iMGlevel][FLOW_SOL] = new CFEM_DG_NSSolver(geometry[val_iInst][iMGlevel], config, iMGlevel);
        }
        else {
          solver_container[val_iInst][iMGlevel][FLOW_SOL] = new CFEM_DG_EulerSolver(geometry[val_iInst][iMGlevel], config, iMGlevel);
        }
      }
    }
    if (fem_ns) {
      if( fem_dg_flow )
        solver_container[val_iInst][iMGlevel][FLOW_SOL] = new CFEM_DG_NSSolver(geometry[val_iInst][iMGlevel], config, iMGlevel);
    }
    if (fem_turbulent) {
      SU2_MPI::Error("Finite element turbulence model not yet implemented.", CURRENT_FUNCTION);

      if(fem_transition)
        SU2_MPI::Error("Finite element transition model not yet implemented.", CURRENT_FUNCTION);
    }
    if (heat_fvm) {
      solver_container[val_iInst][iMGlevel][HEAT_SOL] = new CHeatSolverFVM(geometry[val_iInst][iMGlevel], config, iMGlevel);
      if (iMGlevel == MESH_0) DOFsPerPoint += solver_container[val_iInst][iMGlevel][HEAT_SOL]->GetnVar();
    }
    if (fem) {
      solver_container[val_iInst][iMGlevel][FEA_SOL] = new CFEASolver(geometry[val_iInst][iMGlevel], config);
      if (iMGlevel == MESH_0) DOFsPerPoint += solver_container[val_iInst][iMGlevel][FEA_SOL]->GetnVar();
    }
    
    /*--- Allocate solution for adjoint problem ---*/
    
    if (adj_euler) {
      if (compressible) {
        solver_container[val_iInst][iMGlevel][ADJFLOW_SOL] = new CAdjEulerSolver(geometry[val_iInst][iMGlevel], config, iMGlevel);
      }
      if (incompressible) {
        SU2_MPI::Error("Continuous adjoint for the incompressible solver is not currently available.", CURRENT_FUNCTION);
      }
      if (iMGlevel == MESH_0) DOFsPerPoint += solver_container[val_iInst][iMGlevel][ADJFLOW_SOL]->GetnVar();
    }
    if (adj_ns) {
      if (compressible) {
        solver_container[val_iInst][iMGlevel][ADJFLOW_SOL] = new CAdjNSSolver(geometry[val_iInst][iMGlevel], config, iMGlevel);
      }
      if (incompressible) {
        SU2_MPI::Error("Continuous adjoint for the incompressible solver is not currently available.", CURRENT_FUNCTION);
      }
      if (iMGlevel == MESH_0) DOFsPerPoint += solver_container[val_iInst][iMGlevel][ADJFLOW_SOL]->GetnVar();
    }
    if (adj_turb) {
      solver_container[val_iInst][iMGlevel][ADJTURB_SOL] = new CAdjTurbSolver(geometry[val_iInst][iMGlevel], config, iMGlevel);
      if (iMGlevel == MESH_0) DOFsPerPoint += solver_container[val_iInst][iMGlevel][ADJTURB_SOL]->GetnVar();
    }
     
    if (disc_adj) {
      solver_container[val_iInst][iMGlevel][ADJFLOW_SOL] = new CDiscAdjSolver(geometry[val_iInst][iMGlevel], config, solver_container[val_iInst][iMGlevel][FLOW_SOL], RUNTIME_FLOW_SYS, iMGlevel);
      if (iMGlevel == MESH_0) DOFsPerPoint += solver_container[val_iInst][iMGlevel][ADJFLOW_SOL]->GetnVar();
      if (disc_adj_turb) {
        solver_container[val_iInst][iMGlevel][ADJTURB_SOL] = new CDiscAdjSolver(geometry[val_iInst][iMGlevel], config, solver_container[val_iInst][iMGlevel][TURB_SOL], RUNTIME_TURB_SYS, iMGlevel);
        if (iMGlevel == MESH_0) DOFsPerPoint += solver_container[val_iInst][iMGlevel][ADJTURB_SOL]->GetnVar();
      }
      if (heat_fvm) {
        solver_container[val_iInst][iMGlevel][ADJHEAT_SOL] = new CDiscAdjSolver(geometry[val_iInst][iMGlevel], config, solver_container[val_iInst][iMGlevel][HEAT_SOL], RUNTIME_HEAT_SYS, iMGlevel);
        if (iMGlevel == MESH_0) DOFsPerPoint += solver_container[val_iInst][iMGlevel][ADJHEAT_SOL]->GetnVar();
      }
    }
    
    if (disc_adj_fem) {
      solver_container[val_iInst][iMGlevel][ADJFEA_SOL] = new CDiscAdjFEASolver(geometry[val_iInst][iMGlevel], config, solver_container[val_iInst][iMGlevel][FEA_SOL], RUNTIME_FEA_SYS, iMGlevel);
      if (iMGlevel == MESH_0) DOFsPerPoint += solver_container[val_iInst][iMGlevel][ADJFEA_SOL]->GetnVar();
    }

    if (disc_adj_heat) {
      solver_container[val_iInst][iMGlevel][ADJHEAT_SOL] = new CDiscAdjSolver(geometry[val_iInst][iMGlevel], config, solver_container[val_iInst][iMGlevel][HEAT_SOL], RUNTIME_HEAT_SYS, iMGlevel);
      if (iMGlevel == MESH_0) DOFsPerPoint += solver_container[val_iInst][iMGlevel][ADJHEAT_SOL]->GetnVar();
    }
  }


  /*--- Check for restarts and use the LoadRestart() routines. ---*/

  bool update_geo = true;
  if (config->GetFSI_Simulation()) update_geo = false;

  Solver_Restart(solver_container, geometry, config, update_geo, val_iInst);

  /*--- Set up any necessary inlet profiles ---*/

  Inlet_Preprocessing(solver_container[val_iInst], geometry[val_iInst], config);

}

void CDriver::Inlet_Preprocessing(CSolver ***solver_container, CGeometry **geometry,
                                  CConfig *config) {

  bool euler, ns, turbulent,
  adj_euler, adj_ns, adj_turb,
  heat,
  fem,
  template_solver, disc_adj, disc_adj_fem, disc_adj_turb;
  int val_iter = 0;
  unsigned short iMesh;

  /*--- Initialize some useful booleans ---*/

  euler            = false;  ns              = false;  turbulent = false;
  adj_euler        = false;  adj_ns          = false;  adj_turb  = false;
  disc_adj         = false;
  fem              = false;  disc_adj_fem     = false;
  heat             = false;  disc_adj_turb    = false;
  template_solver  = false;

  /*--- Adjust iteration number for unsteady restarts. ---*/

  bool dual_time = ((config->GetUnsteady_Simulation() == DT_STEPPING_1ST) ||
                    (config->GetUnsteady_Simulation() == DT_STEPPING_2ND));
  bool time_stepping = config->GetUnsteady_Simulation() == TIME_STEPPING;
  bool adjoint = (config->GetDiscrete_Adjoint() || config->GetContinuous_Adjoint());

  if (dual_time) {
    if (adjoint) val_iter = SU2_TYPE::Int(config->GetUnst_AdjointIter())-1;
    else if (config->GetUnsteady_Simulation() == DT_STEPPING_1ST)
      val_iter = SU2_TYPE::Int(config->GetUnst_RestartIter())-1;
    else val_iter = SU2_TYPE::Int(config->GetUnst_RestartIter())-2;
  }

  if (time_stepping) {
    if (adjoint) val_iter = SU2_TYPE::Int(config->GetUnst_AdjointIter())-1;
    else val_iter = SU2_TYPE::Int(config->GetUnst_RestartIter())-1;
  }

  /*--- Assign booleans ---*/

  switch (config->GetKind_Solver()) {
    case TEMPLATE_SOLVER: template_solver = true; break;
    case EULER : euler = true; break;
    case NAVIER_STOKES: ns = true; break;
    case RANS : ns = true; turbulent = true; break;
    case HEAT_EQUATION_FVM: heat = true; break;
    case FEM_ELASTICITY: fem = true; break;
    case ADJ_EULER : euler = true; adj_euler = true; break;
    case ADJ_NAVIER_STOKES : ns = true; turbulent = (config->GetKind_Turb_Model() != NONE); adj_ns = true; break;
    case ADJ_RANS : ns = true; turbulent = true; adj_ns = true; adj_turb = (!config->GetFrozen_Visc_Cont()); break;
    case DISC_ADJ_EULER: euler = true; disc_adj = true; break;
    case DISC_ADJ_NAVIER_STOKES: ns = true; disc_adj = true; break;
    case DISC_ADJ_RANS: ns = true; turbulent = true; disc_adj = true; disc_adj_turb = (!config->GetFrozen_Visc_Disc()); break;
    case DISC_ADJ_FEM: fem = true; disc_adj_fem = true; break;
  }


  /*--- Load inlet profile files for any of the active solver containers. 
   Note that these routines fill the fine grid data structures for the markers
   and restrict values down to all coarser MG levels. ---*/

  if (config->GetInlet_Profile_From_File()) {

    /*--- Use LoadInletProfile() routines for the particular solver. ---*/

    if (rank == MASTER_NODE) {
      cout << endl;
      cout << "Reading inlet profile from file: ";
      cout << config->GetInlet_FileName() << endl;
    }

    bool no_profile = false;

    if (euler || ns || adj_euler || adj_ns || disc_adj) {
      solver_container[MESH_0][FLOW_SOL]->LoadInletProfile(geometry, solver_container, config, val_iter, FLOW_SOL, INLET_FLOW);
    }
    if (turbulent || adj_turb || disc_adj_turb) {
      solver_container[MESH_0][TURB_SOL]->LoadInletProfile(geometry, solver_container, config, val_iter, TURB_SOL, INLET_FLOW);
    }

    if (template_solver) {
      no_profile = true;
    }
    if (heat) {
      no_profile = true;
    }
    if (fem) {
      no_profile = true;
    }
    if (disc_adj_fem) {
      no_profile = true;
    }

    /*--- Exit if profiles were requested for a solver that is not available. ---*/

    if (no_profile) {
      SU2_MPI::Error(string("Inlet profile specification via file (C++) has not been \n") +
                     string("implemented yet for this solver.\n") +
                     string("Please set SPECIFIED_INLET_PROFILE= NO and try again."), CURRENT_FUNCTION);
    }

  } else {

    /*--- Uniform inlets or python-customized inlets ---*/

    /* --- Initialize quantities for inlet boundary
     * This routine does not check if they python wrapper is being used to
     * set custom boundary conditions.  This is intentional; the
     * default values for python custom BCs are initialized with the default
     * values specified in the config (avoiding non physical values) --- */

    for (iMesh = 0; iMesh <= config->GetnMGLevels(); iMesh++) {
      for(unsigned short iMarker=0; iMarker < config->GetnMarker_All(); iMarker++) {
        if (euler || ns || adj_euler || adj_ns || disc_adj)
          solver_container[iMesh][FLOW_SOL]->SetUniformInlet(config, iMarker);
        if (turbulent)
          solver_container[iMesh][TURB_SOL]->SetUniformInlet(config, iMarker);
      }
    }
    
  }
  
}

void CDriver::Solver_Restart(CSolver ****solver_container, CGeometry ***geometry,
                             CConfig *config, bool update_geo, unsigned short val_iInst) {

  bool euler, ns, turbulent,
  adj_euler, adj_ns, adj_turb,
  heat_fvm, fem, fem_euler, fem_ns, fem_dg_flow,
  template_solver, disc_adj, disc_adj_fem, disc_adj_turb, disc_adj_heat;
  int val_iter = 0;

  /*--- Initialize some useful booleans ---*/

  euler            = false;  ns           = false;  turbulent   = false;
  adj_euler        = false;  adj_ns       = false;  adj_turb    = false;
  fem_euler        = false;  fem_ns       = false;  fem_dg_flow = false;
  disc_adj         = false;
  fem              = false;  disc_adj_fem     = false;
  disc_adj_turb    = false;
  heat_fvm         = false;  disc_adj_heat    = false;
  template_solver  = false;

  /*--- Check for restarts and use the LoadRestart() routines. ---*/

  bool restart      = config->GetRestart();
  bool restart_flow = config->GetRestart_Flow();
  bool no_restart   = false;

  /*--- Adjust iteration number for unsteady restarts. ---*/

  bool dual_time = ((config->GetUnsteady_Simulation() == DT_STEPPING_1ST) ||
                    (config->GetUnsteady_Simulation() == DT_STEPPING_2ND));
  bool time_stepping = config->GetUnsteady_Simulation() == TIME_STEPPING;
  bool adjoint = (config->GetDiscrete_Adjoint() || config->GetContinuous_Adjoint());
  bool dynamic = (config->GetDynamic_Analysis() == DYNAMIC); // Dynamic simulation (FSI).

  if (dual_time) {
    if (adjoint) val_iter = SU2_TYPE::Int(config->GetUnst_AdjointIter())-1;
    else if (config->GetUnsteady_Simulation() == DT_STEPPING_1ST)
      val_iter = SU2_TYPE::Int(config->GetUnst_RestartIter())-1;
    else val_iter = SU2_TYPE::Int(config->GetUnst_RestartIter())-2;
  }

  if (time_stepping) {
    if (adjoint) val_iter = SU2_TYPE::Int(config->GetUnst_AdjointIter())-1;
    else val_iter = SU2_TYPE::Int(config->GetUnst_RestartIter())-1;
  }

  /*--- Assign booleans ---*/

  switch (config->GetKind_Solver()) {
    case TEMPLATE_SOLVER: template_solver = true; break;
    case EULER : euler = true; break;
    case NAVIER_STOKES: ns = true; heat_fvm = config->GetWeakly_Coupled_Heat(); break;
    case RANS : ns = true; turbulent = true; heat_fvm = config->GetWeakly_Coupled_Heat(); break;
    case FEM_EULER : fem_euler = true; break;
    case FEM_NAVIER_STOKES: fem_ns = true; break;
    case FEM_RANS : fem_ns = true; break;
    case FEM_LES : fem_ns = true; break;
    case HEAT_EQUATION_FVM: heat_fvm = true; break;
    case FEM_ELASTICITY: fem = true; break;
    case ADJ_EULER : euler = true; adj_euler = true; break;
    case ADJ_NAVIER_STOKES : ns = true; turbulent = (config->GetKind_Turb_Model() != NONE); adj_ns = true; break;
    case ADJ_RANS : ns = true; turbulent = true; adj_ns = true; adj_turb = (!config->GetFrozen_Visc_Cont()); break;
    case DISC_ADJ_EULER: euler = true; disc_adj = true; break;
    case DISC_ADJ_NAVIER_STOKES: ns = true; disc_adj = true; heat_fvm = config->GetWeakly_Coupled_Heat(); break;
    case DISC_ADJ_RANS: ns = true; turbulent = true; disc_adj = true; disc_adj_turb = (!config->GetFrozen_Visc_Disc()); heat_fvm = config->GetWeakly_Coupled_Heat(); break;
    case DISC_ADJ_FEM_EULER: fem_euler = true; disc_adj = true; break;
    case DISC_ADJ_FEM_NS: fem_ns = true; disc_adj = true; break;
    case DISC_ADJ_FEM_RANS: fem_ns = true; turbulent = true; disc_adj = true; disc_adj_turb = (!config->GetFrozen_Visc_Disc()); break;
    case DISC_ADJ_FEM: fem = true; disc_adj_fem = true; break;
    case DISC_ADJ_HEAT: heat_fvm = true; disc_adj_heat = true; break;

  }

  /*--- Determine the kind of FEM solver used for the flow. ---*/

  switch( config->GetKind_FEM_Flow() ) {
    case DG: fem_dg_flow = true; break;
  }

  /*--- Load restarts for any of the active solver containers. Note that
   these restart routines fill the fine grid and interpolate to all MG levels. ---*/

  if (restart || restart_flow) {
    if (euler || ns) {
      solver_container[val_iInst][MESH_0][FLOW_SOL]->LoadRestart(geometry[val_iInst], solver_container[val_iInst], config, val_iter, update_geo);
    }
    if (turbulent) {
      solver_container[val_iInst][MESH_0][TURB_SOL]->LoadRestart(geometry[val_iInst], solver_container[val_iInst], config, val_iter, update_geo);
    }
    if (fem) {
      if (dynamic) val_iter = SU2_TYPE::Int(config->GetDyn_RestartIter())-1;
      solver_container[val_iInst][MESH_0][FEA_SOL]->LoadRestart(geometry[val_iInst], solver_container[val_iInst], config, val_iter, update_geo);
    }
    if (fem_euler || fem_ns) {
      if (fem_dg_flow)
        solver_container[val_iInst][MESH_0][FLOW_SOL]->LoadRestart(geometry[val_iInst], solver_container[val_iInst], config, val_iter, update_geo);
    }
    if (heat_fvm) {
      solver_container[val_iInst][MESH_0][HEAT_SOL]->LoadRestart(geometry[val_iInst], solver_container[val_iInst], config, val_iter, update_geo);
    }
  }

  if (restart) {
    if (template_solver) {
      no_restart = true;
    }
    if (heat_fvm) {
      solver_container[val_iInst][MESH_0][HEAT_SOL]->LoadRestart(geometry[val_iInst], solver_container[val_iInst], config, val_iter, update_geo);
    }
    if (adj_euler || adj_ns) {
      solver_container[val_iInst][MESH_0][ADJFLOW_SOL]->LoadRestart(geometry[val_iInst], solver_container[val_iInst], config, val_iter, update_geo);
    }
    if (adj_turb) {
      no_restart = true;
    }
    if (disc_adj) {
      solver_container[val_iInst][MESH_0][ADJFLOW_SOL]->LoadRestart(geometry[val_iInst], solver_container[val_iInst], config, val_iter, update_geo);
      if (disc_adj_turb)
        solver_container[val_iInst][MESH_0][ADJTURB_SOL]->LoadRestart(geometry[val_iInst], solver_container[val_iInst], config, val_iter, update_geo);
      if (disc_adj_heat)
        solver_container[val_iInst][MESH_0][ADJHEAT_SOL]->LoadRestart(geometry[val_iInst], solver_container[val_iInst], config, val_iter, update_geo);
    }
    if (disc_adj_fem) {
        if (dynamic) val_iter = SU2_TYPE::Int(config->GetDyn_RestartIter())-1;
        solver_container[val_iInst][MESH_0][ADJFEA_SOL]->LoadRestart(geometry[val_iInst], solver_container[val_iInst], config, val_iter, update_geo);
    }
    if (disc_adj_heat) {
      solver_container[val_iInst][MESH_0][ADJHEAT_SOL]->LoadRestart(geometry[val_iInst], solver_container[val_iInst], config, val_iter, update_geo);
    }
  }

  /*--- Exit if a restart was requested for a solver that is not available. ---*/

  if (no_restart) {
    SU2_MPI::Error(string("A restart capability has not been implemented yet for this solver.\n") +
                   string("Please set RESTART_SOL= NO and try again."), CURRENT_FUNCTION);
  }

  /*--- Think about calls to pre / post-processing here, plus realizability checks. ---*/
  

}

void CDriver::Solver_Postprocessing(CSolver ****solver_container, CGeometry **geometry,
                                    CConfig *config, unsigned short val_iInst) {
  unsigned short iMGlevel;
  bool euler, ns, turbulent,
  adj_euler, adj_ns, adj_turb,
  heat_fvm, fem,
  spalart_allmaras, neg_spalart_allmaras, menter_sst, transition,
  template_solver, disc_adj, disc_adj_turb, disc_adj_fem, disc_adj_heat,
  e_spalart_allmaras, comp_spalart_allmaras, e_comp_spalart_allmaras;

  /*--- Initialize some useful booleans ---*/
  
  euler            = false;  ns              = false;  turbulent = false;
  adj_euler        = false;  adj_ns          = false;  adj_turb  = false;
  spalart_allmaras = false;  menter_sst      = false;  disc_adj_turb = false;
  neg_spalart_allmaras = false;
  disc_adj        = false;
  fem              = false;  disc_adj_fem    = false;
  heat_fvm        = false;   disc_adj_heat   = false;
  transition       = false;
  template_solver  = false;
  e_spalart_allmaras = false; comp_spalart_allmaras = false; e_comp_spalart_allmaras = false;

  /*--- Assign booleans ---*/
  
  switch (config->GetKind_Solver()) {
    case TEMPLATE_SOLVER: template_solver = true; break;
    case EULER : euler = true; break;
    case NAVIER_STOKES: ns = true; heat_fvm = config->GetWeakly_Coupled_Heat(); break;
    case RANS : ns = true; turbulent = true; if (config->GetKind_Trans_Model() == LM) transition = true; heat_fvm = config->GetWeakly_Coupled_Heat(); break;
    case FEM_EULER : euler = true; break;
    case FEM_NAVIER_STOKES:
    case FEM_LES: ns = true; break;
    case FEM_RANS: ns = true; turbulent = true; if (config->GetKind_Trans_Model() == LM) transition = true; break;
    case HEAT_EQUATION_FVM: heat_fvm = true; break;
    case FEM_ELASTICITY: fem = true; break;
    case ADJ_EULER : euler = true; adj_euler = true; break;
    case ADJ_NAVIER_STOKES : ns = true; turbulent = (config->GetKind_Turb_Model() != NONE); adj_ns = true; break;
    case ADJ_RANS : ns = true; turbulent = true; adj_ns = true; adj_turb = (!config->GetFrozen_Visc_Cont()); break;
    case DISC_ADJ_EULER: euler = true; disc_adj = true; break;
    case DISC_ADJ_NAVIER_STOKES: ns = true; disc_adj = true; heat_fvm = config->GetWeakly_Coupled_Heat(); break;
    case DISC_ADJ_RANS: ns = true; turbulent = true; disc_adj = true; disc_adj_turb = (!config->GetFrozen_Visc_Disc()); heat_fvm = config->GetWeakly_Coupled_Heat(); break;
    case DISC_ADJ_FEM_EULER: euler = true; disc_adj = true; break;
    case DISC_ADJ_FEM_NS: ns = true; disc_adj = true; break;
    case DISC_ADJ_FEM_RANS: ns = true; turbulent = true; disc_adj = true; disc_adj_turb = (!config->GetFrozen_Visc_Disc()); break;
    case DISC_ADJ_FEM: fem = true; disc_adj_fem = true; break;
    case DISC_ADJ_HEAT: heat_fvm = true; disc_adj_heat = true; break;
  }
  
  /*--- Assign turbulence model booleans ---*/
  
  if (turbulent)
    switch (config->GetKind_Turb_Model()) {
    case SA:     spalart_allmaras = true;     break;
    case SA_NEG: neg_spalart_allmaras = true; break;
    case SST:    menter_sst = true;           break;
    case SA_E: e_spalart_allmaras = true; break;
    case SA_COMP: comp_spalart_allmaras = true; break;
    case SA_E_COMP: e_comp_spalart_allmaras = true; break;
    }
  
  /*--- Definition of the Class for the solution: solver_container[DOMAIN][MESH_LEVEL][EQUATION]. Note that euler, ns
   and potential are incompatible, they use the same position in sol container ---*/
  
  for (iMGlevel = 0; iMGlevel <= config->GetnMGLevels(); iMGlevel++) {
    
    /*--- DeAllocate solution for a template problem ---*/
    
    if (template_solver) {
      delete solver_container[val_iInst][iMGlevel][TEMPLATE_SOL];
    }

    /*--- DeAllocate solution for adjoint problem ---*/
    
    if (adj_euler || adj_ns || disc_adj) {
      delete solver_container[val_iInst][iMGlevel][ADJFLOW_SOL];
      if (disc_adj_turb || adj_turb) {
        delete solver_container[val_iInst][iMGlevel][ADJTURB_SOL];
      }
      if (heat_fvm) {
        delete solver_container[val_iInst][iMGlevel][ADJHEAT_SOL];
      }
    }

    if (disc_adj_heat) {
      delete solver_container[val_iInst][iMGlevel][ADJHEAT_SOL];
    }

    /*--- DeAllocate solution for direct problem ---*/
    
    if (euler || ns) {
      delete solver_container[val_iInst][iMGlevel][FLOW_SOL];
    }

    if (turbulent) {
      if (spalart_allmaras || neg_spalart_allmaras || menter_sst || e_spalart_allmaras || comp_spalart_allmaras || e_comp_spalart_allmaras) {
        delete solver_container[val_iInst][iMGlevel][TURB_SOL];
      }
      if (transition) {
        delete solver_container[val_iInst][iMGlevel][TRANS_SOL];
      }
    }
    if (heat_fvm) {
      delete solver_container[val_iInst][iMGlevel][HEAT_SOL];
    }
    if (fem) {
      delete solver_container[val_iInst][iMGlevel][FEA_SOL];
    }
    if (disc_adj_fem) {
      delete solver_container[val_iInst][iMGlevel][ADJFEA_SOL];
    }
    
    delete [] solver_container[val_iInst][iMGlevel];
  }
  
  delete [] solver_container[val_iInst];

}

void CDriver::Integration_Preprocessing(CIntegration ***integration_container,
    CGeometry ***geometry, CConfig *config, unsigned short val_iInst) {

  bool euler, adj_euler, ns, adj_ns, turbulent, adj_turb, fem,
      fem_euler, fem_ns, fem_turbulent,
      heat_fvm, template_solver, transition, disc_adj, disc_adj_fem, disc_adj_heat;

  /*--- Initialize some useful booleans ---*/
  euler            = false; adj_euler        = false;
  ns               = false; adj_ns           = false;
  turbulent        = false; adj_turb         = false;
  disc_adj         = false;
  fem_euler        = false;
  fem_ns           = false;
  fem_turbulent    = false;
  heat_fvm         = false; disc_adj_heat    = false;
  fem 			       = false; disc_adj_fem     = false;
  transition       = false;
  template_solver  = false;

  /*--- Assign booleans ---*/
  switch (config->GetKind_Solver()) {
    case TEMPLATE_SOLVER: template_solver = true; break;
    case EULER : euler = true; break;
    case NAVIER_STOKES: ns = true;  heat_fvm = config->GetWeakly_Coupled_Heat(); break;
    case RANS : ns = true; turbulent = true; if (config->GetKind_Trans_Model() == LM) transition = true; heat_fvm = config->GetWeakly_Coupled_Heat(); break;
    case FEM_EULER : fem_euler = true; break;
    case FEM_NAVIER_STOKES: fem_ns = true; break;
    case FEM_RANS : fem_ns = true; fem_turbulent = true; break;
    case FEM_LES :  fem_ns = true; break;
    case HEAT_EQUATION_FVM: heat_fvm = true; break;
    case FEM_ELASTICITY: fem = true; break;
    case ADJ_EULER : euler = true; adj_euler = true; break;
    case ADJ_NAVIER_STOKES : ns = true; turbulent = (config->GetKind_Turb_Model() != NONE); adj_ns = true; break;
    case ADJ_RANS : ns = true; turbulent = true; adj_ns = true; adj_turb = (!config->GetFrozen_Visc_Cont()); break;
    case DISC_ADJ_EULER : euler = true; disc_adj = true; break;
    case DISC_ADJ_FEM_EULER: fem_euler = true; disc_adj = true; break;
    case DISC_ADJ_FEM_NS: fem_ns = true; disc_adj = true; break;
    case DISC_ADJ_FEM_RANS: fem_ns = true; fem_turbulent = true; disc_adj = true; break;
    case DISC_ADJ_NAVIER_STOKES: ns = true; disc_adj = true; heat_fvm = config->GetWeakly_Coupled_Heat(); break;
    case DISC_ADJ_RANS : ns = true; turbulent = true; disc_adj = true; heat_fvm = config->GetWeakly_Coupled_Heat(); break;
    case DISC_ADJ_FEM: fem = true; disc_adj_fem = true; break;
    case DISC_ADJ_HEAT: heat_fvm = true; disc_adj_heat = true; break;
  }

  /*--- Allocate solution for a template problem ---*/
  if (template_solver) integration_container[val_iInst][TEMPLATE_SOL] = new CSingleGridIntegration(config);

  /*--- Allocate solution for direct problem ---*/
  if (euler) integration_container[val_iInst][FLOW_SOL] = new CMultiGridIntegration(config);
  if (ns) integration_container[val_iInst][FLOW_SOL] = new CMultiGridIntegration(config);
  if (turbulent) integration_container[val_iInst][TURB_SOL] = new CSingleGridIntegration(config);
  if (transition) integration_container[val_iInst][TRANS_SOL] = new CSingleGridIntegration(config);
  if (heat_fvm) integration_container[val_iInst][HEAT_SOL] = new CSingleGridIntegration(config);
  if (fem) integration_container[val_iInst][FEA_SOL] = new CStructuralIntegration(config);

  /*--- Allocate integration container for finite element flow solver. ---*/

  if (fem_euler) integration_container[val_iInst][FLOW_SOL] = new CFEM_DG_Integration(config);
  if (fem_ns)    integration_container[val_iInst][FLOW_SOL] = new CFEM_DG_Integration(config);
  //if (fem_turbulent) integration_container[val_iInst][FEM_TURB_SOL] = new CSingleGridIntegration(config);

  if (fem_turbulent)
    SU2_MPI::Error("No turbulent FEM solver yet", CURRENT_FUNCTION);

  /*--- Allocate solution for adjoint problem ---*/
  if (adj_euler) integration_container[val_iInst][ADJFLOW_SOL] = new CMultiGridIntegration(config);
  if (adj_ns) integration_container[val_iInst][ADJFLOW_SOL] = new CMultiGridIntegration(config);
  if (adj_turb) integration_container[val_iInst][ADJTURB_SOL] = new CSingleGridIntegration(config);

  if (disc_adj) integration_container[val_iInst][ADJFLOW_SOL] = new CIntegration(config);
  if (disc_adj_fem) integration_container[val_iInst][ADJFEA_SOL] = new CIntegration(config);
  if (disc_adj_heat) integration_container[val_iInst][ADJHEAT_SOL] = new CIntegration(config);

}

void CDriver::Integration_Postprocessing(CIntegration ***integration_container,
    CGeometry **geometry, CConfig *config, unsigned short val_iInst) {
  bool euler, adj_euler, ns, adj_ns, turbulent, adj_turb, fem,
      fem_euler, fem_ns, fem_turbulent,
      heat_fvm, template_solver, transition, disc_adj, disc_adj_fem, disc_adj_heat;

  /*--- Initialize some useful booleans ---*/
  euler            = false; adj_euler        = false;
  ns               = false; adj_ns           = false;
  turbulent        = false; adj_turb         = false;
  disc_adj         = false;
  fem_euler        = false;
  fem_ns           = false;
  fem_turbulent    = false;
  heat_fvm         = false; disc_adj_heat    = false;
  fem              = false; disc_adj_fem     = false;
  transition       = false;
  template_solver  = false;

  /*--- Assign booleans ---*/
  switch (config->GetKind_Solver()) {
    case TEMPLATE_SOLVER: template_solver = true; break;
    case EULER : euler = true; break;
    case NAVIER_STOKES: ns = true; heat_fvm = config->GetWeakly_Coupled_Heat(); break;
    case RANS : ns = true; turbulent = true; if (config->GetKind_Trans_Model() == LM) transition = true; heat_fvm = config->GetWeakly_Coupled_Heat(); break;
    case FEM_EULER : fem_euler = true; break;
    case FEM_NAVIER_STOKES: fem_ns = true; break;
    case FEM_RANS : fem_ns = true; fem_turbulent = true; break;
    case FEM_LES :  fem_ns = true; break;
    case HEAT_EQUATION_FVM: heat_fvm = true; break;
    case FEM_ELASTICITY: fem = true; break;
    case ADJ_EULER : euler = true; adj_euler = true; break;
    case ADJ_NAVIER_STOKES : ns = true; turbulent = (config->GetKind_Turb_Model() != NONE); adj_ns = true; break;
    case ADJ_RANS : ns = true; turbulent = true; adj_ns = true; adj_turb = (!config->GetFrozen_Visc_Cont()); break;
    case DISC_ADJ_EULER : euler = true; disc_adj = true; break;
    case DISC_ADJ_NAVIER_STOKES: ns = true; disc_adj = true; heat_fvm = config->GetWeakly_Coupled_Heat(); break;
    case DISC_ADJ_RANS : ns = true; turbulent = true; disc_adj = true; heat_fvm = config->GetWeakly_Coupled_Heat(); break;
    case DISC_ADJ_FEM_EULER: fem_euler = true; disc_adj = true; break;
    case DISC_ADJ_FEM_NS: fem_ns = true; disc_adj = true; break;
    case DISC_ADJ_FEM_RANS: fem_ns = true; fem_turbulent = true; disc_adj = true; break;
    case DISC_ADJ_FEM: fem = true; disc_adj_fem = true; break;
    case DISC_ADJ_HEAT: heat_fvm = true; disc_adj_heat = true; break;
  }

  /*--- DeAllocate solution for a template problem ---*/
  if (template_solver) integration_container[val_iInst][TEMPLATE_SOL] = new CSingleGridIntegration(config);

  /*--- DeAllocate solution for direct problem ---*/
  if (euler || ns) delete integration_container[val_iInst][FLOW_SOL];
  if (turbulent) delete integration_container[val_iInst][TURB_SOL];
  if (transition) delete integration_container[val_iInst][TRANS_SOL];
  if (heat_fvm) delete integration_container[val_iInst][HEAT_SOL];
  if (fem) delete integration_container[val_iInst][FEA_SOL];
  if (disc_adj_fem) delete integration_container[val_iInst][ADJFEA_SOL];
  if (disc_adj_heat) delete integration_container[val_iInst][ADJHEAT_SOL];

  /*--- DeAllocate solution for adjoint problem ---*/
  if (adj_euler || adj_ns || disc_adj) delete integration_container[val_iInst][ADJFLOW_SOL];
  if (adj_turb) delete integration_container[val_iInst][ADJTURB_SOL];

  /*--- DeAllocate integration container for finite element flow solver. ---*/
  if (fem_euler || fem_ns) delete integration_container[val_iInst][FLOW_SOL];
  //if (fem_turbulent)     delete integration_container[val_iInst][FEM_TURB_SOL];

  if (fem_turbulent)
    SU2_MPI::Error("No turbulent FEM solver yet", CURRENT_FUNCTION);

  delete [] integration_container[val_iInst];
}

void CDriver::Numerics_Preprocessing(CNumerics *****numerics_container,
                                     CSolver ****solver_container, CGeometry ***geometry,
                                     CConfig *config, unsigned short val_iInst) {

  unsigned short iMGlevel, iSol, nDim,
  
  nVar_Template         = 0,
  nVar_Flow             = 0,
  nVar_Trans            = 0,
  nVar_Turb             = 0,
  nVar_Adj_Flow         = 0,
  nVar_Adj_Turb         = 0,
  nVar_FEM              = 0,
  nVar_Heat             = 0;
  
  su2double *constants = NULL;
  
  bool
  euler, adj_euler,
  ns, adj_ns,
  turbulent, adj_turb,
  fem_euler, fem_ns, fem_turbulent,
  spalart_allmaras, neg_spalart_allmaras, menter_sst,
  fem,
  heat_fvm,
  transition,
  template_solver;
  bool e_spalart_allmaras, comp_spalart_allmaras, e_comp_spalart_allmaras;
  
  bool compressible = (config->GetKind_Regime() == COMPRESSIBLE);
  bool incompressible = (config->GetKind_Regime() == INCOMPRESSIBLE);
  bool ideal_gas = (config->GetKind_FluidModel() == STANDARD_AIR || config->GetKind_FluidModel() == IDEAL_GAS );
  bool roe_low_dissipation = config->GetKind_RoeLowDiss() != NO_ROELOWDISS;
  
  /*--- Initialize some useful booleans ---*/
  euler            = false; ns     = false; turbulent     = false;
  fem_euler        = false; fem_ns = false; fem_turbulent = false;
  adj_euler        = false;   adj_ns           = false;   adj_turb         = false;
  heat_fvm         = false;
  fem              = false;
  spalart_allmaras = false; neg_spalart_allmaras = false;	menter_sst       = false;
  transition       = false;
  template_solver  = false;
  e_spalart_allmaras = false; comp_spalart_allmaras = false; e_comp_spalart_allmaras = false;
  
  /*--- Assign booleans ---*/
  switch (config->GetKind_Solver()) {
    case TEMPLATE_SOLVER: template_solver = true; break;
    case EULER : case DISC_ADJ_EULER: euler = true; break;
    case NAVIER_STOKES: case DISC_ADJ_NAVIER_STOKES: ns = true; heat_fvm = config->GetWeakly_Coupled_Heat(); break;
    case RANS : case DISC_ADJ_RANS:  ns = true; turbulent = true; if (config->GetKind_Trans_Model() == LM) transition = true; heat_fvm = config->GetWeakly_Coupled_Heat(); break;
    case FEM_EULER : case DISC_ADJ_FEM_EULER : fem_euler = true; break;
    case FEM_NAVIER_STOKES: case DISC_ADJ_FEM_NS : fem_ns = true; break;
    case FEM_RANS : case DISC_ADJ_FEM_RANS : fem_ns = true; fem_turbulent = true; break;
    case FEM_LES :  fem_ns = true; break;
    case HEAT_EQUATION_FVM: heat_fvm = true; break;
    case FEM_ELASTICITY: case DISC_ADJ_FEM: fem = true; break;
    case ADJ_EULER : euler = true; adj_euler = true; break;
    case ADJ_NAVIER_STOKES : ns = true; turbulent = (config->GetKind_Turb_Model() != NONE); adj_ns = true; break;
    case ADJ_RANS : ns = true; turbulent = true; adj_ns = true; adj_turb = (!config->GetFrozen_Visc_Cont()); break;
  }
  
  /*--- Assign turbulence model booleans ---*/

  if (turbulent || fem_turbulent)
    switch (config->GetKind_Turb_Model()) {
      case SA:     spalart_allmaras = true;     break;
      case SA_NEG: neg_spalart_allmaras = true; break;
      case SA_E:   e_spalart_allmaras = true; break;
      case SA_COMP:   comp_spalart_allmaras = true; break;
      case SA_E_COMP:   e_comp_spalart_allmaras = true; break;
      case SST:    menter_sst = true; constants = solver_container[val_iInst][MESH_0][TURB_SOL]->GetConstants(); break;
      default: SU2_MPI::Error("Specified turbulence model unavailable or none selected", CURRENT_FUNCTION); break;
    }
  
  /*--- Number of variables for the template ---*/
  
  if (template_solver) nVar_Flow = solver_container[val_iInst][MESH_0][FLOW_SOL]->GetnVar();
  
  /*--- Number of variables for direct problem ---*/

  if (euler)        nVar_Flow = solver_container[val_iInst][MESH_0][FLOW_SOL]->GetnVar();
  if (ns)           nVar_Flow = solver_container[val_iInst][MESH_0][FLOW_SOL]->GetnVar();
  if (turbulent)    nVar_Turb = solver_container[val_iInst][MESH_0][TURB_SOL]->GetnVar();
  if (transition)   nVar_Trans = solver_container[val_iInst][MESH_0][TRANS_SOL]->GetnVar();

  if (fem_euler)        nVar_Flow = solver_container[val_iInst][MESH_0][FLOW_SOL]->GetnVar();
  if (fem_ns)           nVar_Flow = solver_container[val_iInst][MESH_0][FLOW_SOL]->GetnVar();
  //if (fem_turbulent)    nVar_Turb = solver_container[val_iInst][MESH_0][FEM_TURB_SOL]->GetnVar();
  
  if (fem)          nVar_FEM = solver_container[val_iInst][MESH_0][FEA_SOL]->GetnVar();
  if (heat_fvm)     nVar_Heat = solver_container[val_iInst][MESH_0][HEAT_SOL]->GetnVar();

  /*--- Number of variables for adjoint problem ---*/
  
  if (adj_euler)        nVar_Adj_Flow = solver_container[val_iInst][MESH_0][ADJFLOW_SOL]->GetnVar();
  if (adj_ns)           nVar_Adj_Flow = solver_container[val_iInst][MESH_0][ADJFLOW_SOL]->GetnVar();
  if (adj_turb)         nVar_Adj_Turb = solver_container[val_iInst][MESH_0][ADJTURB_SOL]->GetnVar();
  
  /*--- Number of dimensions ---*/
  
  nDim = geometry[val_iInst][MESH_0]->GetnDim();
  
  /*--- Definition of the Class for the numerical method: numerics_container[INSTANCE_LEVEL][MESH_LEVEL][EQUATION][EQ_TERM] ---*/
  if (fem){
    for (iMGlevel = 0; iMGlevel <= config->GetnMGLevels(); iMGlevel++) {
      numerics_container[val_iInst][iMGlevel] = new CNumerics** [MAX_SOLS];
      for (iSol = 0; iSol < MAX_SOLS; iSol++)
        numerics_container[val_iInst][iMGlevel][iSol] = new CNumerics* [MAX_TERMS_FEA];
    }
  }
  else{
    for (iMGlevel = 0; iMGlevel <= config->GetnMGLevels(); iMGlevel++) {
      numerics_container[val_iInst][iMGlevel] = new CNumerics** [MAX_SOLS];
      for (iSol = 0; iSol < MAX_SOLS; iSol++)
        numerics_container[val_iInst][iMGlevel][iSol] = new CNumerics* [MAX_TERMS];
    }
  }
  
  /*--- Solver definition for the template problem ---*/
  if (template_solver) {
    
    /*--- Definition of the convective scheme for each equation and mesh level ---*/
    switch (config->GetKind_ConvNumScheme_Template()) {
      case SPACE_CENTERED : case SPACE_UPWIND :
        for (iMGlevel = 0; iMGlevel <= config->GetnMGLevels(); iMGlevel++)
          numerics_container[val_iInst][iMGlevel][TEMPLATE_SOL][CONV_TERM] = new CConvective_Template(nDim, nVar_Template, config);
        break;
      default : SU2_MPI::Error("Convective scheme not implemented (template_solver).", CURRENT_FUNCTION); break;
    }
    
    /*--- Definition of the viscous scheme for each equation and mesh level ---*/
    for (iMGlevel = 0; iMGlevel <= config->GetnMGLevels(); iMGlevel++)
      numerics_container[val_iInst][iMGlevel][TEMPLATE_SOL][VISC_TERM] = new CViscous_Template(nDim, nVar_Template, config);
    
    /*--- Definition of the source term integration scheme for each equation and mesh level ---*/
    for (iMGlevel = 0; iMGlevel <= config->GetnMGLevels(); iMGlevel++)
      numerics_container[val_iInst][iMGlevel][TEMPLATE_SOL][SOURCE_FIRST_TERM] = new CSource_Template(nDim, nVar_Template, config);
    
    /*--- Definition of the boundary condition method ---*/
    for (iMGlevel = 0; iMGlevel <= config->GetnMGLevels(); iMGlevel++) {
      numerics_container[val_iInst][iMGlevel][TEMPLATE_SOL][CONV_BOUND_TERM] = new CConvective_Template(nDim, nVar_Template, config);
    }
    
  }
  
  /*--- Solver definition for the Potential, Euler, Navier-Stokes problems ---*/
  if ((euler) || (ns)) {
    
    /*--- Definition of the convective scheme for each equation and mesh level ---*/
    switch (config->GetKind_ConvNumScheme_Flow()) {
      case NO_CONVECTIVE :
        SU2_MPI::Error("No convective scheme.", CURRENT_FUNCTION);
        break;
        
      case SPACE_CENTERED :
        if (compressible) {
          /*--- Compressible flow ---*/
          switch (config->GetKind_Centered_Flow()) {
            case NO_CENTERED : cout << "No centered scheme." << endl; break;
            case LAX : numerics_container[val_iInst][MESH_0][FLOW_SOL][CONV_TERM] = new CCentLax_Flow(nDim, nVar_Flow, config); break;
            case JST : numerics_container[val_iInst][MESH_0][FLOW_SOL][CONV_TERM] = new CCentJST_Flow(nDim, nVar_Flow, config); break;
            case JST_KE : numerics_container[val_iInst][MESH_0][FLOW_SOL][CONV_TERM] = new CCentJST_KE_Flow(nDim, nVar_Flow, config); break;
            default : SU2_MPI::Error("Centered scheme not implemented.", CURRENT_FUNCTION); break;
          }
          
          for (iMGlevel = 1; iMGlevel <= config->GetnMGLevels(); iMGlevel++)
            numerics_container[val_iInst][iMGlevel][FLOW_SOL][CONV_TERM] = new CCentLax_Flow(nDim, nVar_Flow, config);
          
          /*--- Definition of the boundary condition method ---*/
          for (iMGlevel = 0; iMGlevel <= config->GetnMGLevels(); iMGlevel++)
            numerics_container[val_iInst][iMGlevel][FLOW_SOL][CONV_BOUND_TERM] = new CUpwRoe_Flow(nDim, nVar_Flow, config, false);
          
        }
        if (incompressible) {
          /*--- Incompressible flow, use preconditioning method ---*/
          switch (config->GetKind_Centered_Flow()) {
            case NO_CENTERED : cout << "No centered scheme." << endl; break;
            case LAX : numerics_container[val_iInst][MESH_0][FLOW_SOL][CONV_TERM] = new CCentLaxInc_Flow(nDim, nVar_Flow, config); break;
            case JST : numerics_container[val_iInst][MESH_0][FLOW_SOL][CONV_TERM] = new CCentJSTInc_Flow(nDim, nVar_Flow, config); break;
            default : SU2_MPI::Error("Centered scheme not implemented.\n Currently, only JST and LAX-FRIEDRICH are available for incompressible flows.", CURRENT_FUNCTION); break;
          }
          for (iMGlevel = 1; iMGlevel <= config->GetnMGLevels(); iMGlevel++)
            numerics_container[val_iInst][iMGlevel][FLOW_SOL][CONV_TERM] = new CCentLaxInc_Flow(nDim, nVar_Flow, config);
          
          /*--- Definition of the boundary condition method ---*/
          for (iMGlevel = 0; iMGlevel <= config->GetnMGLevels(); iMGlevel++)
            numerics_container[val_iInst][iMGlevel][FLOW_SOL][CONV_BOUND_TERM] = new CUpwFDSInc_Flow(nDim, nVar_Flow, config);
          
        }
        break;
      case SPACE_UPWIND :
        if (compressible) {
          /*--- Compressible flow ---*/
          switch (config->GetKind_Upwind_Flow()) {
            case NO_UPWIND : cout << "No upwind scheme." << endl; break;
            case ROE:
              if (ideal_gas) {
                
                for (iMGlevel = 0; iMGlevel <= config->GetnMGLevels(); iMGlevel++) {
                  numerics_container[val_iInst][iMGlevel][FLOW_SOL][CONV_TERM] = new CUpwRoe_Flow(nDim, nVar_Flow, config, roe_low_dissipation);
                  numerics_container[val_iInst][iMGlevel][FLOW_SOL][CONV_BOUND_TERM] = new CUpwRoe_Flow(nDim, nVar_Flow, config, false);
                }
              } else {
                
                for (iMGlevel = 0; iMGlevel <= config->GetnMGLevels(); iMGlevel++) {
                  numerics_container[val_iInst][iMGlevel][FLOW_SOL][CONV_TERM] = new CUpwGeneralRoe_Flow(nDim, nVar_Flow, config);
                  numerics_container[val_iInst][iMGlevel][FLOW_SOL][CONV_BOUND_TERM] = new CUpwGeneralRoe_Flow(nDim, nVar_Flow, config);
                }
              }
              break;
              
            case AUSM:
              for (iMGlevel = 0; iMGlevel <= config->GetnMGLevels(); iMGlevel++) {
                numerics_container[val_iInst][iMGlevel][FLOW_SOL][CONV_TERM] = new CUpwAUSM_Flow(nDim, nVar_Flow, config);
                numerics_container[val_iInst][iMGlevel][FLOW_SOL][CONV_BOUND_TERM] = new CUpwAUSM_Flow(nDim, nVar_Flow, config);
              }
              break;

	    case AUSMPLUSUP:
              for (iMGlevel = 0; iMGlevel <= config->GetnMGLevels(); iMGlevel++) {
                numerics_container[val_iInst][iMGlevel][FLOW_SOL][CONV_TERM] = new CUpwAUSMPLUSUP_Flow(nDim, nVar_Flow, config);
                numerics_container[val_iInst][iMGlevel][FLOW_SOL][CONV_BOUND_TERM] = new CUpwAUSMPLUSUP_Flow(nDim, nVar_Flow, config);
              }
              break;

	    case AUSMPLUSUP2:
              for (iMGlevel = 0; iMGlevel <= config->GetnMGLevels(); iMGlevel++) {
                numerics_container[val_iInst][iMGlevel][FLOW_SOL][CONV_TERM] = new CUpwAUSMPLUSUP2_Flow(nDim, nVar_Flow, config);
                numerics_container[val_iInst][iMGlevel][FLOW_SOL][CONV_BOUND_TERM] = new CUpwAUSMPLUSUP2_Flow(nDim, nVar_Flow, config);
              }
              break;
              
            case TURKEL:
              for (iMGlevel = 0; iMGlevel <= config->GetnMGLevels(); iMGlevel++) {
                numerics_container[val_iInst][iMGlevel][FLOW_SOL][CONV_TERM] = new CUpwTurkel_Flow(nDim, nVar_Flow, config);
                numerics_container[val_iInst][iMGlevel][FLOW_SOL][CONV_BOUND_TERM] = new CUpwTurkel_Flow(nDim, nVar_Flow, config);
              }
              break;
                  
            case L2ROE:
              for (iMGlevel = 0; iMGlevel <= config->GetnMGLevels(); iMGlevel++) {
                numerics_container[val_iInst][iMGlevel][FLOW_SOL][CONV_TERM] = new CUpwL2Roe_Flow(nDim, nVar_Flow, config);
                numerics_container[val_iInst][iMGlevel][FLOW_SOL][CONV_BOUND_TERM] = new CUpwL2Roe_Flow(nDim, nVar_Flow, config);
              }
              break;
            case LMROE:
              for (iMGlevel = 0; iMGlevel <= config->GetnMGLevels(); iMGlevel++) {
                numerics_container[val_iInst][iMGlevel][FLOW_SOL][CONV_TERM] = new CUpwLMRoe_Flow(nDim, nVar_Flow, config);
                numerics_container[val_iInst][iMGlevel][FLOW_SOL][CONV_BOUND_TERM] = new CUpwLMRoe_Flow(nDim, nVar_Flow, config);
              }
              break;

            case SLAU:
              for (iMGlevel = 0; iMGlevel <= config->GetnMGLevels(); iMGlevel++) {
                numerics_container[val_iInst][iMGlevel][FLOW_SOL][CONV_TERM] = new CUpwSLAU_Flow(nDim, nVar_Flow, config, roe_low_dissipation);
                numerics_container[val_iInst][iMGlevel][FLOW_SOL][CONV_BOUND_TERM] = new CUpwSLAU_Flow(nDim, nVar_Flow, config, false);
              }
              break;
              
            case SLAU2:
              for (iMGlevel = 0; iMGlevel <= config->GetnMGLevels(); iMGlevel++) {
                numerics_container[val_iInst][iMGlevel][FLOW_SOL][CONV_TERM] = new CUpwSLAU2_Flow(nDim, nVar_Flow, config, roe_low_dissipation);
                numerics_container[val_iInst][iMGlevel][FLOW_SOL][CONV_BOUND_TERM] = new CUpwSLAU2_Flow(nDim, nVar_Flow, config, false);
              }
              break;
              
            case HLLC:
              if (ideal_gas) {
                for (iMGlevel = 0; iMGlevel <= config->GetnMGLevels(); iMGlevel++) {
                  numerics_container[val_iInst][iMGlevel][FLOW_SOL][CONV_TERM] = new CUpwHLLC_Flow(nDim, nVar_Flow, config);
                  numerics_container[val_iInst][iMGlevel][FLOW_SOL][CONV_BOUND_TERM] = new CUpwHLLC_Flow(nDim, nVar_Flow, config);
                }
              }
              else {
                for (iMGlevel = 0; iMGlevel <= config->GetnMGLevels(); iMGlevel++) {
                  numerics_container[val_iInst][iMGlevel][FLOW_SOL][CONV_TERM] = new CUpwGeneralHLLC_Flow(nDim, nVar_Flow, config);
                  numerics_container[val_iInst][iMGlevel][FLOW_SOL][CONV_BOUND_TERM] = new CUpwGeneralHLLC_Flow(nDim, nVar_Flow, config);
                }
              }
              break;
              
            case MSW:
              for (iMGlevel = 0; iMGlevel <= config->GetnMGLevels(); iMGlevel++) {
                numerics_container[val_iInst][iMGlevel][FLOW_SOL][CONV_TERM] = new CUpwMSW_Flow(nDim, nVar_Flow, config);
                numerics_container[val_iInst][iMGlevel][FLOW_SOL][CONV_BOUND_TERM] = new CUpwMSW_Flow(nDim, nVar_Flow, config);
              }
              break;
              
            case CUSP:
              for (iMGlevel = 0; iMGlevel <= config->GetnMGLevels(); iMGlevel++) {
                numerics_container[val_iInst][iMGlevel][FLOW_SOL][CONV_TERM] = new CUpwCUSP_Flow(nDim, nVar_Flow, config);
                numerics_container[val_iInst][iMGlevel][FLOW_SOL][CONV_BOUND_TERM] = new CUpwCUSP_Flow(nDim, nVar_Flow, config);
              }
              break;
              
            default : SU2_MPI::Error("Upwind scheme not implemented.", CURRENT_FUNCTION); break;
          }
          
        }
        if (incompressible) {
          /*--- Incompressible flow, use artificial compressibility method ---*/
          switch (config->GetKind_Upwind_Flow()) {
            case NO_UPWIND : cout << "No upwind scheme." << endl; break;
            case FDS:
              for (iMGlevel = 0; iMGlevel <= config->GetnMGLevels(); iMGlevel++) {
                numerics_container[val_iInst][iMGlevel][FLOW_SOL][CONV_TERM] = new CUpwFDSInc_Flow(nDim, nVar_Flow, config);
                numerics_container[val_iInst][iMGlevel][FLOW_SOL][CONV_BOUND_TERM] = new CUpwFDSInc_Flow(nDim, nVar_Flow, config);
              }
              break;
            default : SU2_MPI::Error("Upwind scheme not implemented.\n Currently, only FDS is available for incompressible flows.", CURRENT_FUNCTION); break;
          }
        }
        break;
        
      default :
        SU2_MPI::Error("Convective scheme not implemented (Euler and Navier-Stokes).", CURRENT_FUNCTION);
        break;
    }
    
    /*--- Definition of the viscous scheme for each equation and mesh level ---*/
    if (compressible) {
      if (ideal_gas) {
        
        /*--- Compressible flow Ideal gas ---*/
        numerics_container[val_iInst][MESH_0][FLOW_SOL][VISC_TERM] = new CAvgGrad_Flow(nDim, nVar_Flow, true, config);
        for (iMGlevel = 1; iMGlevel <= config->GetnMGLevels(); iMGlevel++)
          numerics_container[val_iInst][iMGlevel][FLOW_SOL][VISC_TERM] = new CAvgGrad_Flow(nDim, nVar_Flow, false, config);
        
        /*--- Definition of the boundary condition method ---*/
        for (iMGlevel = 0; iMGlevel <= config->GetnMGLevels(); iMGlevel++)
          numerics_container[val_iInst][iMGlevel][FLOW_SOL][VISC_BOUND_TERM] = new CAvgGrad_Flow(nDim, nVar_Flow, false, config);
        
      } else {
        
        /*--- Compressible flow Realgas ---*/
        numerics_container[val_iInst][MESH_0][FLOW_SOL][VISC_TERM] = new CGeneralAvgGrad_Flow(nDim, nVar_Flow, true, config);
        for (iMGlevel = 1; iMGlevel <= config->GetnMGLevels(); iMGlevel++)
          numerics_container[val_iInst][iMGlevel][FLOW_SOL][VISC_TERM] = new CGeneralAvgGrad_Flow(nDim, nVar_Flow, false, config);
        
        /*--- Definition of the boundary condition method ---*/
        for (iMGlevel = 0; iMGlevel <= config->GetnMGLevels(); iMGlevel++)
          numerics_container[val_iInst][iMGlevel][FLOW_SOL][VISC_BOUND_TERM] = new CGeneralAvgGrad_Flow(nDim, nVar_Flow, false, config);
        
      }
    }
    if (incompressible) {
      /*--- Incompressible flow, use preconditioning method ---*/
      numerics_container[val_iInst][MESH_0][FLOW_SOL][VISC_TERM] = new CAvgGradInc_Flow(nDim, nVar_Flow, true, config);
      for (iMGlevel = 1; iMGlevel <= config->GetnMGLevels(); iMGlevel++)
        numerics_container[val_iInst][iMGlevel][FLOW_SOL][VISC_TERM] = new CAvgGradInc_Flow(nDim, nVar_Flow, false, config);
      
      /*--- Definition of the boundary condition method ---*/
      for (iMGlevel = 0; iMGlevel <= config->GetnMGLevels(); iMGlevel++)
        numerics_container[val_iInst][iMGlevel][FLOW_SOL][VISC_BOUND_TERM] = new CAvgGradInc_Flow(nDim, nVar_Flow, false, config);
    }
    
    /*--- Definition of the source term integration scheme for each equation and mesh level ---*/
    for (iMGlevel = 0; iMGlevel <= config->GetnMGLevels(); iMGlevel++) {
      
      if (config->GetBody_Force() == YES)
        if (incompressible) numerics_container[val_iInst][iMGlevel][FLOW_SOL][SOURCE_FIRST_TERM] = new CSourceIncBodyForce(nDim, nVar_Flow, config);
        else numerics_container[val_iInst][iMGlevel][FLOW_SOL][SOURCE_FIRST_TERM] = new CSourceBodyForce(nDim, nVar_Flow, config);
      else if (incompressible && (config->GetKind_DensityModel() == BOUSSINESQ))
        numerics_container[val_iInst][iMGlevel][FLOW_SOL][SOURCE_FIRST_TERM] = new CSourceBoussinesq(nDim, nVar_Flow, config);
      else if (config->GetRotating_Frame() == YES)
        numerics_container[val_iInst][iMGlevel][FLOW_SOL][SOURCE_FIRST_TERM] = new CSourceRotatingFrame_Flow(nDim, nVar_Flow, config);
      else if (config->GetAxisymmetric() == YES)
        if (incompressible) numerics_container[val_iInst][iMGlevel][FLOW_SOL][SOURCE_FIRST_TERM] = new CSourceIncAxisymmetric_Flow(nDim, nVar_Flow, config);
      else numerics_container[val_iInst][iMGlevel][FLOW_SOL][SOURCE_FIRST_TERM] = new CSourceAxisymmetric_Flow(nDim, nVar_Flow, config);
      else if (config->GetGravityForce() == YES)
        numerics_container[val_iInst][iMGlevel][FLOW_SOL][SOURCE_FIRST_TERM] = new CSourceGravity(nDim, nVar_Flow, config);
      else if (config->GetWind_Gust() == YES)
        numerics_container[val_iInst][iMGlevel][FLOW_SOL][SOURCE_FIRST_TERM] = new CSourceWindGust(nDim, nVar_Flow, config);
      else
        numerics_container[val_iInst][iMGlevel][FLOW_SOL][SOURCE_FIRST_TERM] = new CSourceNothing(nDim, nVar_Flow, config);
      
      numerics_container[val_iInst][iMGlevel][FLOW_SOL][SOURCE_SECOND_TERM] = new CSourceNothing(nDim, nVar_Flow, config);
    }
    
  }

  /*--- Riemann solver definition for the Euler, Navier-Stokes problems for the FEM discretization. ---*/
  if ((fem_euler) || (fem_ns)) {

    switch (config->GetRiemann_Solver_FEM()) {
      case NO_UPWIND : cout << "Riemann solver disabled." << endl; break;
      case ROE:
      case LAX_FRIEDRICH:
        /* Hard coded optimized implementation is used in the DG solver. No need to allocate the
           corresponding entry in numerics. */
        break;

      case AUSM:
        for (iMGlevel = 0; iMGlevel <= config->GetnMGLevels(); iMGlevel++) {
          numerics_container[val_iInst][iMGlevel][FLOW_SOL][CONV_TERM] = new CUpwAUSM_Flow(nDim, nVar_Flow, config);
          numerics_container[val_iInst][iMGlevel][FLOW_SOL][CONV_BOUND_TERM] = new CUpwAUSM_Flow(nDim, nVar_Flow, config);
        }
        break;

      case TURKEL:
        for (iMGlevel = 0; iMGlevel <= config->GetnMGLevels(); iMGlevel++) {
          numerics_container[val_iInst][iMGlevel][FLOW_SOL][CONV_TERM] = new CUpwTurkel_Flow(nDim, nVar_Flow, config);
          numerics_container[val_iInst][iMGlevel][FLOW_SOL][CONV_BOUND_TERM] = new CUpwTurkel_Flow(nDim, nVar_Flow, config);
        }
        break;

      case HLLC:
          for (iMGlevel = 0; iMGlevel <= config->GetnMGLevels(); iMGlevel++) {
            numerics_container[val_iInst][iMGlevel][FLOW_SOL][CONV_TERM] = new CUpwHLLC_Flow(nDim, nVar_Flow, config);
            numerics_container[val_iInst][iMGlevel][FLOW_SOL][CONV_BOUND_TERM] = new CUpwHLLC_Flow(nDim, nVar_Flow, config);
          }
        break;

      case MSW:
        for (iMGlevel = 0; iMGlevel <= config->GetnMGLevels(); iMGlevel++) {
          numerics_container[val_iInst][iMGlevel][FLOW_SOL][CONV_TERM] = new CUpwMSW_Flow(nDim, nVar_Flow, config);
          numerics_container[val_iInst][iMGlevel][FLOW_SOL][CONV_BOUND_TERM] = new CUpwMSW_Flow(nDim, nVar_Flow, config);
        }
        break;

      case CUSP:
        for (iMGlevel = 0; iMGlevel <= config->GetnMGLevels(); iMGlevel++) {
          numerics_container[val_iInst][iMGlevel][FLOW_SOL][CONV_TERM] = new CUpwCUSP_Flow(nDim, nVar_Flow, config);
          numerics_container[val_iInst][iMGlevel][FLOW_SOL][CONV_BOUND_TERM] = new CUpwCUSP_Flow(nDim, nVar_Flow, config);
        }
        break;

      default :
        SU2_MPI::Error("Riemann solver not implemented.", CURRENT_FUNCTION);
    }

  }

  /*--- Solver definition for the turbulent model problem ---*/
  
  if (turbulent) {
    
    /*--- Definition of the convective scheme for each equation and mesh level ---*/
    
    switch (config->GetKind_ConvNumScheme_Turb()) {
      case NONE :
        break;
      case SPACE_UPWIND :
        for (iMGlevel = 0; iMGlevel <= config->GetnMGLevels(); iMGlevel++) {
          if (spalart_allmaras || neg_spalart_allmaras || e_spalart_allmaras || comp_spalart_allmaras || e_comp_spalart_allmaras ) {
            numerics_container[val_iInst][iMGlevel][TURB_SOL][CONV_TERM] = new CUpwSca_TurbSA(nDim, nVar_Turb, config);
          }
          else if (menter_sst) numerics_container[val_iInst][iMGlevel][TURB_SOL][CONV_TERM] = new CUpwSca_TurbSST(nDim, nVar_Turb, config);
        }
        break;
      default :
        SU2_MPI::Error("Convective scheme not implemented (turbulent).", CURRENT_FUNCTION);
        break;
    }
    
    /*--- Definition of the viscous scheme for each equation and mesh level ---*/
    
    for (iMGlevel = 0; iMGlevel <= config->GetnMGLevels(); iMGlevel++) {
      if (spalart_allmaras || e_spalart_allmaras || comp_spalart_allmaras || e_comp_spalart_allmaras){
        numerics_container[val_iInst][iMGlevel][TURB_SOL][VISC_TERM] = new CAvgGrad_TurbSA(nDim, nVar_Turb, true, config);
      }
      else if (neg_spalart_allmaras) numerics_container[val_iInst][iMGlevel][TURB_SOL][VISC_TERM] = new CAvgGrad_TurbSA_Neg(nDim, nVar_Turb, true, config);
      else if (menter_sst) numerics_container[val_iInst][iMGlevel][TURB_SOL][VISC_TERM] = new CAvgGrad_TurbSST(nDim, nVar_Turb, constants, true, config);
    }
    
    /*--- Definition of the source term integration scheme for each equation and mesh level ---*/
    
    for (iMGlevel = 0; iMGlevel <= config->GetnMGLevels(); iMGlevel++) {
      if (spalart_allmaras) numerics_container[val_iInst][iMGlevel][TURB_SOL][SOURCE_FIRST_TERM] = new CSourcePieceWise_TurbSA(nDim, nVar_Turb, config);
      else if (e_spalart_allmaras) numerics_container[val_iInst][iMGlevel][TURB_SOL][SOURCE_FIRST_TERM] = new CSourcePieceWise_TurbSA_E(nDim, nVar_Turb, config);
      else if (comp_spalart_allmaras) numerics_container[val_iInst][iMGlevel][TURB_SOL][SOURCE_FIRST_TERM] = new CSourcePieceWise_TurbSA_COMP(nDim, nVar_Turb, config);
      else if (e_comp_spalart_allmaras) numerics_container[val_iInst][iMGlevel][TURB_SOL][SOURCE_FIRST_TERM] = new CSourcePieceWise_TurbSA_E_COMP(nDim, nVar_Turb, config);
      else if (neg_spalart_allmaras) numerics_container[val_iInst][iMGlevel][TURB_SOL][SOURCE_FIRST_TERM] = new CSourcePieceWise_TurbSA_Neg(nDim, nVar_Turb, config);
      else if (menter_sst) numerics_container[val_iInst][iMGlevel][TURB_SOL][SOURCE_FIRST_TERM] = new CSourcePieceWise_TurbSST(nDim, nVar_Turb, constants, config);
      numerics_container[val_iInst][iMGlevel][TURB_SOL][SOURCE_SECOND_TERM] = new CSourceNothing(nDim, nVar_Turb, config);
    }
    
    /*--- Definition of the boundary condition method ---*/
    
    for (iMGlevel = 0; iMGlevel <= config->GetnMGLevels(); iMGlevel++) {
      if (spalart_allmaras || e_spalart_allmaras || comp_spalart_allmaras || e_comp_spalart_allmaras) {
        numerics_container[val_iInst][iMGlevel][TURB_SOL][CONV_BOUND_TERM] = new CUpwSca_TurbSA(nDim, nVar_Turb, config);
        numerics_container[val_iInst][iMGlevel][TURB_SOL][VISC_BOUND_TERM] = new CAvgGrad_TurbSA(nDim, nVar_Turb, false, config);
      }
      else if (neg_spalart_allmaras) {
        numerics_container[val_iInst][iMGlevel][TURB_SOL][CONV_BOUND_TERM] = new CUpwSca_TurbSA(nDim, nVar_Turb, config);
        numerics_container[val_iInst][iMGlevel][TURB_SOL][VISC_BOUND_TERM] = new CAvgGrad_TurbSA_Neg(nDim, nVar_Turb, false, config);
      }
      else if (menter_sst) {
        numerics_container[val_iInst][iMGlevel][TURB_SOL][CONV_BOUND_TERM] = new CUpwSca_TurbSST(nDim, nVar_Turb, config);
        numerics_container[val_iInst][iMGlevel][TURB_SOL][VISC_BOUND_TERM] = new CAvgGrad_TurbSST(nDim, nVar_Turb, constants, false, config);
      }
    }
  }
  
  /*--- Solver definition for the transition model problem ---*/
  if (transition) {
    
    /*--- Definition of the convective scheme for each equation and mesh level ---*/
    switch (config->GetKind_ConvNumScheme_Turb()) {
      case NONE :
        break;
      case SPACE_UPWIND :
        for (iMGlevel = 0; iMGlevel <= config->GetnMGLevels(); iMGlevel++) {
          numerics_container[val_iInst][iMGlevel][TRANS_SOL][CONV_TERM] = new CUpwSca_TransLM(nDim, nVar_Trans, config);
        }
        break;
      default :
        SU2_MPI::Error("Convective scheme not implemented (transition).", CURRENT_FUNCTION);
        break;
    }
    
    /*--- Definition of the viscous scheme for each equation and mesh level ---*/
    for (iMGlevel = 0; iMGlevel <= config->GetnMGLevels(); iMGlevel++) {
      numerics_container[val_iInst][iMGlevel][TRANS_SOL][VISC_TERM] = new CAvgGradCorrected_TransLM(nDim, nVar_Trans, config);
    }
    
    /*--- Definition of the source term integration scheme for each equation and mesh level ---*/
    for (iMGlevel = 0; iMGlevel <= config->GetnMGLevels(); iMGlevel++) {
      numerics_container[val_iInst][iMGlevel][TRANS_SOL][SOURCE_FIRST_TERM] = new CSourcePieceWise_TransLM(nDim, nVar_Trans, config);
      numerics_container[val_iInst][iMGlevel][TRANS_SOL][SOURCE_SECOND_TERM] = new CSourceNothing(nDim, nVar_Trans, config);
    }
    
    /*--- Definition of the boundary condition method ---*/
    for (iMGlevel = 0; iMGlevel <= config->GetnMGLevels(); iMGlevel++) {
      numerics_container[val_iInst][iMGlevel][TRANS_SOL][CONV_BOUND_TERM] = new CUpwLin_TransLM(nDim, nVar_Trans, config);
    }
  }
  
  /*--- Solver definition of the finite volume heat solver  ---*/
  if (heat_fvm) {

    /*--- Definition of the viscous scheme for each equation and mesh level ---*/
    for (iMGlevel = 0; iMGlevel <= config->GetnMGLevels(); iMGlevel++) {

      numerics_container[val_iInst][iMGlevel][HEAT_SOL][VISC_TERM] = new CAvgGradCorrected_Heat(nDim, nVar_Heat, config);
      numerics_container[val_iInst][iMGlevel][HEAT_SOL][VISC_BOUND_TERM] = new CAvgGrad_Heat(nDim, nVar_Heat, config);

      switch (config->GetKind_ConvNumScheme_Heat()) {

        case SPACE_UPWIND :
          numerics_container[val_iInst][iMGlevel][HEAT_SOL][CONV_TERM] = new CUpwSca_Heat(nDim, nVar_Heat, config);
          numerics_container[val_iInst][iMGlevel][HEAT_SOL][CONV_BOUND_TERM] = new CUpwSca_Heat(nDim, nVar_Heat, config);
          break;

        case SPACE_CENTERED :
          numerics_container[val_iInst][iMGlevel][HEAT_SOL][CONV_TERM] = new CCentSca_Heat(nDim, nVar_Heat, config);
          numerics_container[val_iInst][iMGlevel][HEAT_SOL][CONV_BOUND_TERM] = new CUpwSca_Heat(nDim, nVar_Heat, config);
        break;

        default :
          cout << "Convective scheme not implemented (heat)." << endl; exit(EXIT_FAILURE);
        break;
      }
    }
  }
  
  /*--- Solver definition for the flow adjoint problem ---*/
  
  if (adj_euler || adj_ns) {
    
    /*--- Definition of the convective scheme for each equation and mesh level ---*/
    
    switch (config->GetKind_ConvNumScheme_AdjFlow()) {
      case NO_CONVECTIVE :
        SU2_MPI::Error("No convective scheme.", CURRENT_FUNCTION);
        break;
        
      case SPACE_CENTERED :
        
        if (compressible) {
          
          /*--- Compressible flow ---*/
          
          switch (config->GetKind_Centered_AdjFlow()) {
            case NO_CENTERED : cout << "No centered scheme." << endl; break;
            case LAX : numerics_container[val_iInst][MESH_0][ADJFLOW_SOL][CONV_TERM] = new CCentLax_AdjFlow(nDim, nVar_Adj_Flow, config); break;
            case JST : numerics_container[val_iInst][MESH_0][ADJFLOW_SOL][CONV_TERM] = new CCentJST_AdjFlow(nDim, nVar_Adj_Flow, config); break;
            default : SU2_MPI::Error("Centered scheme not implemented.", CURRENT_FUNCTION); break;
          }
          
          for (iMGlevel = 1; iMGlevel <= config->GetnMGLevels(); iMGlevel++)
            numerics_container[val_iInst][iMGlevel][ADJFLOW_SOL][CONV_TERM] = new CCentLax_AdjFlow(nDim, nVar_Adj_Flow, config);
          
          for (iMGlevel = 0; iMGlevel <= config->GetnMGLevels(); iMGlevel++)
            numerics_container[val_iInst][iMGlevel][ADJFLOW_SOL][CONV_BOUND_TERM] = new CUpwRoe_AdjFlow(nDim, nVar_Adj_Flow, config);
          
        }
        
        if (incompressible) {

          SU2_MPI::Error("Schemes not implemented for incompressible continuous adjoint.", CURRENT_FUNCTION);

        }
        
        break;
        
      case SPACE_UPWIND :
        
        if (compressible) {
          
          /*--- Compressible flow ---*/
          
          switch (config->GetKind_Upwind_AdjFlow()) {
            case NO_UPWIND : cout << "No upwind scheme." << endl; break;
            case ROE:
              for (iMGlevel = 0; iMGlevel <= config->GetnMGLevels(); iMGlevel++) {
                numerics_container[val_iInst][iMGlevel][ADJFLOW_SOL][CONV_TERM] = new CUpwRoe_AdjFlow(nDim, nVar_Adj_Flow, config);
                numerics_container[val_iInst][iMGlevel][ADJFLOW_SOL][CONV_BOUND_TERM] = new CUpwRoe_AdjFlow(nDim, nVar_Adj_Flow, config);
              }
              break;
            default : SU2_MPI::Error("Upwind scheme not implemented.", CURRENT_FUNCTION); break;
          }
        }
        
        if (incompressible) {
          
          SU2_MPI::Error("Schemes not implemented for incompressible continuous adjoint.", CURRENT_FUNCTION);

        }
        
        break;
        
      default :
        SU2_MPI::Error("Convective scheme not implemented (adj_euler and adj_ns).", CURRENT_FUNCTION);
        break;
    }
    
    /*--- Definition of the viscous scheme for each equation and mesh level ---*/
    
    if (compressible) {
      
      /*--- Compressible flow ---*/
      
      numerics_container[val_iInst][MESH_0][ADJFLOW_SOL][VISC_TERM] = new CAvgGradCorrected_AdjFlow(nDim, nVar_Adj_Flow, config);
      numerics_container[val_iInst][MESH_0][ADJFLOW_SOL][VISC_BOUND_TERM] = new CAvgGrad_AdjFlow(nDim, nVar_Adj_Flow, config);
      
      for (iMGlevel = 1; iMGlevel <= config->GetnMGLevels(); iMGlevel++) {
        numerics_container[val_iInst][iMGlevel][ADJFLOW_SOL][VISC_TERM] = new CAvgGrad_AdjFlow(nDim, nVar_Adj_Flow, config);
        numerics_container[val_iInst][iMGlevel][ADJFLOW_SOL][VISC_BOUND_TERM] = new CAvgGrad_AdjFlow(nDim, nVar_Adj_Flow, config);
      }
      
    }
    
    if (incompressible) {
      
      SU2_MPI::Error("Schemes not implemented for incompressible continuous adjoint.", CURRENT_FUNCTION);

    }
    
    /*--- Definition of the source term integration scheme for each equation and mesh level ---*/
    
    for (iMGlevel = 0; iMGlevel <= config->GetnMGLevels(); iMGlevel++) {
      
      /*--- Note that RANS is incompatible with Axisymmetric or Rotational (Fix it!) ---*/
      
      if (compressible) {
        
        if (adj_ns) {
          
          numerics_container[val_iInst][iMGlevel][ADJFLOW_SOL][SOURCE_FIRST_TERM] = new CSourceViscous_AdjFlow(nDim, nVar_Adj_Flow, config);
          
          if (config->GetRotating_Frame() == YES)
            numerics_container[val_iInst][iMGlevel][ADJFLOW_SOL][SOURCE_SECOND_TERM] = new CSourceRotatingFrame_AdjFlow(nDim, nVar_Adj_Flow, config);
          else
            numerics_container[val_iInst][iMGlevel][ADJFLOW_SOL][SOURCE_SECOND_TERM] = new CSourceConservative_AdjFlow(nDim, nVar_Adj_Flow, config);
          
        }
        
        else {
          
          if (config->GetRotating_Frame() == YES)
            numerics_container[val_iInst][iMGlevel][ADJFLOW_SOL][SOURCE_FIRST_TERM] = new CSourceRotatingFrame_AdjFlow(nDim, nVar_Adj_Flow, config);
          else if (config->GetAxisymmetric() == YES)
            numerics_container[val_iInst][iMGlevel][ADJFLOW_SOL][SOURCE_FIRST_TERM] = new CSourceAxisymmetric_AdjFlow(nDim, nVar_Adj_Flow, config);
          else
            numerics_container[val_iInst][iMGlevel][ADJFLOW_SOL][SOURCE_FIRST_TERM] = new CSourceNothing(nDim, nVar_Adj_Flow, config);
          
          numerics_container[val_iInst][iMGlevel][ADJFLOW_SOL][SOURCE_SECOND_TERM] = new CSourceNothing(nDim, nVar_Adj_Flow, config);
          
        }
        
      }
      
      if (incompressible) {
        
        SU2_MPI::Error("Schemes not implemented for incompressible continuous adjoint.", CURRENT_FUNCTION);

      }
      
    }
    
  }
  
  /*--- Solver definition for the turbulent adjoint problem ---*/
  if (adj_turb) {
    /*--- Definition of the convective scheme for each equation and mesh level ---*/
    switch (config->GetKind_ConvNumScheme_AdjTurb()) {
      case NONE :
        break;
      case SPACE_UPWIND :
        for (iMGlevel = 0; iMGlevel <= config->GetnMGLevels(); iMGlevel++)
          if (spalart_allmaras) {
            numerics_container[val_iInst][iMGlevel][ADJTURB_SOL][CONV_TERM] = new CUpwSca_AdjTurb(nDim, nVar_Adj_Turb, config);
          }
          else if (neg_spalart_allmaras) {SU2_MPI::Error("Adjoint Neg SA turbulence model not implemented.", CURRENT_FUNCTION);}
          else if (menter_sst) {SU2_MPI::Error("Adjoint SST turbulence model not implemented.", CURRENT_FUNCTION);}
          else if (e_spalart_allmaras) {SU2_MPI::Error("Adjoint Edward's SA turbulence model not implemented.", CURRENT_FUNCTION);}
          else if (comp_spalart_allmaras) {SU2_MPI::Error("Adjoint CC SA turbulence model not implemented.", CURRENT_FUNCTION);}
          else if (e_comp_spalart_allmaras) {SU2_MPI::Error("Adjoint CC Edward's SA turbulence model not implemented.", CURRENT_FUNCTION);}
        break;
      default :
        SU2_MPI::Error("Convective scheme not implemented (adj_turb).", CURRENT_FUNCTION);
        break;
    }
    
    /*--- Definition of the viscous scheme for each equation and mesh level ---*/
    for (iMGlevel = 0; iMGlevel <= config->GetnMGLevels(); iMGlevel++) {
      if (spalart_allmaras) {
        numerics_container[val_iInst][iMGlevel][ADJTURB_SOL][VISC_TERM] = new CAvgGradCorrected_AdjTurb(nDim, nVar_Adj_Turb, config);
      }

      else if (neg_spalart_allmaras) {SU2_MPI::Error("Adjoint Neg SA turbulence model not implemented.", CURRENT_FUNCTION);}
      else if (menter_sst) {SU2_MPI::Error("Adjoint SST turbulence model not implemented.", CURRENT_FUNCTION);}
      else if (e_spalart_allmaras) {SU2_MPI::Error("Adjoint Edward's SA turbulence model not implemented.", CURRENT_FUNCTION);}
      else if (comp_spalart_allmaras) {SU2_MPI::Error("Adjoint CC SA turbulence model not implemented.", CURRENT_FUNCTION);}
      else if (e_comp_spalart_allmaras) {SU2_MPI::Error("Adjoint CC Edward's SA turbulence model not implemented.", CURRENT_FUNCTION);}
    }
    
    /*--- Definition of the source term integration scheme for each equation and mesh level ---*/
    for (iMGlevel = 0; iMGlevel <= config->GetnMGLevels(); iMGlevel++) {
      if (spalart_allmaras) {
        numerics_container[val_iInst][iMGlevel][ADJTURB_SOL][SOURCE_FIRST_TERM] = new CSourcePieceWise_AdjTurb(nDim, nVar_Adj_Turb, config);
        numerics_container[val_iInst][iMGlevel][ADJTURB_SOL][SOURCE_SECOND_TERM] = new CSourceConservative_AdjTurb(nDim, nVar_Adj_Turb, config);
      }
      else if (neg_spalart_allmaras) {SU2_MPI::Error("Adjoint Neg SA turbulence model not implemented.", CURRENT_FUNCTION);}
      else if (menter_sst) {SU2_MPI::Error("Adjoint SST turbulence model not implemented.", CURRENT_FUNCTION);}
      else if (e_spalart_allmaras) {SU2_MPI::Error("Adjoint Edward's SA turbulence model not implemented.", CURRENT_FUNCTION);}
      else if (comp_spalart_allmaras) {SU2_MPI::Error("Adjoint CC SA turbulence model not implemented.", CURRENT_FUNCTION);}
      else if (e_comp_spalart_allmaras) {SU2_MPI::Error("Adjoint CC Edward's SA turbulence model not implemented.", CURRENT_FUNCTION);}
    }
    
    /*--- Definition of the boundary condition method ---*/
    for (iMGlevel = 0; iMGlevel <= config->GetnMGLevels(); iMGlevel++) {
      if (spalart_allmaras) numerics_container[val_iInst][iMGlevel][ADJTURB_SOL][CONV_BOUND_TERM] = new CUpwLin_AdjTurb(nDim, nVar_Adj_Turb, config);
      else if (neg_spalart_allmaras) {SU2_MPI::Error("Adjoint Neg SA turbulence model not implemented.", CURRENT_FUNCTION);}
      else if (menter_sst) {SU2_MPI::Error("Adjoint SST turbulence model not implemented.", CURRENT_FUNCTION);}
      else if (e_spalart_allmaras) {SU2_MPI::Error("Adjoint Edward's SA turbulence model not implemented.", CURRENT_FUNCTION);}
      else if (comp_spalart_allmaras) {SU2_MPI::Error("Adjoint CC SA turbulence model not implemented.", CURRENT_FUNCTION);}
      else if (e_comp_spalart_allmaras) {SU2_MPI::Error("Adjoint CC Edward's SA turbulence model not implemented.", CURRENT_FUNCTION);}
    }
    
  }

  /*--- Solver definition for the FEM problem ---*/
  if (fem) {

  /*--- Initialize the container for FEA_TERM. This will be the only one for most of the cases ---*/
  switch (config->GetGeometricConditions()) {
      case SMALL_DEFORMATIONS :
        switch (config->GetMaterialModel()) {
          case LINEAR_ELASTIC: numerics_container[val_iInst][MESH_0][FEA_SOL][FEA_TERM] = new CFEALinearElasticity(nDim, nVar_FEM, config); break;
          case NEO_HOOKEAN : SU2_MPI::Error("Material model does not correspond to geometric conditions.", CURRENT_FUNCTION); break;
          default: SU2_MPI::Error("Material model not implemented.", CURRENT_FUNCTION); break;
        }
        break;
      case LARGE_DEFORMATIONS :
        switch (config->GetMaterialModel()) {
          case LINEAR_ELASTIC: SU2_MPI::Error("Material model does not correspond to geometric conditions.", CURRENT_FUNCTION); break;
          case NEO_HOOKEAN :
            switch (config->GetMaterialCompressibility()) {
              case COMPRESSIBLE_MAT : numerics_container[val_iInst][MESH_0][FEA_SOL][FEA_TERM] = new CFEM_NeoHookean_Comp(nDim, nVar_FEM, config); break;
              case INCOMPRESSIBLE_MAT : numerics_container[val_iInst][MESH_0][FEA_SOL][FEA_TERM] = new CFEM_NeoHookean_Incomp(nDim, nVar_FEM, config); break;
              default: SU2_MPI::Error("Material model not implemented.", CURRENT_FUNCTION); break;
            }
            break;
          case KNOWLES:
            switch (config->GetMaterialCompressibility()) {
              case NEARLY_INCOMPRESSIBLE_MAT : numerics_container[val_iInst][MESH_0][FEA_SOL][FEA_TERM] = new CFEM_Knowles_NearInc(nDim, nVar_FEM, config); break;
              case INCOMPRESSIBLE_MAT : numerics_container[val_iInst][MESH_0][FEA_SOL][FEA_TERM] = new CFEM_Knowles_NearInc(nDim, nVar_FEM, config); break;
              default:  SU2_MPI::Error("Material model not implemented.", CURRENT_FUNCTION); break;
            }
            break;
          case IDEAL_DE:
            switch (config->GetMaterialCompressibility()) {
              case NEARLY_INCOMPRESSIBLE_MAT : numerics_container[val_iInst][MESH_0][FEA_SOL][FEA_TERM] = new CFEM_IdealDE(nDim, nVar_FEM, config); break;
              default:  SU2_MPI::Error("Material model not implemented.", CURRENT_FUNCTION); break;
            }
            break;
          default:  SU2_MPI::Error("Material model not implemented.", CURRENT_FUNCTION); break;
        }
        break;
      default:  SU2_MPI::Error("Solver not implemented.", CURRENT_FUNCTION);  break;
    }

  /*--- The following definitions only make sense if we have a non-linear solution ---*/
  if (config->GetGeometricConditions() == LARGE_DEFORMATIONS){

      /*--- This allocates a container for electromechanical effects ---*/

      bool de_effects = config->GetDE_Effects();
      if (de_effects) numerics_container[val_iInst][MESH_0][FEA_SOL][DE_TERM] = new CFEM_DielectricElastomer(nDim, nVar_FEM, config);

      string filename;
      ifstream properties_file;

      filename = config->GetFEA_FileName();
      if (nZone > 1)
        filename = config->GetMultizone_FileName(filename, iZone);

      properties_file.open(filename.data(), ios::in);

      /*--- In case there is a properties file, containers are allocated for a number of material models ---*/

      if (!(properties_file.fail())) {

          numerics_container[val_iInst][MESH_0][FEA_SOL][MAT_NHCOMP]  = new CFEM_NeoHookean_Comp(nDim, nVar_FEM, config);
          numerics_container[val_iInst][MESH_0][FEA_SOL][MAT_NHINC]   = new CFEM_NeoHookean_Incomp(nDim, nVar_FEM, config);
          numerics_container[val_iInst][MESH_0][FEA_SOL][MAT_IDEALDE] = new CFEM_IdealDE(nDim, nVar_FEM, config);
          numerics_container[val_iInst][MESH_0][FEA_SOL][MAT_KNOWLES] = new CFEM_Knowles_NearInc(nDim, nVar_FEM, config);

          properties_file.close();
      }
  }

  }

}

void CDriver::Numerics_Postprocessing(CNumerics *****numerics_container,
                                      CSolver ***solver_container, CGeometry **geometry,
                                      CConfig *config, unsigned short val_iInst) {
  
  unsigned short iMGlevel, iSol;
  
  
  bool
  euler, adj_euler,
  ns, adj_ns,
  fem_euler, fem_ns, fem_turbulent,
  turbulent, adj_turb,
  spalart_allmaras, neg_spalart_allmaras, menter_sst,
  fem,
  heat_fvm,
  transition,
  template_solver;

  bool e_spalart_allmaras, comp_spalart_allmaras, e_comp_spalart_allmaras;

  bool compressible = (config->GetKind_Regime() == COMPRESSIBLE);
  bool incompressible = (config->GetKind_Regime() == INCOMPRESSIBLE);
  
  /*--- Initialize some useful booleans ---*/
  euler            = false; ns     = false; turbulent     = false;
  fem_euler        = false; fem_ns = false; fem_turbulent = false;
  adj_euler        = false;   adj_ns           = false;   adj_turb         = false;
  fem        = false;
  spalart_allmaras = false;   neg_spalart_allmaras = false; menter_sst       = false;
  transition       = false;   heat_fvm         = false;
  template_solver  = false;
    
  e_spalart_allmaras = false; comp_spalart_allmaras = false; e_comp_spalart_allmaras = false;

  /*--- Assign booleans ---*/
  switch (config->GetKind_Solver()) {
    case TEMPLATE_SOLVER: template_solver = true; break;
    case EULER : case DISC_ADJ_EULER: euler = true;  heat_fvm = config->GetWeakly_Coupled_Heat(); break;
    case NAVIER_STOKES: case DISC_ADJ_NAVIER_STOKES: ns = true;  heat_fvm = config->GetWeakly_Coupled_Heat(); break;
    case RANS : case DISC_ADJ_RANS:  ns = true; turbulent = true; if (config->GetKind_Trans_Model() == LM) transition = true; break;
    case FEM_EULER : case DISC_ADJ_FEM_EULER : fem_euler = true; break;
    case FEM_NAVIER_STOKES: case DISC_ADJ_FEM_NS : fem_ns = true; break;
    case FEM_RANS : case DISC_ADJ_FEM_RANS : fem_ns = true; fem_turbulent = true; break;
    case FEM_LES :  fem_ns = true; break;
    case HEAT_EQUATION_FVM: heat_fvm = true; break;
    case FEM_ELASTICITY: case DISC_ADJ_FEM: fem = true; break;
    case ADJ_EULER : euler = true; adj_euler = true; break;
    case ADJ_NAVIER_STOKES : ns = true; turbulent = (config->GetKind_Turb_Model() != NONE); adj_ns = true; break;
    case ADJ_RANS : ns = true; turbulent = true; adj_ns = true; adj_turb = (!config->GetFrozen_Visc_Cont()); break;
  }
  
  /*--- Assign turbulence model booleans ---*/

  if (turbulent || fem_turbulent)
    switch (config->GetKind_Turb_Model()) {
      case SA:     spalart_allmaras = true;     break;
      case SA_NEG: neg_spalart_allmaras = true; break;
      case SST:    menter_sst = true;  break;
      case SA_COMP: comp_spalart_allmaras = true; break;
      case SA_E: e_spalart_allmaras = true; break;
      case SA_E_COMP: e_comp_spalart_allmaras = true; break;

    }
  
  /*--- Solver definition for the template problem ---*/
  if (template_solver) {
    
    /*--- Definition of the convective scheme for each equation and mesh level ---*/
    switch (config->GetKind_ConvNumScheme_Template()) {
      case SPACE_CENTERED : case SPACE_UPWIND :
        for (iMGlevel = 0; iMGlevel <= config->GetnMGLevels(); iMGlevel++)
          delete numerics_container[val_iInst][iMGlevel][TEMPLATE_SOL][CONV_TERM];
        break;
    }
    
    for (iMGlevel = 0; iMGlevel <= config->GetnMGLevels(); iMGlevel++) {
      /*--- Definition of the viscous scheme for each equation and mesh level ---*/
      delete numerics_container[val_iInst][iMGlevel][TEMPLATE_SOL][VISC_TERM];
      /*--- Definition of the source term integration scheme for each equation and mesh level ---*/
      delete numerics_container[val_iInst][iMGlevel][TEMPLATE_SOL][SOURCE_FIRST_TERM];
      /*--- Definition of the boundary condition method ---*/
      delete numerics_container[val_iInst][iMGlevel][TEMPLATE_SOL][CONV_BOUND_TERM];
    }
    
  }
  
  /*--- Solver definition for the Potential, Euler, Navier-Stokes problems ---*/
  if ((euler) || (ns)) {
    
    /*--- Definition of the convective scheme for each equation and mesh level ---*/
    switch (config->GetKind_ConvNumScheme_Flow()) {
        
      case SPACE_CENTERED :
        if (compressible) {
          
          /*--- Compressible flow ---*/
          switch (config->GetKind_Centered_Flow()) {
            case LAX : case JST :  case JST_KE : delete numerics_container[val_iInst][MESH_0][FLOW_SOL][CONV_TERM]; break;
          }
          for (iMGlevel = 1; iMGlevel <= config->GetnMGLevels(); iMGlevel++)
            delete numerics_container[val_iInst][iMGlevel][FLOW_SOL][CONV_TERM];
          
          /*--- Definition of the boundary condition method ---*/
          for (iMGlevel = 0; iMGlevel <= config->GetnMGLevels(); iMGlevel++)
            delete numerics_container[val_iInst][iMGlevel][FLOW_SOL][CONV_BOUND_TERM];
          
        }
        if (incompressible) {
          /*--- Incompressible flow, use preconditioning method ---*/
          switch (config->GetKind_Centered_Flow()) {
            case LAX : case JST : delete numerics_container[val_iInst][MESH_0][FLOW_SOL][CONV_TERM]; break;
          }
          for (iMGlevel = 1; iMGlevel <= config->GetnMGLevels(); iMGlevel++)
            delete numerics_container[val_iInst][iMGlevel][FLOW_SOL][CONV_TERM];
          
          /*--- Definition of the boundary condition method ---*/
          for (iMGlevel = 0; iMGlevel <= config->GetnMGLevels(); iMGlevel++)
            delete numerics_container[val_iInst][iMGlevel][FLOW_SOL][CONV_BOUND_TERM];
          
        }
        break;
      case SPACE_UPWIND :
        
        if (compressible) {
          /*--- Compressible flow ---*/
          switch (config->GetKind_Upwind_Flow()) {
            case ROE: case AUSM : case TURKEL: case HLLC: case MSW:  case CUSP: case L2ROE: case LMROE: case SLAU: case SLAU2: case AUSMPLUSUP:
              for (iMGlevel = 0; iMGlevel <= config->GetnMGLevels(); iMGlevel++) {
                delete numerics_container[val_iInst][iMGlevel][FLOW_SOL][CONV_TERM];
                delete numerics_container[val_iInst][iMGlevel][FLOW_SOL][CONV_BOUND_TERM];
              }
              
              break;
          }
          
        }
        if (incompressible) {
          /*--- Incompressible flow, use preconditioning method ---*/
          switch (config->GetKind_Upwind_Flow()) {
            case FDS:
              for (iMGlevel = 0; iMGlevel <= config->GetnMGLevels(); iMGlevel++) {
                delete numerics_container[val_iInst][iMGlevel][FLOW_SOL][CONV_TERM];
                delete numerics_container[val_iInst][iMGlevel][FLOW_SOL][CONV_BOUND_TERM];
              }
              break;
          }
        }
        
        break;
    }
    
    /*--- Definition of the viscous scheme for each equation and mesh level ---*/
    if (compressible||incompressible) {
      /*--- Compressible flow Ideal gas ---*/
      delete numerics_container[val_iInst][MESH_0][FLOW_SOL][VISC_TERM];
      for (iMGlevel = 1; iMGlevel <= config->GetnMGLevels(); iMGlevel++)
        delete numerics_container[val_iInst][iMGlevel][FLOW_SOL][VISC_TERM];
      
      /*--- Definition of the boundary condition method ---*/
      for (iMGlevel = 0; iMGlevel <= config->GetnMGLevels(); iMGlevel++)
        delete numerics_container[val_iInst][iMGlevel][FLOW_SOL][VISC_BOUND_TERM];
      
    }
    
    /*--- Definition of the source term integration scheme for each equation and mesh level ---*/
    for (iMGlevel = 0; iMGlevel <= config->GetnMGLevels(); iMGlevel++) {
      delete numerics_container[val_iInst][iMGlevel][FLOW_SOL][SOURCE_FIRST_TERM];
      delete numerics_container[val_iInst][iMGlevel][FLOW_SOL][SOURCE_SECOND_TERM];
    }
    
  }

  /*--- DG-FEM solver definition for Euler, Navier-Stokes problems ---*/

  if ((fem_euler) || (fem_ns)) {

    /*--- Definition of the convective scheme for each equation and mesh level ---*/
    switch (config->GetRiemann_Solver_FEM()) {
      case AUSM: case TURKEL: case HLLC: case MSW: /* Note that not all need to be deleted. */

        for (iMGlevel = 0; iMGlevel <= config->GetnMGLevels(); iMGlevel++) {
          delete numerics_container[val_iInst][iMGlevel][FLOW_SOL][CONV_TERM];
          delete numerics_container[val_iInst][iMGlevel][FLOW_SOL][CONV_BOUND_TERM];
        }
        break;
    }
  }

  /*--- Solver definition for the turbulent model problem ---*/
  
  if (turbulent) {
    
    /*--- Definition of the convective scheme for each equation and mesh level ---*/
    
    switch (config->GetKind_ConvNumScheme_Turb()) {
      case SPACE_UPWIND :
        for (iMGlevel = 0; iMGlevel <= config->GetnMGLevels(); iMGlevel++) {
          if (spalart_allmaras || neg_spalart_allmaras ||menter_sst|| comp_spalart_allmaras || e_spalart_allmaras || e_comp_spalart_allmaras)
            delete numerics_container[val_iInst][iMGlevel][TURB_SOL][CONV_TERM];
        }
        break;
    }
    
    /*--- Definition of the viscous scheme for each equation and mesh level ---*/
    
      if (spalart_allmaras || neg_spalart_allmaras ||menter_sst|| comp_spalart_allmaras || e_spalart_allmaras || e_comp_spalart_allmaras){
        for (iMGlevel = 0; iMGlevel <= config->GetnMGLevels(); iMGlevel++) {
          delete numerics_container[val_iInst][iMGlevel][TURB_SOL][VISC_TERM];
          delete numerics_container[val_iInst][iMGlevel][TURB_SOL][SOURCE_FIRST_TERM];
          delete numerics_container[val_iInst][iMGlevel][TURB_SOL][SOURCE_SECOND_TERM];
          /*--- Definition of the boundary condition method ---*/
          delete numerics_container[val_iInst][iMGlevel][TURB_SOL][CONV_BOUND_TERM];
          delete numerics_container[val_iInst][iMGlevel][TURB_SOL][VISC_BOUND_TERM];

      }
    }
    
  }
  
  /*--- Solver definition for the transition model problem ---*/
  if (transition) {
    
    /*--- Definition of the convective scheme for each equation and mesh level ---*/
    switch (config->GetKind_ConvNumScheme_Turb()) {
      case SPACE_UPWIND :
        for (iMGlevel = 0; iMGlevel <= config->GetnMGLevels(); iMGlevel++) {
          delete numerics_container[val_iInst][iMGlevel][TRANS_SOL][CONV_TERM];
        }
        break;
    }
    
    for (iMGlevel = 0; iMGlevel <= config->GetnMGLevels(); iMGlevel++) {
      /*--- Definition of the viscous scheme for each equation and mesh level ---*/
      delete numerics_container[val_iInst][iMGlevel][TRANS_SOL][VISC_TERM];
      /*--- Definition of the source term integration scheme for each equation and mesh level ---*/
      delete numerics_container[val_iInst][iMGlevel][TRANS_SOL][SOURCE_FIRST_TERM];
      delete numerics_container[val_iInst][iMGlevel][TRANS_SOL][SOURCE_SECOND_TERM];
      /*--- Definition of the boundary condition method ---*/
      delete numerics_container[val_iInst][iMGlevel][TRANS_SOL][CONV_BOUND_TERM];
    }
  }

  if (heat_fvm) {

    /*--- Definition of the viscous scheme for each equation and mesh level ---*/
    for (iMGlevel = 0; iMGlevel <= config->GetnMGLevels(); iMGlevel++) {

      delete numerics_container[val_iInst][iMGlevel][HEAT_SOL][VISC_TERM];
      delete numerics_container[val_iInst][iMGlevel][HEAT_SOL][VISC_BOUND_TERM];

      switch (config->GetKind_ConvNumScheme_Heat()) {
        case SPACE_UPWIND :

          delete numerics_container[val_iInst][iMGlevel][HEAT_SOL][CONV_TERM];
          delete numerics_container[val_iInst][iMGlevel][HEAT_SOL][CONV_BOUND_TERM];
          break;

        case SPACE_CENTERED :

          delete numerics_container[val_iInst][iMGlevel][HEAT_SOL][CONV_TERM];
          delete numerics_container[val_iInst][iMGlevel][HEAT_SOL][CONV_BOUND_TERM];
        break;
      }
    }
  }
  
  /*--- Solver definition for the flow adjoint problem ---*/
  
  if (adj_euler || adj_ns ) {
    
    /*--- Definition of the convective scheme for each equation and mesh level ---*/
    
    switch (config->GetKind_ConvNumScheme_AdjFlow()) {
      case SPACE_CENTERED :
        
        if (compressible) {
          
          /*--- Compressible flow ---*/
          
          switch (config->GetKind_Centered_AdjFlow()) {
            case LAX : case JST:
              delete numerics_container[val_iInst][MESH_0][ADJFLOW_SOL][CONV_TERM];
              break;
          }
          
          for (iMGlevel = 1; iMGlevel <= config->GetnMGLevels(); iMGlevel++)
            delete numerics_container[val_iInst][iMGlevel][ADJFLOW_SOL][CONV_TERM];
          
          for (iMGlevel = 0; iMGlevel <= config->GetnMGLevels(); iMGlevel++)
            delete numerics_container[val_iInst][iMGlevel][ADJFLOW_SOL][CONV_BOUND_TERM];
          
        }
        
        if (incompressible) {
          
          /*--- Incompressible flow, use artificial compressibility method ---*/
          
          switch (config->GetKind_Centered_AdjFlow()) {
            case LAX : case JST:
              delete numerics_container[val_iInst][MESH_0][ADJFLOW_SOL][CONV_TERM]; break;
          }
          
          for (iMGlevel = 1; iMGlevel <= config->GetnMGLevels(); iMGlevel++)
            delete numerics_container[val_iInst][iMGlevel][ADJFLOW_SOL][CONV_TERM];
          
          for (iMGlevel = 0; iMGlevel <= config->GetnMGLevels(); iMGlevel++)
            delete numerics_container[val_iInst][iMGlevel][ADJFLOW_SOL][CONV_BOUND_TERM];
          
        }
        
        break;
        
      case SPACE_UPWIND :
        
        if (compressible || incompressible) {
          
          /*--- Compressible flow ---*/
          
          switch (config->GetKind_Upwind_AdjFlow()) {
            case ROE:
              for (iMGlevel = 0; iMGlevel <= config->GetnMGLevels(); iMGlevel++) {
                delete numerics_container[val_iInst][iMGlevel][ADJFLOW_SOL][CONV_TERM];
                delete numerics_container[val_iInst][iMGlevel][ADJFLOW_SOL][CONV_BOUND_TERM];
              }
              break;
          }
        }
        
        break;
    }
    
    /*--- Definition of the viscous scheme for each equation and mesh level ---*/
    
    if (compressible || incompressible) {
      
      /*--- Compressible flow ---*/
      for (iMGlevel = 0; iMGlevel <= config->GetnMGLevels(); iMGlevel++) {
        delete numerics_container[val_iInst][iMGlevel][ADJFLOW_SOL][VISC_TERM];
        delete numerics_container[val_iInst][iMGlevel][ADJFLOW_SOL][VISC_BOUND_TERM];
      }
    }
    
    /*--- Definition of the source term integration scheme for each equation and mesh level ---*/
    
    for (iMGlevel = 0; iMGlevel <= config->GetnMGLevels(); iMGlevel++) {
      
      
      if (compressible || incompressible) {
        
        delete numerics_container[val_iInst][iMGlevel][ADJFLOW_SOL][SOURCE_FIRST_TERM];
        delete numerics_container[val_iInst][iMGlevel][ADJFLOW_SOL][SOURCE_SECOND_TERM];
        
      }
    }
    
  }
  
  
  /*--- Solver definition for the turbulent adjoint problem ---*/
  if (adj_turb) {
    /*--- Definition of the convective scheme for each equation and mesh level ---*/
    switch (config->GetKind_ConvNumScheme_AdjTurb()) {
        
      case SPACE_UPWIND :
        for (iMGlevel = 0; iMGlevel <= config->GetnMGLevels(); iMGlevel++)
          if (spalart_allmaras) {
            delete numerics_container[val_iInst][iMGlevel][ADJTURB_SOL][CONV_TERM];
          }
        break;
    }
    
    
    for (iMGlevel = 0; iMGlevel <= config->GetnMGLevels(); iMGlevel++) {
      if (spalart_allmaras) {
        /*--- Definition of the viscous scheme for each equation and mesh level ---*/
        delete numerics_container[val_iInst][iMGlevel][ADJTURB_SOL][VISC_TERM];
        /*--- Definition of the source term integration scheme for each equation and mesh level ---*/
        delete numerics_container[val_iInst][iMGlevel][ADJTURB_SOL][SOURCE_FIRST_TERM];
        delete numerics_container[val_iInst][iMGlevel][ADJTURB_SOL][SOURCE_SECOND_TERM];
        /*--- Definition of the boundary condition method ---*/
        delete numerics_container[val_iInst][iMGlevel][ADJTURB_SOL][CONV_BOUND_TERM];
      }
    }
  }
  
  /*--- Solver definition for the FEA problem ---*/
  if (fem) {
    
    /*--- Definition of the viscous scheme for each equation and mesh level ---*/
    delete numerics_container[val_iInst][MESH_0][FEA_SOL][FEA_TERM];
    
  }
  
  /*--- Definition of the Class for the numerical method: numerics_container[INST_LEVEL][MESH_LEVEL][EQUATION][EQ_TERM] ---*/
  for (iMGlevel = 0; iMGlevel <= config->GetnMGLevels(); iMGlevel++) {
    for (iSol = 0; iSol < MAX_SOLS; iSol++) {
      delete [] numerics_container[val_iInst][iMGlevel][iSol];
    }
    delete[] numerics_container[val_iInst][iMGlevel];
  }
  
  delete[] numerics_container[val_iInst];

}

void CDriver::Iteration_Preprocessing() {

  for (iInst = 0; iInst < nInst[iZone]; iInst++)  {

    /*--- Initial print to console for this zone. ---*/

    if (rank == MASTER_NODE) cout << "Zone " << iZone+1;
    if ((rank == MASTER_NODE) && (nInst[iZone] > 1)) cout << ", instance: " << iInst+1;

    /*--- Loop over all zones and instantiate the physics iteration. ---*/

    switch (config_container[iZone]->GetKind_Solver()) {

    case EULER: case NAVIER_STOKES: case RANS:

      if(config_container[iZone]->GetBoolTurbomachinery()){
        if (rank == MASTER_NODE)
          cout << ": Euler/Navier-Stokes/RANS turbomachinery fluid iteration." << endl;
        iteration_container[iZone][iInst] = new CTurboIteration(config_container[iZone]);

      }
      else{
        if (rank == MASTER_NODE)
          cout << ": Euler/Navier-Stokes/RANS fluid iteration." << endl;
        iteration_container[iZone][iInst] = new CFluidIteration(config_container[iZone]);
      }
      break;

    case FEM_EULER: case FEM_NAVIER_STOKES: case FEM_RANS: case FEM_LES:
      if (rank == MASTER_NODE)
        cout << ": finite element Euler/Navier-Stokes/RANS/LES flow iteration." << endl;
      iteration_container[iZone][iInst] = new CFEMFluidIteration(config_container[iZone]);
      break;

    case HEAT_EQUATION_FVM:
      if (rank == MASTER_NODE)
        cout << ": heat iteration (finite volume method)." << endl;
      iteration_container[iZone][iInst] = new CHeatIteration(config_container[iZone]);
      break;

    case FEM_ELASTICITY:
      if (rank == MASTER_NODE)
        cout << ": FEM iteration." << endl;
      iteration_container[iZone][iInst] = new CFEAIteration(config_container[iZone]);
      break;

    case ADJ_EULER: case ADJ_NAVIER_STOKES: case ADJ_RANS:
      if (rank == MASTER_NODE)
        cout << ": adjoint Euler/Navier-Stokes/RANS fluid iteration." << endl;
      iteration_container[iZone][iInst] = new CAdjFluidIteration(config_container[iZone]);
      break;

    case DISC_ADJ_EULER: case DISC_ADJ_NAVIER_STOKES: case DISC_ADJ_RANS:
      if (rank == MASTER_NODE)
        cout << ": discrete adjoint Euler/Navier-Stokes/RANS fluid iteration." << endl;
      iteration_container[iZone][iInst] = new CDiscAdjFluidIteration(config_container[iZone]);
      break;

    case DISC_ADJ_FEM_EULER : case DISC_ADJ_FEM_NS : case DISC_ADJ_FEM_RANS :
      if (rank == MASTER_NODE)
        cout << ": discrete adjoint finite element Euler/Navier-Stokes/RANS fluid iteration." << endl;
      iteration_container[iZone][iInst] = new CDiscAdjFluidIteration(config_container[iZone]);
      break;

    case DISC_ADJ_FEM:
      if (rank == MASTER_NODE)
        cout << ": discrete adjoint FEM structural iteration." << endl;
      iteration_container[iZone][iInst] = new CDiscAdjFEAIteration(config_container[iZone]);
      break;

    case DISC_ADJ_HEAT:
      if (rank == MASTER_NODE)
        cout << ": discrete adjoint heat iteration." << endl;
      iteration_container[iZone][iInst] = new CDiscAdjHeatIteration(config_container[iZone]);
      break;
    }

  }

}

void CDriver::Interface_Preprocessing() {

  unsigned short donorZone, targetZone;
  unsigned short nVar, nVarTransfer;

  unsigned short nMarkerTarget, iMarkerTarget, nMarkerDonor, iMarkerDonor;

  /*--- Initialize some useful booleans ---*/
  bool fluid_donor, structural_donor, heat_donor;
  bool fluid_target, structural_target, heat_target;

  bool discrete_adjoint = config_container[ZONE_0]->GetDiscrete_Adjoint();

  int markDonor, markTarget, Donor_check, Target_check, iMarkerInt, nMarkerInt;

#ifdef HAVE_MPI
  int *Buffer_Recv_mark = NULL, iRank, nProcessor = size;

  if (rank == MASTER_NODE)
    Buffer_Recv_mark = new int[nProcessor];
#endif

  /*--- Coupling between zones ---*/
  // There's a limit here, the interface boundary must connect only 2 zones

  /*--- Loops over all target and donor zones to find which ones are connected through an interface boundary (fsi or sliding mesh) ---*/
  for (targetZone = 0; targetZone < nZone; targetZone++) {

    for (donorZone = 0; donorZone < nZone; donorZone++) {

      transfer_types[donorZone][targetZone] = NO_TRANSFER;

      if ( donorZone == targetZone ) {
        transfer_types[donorZone][targetZone] = ZONES_ARE_EQUAL;
        // We're processing the same zone, so skip the following
        continue;
      }

      nMarkerInt = (int) ( config_container[donorZone]->GetMarker_n_ZoneInterface() / 2 );

      /*--- Loops on Interface markers to find if the 2 zones are sharing the boundary and to determine donor and target marker tag ---*/
      for (iMarkerInt = 1; iMarkerInt <= nMarkerInt; iMarkerInt++) {

        markDonor  = -1;
        markTarget = -1;

        /*--- On the donor side ---*/
        nMarkerDonor = config_container[donorZone]->GetnMarker_All();

        for (iMarkerDonor = 0; iMarkerDonor < nMarkerDonor; iMarkerDonor++) {

          /*--- If the tag GetMarker_All_ZoneInterface(iMarker) equals the index we are looping at ---*/
          if ( config_container[donorZone]->GetMarker_All_ZoneInterface(iMarkerDonor) == iMarkerInt ) {
            /*--- We have identified the identifier for the interface marker ---*/
            markDonor = iMarkerDonor;

            break;
          }
        }

        /*--- On the target side ---*/
        nMarkerTarget = config_container[targetZone]->GetnMarker_All();

      for (iMarkerTarget = 0; iMarkerTarget < nMarkerTarget; iMarkerTarget++) {

          /*--- If the tag GetMarker_All_ZoneInterface(iMarker) equals the index we are looping at ---*/
        if ( config_container[targetZone]->GetMarker_All_ZoneInterface(iMarkerTarget) == iMarkerInt ) {
            /*--- We have identified the identifier for the interface marker ---*/
            markTarget = iMarkerTarget;

            break;
        } 
        }

#ifdef HAVE_MPI

      Donor_check  = -1;
      Target_check = -1;

        /*--- We gather a vector in MASTER_NODE that determines if the boundary is not on the processor because of the partition or because the zone does not include it ---*/

        SU2_MPI::Gather(&markDonor , 1, MPI_INT, Buffer_Recv_mark, 1, MPI_INT, MASTER_NODE, MPI_COMM_WORLD);

      if (rank == MASTER_NODE) {
        for (iRank = 0; iRank < nProcessor; iRank++) {
          if( Buffer_Recv_mark[iRank] != -1 ) {
              Donor_check = Buffer_Recv_mark[iRank];

              break;
            }
          }
        }

        SU2_MPI::Bcast(&Donor_check , 1, MPI_INT, MASTER_NODE, MPI_COMM_WORLD);

        SU2_MPI::Gather(&markTarget, 1, MPI_INT, Buffer_Recv_mark, 1, MPI_INT, MASTER_NODE, MPI_COMM_WORLD);

      if (rank == MASTER_NODE){
        for (iRank = 0; iRank < nProcessor; iRank++){
          if( Buffer_Recv_mark[iRank] != -1 ){
              Target_check = Buffer_Recv_mark[iRank];

              break;
            }
          }
        }

        SU2_MPI::Bcast(&Target_check, 1, MPI_INT, MASTER_NODE, MPI_COMM_WORLD);

#else
      Donor_check  = markDonor;
      Target_check = markTarget;  
#endif

      /* --- Check ifzones are actually sharing the interface boundary, if not skip ---*/        
      if(Target_check == -1 || Donor_check == -1) {
        transfer_types[donorZone][targetZone] = NO_COMMON_INTERFACE;
        continue;
      }

        /*--- Set some boolean to properly allocate data structure later ---*/
      fluid_target      = false; 
      structural_target = false;

      fluid_donor       = false; 
      structural_donor  = false;

      heat_donor        = false;
      heat_target       = false;

      switch ( config_container[targetZone]->GetKind_Solver() ) {

        case EULER : case NAVIER_STOKES: case RANS: 
        case DISC_ADJ_EULER: case DISC_ADJ_NAVIER_STOKES: case DISC_ADJ_RANS:
          fluid_target  = true;   
          break;

        case FEM_ELASTICITY: case DISC_ADJ_FEM:
          structural_target = true;   
          break;

        case HEAT_EQUATION_FVM: case DISC_ADJ_HEAT:
          heat_target = true;
          break;
      }

      switch ( config_container[donorZone]->GetKind_Solver() ) {

        case EULER : case NAVIER_STOKES: case RANS:
        case DISC_ADJ_EULER: case DISC_ADJ_NAVIER_STOKES: case DISC_ADJ_RANS:
          fluid_donor  = true;
          break;

        case FEM_ELASTICITY: case DISC_ADJ_FEM:
          structural_donor = true;
          break;

        case HEAT_EQUATION_FVM : case DISC_ADJ_HEAT:
          heat_donor = true;
          break;
      }

      /*--- Begin the creation of the communication pattern among zones ---*/

      /*--- Retrieve the number of conservative variables (for problems not involving structural analysis ---*/
      if (fluid_donor && fluid_target)
        nVar = solver_container[donorZone][INST_0][MESH_0][FLOW_SOL]->GetnVar();
      else
        /*--- If at least one of the components is structural ---*/
        nVar = nDim;

      if (rank == MASTER_NODE) cout << "From zone " << donorZone << " to zone " << targetZone << ": ";

        /*--- Match Zones ---*/
      if (rank == MASTER_NODE) cout << "Setting coupling ";

          bool conservative_interp = config_container[donorZone]->GetConservativeInterpolation();
          
          /*--- Conditions for conservative interpolation are not met, we cannot fallback on the consistent approach
                because CTransfer_FlowTraction relies on the information in config to be correct. ---*/
          if ( conservative_interp && targetZone == 0 && structural_target )
            SU2_MPI::Error("Conservative interpolation assumes the structural model mesh is evaluated second, somehow this has not happened.",CURRENT_FUNCTION);
        
        switch (config_container[donorZone]->GetKindInterpolation()) {

          case NEAREST_NEIGHBOR:
            if ( conservative_interp && targetZone > 0 && structural_target ) {
              interpolator_container[donorZone][targetZone] = new CMirror(geometry_container, config_container, donorZone, targetZone);
              if (rank == MASTER_NODE) cout << "using a mirror approach: matching coefficients from opposite mesh." << endl;
            }
            else {
            interpolator_container[donorZone][targetZone] = new CNearestNeighbor(geometry_container, config_container, donorZone, targetZone);
            if (rank == MASTER_NODE) cout << "using a nearest-neighbor approach." << endl;
            }
            break;

          case ISOPARAMETRIC:
            if ( conservative_interp && targetZone > 0 && structural_target ) {
              interpolator_container[donorZone][targetZone] = new CMirror(geometry_container, config_container, donorZone, targetZone);
              if (rank == MASTER_NODE) cout << "using a mirror approach: matching coefficients from opposite mesh." << endl;
            }
            else {
            interpolator_container[donorZone][targetZone] = new CIsoparametric(geometry_container, config_container, donorZone, targetZone);
            if (rank == MASTER_NODE) cout << "using an isoparametric approach." << endl;
            }
            break;

        case WEIGHTED_AVERAGE:
          interpolator_container[donorZone][targetZone] = new CSlidingMesh(geometry_container, config_container, donorZone, targetZone);
          if (rank == MASTER_NODE) cout << "using an sliding mesh approach." << endl;

          break;
            
          case RADIAL_BASIS_FUNCTION:
            if ( conservative_interp && targetZone > 0 && structural_target ) {
                interpolator_container[donorZone][targetZone] = new CMirror(geometry_container, config_container, donorZone, targetZone);
                if (rank == MASTER_NODE) cout << "using a mirror approach: matching coefficients from opposite mesh." << endl;
              }
              else {
                interpolator_container[donorZone][targetZone] = new CRadialBasisFunction(geometry_container, config_container, donorZone, targetZone);
                if (rank == MASTER_NODE) cout << "using a radial basis function approach." << endl;
              }
            break;
            }

        /*--- Initialize the appropriate transfer strategy ---*/
      if (rank == MASTER_NODE) cout << "Transferring ";

      if (fluid_donor && structural_target && (!discrete_adjoint)) {
        transfer_types[donorZone][targetZone] = FLOW_TRACTION;
        nVarTransfer = 2;
        transfer_container[donorZone][targetZone] = new CTransfer_FlowTraction(nVar, nVarTransfer, config_container[donorZone]);
        if (rank == MASTER_NODE) cout << "flow tractions. "<< endl;
      }
      else if (structural_donor && fluid_target && (!discrete_adjoint)) {
        transfer_types[donorZone][targetZone] = STRUCTURAL_DISPLACEMENTS;
        nVarTransfer = 0;
        transfer_container[donorZone][targetZone] = new CTransfer_StructuralDisplacements(nVar, nVarTransfer, config_container[donorZone]);
        if (rank == MASTER_NODE) cout << "structural displacements. "<< endl;
      }
      else if (fluid_donor && structural_target && discrete_adjoint) {
        transfer_types[donorZone][targetZone] = FLOW_TRACTION;
        nVarTransfer = 2;
        transfer_container[donorZone][targetZone] = new CTransfer_FlowTraction_DiscAdj(nVar, nVarTransfer, config_container[donorZone]);

        if (rank == MASTER_NODE) cout << "flow tractions. "<< endl;
      }
      else if (structural_donor && fluid_target && discrete_adjoint){
        transfer_types[donorZone][targetZone] = STRUCTURAL_DISPLACEMENTS_DISC_ADJ;
        nVarTransfer = 0;
        transfer_container[donorZone][targetZone] = new CTransfer_StructuralDisplacements_DiscAdj(nVar, nVarTransfer, config_container[donorZone]);
        if (rank == MASTER_NODE) cout << "structural displacements. "<< endl;
      }
      else if (fluid_donor && fluid_target) {
        transfer_types[donorZone][targetZone] = SLIDING_INTERFACE;
        nVarTransfer = 0;
        nVar = solver_container[donorZone][INST_0][MESH_0][FLOW_SOL]->GetnPrimVar();
        transfer_container[donorZone][targetZone] = new CTransfer_SlidingInterface(nVar, nVarTransfer, config_container[donorZone]);
        if (rank == MASTER_NODE) cout << "sliding interface. " << endl;
      }
      else if (fluid_donor && heat_target) {
        nVarTransfer = 0;
        nVar = 4;
        if(config_container[donorZone]->GetEnergy_Equation())
          transfer_types[donorZone][targetZone] = CONJUGATE_HEAT_FS;
        else if (config_container[donorZone]->GetWeakly_Coupled_Heat())
          transfer_types[donorZone][targetZone] = CONJUGATE_HEAT_WEAKLY_FS;
        else { }
        transfer_container[donorZone][targetZone] = new CTransfer_ConjugateHeatVars(nVar, nVarTransfer, config_container[donorZone]);
        if (rank == MASTER_NODE) cout << "conjugate heat variables. " << endl;
      }
      else if (heat_donor && fluid_target) {
        nVarTransfer = 0;
        nVar = 4;
        if(config_container[targetZone]->GetEnergy_Equation())
          transfer_types[donorZone][targetZone] = CONJUGATE_HEAT_SF;
        else if (config_container[targetZone]->GetWeakly_Coupled_Heat())
          transfer_types[donorZone][targetZone] = CONJUGATE_HEAT_WEAKLY_SF;
        else { }
        transfer_container[donorZone][targetZone] = new CTransfer_ConjugateHeatVars(nVar, nVarTransfer, config_container[donorZone]);
        if (rank == MASTER_NODE) cout << "conjugate heat variables. " << endl;
      }
      else if (heat_donor && heat_target) {
        SU2_MPI::Error("Conjugate heat transfer between solids not implemented yet.", CURRENT_FUNCTION);
      }
      else {
        transfer_types[donorZone][targetZone] = CONSERVATIVE_VARIABLES;
        nVarTransfer = 0;
        transfer_container[donorZone][targetZone] = new CTransfer_ConservativeVars(nVar, nVarTransfer, config_container[donorZone]);
        if (rank == MASTER_NODE) cout << "generic conservative variables. " << endl;  
      }

      break;

      }

      if (config_container[donorZone]->GetBoolMixingPlaneInterface()){
        transfer_types[donorZone][targetZone] = MIXING_PLANE;
      	nVarTransfer = 0;
      	nVar = solver_container[donorZone][INST_0][MESH_0][FLOW_SOL]->GetnVar();
      	transfer_container[donorZone][targetZone] = new CTransfer_MixingPlaneInterface(nVar, nVarTransfer, config_container[donorZone], config_container[targetZone]);
        if (rank == MASTER_NODE) cout << "Set mixing-plane interface from donor zone "<< donorZone << " to target zone " << targetZone <<"."<<endl;
      }

    }

  }

#ifdef HAVE_MPI
  if (rank == MASTER_NODE) 
  delete [] Buffer_Recv_mark;
#endif

}

void CDriver::InitStaticMeshMovement(){

  unsigned short iMGlevel;
  unsigned short Kind_Grid_Movement;

  for (iZone = 0; iZone < nZone; iZone++) {
    Kind_Grid_Movement = config_container[iZone]->GetKind_GridMovement(iZone);

    switch (Kind_Grid_Movement) {

    case MOVING_WALL:

      /*--- Fixed wall velocities: set the grid velocities only one time
         before the first iteration flow solver. ---*/
      if (rank == MASTER_NODE)
        cout << endl << " Setting the moving wall velocities." << endl;

      surface_movement[iZone]->Moving_Walls(geometry_container[iZone][INST_0][MESH_0],
          config_container[iZone], iZone, 0);

      /*--- Update the grid velocities on the coarser multigrid levels after
           setting the moving wall velocities for the finest mesh. ---*/
      for (iInst = 0; iInst < nInst[iZone]; iInst++)
        grid_movement[iZone][iInst]->UpdateMultiGrid(geometry_container[iZone][iInst], config_container[iZone]);
      break;


    case ROTATING_FRAME:

      /*--- Steadily rotating frame: set the grid velocities just once
         before the first iteration flow solver. ---*/

      if (rank == MASTER_NODE) {
        cout << endl << " Setting rotating frame grid velocities";
        cout << " for zone " << iZone << "." << endl;
      }

      /*--- Set the grid velocities on all multigrid levels for a steadily
           rotating reference frame. ---*/

      for (iMGlevel = 0; iMGlevel <= config_container[ZONE_0]->GetnMGLevels(); iMGlevel++){
        geometry_container[iZone][INST_0][iMGlevel]->SetRotationalVelocity(config_container[iZone], iZone, true);
        geometry_container[iZone][INST_0][iMGlevel]->SetShroudVelocity(config_container[iZone]);
      }

      break;

    case STEADY_TRANSLATION:

      /*--- Set the translational velocity and hold the grid fixed during
         the calculation (similar to rotating frame, but there is no extra
         source term for translation). ---*/

      if (rank == MASTER_NODE)
        cout << endl << " Setting translational grid velocities." << endl;

      /*--- Set the translational velocity on all grid levels. ---*/

      for (iMGlevel = 0; iMGlevel <= config_container[ZONE_0]->GetnMGLevels(); iMGlevel++)
        geometry_container[iZone][INST_0][iMGlevel]->SetTranslationalVelocity(config_container[iZone], iZone, true);



      break;
    }
  }
}

void CDriver::TurbomachineryPreprocessing(){

  unsigned short donorZone,targetZone, nMarkerInt, iMarkerInt;
  unsigned short nSpanMax = 0;
  bool restart   = (config_container[ZONE_0]->GetRestart() || config_container[ZONE_0]->GetRestart_Flow());
  mixingplane = config_container[ZONE_0]->GetBoolMixingPlaneInterface();
  bool discrete_adjoint = config_container[ZONE_0]->GetDiscrete_Adjoint();
  su2double areaIn, areaOut, nBlades, flowAngleIn, flowAngleOut;

  /*--- Create turbovertex structure ---*/
  if (rank == MASTER_NODE) cout<<endl<<"Initialize Turbo Vertex Structure." << endl;
  for (iZone = 0; iZone < nZone; iZone++) {
    if (config_container[iZone]->GetBoolTurbomachinery()){
      geometry_container[iZone][INST_0][MESH_0]->ComputeNSpan(config_container[iZone], iZone, INFLOW, true);
      geometry_container[iZone][INST_0][MESH_0]->ComputeNSpan(config_container[iZone], iZone, OUTFLOW, true);
      if (rank == MASTER_NODE) cout <<"Number of span-wise sections in Zone "<< iZone<<": "<< config_container[iZone]->GetnSpanWiseSections() <<"."<< endl;
      if (config_container[iZone]->GetnSpanWiseSections() > nSpanMax){
        nSpanMax = config_container[iZone]->GetnSpanWiseSections();
      }

      config_container[ZONE_0]->SetnSpan_iZones(config_container[iZone]->GetnSpanWiseSections(), iZone);

      geometry_container[iZone][INST_0][MESH_0]->SetTurboVertex(config_container[iZone], iZone, INFLOW, true);
      geometry_container[iZone][INST_0][MESH_0]->SetTurboVertex(config_container[iZone], iZone, OUTFLOW, true);
    }
  }

  /*--- Set maximum number of Span among all zones ---*/
  for (iZone = 0; iZone < nZone; iZone++) {
    if (config_container[iZone]->GetBoolTurbomachinery()){
      config_container[iZone]->SetnSpanMaxAllZones(nSpanMax);
    }
  }
  if (rank == MASTER_NODE) cout<<"Max number of span-wise sections among all zones: "<< nSpanMax<<"."<< endl;


  if (rank == MASTER_NODE) cout<<"Initialize solver containers for average and performance quantities." << endl;
  for (iZone = 0; iZone < nZone; iZone++) {
    solver_container[iZone][INST_0][MESH_0][FLOW_SOL]->InitTurboContainers(geometry_container[iZone][INST_0][MESH_0],config_container[iZone]);
  }

//TODO(turbo) make it general for turbo HB
  if (rank == MASTER_NODE) cout<<"Compute inflow and outflow average geometric quantities." << endl;
  for (iZone = 0; iZone < nZone; iZone++) {
    geometry_container[iZone][INST_0][MESH_0]->SetAvgTurboValue(config_container[iZone], iZone, INFLOW, true);
    geometry_container[iZone][INST_0][MESH_0]->SetAvgTurboValue(config_container[iZone],iZone, OUTFLOW, true);
    geometry_container[iZone][INST_0][MESH_0]->GatherInOutAverageValues(config_container[iZone], true);
  }


  if(mixingplane){
    if (rank == MASTER_NODE) cout << "Set span-wise sections between zones on Mixing-Plane interface." << endl;
    for (donorZone = 0; donorZone < nZone; donorZone++) {
      for (targetZone = 0; targetZone < nZone; targetZone++) {
        if (targetZone != donorZone){
          transfer_container[donorZone][targetZone]->SetSpanWiseLevels(config_container[donorZone], config_container[targetZone]);
        }
      }
    }
  }

  if (rank == MASTER_NODE) cout << "Transfer average geometric quantities to zone 0." << endl;
  for (iZone = 1; iZone < nZone; iZone++) {
    transfer_container[iZone][ZONE_0]->GatherAverageTurboGeoValues(geometry_container[iZone][INST_0][MESH_0],geometry_container[ZONE_0][INST_0][MESH_0], iZone);
  }

  /*--- Transfer number of blade to ZONE_0 to correctly compute turbo performance---*/
  for (iZone = 1; iZone < nZone; iZone++) {
    nBlades = config_container[iZone]->GetnBlades(iZone);
    config_container[ZONE_0]->SetnBlades(iZone, nBlades);
  }

  if (rank == MASTER_NODE){
    for (iZone = 0; iZone < nZone; iZone++) {
    areaIn  = geometry_container[iZone][INST_0][MESH_0]->GetSpanAreaIn(iZone, config_container[iZone]->GetnSpanWiseSections());
    areaOut = geometry_container[iZone][INST_0][MESH_0]->GetSpanAreaOut(iZone, config_container[iZone]->GetnSpanWiseSections());
    nBlades = config_container[iZone]->GetnBlades(iZone);
    cout << "Inlet area for Row "<< iZone + 1<< ": " << areaIn*10000.0 <<" cm^2."  <<endl;
    cout << "Oulet area for Row "<< iZone + 1<< ": " << areaOut*10000.0 <<" cm^2."  <<endl;
    cout << "Recomputed number of blades for Row "<< iZone + 1 << ": " << nBlades<<"."  <<endl;
    }
  }


  if(mixingplane){
    if (rank == MASTER_NODE) cout<<"Preprocessing of the Mixing-Plane Interface." << endl;
    for (donorZone = 0; donorZone < nZone; donorZone++) {
      nMarkerInt     = config_container[donorZone]->GetnMarker_MixingPlaneInterface()/2;
      for (iMarkerInt = 1; iMarkerInt <= nMarkerInt; iMarkerInt++){
        for (targetZone = 0; targetZone < nZone; targetZone++) {
          if (targetZone != donorZone){
            transfer_container[donorZone][targetZone]->Preprocessing_InterfaceAverage(geometry_container[donorZone][INST_0][MESH_0], geometry_container[targetZone][INST_0][MESH_0],
                config_container[donorZone], config_container[targetZone],
                iMarkerInt);
          }
        }
      }
    }
  }

  if(!restart && !discrete_adjoint){
    if (rank == MASTER_NODE) cout<<"Initialize turbomachinery solution quantities." << endl;
    for(iZone = 0; iZone < nZone; iZone++) {
      solver_container[iZone][INST_0][MESH_0][FLOW_SOL]->SetFreeStream_TurboSolution(config_container[iZone]);
    }
  }

  if (rank == MASTER_NODE) cout<<"Initialize inflow and outflow average solution quantities." << endl;
  for(iZone = 0; iZone < nZone; iZone++) {
    solver_container[iZone][INST_0][MESH_0][FLOW_SOL]->PreprocessAverage(solver_container[iZone][INST_0][MESH_0], geometry_container[iZone][INST_0][MESH_0],config_container[iZone],INFLOW);
    solver_container[iZone][INST_0][MESH_0][FLOW_SOL]->PreprocessAverage(solver_container[iZone][INST_0][MESH_0], geometry_container[iZone][INST_0][MESH_0],config_container[iZone],OUTFLOW);
    solver_container[iZone][INST_0][MESH_0][FLOW_SOL]->TurboAverageProcess(solver_container[iZone][INST_0][MESH_0], geometry_container[iZone][INST_0][MESH_0],config_container[iZone],INFLOW);
    solver_container[iZone][INST_0][MESH_0][FLOW_SOL]->TurboAverageProcess(solver_container[iZone][INST_0][MESH_0], geometry_container[iZone][INST_0][MESH_0],config_container[iZone],OUTFLOW);
    solver_container[iZone][INST_0][MESH_0][FLOW_SOL]->GatherInOutAverageValues(config_container[iZone], geometry_container[iZone][INST_0][MESH_0]);
    if (rank == MASTER_NODE){
      flowAngleIn = solver_container[iZone][INST_0][MESH_0][FLOW_SOL]->GetTurboVelocityIn(iZone, config_container[iZone]->GetnSpanWiseSections())[1];
      flowAngleIn /= solver_container[iZone][INST_0][MESH_0][FLOW_SOL]->GetTurboVelocityIn(iZone, config_container[iZone]->GetnSpanWiseSections())[0];
      flowAngleIn = atan(flowAngleIn)*180.0/PI_NUMBER;
      cout << "Inlet flow angle for Row "<< iZone + 1<< ": "<< flowAngleIn <<"°."  <<endl;
      flowAngleOut = solver_container[iZone][INST_0][MESH_0][FLOW_SOL]->GetTurboVelocityOut(iZone, config_container[iZone]->GetnSpanWiseSections())[1];
      flowAngleOut /= solver_container[iZone][INST_0][MESH_0][FLOW_SOL]->GetTurboVelocityOut(iZone, config_container[iZone]->GetnSpanWiseSections())[0];
      flowAngleOut = atan(flowAngleOut)*180.0/PI_NUMBER;
      cout << "Outlet flow angle for Row "<< iZone + 1<< ": "<< flowAngleOut <<"°."  <<endl;

    }
  }

}

void CDriver::StartSolver(){

#ifdef VTUNEPROF
  __itt_resume();
#endif

  /*--- Main external loop of the solver. Within this loop, each iteration ---*/

  if (rank == MASTER_NODE)
    cout << endl <<"------------------------------ Begin Solver -----------------------------" << endl;

  while ( ExtIter < config_container[ZONE_0]->GetnExtIter() ) {

    /*--- Perform some external iteration preprocessing. ---*/

    PreprocessExtIter(ExtIter);

    /*--- Perform a dynamic mesh update if required. ---*/

      if (!fem_solver) {
        DynamicMeshUpdate(ExtIter);
      }

    /*--- Run a single iteration of the problem (fluid, elasticity, heat, ...). ---*/

    Run();

    /*--- Update the solution for dual time stepping strategy ---*/

    Update();

    /*--- Terminate the simulation if only the Jacobian must be computed. ---*/
    if (config_container[ZONE_0]->GetJacobian_Spatial_Discretization_Only()) break;

    /*--- Monitor the computations after each iteration. ---*/

    Monitor(ExtIter);

    /*--- Output the solution in files. ---*/

    Output(ExtIter);

    /*--- If the convergence criteria has been met, terminate the simulation. ---*/

    if (StopCalc) break;

    ExtIter++;

  }
#ifdef VTUNEPROF
  __itt_pause();
#endif
}

void CDriver::PreprocessExtIter(unsigned long ExtIter) {

  /*--- Set the value of the external iteration. ---*/

  for (iZone = 0; iZone < nZone; iZone++) config_container[iZone]->SetExtIter(ExtIter);
  

  /*--- Read the target pressure ---*/

  if (config_container[ZONE_0]->GetInvDesign_Cp() == YES)
    output->SetCp_InverseDesign(solver_container[ZONE_0][INST_0][MESH_0][FLOW_SOL],
        geometry_container[ZONE_0][INST_0][MESH_0], config_container[ZONE_0], ExtIter);

  /*--- Read the target heat flux ---*/

  if (config_container[ZONE_0]->GetInvDesign_HeatFlux() == YES)
    output->SetHeatFlux_InverseDesign(solver_container[ZONE_0][INST_0][MESH_0][FLOW_SOL],
        geometry_container[ZONE_0][INST_0][MESH_0], config_container[ZONE_0], ExtIter);

  /*--- Set the initial condition for EULER/N-S/RANS and for a non FSI simulation ---*/

  if(!fsi) {
    for (iZone = 0; iZone < nZone; iZone++) {
      if ((config_container[iZone]->GetKind_Solver() ==  EULER) ||
          (config_container[iZone]->GetKind_Solver() ==  NAVIER_STOKES) ||
          (config_container[iZone]->GetKind_Solver() ==  RANS) ) {
        for (iInst = 0; iInst < nInst[iZone]; iInst++)
          solver_container[iZone][iInst][MESH_0][FLOW_SOL]->SetInitialCondition(geometry_container[iZone][INST_0], solver_container[iZone][iInst], config_container[iZone], ExtIter);
      }
    }
  }

#ifdef HAVE_MPI
  SU2_MPI::Barrier(MPI_COMM_WORLD);
#endif

}

bool CDriver::Monitor(unsigned long ExtIter) {

  /*--- Synchronization point after a single solver iteration. Compute the
   wall clock time required. ---*/

#ifndef HAVE_MPI
  StopTime = su2double(clock())/su2double(CLOCKS_PER_SEC);
#else
  StopTime = MPI_Wtime();
#endif
  IterCount++;
  UsedTime = (StopTime - StartTime) + UsedTimeCompute;
  
  
  /*--- Check if there is any change in the runtime parameters ---*/
  
  CConfig *runtime = NULL;
  strcpy(runtime_file_name, "runtime.dat");
  runtime = new CConfig(runtime_file_name, config_container[ZONE_0]);
  runtime->SetExtIter(ExtIter);
  delete runtime;
  
  /*--- Update the convergence history file (serial and parallel computations). ---*/
  
  if (!fsi) {
    for (iZone = 0; iZone < nZone; iZone++) {
      for (iInst = 0; iInst < nInst[iZone]; iInst++)
        output->SetConvHistory_Body(&ConvHist_file[iZone][iInst], geometry_container, solver_container,
            config_container, integration_container, false, UsedTime, iZone, iInst);
    }
  }

  /*--- Evaluate the new CFL number (adaptive). ---*/
  if (config_container[ZONE_0]->GetCFL_Adapt() == YES) {
    for (iZone = 0; iZone < nZone; iZone++){
      if (!(config_container[iZone]->GetMultizone_Problem())) // This needs to be changed everywhere in the code, in a future PR
        output->SetCFL_Number(solver_container, config_container, iZone);
    }
  }

  /*--- Check whether the current simulation has reached the specified
   convergence criteria, and set StopCalc to true, if so. ---*/
  
  switch (config_container[ZONE_0]->GetKind_Solver()) {
    case EULER: case NAVIER_STOKES: case RANS:
      StopCalc = integration_container[ZONE_0][INST_0][FLOW_SOL]->GetConvergence(); break;
    case HEAT_EQUATION_FVM:
      StopCalc = integration_container[ZONE_0][INST_0][HEAT_SOL]->GetConvergence(); break;
    case FEM_ELASTICITY:
      StopCalc = integration_container[ZONE_0][INST_0][FEA_SOL]->GetConvergence(); break;
    case ADJ_EULER: case ADJ_NAVIER_STOKES: case ADJ_RANS:
    case DISC_ADJ_EULER: case DISC_ADJ_NAVIER_STOKES: case DISC_ADJ_RANS:
    case DISC_ADJ_FEM_EULER: case DISC_ADJ_FEM_NS: case DISC_ADJ_FEM_RANS:
      StopCalc = integration_container[ZONE_0][INST_0][ADJFLOW_SOL]->GetConvergence(); break;
  }
  
  return StopCalc;
  
}

void CDriver::Output(unsigned long ExtIter) {
  
  unsigned long nExtIter = config_container[ZONE_0]->GetnExtIter();
  bool output_files = false;
  
  /*--- Determine whether a solution needs to be written
   after the current iteration ---*/
  
  if (
      
      /*--- General if statements to print output statements ---*/
      
      (ExtIter+1 >= nExtIter) || (StopCalc) ||
      
      /*--- Fixed CL problem ---*/
      
      ((config_container[ZONE_0]->GetFixed_CL_Mode()) &&
       (config_container[ZONE_0]->GetnExtIter()-config_container[ZONE_0]->GetIter_dCL_dAlpha() - 1 == ExtIter)) ||
      
      /*--- Steady problems ---*/
      
      ((ExtIter % config_container[ZONE_0]->GetWrt_Sol_Freq() == 0) && (ExtIter != 0) &&
       ((config_container[ZONE_0]->GetUnsteady_Simulation() == STEADY) ||
        (config_container[ZONE_0]->GetUnsteady_Simulation() == HARMONIC_BALANCE) ||
        (config_container[ZONE_0]->GetUnsteady_Simulation() == ROTATIONAL_FRAME))) ||
      
      /*--- Unsteady problems ---*/
      
      (((config_container[ZONE_0]->GetUnsteady_Simulation() == DT_STEPPING_1ST) ||
        (config_container[ZONE_0]->GetUnsteady_Simulation() == TIME_STEPPING)) &&
       ((ExtIter == 0) || (ExtIter % config_container[ZONE_0]->GetWrt_Sol_Freq_DualTime() == 0))) ||
      
      ((config_container[ZONE_0]->GetUnsteady_Simulation() == DT_STEPPING_2ND) && (!fsi) &&
       ((ExtIter == 0) || ((ExtIter % config_container[ZONE_0]->GetWrt_Sol_Freq_DualTime() == 0) ||
                           ((ExtIter-1) % config_container[ZONE_0]->GetWrt_Sol_Freq_DualTime() == 0)))) ||
      
      ((config_container[ZONE_0]->GetUnsteady_Simulation() == DT_STEPPING_2ND) && (fsi) &&
       ((ExtIter == 0) || ((ExtIter % config_container[ZONE_0]->GetWrt_Sol_Freq_DualTime() == 0)))) ||
      
      ((config_container[ZONE_0]->GetDynamic_Analysis() == DYNAMIC) &&
       ((ExtIter == 0) || (ExtIter % config_container[ZONE_0]->GetWrt_Sol_Freq_DualTime() == 0))) ||
      
      /*--- No inlet profile file found. Print template. ---*/
      
      (config_container[ZONE_0]->GetWrt_InletFile())
      
      ) {
    
    output_files = true;
    
  }
  
  /*--- Determine whether a solution doesn't need to be written
   after the current iteration ---*/
  
  if (config_container[ZONE_0]->GetFixed_CL_Mode()) {
    if (config_container[ZONE_0]->GetnExtIter()-config_container[ZONE_0]->GetIter_dCL_dAlpha() - 1 < ExtIter) output_files = false;
    if (config_container[ZONE_0]->GetnExtIter() - 1 == ExtIter) output_files = true;
  }
  
  /*--- write the solution ---*/
  
  if (output_files) {
    
    /*--- Time the output for performance benchmarking. ---*/
#ifndef HAVE_MPI
    StopTime = su2double(clock())/su2double(CLOCKS_PER_SEC);
#else
    StopTime = MPI_Wtime();
#endif
    UsedTimeCompute += StopTime-StartTime;
#ifndef HAVE_MPI
    StartTime = su2double(clock())/su2double(CLOCKS_PER_SEC);
#else
    StartTime = MPI_Wtime();
#endif
    
    /*--- Add a statement about the type of solver exit. ---*/
    
    if (((ExtIter+1 >= nExtIter) || StopCalc) && (rank == MASTER_NODE)) {
      cout << endl << "----------------------------- Solver Exit -------------------------------";
      if (StopCalc) cout << endl << "Convergence criteria satisfied." << endl;
      else cout << endl << "Maximum number of external iterations reached (EXT_ITER)." << endl;
      cout << "-------------------------------------------------------------------------" << endl;
    }

    if (rank == MASTER_NODE) cout << endl << "-------------------------- File Output Summary --------------------------";
    
    /*--- Execute the routine for writing restart, volume solution,
     surface solution, and surface comma-separated value files. ---*/
    
    output->SetResult_Files_Parallel(solver_container, geometry_container, config_container, ExtIter, nZone);
    
    
    if (rank == MASTER_NODE) cout << "-------------------------------------------------------------------------" << endl << endl;
    
    /*--- Store output time and restart the timer for the compute phase. ---*/
#ifndef HAVE_MPI
    StopTime = su2double(clock())/su2double(CLOCKS_PER_SEC);
#else
    StopTime = MPI_Wtime();
#endif
    UsedTimeOutput += StopTime-StartTime;
    OutputCount++;
    BandwidthSum = config_container[ZONE_0]->GetRestart_Bandwidth_Agg();
#ifndef HAVE_MPI
    StartTime = su2double(clock())/su2double(CLOCKS_PER_SEC);
#else
    StartTime = MPI_Wtime();
#endif
    
  }

  /*--- Export Surface Solution File for Unsteady Simulations ---*/
  /*--- When calculate mean/fluctuation option will be available, delete the following part ---*/
  if ((config_container[ZONE_0]->GetUnsteady_Simulation() == DT_STEPPING_2ND) && (ExtIter % config_container[ZONE_0]->GetWrt_Surf_Freq_DualTime() == 0) && config_container[ZONE_0]->GetWrt_Csv_Sol()) {
      output->SetSurfaceCSV_Flow(config_container[ZONE_0], geometry_container[ZONE_0][INST_0][MESH_0], solver_container[ZONE_0][INST_0][MESH_0][FLOW_SOL], ExtIter, ZONE_0, INST_0);}

}

CDriver::~CDriver(void) {}

CGeneralDriver::CGeneralDriver(char* confFile, unsigned short val_nZone,
                               unsigned short val_nDim, bool val_periodic,
                               SU2_Comm MPICommunicator) : CDriver(confFile,
                                                                   val_nZone,
                                                                   val_nDim,
                                                                   val_periodic,
                                                                   MPICommunicator) { }

CGeneralDriver::~CGeneralDriver(void) { }

void CGeneralDriver::Run() {

  unsigned short iZone;

  /*--- Run a single iteration of a fem problem by looping over all
   zones and executing the iterations. Note that data transers between zones
   and other intermediate procedures may be required. ---*/

  for (iZone = 0; iZone < nZone; iZone++) {

    iteration_container[iZone][INST_0]->Preprocess(output, integration_container, geometry_container,
                                           solver_container, numerics_container, config_container,
                                           surface_movement, grid_movement, FFDBox, iZone, INST_0);

    iteration_container[iZone][INST_0]->Iterate(output, integration_container, geometry_container,
                                        solver_container, numerics_container, config_container,
                                        surface_movement, grid_movement, FFDBox, iZone, INST_0);
  }

}

void CGeneralDriver::Update() {

  for (iZone = 0; iZone < nZone; iZone++)
    iteration_container[iZone][INST_0]->Update(output, integration_container, geometry_container,
                                      solver_container, numerics_container, config_container,
                                      surface_movement, grid_movement, FFDBox, iZone, INST_0);

  if (config_container[ZONE_0]->GetKind_Solver() == DISC_ADJ_FEM){
      iteration_container[ZONE_0][INST_0]->Postprocess(output, integration_container, geometry_container,
                                      solver_container, numerics_container, config_container,
                                      surface_movement, grid_movement, FFDBox, ZONE_0, INST_0);
  }

}

void CGeneralDriver::DynamicMeshUpdate(unsigned long ExtIter) {

  bool harmonic_balance;

  for (iZone = 0; iZone < nZone; iZone++) {
   harmonic_balance = (config_container[iZone]->GetUnsteady_Simulation() == HARMONIC_BALANCE);
    /*--- Dynamic mesh update ---*/
    if ((config_container[iZone]->GetGrid_Movement()) && (!harmonic_balance)) {
      iteration_container[iZone][INST_0]->SetGrid_Movement(geometry_container, surface_movement, grid_movement, FFDBox, solver_container, config_container, iZone, INST_0, 0, ExtIter );
    }
  }
}

CFluidDriver::CFluidDriver(char* confFile, unsigned short val_nZone, unsigned short val_nDim, bool val_periodic, SU2_Comm MPICommunicator) : CDriver(confFile, val_nZone, val_nDim, val_periodic, MPICommunicator) { }

CFluidDriver::~CFluidDriver(void) { }

void CFluidDriver::Run() {

  unsigned short iZone, jZone, checkConvergence;
  unsigned long IntIter, nIntIter;
  bool unsteady;

  /*--- Run a single iteration of a multi-zone problem by looping over all
   zones and executing the iterations. Note that data transers between zones
   and other intermediate procedures may be required. ---*/

  unsteady = (config_container[MESH_0]->GetUnsteady_Simulation() == DT_STEPPING_1ST) || (config_container[MESH_0]->GetUnsteady_Simulation() == DT_STEPPING_2ND);

  /*--- Zone preprocessing ---*/

  for (iZone = 0; iZone < nZone; iZone++)
    iteration_container[iZone][INST_0]->Preprocess(output, integration_container, geometry_container, solver_container, numerics_container, config_container, surface_movement, grid_movement, FFDBox, iZone, INST_0);

  /*--- Updating zone interface communication patterns,
   needed only for unsteady simulation since for steady problems
   this is done once in the interpolator_container constructor 
   at the beginning of the computation ---*/

  if ( unsteady ) {
    for (iZone = 0; iZone < nZone; iZone++) {   
      for (jZone = 0; jZone < nZone; jZone++)
        if(jZone != iZone && interpolator_container[iZone][jZone] != NULL)
        interpolator_container[iZone][jZone]->Set_TransferCoeff(config_container);
    }
  }

  /*--- Begin Unsteady pseudo-time stepping internal loop, if not unsteady it does only one step --*/

  if (unsteady) 
    nIntIter = config_container[MESH_0]->GetUnst_nIntIter();
  else
    nIntIter = 1;

  for (IntIter = 0; IntIter < nIntIter; IntIter++) {

    /*--- At each pseudo time-step updates transfer data ---*/
    for (iZone = 0; iZone < nZone; iZone++)   
      for (jZone = 0; jZone < nZone; jZone++)
        if(jZone != iZone && transfer_container[iZone][jZone] != NULL)
          Transfer_Data(iZone, jZone);

    /*--- For each zone runs one single iteration ---*/

    for (iZone = 0; iZone < nZone; iZone++) {
      config_container[iZone]->SetIntIter(IntIter);
      iteration_container[iZone][INST_0]->Iterate(output, integration_container, geometry_container, solver_container, numerics_container, config_container, surface_movement, grid_movement, FFDBox, iZone, INST_0);
    }

    /*--- Check convergence in each zone --*/

    checkConvergence = 0;
    for (iZone = 0; iZone < nZone; iZone++)
    checkConvergence += (int) integration_container[iZone][INST_0][FLOW_SOL]->GetConvergence();

    /*--- If convergence was reached in every zone --*/

  if (checkConvergence == nZone) break;
  }

}

void CFluidDriver::Transfer_Data(unsigned short donorZone, unsigned short targetZone) {

  transfer_container[donorZone][targetZone]->Broadcast_InterfaceData(solver_container[donorZone][INST_0][MESH_0][FLOW_SOL],solver_container[targetZone][INST_0][MESH_0][FLOW_SOL],
      geometry_container[donorZone][INST_0][MESH_0],geometry_container[targetZone][INST_0][MESH_0],
      config_container[donorZone], config_container[targetZone]);
  if (config_container[targetZone]->GetKind_Solver() == RANS)
    transfer_container[donorZone][targetZone]->Broadcast_InterfaceData(solver_container[donorZone][INST_0][MESH_0][TURB_SOL],solver_container[targetZone][INST_0][MESH_0][TURB_SOL],
        geometry_container[donorZone][INST_0][MESH_0],geometry_container[targetZone][INST_0][MESH_0],
        config_container[donorZone], config_container[targetZone]);

}

void CFluidDriver::Update() {

  for(iZone = 0; iZone < nZone; iZone++)
    iteration_container[iZone][INST_0]->Update(output, integration_container, geometry_container,
         solver_container, numerics_container, config_container,
         surface_movement, grid_movement, FFDBox, iZone, INST_0);
}

void CFluidDriver::DynamicMeshUpdate(unsigned long ExtIter) {

  bool harmonic_balance;

  for (iZone = 0; iZone < nZone; iZone++) {
   harmonic_balance = (config_container[iZone]->GetUnsteady_Simulation() == HARMONIC_BALANCE);
    /*--- Dynamic mesh update ---*/
    if ((config_container[iZone]->GetGrid_Movement()) && (!harmonic_balance)) {
      iteration_container[iZone][INST_0]->SetGrid_Movement(geometry_container, surface_movement, grid_movement, FFDBox, solver_container, config_container, iZone, INST_0, 0, ExtIter );
    }
  }

}

CTurbomachineryDriver::CTurbomachineryDriver(char* confFile,
    unsigned short val_nZone,
    unsigned short val_nDim, bool val_periodic, SU2_Comm MPICommunicator) : CFluidDriver(confFile,
        val_nZone,
        val_nDim,
        val_periodic,
        MPICommunicator) { }

CTurbomachineryDriver::~CTurbomachineryDriver(void) { }

void CTurbomachineryDriver::Run() {

  /*--- Run a single iteration of a multi-zone problem by looping over all
   zones and executing the iterations. Note that data transers between zones
   and other intermediate procedures may be required. ---*/

  for (iZone = 0; iZone < nZone; iZone++) {
    iteration_container[iZone][INST_0]->Preprocess(output, integration_container, geometry_container,
                                           solver_container, numerics_container, config_container,
                                           surface_movement, grid_movement, FFDBox, iZone, INST_0);
  }

  /* --- Update the mixing-plane interface ---*/
  for (iZone = 0; iZone < nZone; iZone++) {
    if(mixingplane)SetMixingPlane(iZone);
  }

  for (iZone = 0; iZone < nZone; iZone++) {
    iteration_container[iZone][INST_0]->Iterate(output, integration_container, geometry_container,
                                        solver_container, numerics_container, config_container,
                                        surface_movement, grid_movement, FFDBox, iZone, INST_0);
  }

  for (iZone = 0; iZone < nZone; iZone++) {
    iteration_container[iZone][INST_0]->Postprocess(output, integration_container, geometry_container,
                                      solver_container, numerics_container, config_container,
                                      surface_movement, grid_movement, FFDBox, iZone, INST_0);
  }

  if (rank == MASTER_NODE){
    SetTurboPerformance(ZONE_0);
  }


}

void CTurbomachineryDriver::SetMixingPlane(unsigned short donorZone){

  unsigned short targetZone, nMarkerInt, iMarkerInt ;
  nMarkerInt     = config_container[donorZone]->GetnMarker_MixingPlaneInterface()/2;

  /* --- transfer the average value from the donorZone to the targetZone*/
  for (iMarkerInt = 1; iMarkerInt <= nMarkerInt; iMarkerInt++){
    for (targetZone = 0; targetZone < nZone; targetZone++) {
      if (targetZone != donorZone){
        transfer_container[donorZone][targetZone]->Allgather_InterfaceAverage(solver_container[donorZone][INST_0][MESH_0][FLOW_SOL],solver_container[targetZone][INST_0][MESH_0][FLOW_SOL],
            geometry_container[donorZone][INST_0][MESH_0],geometry_container[targetZone][INST_0][MESH_0],
            config_container[donorZone], config_container[targetZone], iMarkerInt );
      }
    }
  }
}

void CTurbomachineryDriver::SetTurboPerformance(unsigned short targetZone){

  unsigned short donorZone;
  //IMPORTANT this approach of multi-zone performances rely upon the fact that turbomachinery markers follow the natural (stator-rotor) development of the real machine.
  /* --- transfer the local turboperfomance quantities (for each blade)  from all the donorZones to the targetZone (ZONE_0) ---*/
  for (donorZone = 1; donorZone < nZone; donorZone++) {
    transfer_container[donorZone][targetZone]->GatherAverageValues(solver_container[donorZone][INST_0][MESH_0][FLOW_SOL],solver_container[targetZone][INST_0][MESH_0][FLOW_SOL], donorZone);
  }

  /* --- compute turboperformance for each stage and the global machine ---*/

  output->ComputeTurboPerformance(solver_container[targetZone][INST_0][MESH_0][FLOW_SOL], geometry_container[targetZone][INST_0][MESH_0], config_container[targetZone]);

}


bool CTurbomachineryDriver::Monitor(unsigned long ExtIter) {

  su2double CFL;
  su2double rot_z_ini, rot_z_final ,rot_z;
  su2double outPres_ini, outPres_final, outPres;
  unsigned long rampFreq, finalRamp_Iter;
  unsigned short iMarker, KindBC, KindBCOption;
  string Marker_Tag;

  bool print;

  /*--- Synchronization point after a single solver iteration. Compute the
   wall clock time required. ---*/

#ifndef HAVE_MPI
  StopTime = su2double(clock())/su2double(CLOCKS_PER_SEC);
#else
  StopTime = MPI_Wtime();
#endif
  IterCount++;
  UsedTime = (StopTime - StartTime);


  /*--- Check if there is any change in the runtime parameters ---*/
  CConfig *runtime = NULL;
  strcpy(runtime_file_name, "runtime.dat");
  runtime = new CConfig(runtime_file_name, config_container[ZONE_0]);
  runtime->SetExtIter(ExtIter);
  delete runtime;

  /*--- Update the convergence history file (serial and parallel computations). ---*/

  for (iZone = 0; iZone < nZone; iZone++) {
    for (iInst = 0; iInst < nInst[iZone]; iInst++)
      output->SetConvHistory_Body(&ConvHist_file[iZone][iInst], geometry_container, solver_container,
          config_container, integration_container, false, UsedTime, iZone, iInst);
  }


  /*--- Evaluate the new CFL number (adaptive). ---*/
  if (config_container[ZONE_0]->GetCFL_Adapt() == YES) {
    if(mixingplane){
      CFL = 0;
      for (iZone = 0; iZone < nZone; iZone++){
        output->SetCFL_Number(solver_container, config_container, iZone);
        CFL += config_container[iZone]->GetCFL(MESH_0);
      }
      /*--- For fluid-multizone the new CFL number is the same for all the zones and it is equal to the zones' minimum value. ---*/
      for (iZone = 0; iZone < nZone; iZone++){
        config_container[iZone]->SetCFL(MESH_0, CFL/nZone);
      }
    }
    else{
      output->SetCFL_Number(solver_container, config_container, ZONE_0);
    }
  }


  /*--- ROTATING FRAME Ramp: Compute the updated rotational velocity. ---*/
  if (config_container[ZONE_0]->GetGrid_Movement() && config_container[ZONE_0]->GetRampRotatingFrame()) {
    rampFreq       = SU2_TYPE::Int(config_container[ZONE_0]->GetRampRotatingFrame_Coeff(1));
    finalRamp_Iter = SU2_TYPE::Int(config_container[ZONE_0]->GetRampRotatingFrame_Coeff(2));
    rot_z_ini = config_container[ZONE_0]->GetRampRotatingFrame_Coeff(0);
    print = false;
    if(ExtIter % rampFreq == 0 &&  ExtIter <= finalRamp_Iter){

      for (iZone = 0; iZone < nZone; iZone++) {
        rot_z_final = config_container[iZone]->GetFinalRotation_Rate_Z(iZone);
        if(abs(rot_z_final) > 0.0){
          rot_z = rot_z_ini + ExtIter*( rot_z_final - rot_z_ini)/finalRamp_Iter;
          config_container[iZone]->SetRotation_Rate_Z(rot_z, iZone);
          if(rank == MASTER_NODE && print && ExtIter > 0) {
            cout << endl << " Updated rotating frame grid velocities";
            cout << " for zone " << iZone << "." << endl;
          }
          geometry_container[iZone][INST_0][MESH_0]->SetRotationalVelocity(config_container[iZone], iZone, print);
          geometry_container[iZone][INST_0][MESH_0]->SetShroudVelocity(config_container[iZone]);
        }
      }

      for (iZone = 0; iZone < nZone; iZone++) {
        geometry_container[iZone][INST_0][MESH_0]->SetAvgTurboValue(config_container[iZone], iZone, INFLOW, false);
        geometry_container[iZone][INST_0][MESH_0]->SetAvgTurboValue(config_container[iZone],iZone, OUTFLOW, false);
        geometry_container[iZone][INST_0][MESH_0]->GatherInOutAverageValues(config_container[iZone], false);

      }

      for (iZone = 1; iZone < nZone; iZone++) {
        transfer_container[iZone][ZONE_0]->GatherAverageTurboGeoValues(geometry_container[iZone][INST_0][MESH_0],geometry_container[ZONE_0][INST_0][MESH_0], iZone);
      }

    }
  }


  /*--- Outlet Pressure Ramp: Compute the updated rotational velocity. ---*/
  if (config_container[ZONE_0]->GetRampOutletPressure()) {
    rampFreq       = SU2_TYPE::Int(config_container[ZONE_0]->GetRampOutletPressure_Coeff(1));
    finalRamp_Iter = SU2_TYPE::Int(config_container[ZONE_0]->GetRampOutletPressure_Coeff(2));
    outPres_ini    = config_container[ZONE_0]->GetRampOutletPressure_Coeff(0);
    outPres_final  = config_container[ZONE_0]->GetFinalOutletPressure();

    if(ExtIter % rampFreq == 0 &&  ExtIter <= finalRamp_Iter){
      outPres = outPres_ini + ExtIter*(outPres_final - outPres_ini)/finalRamp_Iter;
      if(rank == MASTER_NODE) config_container[ZONE_0]->SetMonitotOutletPressure(outPres);

      for (iZone = 0; iZone < nZone; iZone++) {
        for (iMarker = 0; iMarker < config_container[iZone]->GetnMarker_All(); iMarker++) {
          KindBC = config_container[iZone]->GetMarker_All_KindBC(iMarker);
          switch (KindBC) {
          case RIEMANN_BOUNDARY:
            Marker_Tag         = config_container[iZone]->GetMarker_All_TagBound(iMarker);
            KindBCOption       = config_container[iZone]->GetKind_Data_Riemann(Marker_Tag);
            if(KindBCOption == STATIC_PRESSURE || KindBCOption == RADIAL_EQUILIBRIUM ){
              SU2_MPI::Error("Outlet pressure ramp only implemented for NRBC", CURRENT_FUNCTION);
            }
            break;
          case GILES_BOUNDARY:
            Marker_Tag         = config_container[iZone]->GetMarker_All_TagBound(iMarker);
            KindBCOption       = config_container[iZone]->GetKind_Data_Giles(Marker_Tag);
            if(KindBCOption == STATIC_PRESSURE || KindBCOption == STATIC_PRESSURE_1D || KindBCOption == RADIAL_EQUILIBRIUM ){
              config_container[iZone]->SetGiles_Var1(outPres, Marker_Tag);
            }
            break;
          }
        }
      }
    }
  }


  /*--- Check whether the current simulation has reached the specified
   convergence criteria, and set StopCalc to true, if so. ---*/

  switch (config_container[ZONE_0]->GetKind_Solver()) {
  case EULER: case NAVIER_STOKES: case RANS:
    StopCalc = integration_container[ZONE_0][INST_0][FLOW_SOL]->GetConvergence(); break;
  case DISC_ADJ_EULER: case DISC_ADJ_NAVIER_STOKES: case DISC_ADJ_RANS:
  case DISC_ADJ_FEM_EULER: case DISC_ADJ_FEM_NS: case DISC_ADJ_FEM_RANS:
    StopCalc = integration_container[ZONE_0][INST_0][ADJFLOW_SOL]->GetConvergence(); break;
  }

  return StopCalc;

}

CDiscAdjFluidDriver::CDiscAdjFluidDriver(char* confFile,
                                                 unsigned short val_nZone,
                                                 unsigned short val_nDim, bool val_periodic,
                                         SU2_Comm MPICommunicator) : CFluidDriver(confFile,
																										 	 	 	 	 	 	 	 	 	 	 	 	 	 	 	 	val_nZone,
                                                                                    val_nDim,
                                                                                    val_periodic,
                                                                                    MPICommunicator) {

  RecordingState = NONE;
  unsigned short iZone;

  direct_iteration = new CIteration*[nZone];

  for (iZone = 0; iZone < nZone; iZone++){
    if(config_container[iZone]->GetBoolTurbomachinery()){
      direct_iteration[iZone] = new CTurboIteration(config_container[iZone]);
    }
    else{
      direct_iteration[iZone] = new CFluidIteration(config_container[iZone]);
    }
  }

}

CDiscAdjFluidDriver::~CDiscAdjFluidDriver(){

  for (iZone = 0; iZone < nZone; iZone++){
    delete direct_iteration[iZone];
  }

  delete [] direct_iteration;

}

void CDiscAdjFluidDriver::Run() {

  unsigned short iZone = 0, checkConvergence;
  unsigned long IntIter, nIntIter;

  bool unsteady;

  unsteady = (config_container[MESH_0]->GetUnsteady_Simulation() == DT_STEPPING_1ST) || (config_container[MESH_0]->GetUnsteady_Simulation() == DT_STEPPING_2ND);

  /*--- Begin Unsteady pseudo-time stepping internal loop, if not unsteady it does only one step --*/

  if (unsteady)
    nIntIter = config_container[MESH_0]->GetUnst_nIntIter();
  else
    nIntIter = 1;

  for (iZone = 0; iZone < nZone; iZone++) {

    iteration_container[iZone][INST_0]->Preprocess(output, integration_container, geometry_container,
                                                     solver_container, numerics_container, config_container,
                                                     surface_movement, grid_movement, FFDBox, iZone, INST_0);
  }


  /*--- For the adjoint iteration we need the derivatives of the iteration function with
   *    respect to the conservative flow variables. Since these derivatives do not change in the steady state case
   *    we only have to record if the current recording is different from cons. variables. ---*/

  if (RecordingState != FLOW_CONS_VARS || unsteady){

    /*--- SetRecording stores the computational graph on one iteration of the direct problem. Calling it with NONE
     *    as argument ensures that all information from a previous recording is removed. ---*/

    SetRecording(NONE);

    /*--- Store the computational graph of one direct iteration with the conservative variables as input. ---*/

    SetRecording(FLOW_CONS_VARS);

  }

  for (IntIter = 0; IntIter < nIntIter; IntIter++) {


    /*--- Initialize the adjoint of the output variables of the iteration with the adjoint solution
   *    of the previous iteration. The values are passed to the AD tool. ---*/

    for (iZone = 0; iZone < nZone; iZone++) {

      config_container[iZone]->SetIntIter(IntIter);

      iteration_container[iZone][INST_0]->InitializeAdjoint(solver_container, geometry_container, config_container, iZone, INST_0);

    }

    /*--- Initialize the adjoint of the objective function with 1.0. ---*/

    SetAdj_ObjFunction();

    /*--- Interpret the stored information by calling the corresponding routine of the AD tool. ---*/

    AD::ComputeAdjoint();

    /*--- Extract the computed adjoint values of the input variables and store them for the next iteration. ---*/

    for (iZone = 0; iZone < nZone; iZone++) {
      iteration_container[iZone][INST_0]->Iterate(output, integration_container, geometry_container,
                                          solver_container, numerics_container, config_container,
                                          surface_movement, grid_movement, FFDBox, iZone, INST_0);
    }

    /*--- Clear the stored adjoint information to be ready for a new evaluation. ---*/

    AD::ClearAdjoints();

    /*--- Check convergence in each zone --*/

    checkConvergence = 0;
    for (iZone = 0; iZone < nZone; iZone++)
      checkConvergence += (int) integration_container[iZone][INST_0][ADJFLOW_SOL]->GetConvergence();

    /*--- If convergence was reached in every zone --*/

    if (checkConvergence == nZone) break;

    /*--- Write the convergence history (only screen output) ---*/

    if (unsteady)
      output->SetConvHistory_Body(NULL, geometry_container, solver_container, config_container, integration_container, true, 0.0, ZONE_0, INST_0);

  }

  /*--- Compute the geometrical sensitivities ---*/

  if ((ExtIter+1 >= config_container[ZONE_0]->GetnExtIter()) ||
      integration_container[ZONE_0][INST_0][ADJFLOW_SOL]->GetConvergence() ||
      (ExtIter % config_container[ZONE_0]->GetWrt_Sol_Freq() == 0) || unsteady){

    /*--- SetRecording stores the computational graph on one iteration of the direct problem. Calling it with NONE
     * as argument ensures that all information from a previous recording is removed. ---*/

    SetRecording(NONE);

    /*--- Store the computational graph of one direct iteration with the mesh coordinates as input. ---*/

    SetRecording(MESH_COORDS);

    /*--- Initialize the adjoint of the output variables of the iteration with the adjoint solution
     *    of the current iteration. The values are passed to the AD tool. ---*/

    for (iZone = 0; iZone < nZone; iZone++) {

      iteration_container[iZone][INST_0]->InitializeAdjoint(solver_container, geometry_container, config_container, iZone, INST_0);

    }

    /*--- Initialize the adjoint of the objective function with 1.0. ---*/

    SetAdj_ObjFunction();

    /*--- Interpret the stored information by calling the corresponding routine of the AD tool. ---*/

    AD::ComputeAdjoint();

    /*--- Extract the computed sensitivity values. ---*/

    for (iZone = 0; iZone < nZone; iZone++) {
      solver_container[iZone][INST_0][MESH_0][ADJFLOW_SOL]->SetSensitivity(geometry_container[iZone][INST_0][MESH_0],config_container[iZone]);
    }

    /*--- Clear the stored adjoint information to be ready for a new evaluation. ---*/

    AD::ClearAdjoints();
  }
}

void CDiscAdjFluidDriver::SetRecording(unsigned short kind_recording){
  unsigned short iZone, iMesh;

  AD::Reset();

  /*--- Prepare for recording by resetting the flow solution to the initial converged solution---*/

  for (iZone = 0; iZone < nZone; iZone++) {
    for (iMesh = 0; iMesh <= config_container[iZone]->GetnMGLevels(); iMesh++){
      solver_container[iZone][INST_0][iMesh][ADJFLOW_SOL]->SetRecording(geometry_container[iZone][INST_0][iMesh], config_container[iZone]);
    }
    if (config_container[iZone]->GetKind_Solver() == DISC_ADJ_RANS && !config_container[iZone]->GetFrozen_Visc_Disc()) {
      solver_container[iZone][INST_0][MESH_0][ADJTURB_SOL]->SetRecording(geometry_container[iZone][INST_0][MESH_0], config_container[iZone]);
    }
  }


  /*---Enable recording and register input of the flow iteration (conservative variables or node coordinates) --- */

  if (kind_recording != NONE){

    AD::StartRecording();

    if (rank == MASTER_NODE && ((ExtIter == 0)) && kind_recording == FLOW_CONS_VARS) {
      cout << endl << "-------------------------------------------------------------------------" << endl;
      cout << "Direct iteration to store computational graph." << endl;
      cout << "Compute residuals to check the convergence of the direct problem." << endl;
      cout << "-------------------------------------------------------------------------" << endl << endl;
    }
    for (iZone = 0; iZone < nZone; iZone++) {
      iteration_container[iZone][INST_0]->RegisterInput(solver_container, geometry_container, config_container, iZone, INST_0, kind_recording);
    }

  }

  for (iZone = 0; iZone < nZone; iZone++) {
    iteration_container[iZone][INST_0]->SetDependencies(solver_container, geometry_container, config_container, iZone, INST_0, kind_recording);
  }

  /*--- Do one iteration of the direct flow solver ---*/

  DirectRun();

  /*--- Read the target pressure ---*/

  if (config_container[ZONE_0]->GetInvDesign_Cp() == YES)
    output->SetCp_InverseDesign(solver_container[ZONE_0][INST_0][MESH_0][FLOW_SOL],
        geometry_container[ZONE_0][INST_0][MESH_0], config_container[ZONE_0], ExtIter);

  /*--- Read the target heat flux ---*/

  if (config_container[ZONE_0]->GetInvDesign_HeatFlux() == YES)
    output->SetHeatFlux_InverseDesign(solver_container[ZONE_0][INST_0][MESH_0][FLOW_SOL],
        geometry_container[ZONE_0][INST_0][MESH_0], config_container[ZONE_0], ExtIter);

  /*--- Print residuals in the first iteration ---*/

  for (iZone = 0; iZone < nZone; iZone++) {
    if (rank == MASTER_NODE && ((ExtIter == 0) || (config_container[iZone]->GetUnsteady_Simulation() != STEADY)) && (kind_recording == FLOW_CONS_VARS)) {
      cout << " Zone " << iZone << ": log10[Conservative 0]: "<< log10(solver_container[iZone][INST_0][MESH_0][FLOW_SOL]->GetRes_RMS(0)) << endl;
      if ( config_container[iZone]->GetKind_Turb_Model() != NONE && !config_container[iZone]->GetFrozen_Visc_Disc()) {
        cout <<"       log10[RMS k]: " << log10(solver_container[iZone][INST_0][MESH_0][TURB_SOL]->GetRes_RMS(0)) << endl;
      }
    }
  }

  RecordingState = kind_recording;

  for (iZone = 0; iZone < nZone; iZone++) {
    iteration_container[iZone][INST_0]->RegisterOutput(solver_container, geometry_container, config_container, output, iZone, INST_0);
  }

  /*--- Extract the objective function and store it --- */

  SetObjFunction();

  AD::StopRecording();

}

void CDiscAdjFluidDriver::SetAdj_ObjFunction(){

  bool time_stepping = config_container[ZONE_0]->GetUnsteady_Simulation() != STEADY;
  unsigned long IterAvg_Obj = config_container[ZONE_0]->GetIter_Avg_Objective();
  unsigned long ExtIter = config_container[ZONE_0]->GetExtIter();
  su2double seeding = 1.0;

  if (time_stepping){
    if (ExtIter < IterAvg_Obj){
      seeding = 1.0/((su2double)IterAvg_Obj);
    }
    else{
      seeding = 0.0;
    }
  }

  if (rank == MASTER_NODE){
    SU2_TYPE::SetDerivative(ObjFunc, SU2_TYPE::GetValue(seeding));
  } else {
    SU2_TYPE::SetDerivative(ObjFunc, 0.0);
  }

}

void CDiscAdjFluidDriver::SetObjFunction(){

  bool compressible = (config_container[ZONE_0]->GetKind_Regime() == COMPRESSIBLE);
  bool heat         = (config_container[ZONE_0]->GetWeakly_Coupled_Heat());

  ObjFunc = 0.0;

  for (iZone = 0; iZone < nZone; iZone++){
    solver_container[iZone][INST_0][MESH_0][FLOW_SOL]->SetTotal_ComboObj(0.0);
  }

  /*--- Specific scalar objective functions ---*/

  for (iZone = 0; iZone < nZone; iZone++){
    switch (config_container[iZone]->GetKind_Solver()) {
      case EULER:                    case NAVIER_STOKES:                   case RANS:
      case DISC_ADJ_EULER:           case DISC_ADJ_NAVIER_STOKES:          case DISC_ADJ_RANS:
      case DISC_ADJ_FEM_EULER:       case DISC_ADJ_FEM_NS:                 case DISC_ADJ_FEM_RANS:
        
        if (config_container[ZONE_0]->GetnMarker_Analyze() != 0)
          output->SpecialOutput_AnalyzeSurface(solver_container[iZone][INST_0][MESH_0][FLOW_SOL], geometry_container[iZone][INST_0][MESH_0], config_container[iZone], false);
        
        if ((config_container[ZONE_0]->GetnMarker_Analyze() != 0) && compressible)
          output->SpecialOutput_Distortion(solver_container[ZONE_0][INST_0][MESH_0][FLOW_SOL], geometry_container[ZONE_0][INST_0][MESH_0], config_container[ZONE_0], false);
        
        if (config_container[ZONE_0]->GetnMarker_NearFieldBound() != 0)
          output->SpecialOutput_SonicBoom(solver_container[ZONE_0][INST_0][MESH_0][FLOW_SOL], geometry_container[ZONE_0][INST_0][MESH_0], config_container[ZONE_0], false);
          
        if (config_container[ZONE_0]->GetPlot_Section_Forces())
          output->SpecialOutput_SpanLoad(solver_container[ZONE_0][INST_0][MESH_0][FLOW_SOL], geometry_container[ZONE_0][INST_0][MESH_0], config_container[ZONE_0], false);
        
        break;
    }
  }

  /*--- Surface based obj. function ---*/

  for (iZone = 0; iZone < nZone; iZone++){
    solver_container[iZone][INST_0][MESH_0][FLOW_SOL]->Evaluate_ObjFunc(config_container[iZone]);
    ObjFunc += solver_container[iZone][INST_0][MESH_0][FLOW_SOL]->GetTotal_ComboObj();
    if (heat){
      if (config_container[iZone]->GetKind_ObjFunc() == TOTAL_HEATFLUX) {
        ObjFunc += solver_container[iZone][INST_0][MESH_0][HEAT_SOL]->GetTotal_HeatFlux();
      }
      else if (config_container[iZone]->GetKind_ObjFunc() == TOTAL_AVG_TEMPERATURE) {
        ObjFunc += solver_container[iZone][INST_0][MESH_0][HEAT_SOL]->GetTotal_AvgTemperature();
      }
    }
  }

  if (rank == MASTER_NODE){
    AD::RegisterOutput(ObjFunc);
  }
  
}

void CDiscAdjFluidDriver::DirectRun(){


  unsigned short iZone, jZone;
  bool unsteady = config_container[ZONE_0]->GetUnsteady_Simulation() != STEADY;

  /*--- Run a single iteration of a multi-zone problem by looping over all
   zones and executing the iterations. Note that data transers between zones
   and other intermediate procedures may be required. ---*/

  unsteady = (config_container[MESH_0]->GetUnsteady_Simulation() == DT_STEPPING_1ST) || (config_container[MESH_0]->GetUnsteady_Simulation() == DT_STEPPING_2ND);

  /*--- Zone preprocessing ---*/

  for (iZone = 0; iZone < nZone; iZone++)
    direct_iteration[iZone]->Preprocess(output, integration_container, geometry_container, solver_container, numerics_container, config_container, surface_movement, grid_movement, FFDBox, iZone, INST_0);

  /*--- Updating zone interface communication patterns,
   needed only for unsteady simulation since for steady problems
  this is done once in the interpolator_container constructor
   at the beginning of the computation ---*/

  if ( unsteady ) {
  for (iZone = 0; iZone < nZone; iZone++) {
      for (jZone = 0; jZone < nZone; jZone++)
        if(jZone != iZone && interpolator_container[iZone][jZone] != NULL)
        interpolator_container[iZone][jZone]->Set_TransferCoeff(config_container);
    }
  }

  /*--- Do one iteration of the direct solver  --*/

  /*--- At each pseudo time-step updates transfer data ---*/
  for (iZone = 0; iZone < nZone; iZone++)
    for (jZone = 0; jZone < nZone; jZone++)
      if(jZone != iZone && transfer_container[iZone][jZone] != NULL)
        Transfer_Data(iZone, jZone);

  /*--- For each zone runs one single iteration ---*/

  for (iZone = 0; iZone < nZone; iZone++) {
    config_container[iZone]->SetIntIter(1);
    direct_iteration[iZone]->Iterate(output, integration_container, geometry_container, solver_container, numerics_container, config_container, surface_movement, grid_movement, FFDBox, iZone, INST_0);
  }

}

CDiscAdjTurbomachineryDriver::CDiscAdjTurbomachineryDriver(char* confFile,
                                                           unsigned short val_nZone,
                                                           unsigned short val_nDim,
                                                           bool val_periodic,
                                                           SU2_Comm MPICommunicator): CDiscAdjFluidDriver(confFile, val_nZone, val_nDim, val_periodic, MPICommunicator){ }
CDiscAdjTurbomachineryDriver::~CDiscAdjTurbomachineryDriver(){

}


void CDiscAdjTurbomachineryDriver::DirectRun(){

  /*--- Run a single iteration of a multi-zone problem by looping over all
   zones and executing the iterations. Note that data transers between zones
   and other intermediate procedures may be required. ---*/

  for (iZone = 0; iZone < nZone; iZone++) {

    direct_iteration[iZone]->Preprocess(output, integration_container, geometry_container,
        solver_container, numerics_container, config_container,
        surface_movement, grid_movement, FFDBox, iZone, INST_0);

  }


  /* --- Update the mixing-plane interface ---*/
  for (iZone = 0; iZone < nZone; iZone++) {
    if(mixingplane)SetMixingPlane(iZone);
  }

  for (iZone = 0; iZone < nZone; iZone++) {
    direct_iteration[iZone]->Iterate(output, integration_container, geometry_container,
                                     solver_container, numerics_container, config_container,
                                     surface_movement, grid_movement, FFDBox, iZone, INST_0);
  }

  for (iZone = 0; iZone < nZone; iZone++) {
    direct_iteration[iZone]->Postprocess(output, integration_container, geometry_container,
                                      solver_container, numerics_container, config_container,
                                      surface_movement, grid_movement, FFDBox, iZone, INST_0);
  }


  if (rank == MASTER_NODE){
    SetTurboPerformance(ZONE_0);
  }

}

void CDiscAdjTurbomachineryDriver::SetObjFunction(){

  solver_container[ZONE_0][INST_0][MESH_0][FLOW_SOL]->SetTotal_ComboObj(0.0);

  switch (config_container[ZONE_0]->GetKind_ObjFunc()){
  case ENTROPY_GENERATION:
    solver_container[ZONE_0][INST_0][MESH_0][FLOW_SOL]->AddTotal_ComboObj(output->GetEntropyGen(config_container[ZONE_0]->GetnMarker_TurboPerformance() - 1, config_container[ZONE_0]->GetnSpanWiseSections()));
    break;
  case FLOW_ANGLE_OUT:
      solver_container[ZONE_0][INST_0][MESH_0][FLOW_SOL]->AddTotal_ComboObj(output->GetFlowAngleOut(config_container[ZONE_0]->GetnMarker_TurboPerformance() - 1, config_container[ZONE_0]->GetnSpanWiseSections()));
      break;
  case MASS_FLOW_IN:
    solver_container[ZONE_0][INST_0][MESH_0][FLOW_SOL]->AddTotal_ComboObj(output->GetMassFlowIn(config_container[ZONE_0]->GetnMarker_TurboPerformance() - 1, config_container[ZONE_0]->GetnSpanWiseSections()));
    break;
  default:
    break;
  }

  ObjFunc = solver_container[ZONE_0][INST_0][MESH_0][FLOW_SOL]->GetTotal_ComboObj();

  if (rank == MASTER_NODE){
    AD::RegisterOutput(ObjFunc);
  }
}

void CDiscAdjTurbomachineryDriver::SetMixingPlane(unsigned short donorZone){

  unsigned short targetZone, nMarkerInt, iMarkerInt ;
  nMarkerInt     = config_container[donorZone]->GetnMarker_MixingPlaneInterface()/2;

  /* --- transfer the average value from the donorZone to the targetZone*/
  for (iMarkerInt = 1; iMarkerInt <= nMarkerInt; iMarkerInt++){
    for (targetZone = 0; targetZone < nZone; targetZone++) {
      if (targetZone != donorZone){
        transfer_container[donorZone][targetZone]->Allgather_InterfaceAverage(solver_container[donorZone][INST_0][MESH_0][FLOW_SOL],solver_container[targetZone][INST_0][MESH_0][FLOW_SOL],
            geometry_container[donorZone][INST_0][MESH_0],geometry_container[targetZone][INST_0][MESH_0],
            config_container[donorZone], config_container[targetZone], iMarkerInt );
      }
    }
  }
}


void CDiscAdjTurbomachineryDriver::SetTurboPerformance(unsigned short targetZone){

  unsigned short donorZone;
  //IMPORTANT this approach of multi-zone performances rely upon the fact that turbomachinery markers follow the natural (stator-rotor) development of the real machine.
  /* --- transfer the local turboperfomance quantities (for each blade)  from all the donorZones to the targetZone (ZONE_0) ---*/
  for (donorZone = 1; donorZone < nZone; donorZone++) {
    transfer_container[donorZone][targetZone]->GatherAverageValues(solver_container[donorZone][INST_0][MESH_0][FLOW_SOL],solver_container[targetZone][INST_0][MESH_0][FLOW_SOL], donorZone);
  }

  /* --- compute turboperformance for each stage and the global machine ---*/

  output->ComputeTurboPerformance(solver_container[targetZone][INST_0][MESH_0][FLOW_SOL], geometry_container[targetZone][INST_0][MESH_0], config_container[targetZone]);

}

CHBDriver::CHBDriver(char* confFile,
    unsigned short val_nZone,
    unsigned short val_nDim,
    bool val_periodic,
    SU2_Comm MPICommunicator) : CDriver(confFile,
        val_nZone,
        val_nDim,
        val_periodic,
        MPICommunicator) {
  unsigned short kInst;

  nInstHB = nInst[ZONE_0];

  D = NULL;
  /*--- allocate dynamic memory for the Harmonic Balance operator ---*/
  D = new su2double*[nInstHB]; for (kInst = 0; kInst < nInstHB; kInst++) D[kInst] = new su2double[nInstHB];

}

CHBDriver::~CHBDriver(void) {

  unsigned short kInst;

  /*--- delete dynamic memory for the Harmonic Balance operator ---*/
  for (kInst = 0; kInst < nInstHB; kInst++) if (D[kInst] != NULL) delete [] D[kInst];
  if (D[kInst] != NULL) delete [] D;

}

void CHBDriver::Run() {

  /*--- Run a single iteration of a Harmonic Balance problem. Preprocess all
   all zones before beginning the iteration. ---*/

  for (iInst = 0; iInst < nInstHB; iInst++)
    iteration_container[ZONE_0][iInst]->Preprocess(output, integration_container, geometry_container,
        solver_container, numerics_container, config_container,
        surface_movement, grid_movement, FFDBox, ZONE_0, iInst);

  for (iInst = 0; iInst < nInstHB; iInst++)
    iteration_container[ZONE_0][iInst]->Iterate(output, integration_container, geometry_container,
        solver_container, numerics_container, config_container,
        surface_movement, grid_movement, FFDBox, ZONE_0, iInst);

}

void CHBDriver::Update() {

  for (iInst = 0; iInst < nInstHB; iInst++) {
    /*--- Compute the harmonic balance terms across all zones ---*/
    SetHarmonicBalance(iInst);

  }

  /*--- Precondition the harmonic balance source terms ---*/
  if (config_container[ZONE_0]->GetHB_Precondition() == YES) {
    StabilizeHarmonicBalance();

  }

  for (iInst = 0; iInst < nInstHB; iInst++) {

    /*--- Update the harmonic balance terms across all zones ---*/
    iteration_container[ZONE_0][iInst]->Update(output, integration_container, geometry_container,
        solver_container, numerics_container, config_container,
        surface_movement, grid_movement, FFDBox, ZONE_0, iInst);

  }

}

void CHBDriver::ResetConvergence() {

  for(iInst = 0; iInst < nZone; iInst++) {
    switch (config_container[ZONE_0]->GetKind_Solver()) {

    case EULER: case NAVIER_STOKES: case RANS:
      integration_container[ZONE_0][iInst][FLOW_SOL]->SetConvergence(false);
      if (config_container[ZONE_0]->GetKind_Solver() == RANS) integration_container[ZONE_0][iInst][TURB_SOL]->SetConvergence(false);
      if(config_container[ZONE_0]->GetKind_Trans_Model() == LM) integration_container[ZONE_0][iInst][TRANS_SOL]->SetConvergence(false);
      break;

    case FEM_ELASTICITY:
      integration_container[ZONE_0][iInst][FEA_SOL]->SetConvergence(false);
      break;

    case ADJ_EULER: case ADJ_NAVIER_STOKES: case ADJ_RANS: case DISC_ADJ_EULER: case DISC_ADJ_NAVIER_STOKES: case DISC_ADJ_RANS:
      integration_container[ZONE_0][iInst][ADJFLOW_SOL]->SetConvergence(false);
      if( (config_container[ZONE_0]->GetKind_Solver() == ADJ_RANS) || (config_container[ZONE_0]->GetKind_Solver() == DISC_ADJ_RANS) )
        integration_container[ZONE_0][iInst][ADJTURB_SOL]->SetConvergence(false);
      break;
    }
  }

}

void CHBDriver::SetHarmonicBalance(unsigned short iInst) {

  unsigned short iVar, jInst, iMGlevel;
  unsigned short nVar = solver_container[ZONE_0][INST_0][MESH_0][FLOW_SOL]->GetnVar();
  unsigned long iPoint;
  bool implicit = (config_container[ZONE_0]->GetKind_TimeIntScheme_Flow() == EULER_IMPLICIT);
  bool adjoint = (config_container[ZONE_0]->GetContinuous_Adjoint());
  if (adjoint) {
    implicit = (config_container[ZONE_0]->GetKind_TimeIntScheme_AdjFlow() == EULER_IMPLICIT);
  }

  unsigned long ExtIter = config_container[ZONE_0]->GetExtIter();

  /*--- Retrieve values from the config file ---*/
  su2double *U = new su2double[nVar];
  su2double *U_old = new su2double[nVar];
  su2double *Psi = new su2double[nVar];
  su2double *Psi_old = new su2double[nVar];
  su2double *Source = new su2double[nVar];
  su2double deltaU, deltaPsi;

  /*--- Compute period of oscillation ---*/
  su2double period = config_container[ZONE_0]->GetHarmonicBalance_Period();

  /*--- Non-dimensionalize the input period, if necessary.  */
  period /= config_container[ZONE_0]->GetTime_Ref();

  if (ExtIter == 0)
    ComputeHB_Operator();

  /*--- Compute various source terms for explicit direct, implicit direct, and adjoint problems ---*/
  /*--- Loop over all grid levels ---*/
  for (iMGlevel = 0; iMGlevel <= config_container[ZONE_0]->GetnMGLevels(); iMGlevel++) {

    /*--- Loop over each node in the volume mesh ---*/
    for (iPoint = 0; iPoint < geometry_container[ZONE_0][iInst][iMGlevel]->GetnPoint(); iPoint++) {

      for (iVar = 0; iVar < nVar; iVar++) {
        Source[iVar] = 0.0;
      }

      /*--- Step across the columns ---*/
      for (jInst = 0; jInst < nInstHB; jInst++) {

        /*--- Retrieve solution at this node in current zone ---*/
        for (iVar = 0; iVar < nVar; iVar++) {

          if (!adjoint) {
            U[iVar] = solver_container[ZONE_0][jInst][iMGlevel][FLOW_SOL]->node[iPoint]->GetSolution(iVar);
            Source[iVar] += U[iVar]*D[iInst][jInst];

            if (implicit) {
              U_old[iVar] = solver_container[ZONE_0][jInst][iMGlevel][FLOW_SOL]->node[iPoint]->GetSolution_Old(iVar);
              deltaU = U[iVar] - U_old[iVar];
              Source[iVar] += deltaU*D[iInst][jInst];
            }

          }

          else {
            Psi[iVar] = solver_container[ZONE_0][jInst][iMGlevel][ADJFLOW_SOL]->node[iPoint]->GetSolution(iVar);
            Source[iVar] += Psi[iVar]*D[jInst][iInst];

            if (implicit) {
              Psi_old[iVar] = solver_container[ZONE_0][jInst][iMGlevel][ADJFLOW_SOL]->node[iPoint]->GetSolution_Old(iVar);
              deltaPsi = Psi[iVar] - Psi_old[iVar];
              Source[iVar] += deltaPsi*D[jInst][iInst];
            }
          }
        }

        /*--- Store sources for current row ---*/
        for (iVar = 0; iVar < nVar; iVar++) {
          if (!adjoint) {
            solver_container[ZONE_0][iInst][iMGlevel][FLOW_SOL]->node[iPoint]->SetHarmonicBalance_Source(iVar, Source[iVar]);
          }
          else {
            solver_container[ZONE_0][iInst][iMGlevel][ADJFLOW_SOL]->node[iPoint]->SetHarmonicBalance_Source(iVar, Source[iVar]);
          }
        }

      }
    }
  }

  /*--- Source term for a turbulence model ---*/
  if (config_container[ZONE_0]->GetKind_Solver() == RANS) {

    /*--- Extra variables needed if we have a turbulence model. ---*/
    unsigned short nVar_Turb = solver_container[ZONE_0][INST_0][MESH_0][TURB_SOL]->GetnVar();
    su2double *U_Turb = new su2double[nVar_Turb];
    su2double *Source_Turb = new su2double[nVar_Turb];

    /*--- Loop over only the finest mesh level (turbulence is always solved
     on the original grid only). ---*/
    for (iPoint = 0; iPoint < geometry_container[ZONE_0][INST_0][MESH_0]->GetnPoint(); iPoint++) {
      for (iVar = 0; iVar < nVar_Turb; iVar++) Source_Turb[iVar] = 0.0;
      for (jInst = 0; jInst < nInstHB; jInst++) {

        /*--- Retrieve solution at this node in current zone ---*/
        for (iVar = 0; iVar < nVar_Turb; iVar++) {
          U_Turb[iVar] = solver_container[ZONE_0][jInst][MESH_0][TURB_SOL]->node[iPoint]->GetSolution(iVar);
          Source_Turb[iVar] += U_Turb[iVar]*D[iInst][jInst];
        }
      }

      /*--- Store sources for current iZone ---*/
      for (iVar = 0; iVar < nVar_Turb; iVar++)
        solver_container[ZONE_0][iInst][MESH_0][TURB_SOL]->node[iPoint]->SetHarmonicBalance_Source(iVar, Source_Turb[iVar]);
    }

    delete [] U_Turb;
    delete [] Source_Turb;
  }

  delete [] Source;
  delete [] U;
  delete [] U_old;
  delete [] Psi;
  delete [] Psi_old;

}

void CHBDriver::StabilizeHarmonicBalance() {

  unsigned short i, j, k, iVar, iInst, jInst, iMGlevel;
  unsigned short nVar = solver_container[ZONE_0][INST_0][MESH_0][FLOW_SOL]->GetnVar();
  unsigned long iPoint;
  bool adjoint = (config_container[ZONE_0]->GetContinuous_Adjoint());

  /*--- Retrieve values from the config file ---*/
  su2double *Source     = new su2double[nInstHB];
  su2double *Source_old = new su2double[nInstHB];
  su2double Delta;

  su2double **Pinv     = new su2double*[nInstHB];
  su2double **P        = new su2double*[nInstHB];
  for (iInst = 0; iInst < nInstHB; iInst++) {
    Pinv[iInst]       = new su2double[nInstHB];
    P[iInst]          = new su2double[nInstHB];
  }

  /*--- Loop over all grid levels ---*/
  for (iMGlevel = 0; iMGlevel <= config_container[ZONE_0]->GetnMGLevels(); iMGlevel++) {

    /*--- Loop over each node in the volume mesh ---*/
    for (iPoint = 0; iPoint < geometry_container[ZONE_0][INST_0][iMGlevel]->GetnPoint(); iPoint++) {

      /*--- Get time step for current node ---*/
      Delta = solver_container[ZONE_0][INST_0][iMGlevel][FLOW_SOL]->node[iPoint]->GetDelta_Time();

      /*--- Setup stabilization matrix for this node ---*/
      for (iInst = 0; iInst < nInstHB; iInst++) {
        for (jInst = 0; jInst < nInstHB; jInst++) {
          if (jInst == iInst ) {
            Pinv[iInst][jInst] = 1.0 + Delta*D[iInst][jInst];
          }
          else {
            Pinv[iInst][jInst] = Delta*D[iInst][jInst];
          }
        }
      }

      /*--- Invert stabilization matrix Pinv with Gauss elimination---*/

      /*--  A temporary matrix to hold the inverse, dynamically allocated ---*/
      su2double **temp = new su2double*[nInstHB];
      for (i = 0; i < nInstHB; i++) {
        temp[i] = new su2double[2 * nInstHB];
      }

      /*---  Copy the desired matrix into the temporary matrix ---*/
      for (i = 0; i < nInstHB; i++) {
        for (j = 0; j < nInstHB; j++) {
          temp[i][j] = Pinv[i][j];
          temp[i][nInstHB + j] = 0;
        }
        temp[i][nInstHB + i] = 1;
      }

      su2double max_val;
      unsigned short max_idx;

      /*---  Pivot each column such that the largest number possible divides the other rows  ---*/
      for (k = 0; k < nInstHB - 1; k++) {
        max_idx = k;
        max_val = abs(temp[k][k]);
        /*---  Find the largest value (pivot) in the column  ---*/
        for (j = k; j < nInstHB; j++) {
          if (abs(temp[j][k]) > max_val) {
            max_idx = j;
            max_val = abs(temp[j][k]);
          }
        }

        /*---  Move the row with the highest value up  ---*/
        for (j = 0; j < (nInstHB * 2); j++) {
          su2double d = temp[k][j];
          temp[k][j] = temp[max_idx][j];
          temp[max_idx][j] = d;
        }
        /*---  Subtract the moved row from all other rows ---*/
        for (i = k + 1; i < nInstHB; i++) {
          su2double c = temp[i][k] / temp[k][k];
          for (j = 0; j < (nInstHB * 2); j++) {
            temp[i][j] = temp[i][j] - temp[k][j] * c;
          }
        }
      }

      /*---  Back-substitution  ---*/
      for (k = nInstHB - 1; k > 0; k--) {
        if (temp[k][k] != su2double(0.0)) {
          for (int i = k - 1; i > -1; i--) {
            su2double c = temp[i][k] / temp[k][k];
            for (j = 0; j < (nInstHB * 2); j++) {
              temp[i][j] = temp[i][j] - temp[k][j] * c;
            }
          }
        }
      }

      /*---  Normalize the inverse  ---*/
      for (i = 0; i < nInstHB; i++) {
        su2double c = temp[i][i];
        for (j = 0; j < nInstHB; j++) {
          temp[i][j + nInstHB] = temp[i][j + nInstHB] / c;
        }
      }

      /*---  Copy the inverse back to the main program flow ---*/
      for (i = 0; i < nInstHB; i++) {
        for (j = 0; j < nInstHB; j++) {
          P[i][j] = temp[i][j + nInstHB];
        }
      }

      /*---  Delete dynamic template  ---*/
      for (iInst = 0; iInst < nInstHB; iInst++) {
        delete[] temp[iInst];
      }
      delete[] temp;

      /*--- Loop through variables to precondition ---*/
      for (iVar = 0; iVar < nVar; iVar++) {

        /*--- Get current source terms (not yet preconditioned) and zero source array to prepare preconditioning ---*/
        for (iInst = 0; iInst < nInstHB; iInst++) {
          Source_old[iInst] = solver_container[ZONE_0][iInst][iMGlevel][FLOW_SOL]->node[iPoint]->GetHarmonicBalance_Source(iVar);
          Source[iInst] = 0;
        }

        /*--- Step through columns ---*/
        for (iInst = 0; iInst < nInstHB; iInst++) {
          for (jInst = 0; jInst < nInstHB; jInst++) {
            Source[iInst] += P[iInst][jInst]*Source_old[jInst];
          }

          /*--- Store updated source terms for current node ---*/
          if (!adjoint) {
            solver_container[ZONE_0][iInst][iMGlevel][FLOW_SOL]->node[iPoint]->SetHarmonicBalance_Source(iVar, Source[iInst]);
          }
          else {
            solver_container[ZONE_0][iInst][iMGlevel][ADJFLOW_SOL]->node[iPoint]->SetHarmonicBalance_Source(iVar, Source[iInst]);
          }
        }

      }
    }
  }

  /*--- Deallocate dynamic memory ---*/
  for (iInst = 0; iInst < nInstHB; iInst++){
    delete [] P[iInst];
    delete [] Pinv[iInst];
  }
  delete [] P;
  delete [] Pinv;
  delete [] Source;
  delete [] Source_old;

}

void CHBDriver::ComputeHB_Operator() {

  const   complex<su2double> J(0.0,1.0);
  unsigned short i, j, k, iInst;

  su2double *Omega_HB       = new su2double[nInstHB];
  complex<su2double> **E    = new complex<su2double>*[nInstHB];
  complex<su2double> **Einv = new complex<su2double>*[nInstHB];
  complex<su2double> **DD   = new complex<su2double>*[nInstHB];
  for (iInst = 0; iInst < nInstHB; iInst++) {
    E[iInst]    = new complex<su2double>[nInstHB];
    Einv[iInst] = new complex<su2double>[nInstHB];
    DD[iInst]   = new complex<su2double>[nInstHB];
  }

  /*--- Get simualation period from config file ---*/
  su2double Period = config_container[ZONE_0]->GetHarmonicBalance_Period();

  /*--- Non-dimensionalize the input period, if necessary.      */
  Period /= config_container[ZONE_0]->GetTime_Ref();

  /*--- Build the array containing the selected frequencies to solve ---*/
  for (iInst = 0; iInst < nInstHB; iInst++) {
    Omega_HB[iInst]  = config_container[ZONE_0]->GetOmega_HB()[iInst];
    Omega_HB[iInst] /= config_container[ZONE_0]->GetOmega_Ref(); //TODO: check
  }

  /*--- Build the diagonal matrix of the frequencies DD ---*/
  for (i = 0; i < nInstHB; i++) {
    for (k = 0; k < nInstHB; k++) {
      if (k == i ) {
        DD[i][k] = J*Omega_HB[k];
      }
    }
  }


  /*--- Build the harmonic balance inverse matrix ---*/
  for (i = 0; i < nInstHB; i++) {
    for (k = 0; k < nInstHB; k++) {
      Einv[i][k] = complex<su2double>(cos(Omega_HB[k]*(i*Period/nInstHB))) + J*complex<su2double>(sin(Omega_HB[k]*(i*Period/nInstHB)));
    }
  }

  /*---  Invert inverse harmonic balance Einv with Gauss elimination ---*/

  /*--  A temporary matrix to hold the inverse, dynamically allocated ---*/
  complex<su2double> **temp = new complex<su2double>*[nInstHB];
  for (i = 0; i < nInstHB; i++) {
    temp[i] = new complex<su2double>[2 * nInstHB];
  }

  /*---  Copy the desired matrix into the temporary matrix ---*/
  for (i = 0; i < nInstHB; i++) {
    for (j = 0; j < nInstHB; j++) {
      temp[i][j] = Einv[i][j];
      temp[i][nInstHB + j] = 0;
    }
    temp[i][nInstHB + i] = 1;
  }

  su2double max_val;
  unsigned short max_idx;

  /*---  Pivot each column such that the largest number possible divides the other rows  ---*/
  for (k = 0; k < nInstHB - 1; k++) {
    max_idx = k;
    max_val = abs(temp[k][k]);
    /*---  Find the largest value (pivot) in the column  ---*/
    for (j = k; j < nInstHB; j++) {
      if (abs(temp[j][k]) > max_val) {
        max_idx = j;
        max_val = abs(temp[j][k]);
      }
    }
    /*---  Move the row with the highest value up  ---*/
    for (j = 0; j < (nInstHB * 2); j++) {
      complex<su2double> d = temp[k][j];
      temp[k][j] = temp[max_idx][j];
      temp[max_idx][j] = d;
    }
    /*---  Subtract the moved row from all other rows ---*/
    for (i = k + 1; i < nInstHB; i++) {
      complex<su2double> c = temp[i][k] / temp[k][k];
      for (j = 0; j < (nInstHB * 2); j++) {
        temp[i][j] = temp[i][j] - temp[k][j] * c;
      }
    }
  }
  /*---  Back-substitution  ---*/
  for (k = nInstHB - 1; k > 0; k--) {
    if (temp[k][k] != complex<su2double>(0.0)) {
      for (int i = k - 1; i > -1; i--) {
        complex<su2double> c = temp[i][k] / temp[k][k];
        for (j = 0; j < (nInstHB * 2); j++) {
          temp[i][j] = temp[i][j] - temp[k][j] * c;
        }
      }
    }
  }
  /*---  Normalize the inverse  ---*/
  for (i = 0; i < nInstHB; i++) {
    complex<su2double> c = temp[i][i];
    for (j = 0; j < nInstHB; j++) {
      temp[i][j + nInstHB] = temp[i][j + nInstHB] / c;
    }
  }
  /*---  Copy the inverse back to the main program flow ---*/
  for (i = 0; i < nInstHB; i++) {
    for (j = 0; j < nInstHB; j++) {
      E[i][j] = temp[i][j + nInstHB];
    }
  }
  /*---  Delete dynamic template  ---*/
  for (i = 0; i < nInstHB; i++) {
    delete[] temp[i];
  }
  delete[] temp;


  /*---  Temporary matrix for performing product  ---*/
  complex<su2double> **Temp    = new complex<su2double>*[nInstHB];

  /*---  Temporary complex HB operator  ---*/
  complex<su2double> **Dcpx    = new complex<su2double>*[nInstHB];

  for (iInst = 0; iInst < nInstHB; iInst++){
    Temp[iInst]    = new complex<su2double>[nInstHB];
    Dcpx[iInst]   = new complex<su2double>[nInstHB];
  }


  /*---  Calculation of the HB operator matrix ---*/
  for (int row = 0; row < nInstHB; row++) {
    for (int col = 0; col < nInstHB; col++) {
      for (int inner = 0; inner < nInstHB; inner++) {
        Temp[row][col] += Einv[row][inner] * DD[inner][col];
      }
    }
  }

  unsigned short row, col, inner;

  for (row = 0; row < nInstHB; row++) {
    for (col = 0; col < nInstHB; col++) {
      for (inner = 0; inner < nInstHB; inner++) {
        Dcpx[row][col] += Temp[row][inner] * E[inner][col];
      }
    }
  }

  /*---  Take just the real part of the HB operator matrix ---*/
  for (i = 0; i < nInstHB; i++) {
    for (k = 0; k < nInstHB; k++) {
      D[i][k] = real(Dcpx[i][k]);
    }
  }

  /*--- Deallocate dynamic memory ---*/
  for (iInst = 0; iInst < nInstHB; iInst++){
    delete [] E[iInst];
    delete [] Einv[iInst];
    delete [] DD[iInst];
    delete [] Temp[iInst];
    delete [] Dcpx[iInst];
  }
  delete [] E;
  delete [] Einv;
  delete [] DD;
  delete [] Temp;
  delete [] Dcpx;
  delete [] Omega_HB;

}

CFSIDriver::CFSIDriver(char* confFile,
                       unsigned short val_nZone,
                       unsigned short val_nDim,
                       bool val_periodic,
                       SU2_Comm MPICommunicator) : CDriver(confFile,
                                                           val_nZone,
                                                           val_nDim,
                                                           val_periodic,
                                                           MPICommunicator) {
  unsigned short iVar;
  unsigned short nVar_Flow = 0, nVar_Struct = 0;

  unsigned short iZone;
  for (iZone = 0; iZone < nZone; iZone++){
    switch (config_container[iZone]->GetKind_Solver()) {
       case RANS: case EULER: case NAVIER_STOKES:
         nVar_Flow = solver_container[iZone][INST_0][MESH_0][FLOW_SOL]->GetnVar();
         flow_criteria = config_container[iZone]->GetMinLogResidual_BGS_F();
         flow_criteria_rel = config_container[iZone]->GetOrderMagResidual_BGS_F();
         break;
       case FEM_ELASTICITY:
         nVar_Struct = solver_container[iZone][INST_0][MESH_0][FEA_SOL]->GetnVar();
         structure_criteria    = config_container[iZone]->GetMinLogResidual_BGS_S();
         structure_criteria_rel = config_container[iZone]->GetOrderMagResidual_BGS_S();
         break;
    }
  }

  init_res_flow   = new su2double[nVar_Flow];
  init_res_struct = new su2double[nVar_Struct];

  residual_flow   = new su2double[nVar_Flow];
  residual_struct = new su2double[nVar_Struct];

  residual_flow_rel   = new su2double[nVar_Flow];
  residual_struct_rel = new su2double[nVar_Struct];

  for (iVar = 0; iVar < nVar_Flow; iVar++){
    init_res_flow[iVar] = 0.0;
    residual_flow[iVar] = 0.0;
    residual_flow_rel[iVar] = 0.0;
  }
  for (iVar = 0; iVar < nVar_Struct; iVar++){
    init_res_struct[iVar] = 0.0;
    residual_struct[iVar] = 0.0;
    residual_struct_rel[iVar] = 0.0;
  }

}

CFSIDriver::~CFSIDriver(void) {

  delete [] init_res_flow;
  delete [] init_res_struct;
  delete [] residual_flow;
  delete [] residual_struct;
  delete [] residual_flow_rel;
  delete [] residual_struct_rel;

}

void CFSIDriver::Run() {

  /*--- As of now, we are coding it for just 2 zones. ---*/
  /*--- This will become more general, but we need to modify the configuration for that ---*/
  unsigned short ZONE_FLOW = 0, ZONE_STRUCT = 1;
  unsigned short iZone;

  /*--- Boolean to determine if we are running a static or dynamic case ---*/
  bool stat_fsi = ((config_container[ZONE_FLOW]->GetUnsteady_Simulation() == STEADY) && (config_container[ZONE_STRUCT]->GetDynamic_Analysis() == STATIC));
  bool dyn_fsi = (((config_container[ZONE_FLOW]->GetUnsteady_Simulation() == DT_STEPPING_1ST) || (config_container[ZONE_FLOW]->GetUnsteady_Simulation() == DT_STEPPING_2ND))
                   && (config_container[ZONE_STRUCT]->GetDynamic_Analysis() == DYNAMIC));

  unsigned long IntIter = 0; for (iZone = 0; iZone < nZone; iZone++) config_container[iZone]->SetIntIter(IntIter);
  unsigned long OuterIter = 0; for (iZone = 0; iZone < nZone; iZone++) config_container[iZone]->SetOuterIter(OuterIter);
  unsigned long nOuterIter = config_container[ZONE_FLOW]->GetnIterFSI();
  unsigned long nIntIter;

  bool Convergence = false;

  bool StopCalc_Flow = false;

  /*--- Be careful with whether or not we load the coords and grid velocity
   from the restart files... this needs to be standardized for the different
   solvers, in particular with FSI. ---*/

  /*-----------------------------------------------------------------*/
  /*---------------- Predict structural displacements ---------------*/
  /*-----------------------------------------------------------------*/

  Predict_Displacements(ZONE_STRUCT, ZONE_FLOW);

  while (OuterIter < nOuterIter) {

    /*-----------------------------------------------------------------*/
    /*------------------- Transfer Displacements ----------------------*/
    /*-----------------------------------------------------------------*/
  if(transfer_container[ZONE_STRUCT][ZONE_FLOW] != NULL)
      Transfer_Displacements(ZONE_STRUCT, ZONE_FLOW);

    /*-----------------------------------------------------------------*/
    /*--------------------- Mesh deformation --------------------------*/
    /*-----------------------------------------------------------------*/

  iteration_container[ZONE_FLOW][INST_0]->SetGrid_Movement(geometry_container,surface_movement, grid_movement, FFDBox, solver_container,
        config_container, ZONE_FLOW, INST_0, 0, ExtIter);

    /*-----------------------------------------------------------------*/
    /*-------------------- Fluid subiteration -------------------------*/
    /*-----------------------------------------------------------------*/

  iteration_container[ZONE_FLOW][INST_0]->Preprocess(output, integration_container, geometry_container,
      solver_container, numerics_container, config_container,
      surface_movement, grid_movement, FFDBox, ZONE_FLOW, INST_0);

  if ( stat_fsi ) {

    /*--- For steady-state flow simulations, we need to loop over ExtIter for the number of time steps ---*/
    /*--- However, ExtIter is the number of FSI iterations, so nIntIter is used in this case ---*/

    nIntIter = config_container[ZONE_FLOW]->GetUnst_nIntIter();

    for (IntIter = 0; IntIter < nIntIter; IntIter++){

      /*--- Set ExtIter to iExtIter_FLOW; this is a trick to loop on the steady-state flow solver ---*/
      config_container[ZONE_FLOW]->SetExtIter(IntIter);

      iteration_container[ZONE_FLOW][INST_0]->Iterate(output, integration_container, geometry_container,
          solver_container, numerics_container, config_container,
          surface_movement, grid_movement, FFDBox, ZONE_FLOW, INST_0);

      /*--- Write the convergence history for the fluid (only screen output) ---*/

      output->SetConvHistory_Body(&ConvHist_file[ZONE_0][INST_0], geometry_container, solver_container, config_container, integration_container, false, 0.0, ZONE_FLOW, INST_0);

      /*--- If the convergence criteria is met for the flow, break the loop ---*/
      StopCalc_Flow = integration_container[ZONE_FLOW][INST_0][FLOW_SOL]->GetConvergence();
      if (StopCalc_Flow) break;

    }

  }
  else if ( dyn_fsi ) {

    /*--- For unsteady flow simulations, we need to loop over nIntIter for the number of time steps ---*/

    nIntIter = config_container[ZONE_FLOW]->GetUnst_nIntIter();

    for (IntIter = 0; IntIter < nIntIter; IntIter++){

      config_container[ZONE_FLOW]->SetIntIter(IntIter);

      iteration_container[ZONE_FLOW][INST_0]->Iterate(output, integration_container, geometry_container, solver_container, numerics_container, config_container, surface_movement, grid_movement, FFDBox, ZONE_FLOW, INST_0);

      /*--- If convergence was reached in every zone --*/

      if (integration_container[ZONE_FLOW][INST_0][FLOW_SOL]->GetConvergence() == 1) break;
    }

    /*--- Write the convergence history for the fluid (only screen output) ---*/

     output->SetConvHistory_Body(NULL, geometry_container, solver_container, config_container, integration_container, true, 0.0, ZONE_FLOW, INST_0);

  } else {

    SU2_MPI::Error( "The definition of Fluid and Structural solvers is inconsistent for FSI applications ", CURRENT_FUNCTION);
    
  }

  /*--- Set the fluid convergence to false (to make sure FSI subiterations converge) ---*/

  integration_container[ZONE_FLOW][INST_0][FLOW_SOL]->SetConvergence(false);

  /*-----------------------------------------------------------------*/
  /*------------------- Set FEA loads from fluid --------------------*/
  /*-----------------------------------------------------------------*/
  if(transfer_container[ZONE_FLOW][ZONE_STRUCT] != NULL)
      Transfer_Tractions(ZONE_FLOW, ZONE_STRUCT);

    /*-----------------------------------------------------------------*/
    /*------------------ Structural subiteration ----------------------*/
    /*-----------------------------------------------------------------*/

  iteration_container[ZONE_STRUCT][INST_0]->Iterate(output, integration_container, geometry_container,
                                  solver_container, numerics_container, config_container,
                                  surface_movement, grid_movement, FFDBox, ZONE_STRUCT, INST_0);

    /*--- Write the convergence history for the structure (only screen output) ---*/

    output->SetConvHistory_Body(NULL, geometry_container, solver_container, config_container, integration_container, false, 0.0, ZONE_STRUCT, INST_0);

    /*--- Set the fluid convergence to false (to make sure FSI subiterations converge) ---*/

    integration_container[ZONE_STRUCT][INST_0][FEA_SOL]->SetConvergence(false);

    /*-----------------------------------------------------------------*/
    /*----------------- Displacements relaxation ----------------------*/
    /*-----------------------------------------------------------------*/

    Relaxation_Displacements(ZONE_STRUCT, ZONE_FLOW, OuterIter);

    /*-----------------------------------------------------------------*/
    /*-------------------- Check convergence --------------------------*/
    /*-----------------------------------------------------------------*/

    Convergence = BGSConvergence(OuterIter, ZONE_FLOW, ZONE_STRUCT);

    /*-----------------------------------------------------------------*/
    /*-------------------- Output FSI history -------------------------*/
    /*-----------------------------------------------------------------*/

    output->SpecialOutput_FSI(&FSIHist_file, geometry_container, solver_container,
                              config_container, integration_container, 0,
                              ZONE_FLOW, ZONE_STRUCT, false);

    if (Convergence) break;

    /*-----------------------------------------------------------------*/
    /*--------------------- Update OuterIter ---------------------------*/
    /*-----------------------------------------------------------------*/

    OuterIter++; for (iZone = 0; iZone < nZone; iZone++) config_container[iZone]->SetOuterIter(OuterIter);

  }

}

void CFSIDriver::Predict_Displacements(unsigned short donorZone, unsigned short targetZone) {

  solver_container[donorZone][INST_0][MESH_0][FEA_SOL]->PredictStruct_Displacement(geometry_container[donorZone][INST_0], config_container[donorZone],
      solver_container[donorZone][INST_0]);

  /*--- For parallel simulations we need to communicate the predicted solution before updating the fluid mesh ---*/

  solver_container[donorZone][INST_0][MESH_0][FEA_SOL]->Set_MPI_Solution_Pred(geometry_container[donorZone][INST_0][MESH_0], config_container[donorZone]);
  

}

void CFSIDriver::Predict_Tractions(unsigned short donorZone, unsigned short targetZone) {

}

void CFSIDriver::Transfer_Displacements(unsigned short donorZone, unsigned short targetZone) {

  transfer_container[donorZone][targetZone]->Broadcast_InterfaceData(solver_container[donorZone][INST_0][MESH_0][FEA_SOL],solver_container[targetZone][INST_0][MESH_0][FLOW_SOL],
                                                                     geometry_container[donorZone][INST_0][MESH_0],geometry_container[targetZone][INST_0][MESH_0],
                                                                     config_container[donorZone], config_container[targetZone]);

}

void CFSIDriver::Transfer_Tractions(unsigned short donorZone, unsigned short targetZone) {


  transfer_container[donorZone][targetZone]->Broadcast_InterfaceData(solver_container[donorZone][INST_0][MESH_0][FLOW_SOL],solver_container[targetZone][INST_0][MESH_0][FEA_SOL],
                                                                     geometry_container[donorZone][INST_0][MESH_0],geometry_container[targetZone][INST_0][MESH_0],
                                                                     config_container[donorZone], config_container[targetZone]);

}

void CFSIDriver::Relaxation_Displacements(unsigned short donorZone, unsigned short targetZone, unsigned long OuterIter) {

  /*-------------------- Aitken's relaxation ------------------------*/

  /*------------------- Compute the coefficient ---------------------*/

  solver_container[donorZone][INST_0][MESH_0][FEA_SOL]->ComputeAitken_Coefficient(geometry_container[donorZone][INST_0], config_container[donorZone],
      solver_container[donorZone][INST_0], OuterIter);

  /*----------------- Set the relaxation parameter ------------------*/

  solver_container[donorZone][INST_0][MESH_0][FEA_SOL]->SetAitken_Relaxation(geometry_container[donorZone][INST_0], config_container[donorZone],
      solver_container[donorZone][INST_0]);

  /*----------------- Communicate the predicted solution and the old one ------------------*/
  solver_container[donorZone][INST_0][MESH_0][FEA_SOL]->Set_MPI_Solution_Pred_Old(geometry_container[donorZone][INST_0][MESH_0], config_container[donorZone]);
  

}

void CFSIDriver::Relaxation_Tractions(unsigned short donorZone, unsigned short targetZone, unsigned long OuterIter) {

}

bool CFSIDriver::BGSConvergence(unsigned long IntIter, unsigned short ZONE_FLOW, unsigned short ZONE_STRUCT) {


  int rank = MASTER_NODE;
#ifdef HAVE_MPI
  int size;
  MPI_Comm_rank(MPI_COMM_WORLD, &rank);
  MPI_Comm_size(MPI_COMM_WORLD, &size);
#endif

  unsigned short iMarker;
  unsigned short nVar_Flow = solver_container[ZONE_FLOW][INST_0][MESH_0][FLOW_SOL]->GetnVar(),
                 nVar_Struct = solver_container[ZONE_STRUCT][INST_0][MESH_0][FEA_SOL]->GetnVar();
  unsigned short iRes;

//  bool flow_converged_absolute = false,
//        flow_converged_relative = false,
//        struct_converged_absolute = false,
//        struct_converged_relative = false;

  bool Convergence = false;

  /*--- Apply BC's to the structural adjoint - otherwise, clamped nodes have too values that make no sense... ---*/
  for (iMarker = 0; iMarker < config_container[ZONE_STRUCT]->GetnMarker_All(); iMarker++){
  switch (config_container[ZONE_STRUCT]->GetMarker_All_KindBC(iMarker)) {
    case CLAMPED_BOUNDARY:
    solver_container[ZONE_STRUCT][INST_0][MESH_0][FEA_SOL]->BC_Clamped_Post(geometry_container[ZONE_STRUCT][INST_0][MESH_0],
        solver_container[ZONE_STRUCT][INST_0][MESH_0], numerics_container[ZONE_STRUCT][INST_0][MESH_0][FEA_SOL][FEA_TERM],
        config_container[ZONE_STRUCT], iMarker);
    break;
  }
  }

  /*--- Compute the residual for the flow and structural zones ---*/

  /*--- Flow ---*/

  solver_container[ZONE_FLOW][INST_0][MESH_0][FLOW_SOL]->ComputeResidual_Multizone(geometry_container[ZONE_FLOW][INST_0][MESH_0],
                                                                        config_container[ZONE_FLOW]);

  /*--- Structure ---*/

  solver_container[ZONE_STRUCT][INST_0][MESH_0][FEA_SOL]->ComputeResidual_Multizone(geometry_container[ZONE_STRUCT][INST_0][MESH_0],
                                                                         config_container[ZONE_STRUCT]);


  /*--- Retrieve residuals ---*/

  /*--- Flow residuals ---*/

  for (iRes = 0; iRes < nVar_Flow; iRes++){
    residual_flow[iRes] = log10(solver_container[ZONE_FLOW][INST_0][MESH_0][FLOW_SOL]->GetRes_BGS(iRes));
    if (IntIter == 0) init_res_flow[iRes] = residual_flow[iRes];
    residual_flow_rel[iRes] = fabs(residual_flow[iRes] - init_res_flow[iRes]);
  }

  /*--- Structure residuals ---*/

  for (iRes = 0; iRes < nVar_Struct; iRes++){
    residual_struct[iRes] = log10(solver_container[ZONE_STRUCT][INST_0][MESH_0][FEA_SOL]->GetRes_BGS(iRes));
    if (IntIter == 0) init_res_struct[iRes] = residual_struct[iRes];
    residual_struct_rel[iRes] = fabs(residual_struct[iRes] - init_res_struct[iRes]);
  }

  /*--- Check convergence ---*/
//  flow_converged_absolute = ((residual_flow[0] < flow_criteria) && (residual_flow[nVar_Flow-1] < flow_criteria));
//  flow_converged_relative = ((residual_flow_rel[0] > flow_criteria_rel) && (residual_flow_rel[nVar_Flow-1] > flow_criteria_rel));
//
//  struct_converged_absolute = ((residual_struct[0] < structure_criteria) && (residual_struct[nVar_Flow-1] < structure_criteria));
//  struct_converged_relative = ((residual_struct_rel[0] > structure_criteria_rel) && (residual_struct_rel[nVar_Flow-1] > structure_criteria_rel));

//  Convergence = ((flow_converged_absolute && struct_converged_absolute) ||
//                 (flow_converged_absolute && struct_converged_relative) ||
//                 (flow_converged_relative && struct_converged_relative) ||
//                 (flow_converged_relative && struct_converged_absolute));

  if (rank == MASTER_NODE){

    cout << endl << "-------------------------------------------------------------------------" << endl;
    cout << endl;
    cout << "Convergence summary for BGS iteration ";
    cout << IntIter << endl;
    cout << endl;
    /*--- TODO: This is a workaround until the TestCases.py script incorporates new classes for nested loops. ---*/
    cout << "Iter[ID]" << "    BGSRes[Rho]" << "   BGSRes[RhoE]" << "     BGSRes[Ux]" << "     BGSRes[Uy]" << endl;
    cout.precision(6); cout.setf(ios::fixed, ios::floatfield);
    cout.width(8); cout << IntIter*1000;
    cout.width(15); cout << residual_flow[0];
    cout.width(15); cout << residual_flow[nVar_Flow-1];
    cout.width(15); cout << residual_struct[0];
    cout.width(15); cout << residual_struct[1];
    cout << endl;

  }

  integration_container[ZONE_STRUCT][INST_0][FEA_SOL]->Convergence_Monitoring_FSI(geometry_container[ZONE_STRUCT][INST_0][MESH_0], config_container[ZONE_STRUCT], solver_container[ZONE_STRUCT][INST_0][MESH_0][FEA_SOL], IntIter);

  Convergence = integration_container[ZONE_STRUCT][INST_0][FEA_SOL]->GetConvergence_FSI();


  /*--- Flow ---*/

  solver_container[ZONE_FLOW][INST_0][MESH_0][FLOW_SOL]->UpdateSolution_BGS(geometry_container[ZONE_FLOW][INST_0][MESH_0],
                                                                       config_container[ZONE_FLOW]);

  /*--- Structure ---*/

  solver_container[ZONE_STRUCT][INST_0][MESH_0][FEA_SOL]->UpdateSolution_BGS(geometry_container[ZONE_STRUCT][INST_0][MESH_0],
                                                                       config_container[ZONE_STRUCT]);

  if (rank == MASTER_NODE) cout.setf(ios::scientific, ios::floatfield);

  return Convergence;

}

void CFSIDriver::Update() {

  /*--- As of now, we are coding it for just 2 zones. ---*/
  /*--- This will become more general, but we need to modify the configuration for that ---*/
  unsigned short ZONE_FLOW = 0, ZONE_STRUCT = 1;

  unsigned long IntIter = 0; // This doesn't affect here but has to go into the function
  ExtIter = config_container[ZONE_FLOW]->GetExtIter();

  /*-----------------------------------------------------------------*/
  /*--------------------- Enforce continuity ------------------------*/
  /*-----------------------------------------------------------------*/

  /*--- Enforces that the geometry of the flow corresponds to the converged, relaxed solution ---*/

  /*-------------------- Transfer the displacements --------------------*/

  Transfer_Displacements(ZONE_STRUCT, ZONE_FLOW);

  /*-------------------- Set the grid movement -------------------------*/

  iteration_container[ZONE_FLOW][INST_0]->SetGrid_Movement(geometry_container, surface_movement,
                                                   grid_movement, FFDBox, solver_container,
      config_container, ZONE_FLOW, INST_0, IntIter, ExtIter);

  /*--- TODO: Temporary output of objective function for Flow OFs. Needs to be integrated into the refurbished output ---*/


  if (rank == MASTER_NODE){

  /*--- Choose the filename of the objective function ---*/

    ofstream myfile_res;
    bool of_output = false;
    su2double objective_function = 0.0;

    switch (config_container[ZONE_FLOW]->GetKind_ObjFunc()) {
      case DRAG_COEFFICIENT:
        myfile_res.open("of_drag.opt");
        objective_function = solver_container[ZONE_FLOW][INST_0][MESH_0][FLOW_SOL]->GetTotal_CD();
        of_output = true;
        break;
      case LIFT_COEFFICIENT:
        myfile_res.open("of_lift.opt");
        objective_function = solver_container[ZONE_FLOW][INST_0][MESH_0][FLOW_SOL]->GetTotal_CL();
        of_output = true;
      break;
      case EFFICIENCY:
        myfile_res.open("of_efficiency.opt");
        objective_function = solver_container[ZONE_FLOW][INST_0][MESH_0][FLOW_SOL]->GetTotal_CEff();
        of_output = true;
        break;
      default:
        of_output = false;
        break;
    }

    if (of_output){

        myfile_res.precision(15);
        myfile_res << scientific << objective_function << endl;
        myfile_res.close();

    }

  }

  /*-----------------------------------------------------------------*/
  /*-------------------- Update fluid solver ------------------------*/
  /*-----------------------------------------------------------------*/

  iteration_container[ZONE_FLOW][INST_0]->Update(output, integration_container, geometry_container,
                       solver_container, numerics_container, config_container,
                       surface_movement, grid_movement, FFDBox, ZONE_FLOW, INST_0);

  /*-----------------------------------------------------------------*/
  /*----------------- Update structural solver ----------------------*/
  /*-----------------------------------------------------------------*/

  iteration_container[ZONE_STRUCT][INST_0]->Update(output, integration_container, geometry_container,
                         solver_container, numerics_container, config_container,
                         surface_movement, grid_movement, FFDBox, ZONE_STRUCT, INST_0);


  /*-----------------------------------------------------------------*/
  /*--------------- Update convergence parameter --------------------*/
  /*-----------------------------------------------------------------*/
  integration_container[ZONE_STRUCT][INST_0][FEA_SOL]->SetConvergence_FSI(false);


}

void CFSIDriver::DynamicMeshUpdate(unsigned long ExtIter){

}

CDiscAdjFSIDriver::CDiscAdjFSIDriver(char* confFile,
                                     unsigned short val_nZone,
                                     unsigned short val_nDim,
                                     bool val_periodic,
                                     SU2_Comm MPICommunicator) : CDriver(confFile,
                                                                            val_nZone,
                                                                            val_nDim,
                                                                            val_periodic,
                                                                            MPICommunicator) {

  unsigned short iVar;
  unsigned short nVar_Flow = 0, nVar_Struct = 0;
  RecordingState = 0;
  CurrentRecording = 0;

  switch (config_container[ZONE_0]->GetKind_ObjFunc()){
  case DRAG_COEFFICIENT:
  case LIFT_COEFFICIENT:
  case SIDEFORCE_COEFFICIENT:
  case EFFICIENCY:
  case MOMENT_X_COEFFICIENT:
  case MOMENT_Y_COEFFICIENT:
  case MOMENT_Z_COEFFICIENT:
  case EQUIVALENT_AREA:
    Kind_Objective_Function = FLOW_OBJECTIVE_FUNCTION;
    break;
  case REFERENCE_GEOMETRY:
  case REFERENCE_NODE:
  case VOLUME_FRACTION:
    Kind_Objective_Function = FEM_OBJECTIVE_FUNCTION;
    break;
  default:
    Kind_Objective_Function = NO_OBJECTIVE_FUNCTION;
    break;
  }

  direct_iteration = new CIteration*[nZone];

  unsigned short iZone;
  for (iZone = 0; iZone < nZone; iZone++){
    switch (config_container[iZone]->GetKind_Solver()) {
       case DISC_ADJ_RANS: case DISC_ADJ_EULER: case DISC_ADJ_NAVIER_STOKES:
         direct_iteration[iZone] = new CFluidIteration(config_container[iZone]);
         nVar_Flow = solver_container[iZone][INST_0][MESH_0][ADJFLOW_SOL]->GetnVar();
         flow_criteria = config_container[iZone]->GetMinLogResidual_BGS_F();
         flow_criteria_rel = config_container[iZone]->GetOrderMagResidual_BGS_F();
         break;
       case DISC_ADJ_FEM:
         direct_iteration[iZone] = new CFEAIteration(config_container[iZone]);
         nVar_Struct = solver_container[iZone][INST_0][MESH_0][ADJFEA_SOL]->GetnVar();
         structure_criteria    = config_container[iZone]->GetMinLogResidual_BGS_S();
         structure_criteria_rel = config_container[iZone]->GetOrderMagResidual_BGS_S();
         break;
    }
  }

  init_res_flow   = new su2double[nVar_Flow];
  init_res_struct = new su2double[nVar_Struct];

  residual_flow   = new su2double[nVar_Flow];
  residual_struct = new su2double[nVar_Struct];

  residual_flow_rel   = new su2double[nVar_Flow];
  residual_struct_rel = new su2double[nVar_Struct];

  for (iVar = 0; iVar < nVar_Flow; iVar++){
    init_res_flow[iVar] = 0.0;
    residual_flow[iVar] = 0.0;
    residual_flow_rel[iVar] = 0.0;
  }
  for (iVar = 0; iVar < nVar_Struct; iVar++){
    init_res_struct[iVar] = 0.0;
    residual_struct[iVar] = 0.0;
    residual_struct_rel[iVar] = 0.0;
  }


  bool write_history = true;

  /*--- Header of the temporary output file ---*/
  if ((write_history) && (rank == MASTER_NODE)){
    ofstream myfile_res;
    myfile_res.open ("history_adjoint_FSI.csv");

    myfile_res << "BGS_Iter\t";

    for (iVar = 0; iVar < nVar_Flow; iVar++){
      myfile_res << "ResFlow[" << iVar << "]\t";
    }

    for (iVar = 0; iVar < nVar_Struct; iVar++){
      myfile_res << "ResFEA[" << iVar << "]\t";
    }


    bool de_effects = config_container[ZONE_0]->GetDE_Effects();
    for (iVar = 0; iVar < config_container[ZONE_0]->GetnElasticityMod(); iVar++)
        myfile_res << "Sens_E_" << iVar << "\t";

    for (iVar = 0; iVar < config_container[ZONE_0]->GetnPoissonRatio(); iVar++)
      myfile_res << "Sens_Nu_" << iVar << "\t";

    if (de_effects){
        for (iVar = 0; iVar < config_container[ZONE_0]->GetnElectric_Field(); iVar++)
          myfile_res << "Sens_EField_" << iVar << "\t";
    }

    myfile_res << endl;

    myfile_res.close();
  }

  // TEST: for implementation of python framework in standalone structural problems
  if ((config_container[ZONE_1]->GetDV_FEA() != NODV_FEA) && (rank == MASTER_NODE)){

    /*--- Header of the temporary output file ---*/
    ofstream myfile_res;

    switch (config_container[ZONE_1]->GetDV_FEA()) {
      case YOUNG_MODULUS:
        myfile_res.open("grad_young.opt");
        break;
      case POISSON_RATIO:
        myfile_res.open("grad_poisson.opt");
        break;
      case DENSITY_VAL:
      case DEAD_WEIGHT:
        myfile_res.open("grad_density.opt");
        break;
      case ELECTRIC_FIELD:
        myfile_res.open("grad_efield.opt");
        break;
      default:
        myfile_res.open("grad.opt");
        break;
    }

    unsigned short iDV;
    unsigned short nDV = solver_container[ZONE_1][INST_0][MESH_0][ADJFEA_SOL]->GetnDVFEA();

    myfile_res << "INDEX" << "\t" << "GRAD" << endl;

    myfile_res.precision(15);

    for (iDV = 0; iDV < nDV; iDV++){
      myfile_res << iDV;
      myfile_res << "\t";
      myfile_res << scientific << solver_container[ZONE_1][INST_0][MESH_0][ADJFEA_SOL]->GetGlobal_Sens_DVFEA(iDV);
      myfile_res << endl;
    }

    myfile_res.close();
  }

  /*--- TODO: This is a workaround until the TestCases.py script incorporates new classes for nested loops. ---*/
  config_container[ZONE_0]->SetnExtIter(1);
  config_container[ZONE_1]->SetnExtIter(1);

}

CDiscAdjFSIDriver::~CDiscAdjFSIDriver(void) {

  delete [] direct_iteration;
  delete [] init_res_flow;
  delete [] init_res_struct;
  delete [] residual_flow;
  delete [] residual_struct;
  delete [] residual_flow_rel;
  delete [] residual_struct_rel;

}

void CDiscAdjFSIDriver::Update(){

}

void CDiscAdjFSIDriver::DynamicMeshUpdate(unsigned long ExtIter){

}

void CDiscAdjFSIDriver::Run() {

  unsigned short ZONE_FLOW = 0, ZONE_STRUCT = 1;
  unsigned short iZone;

  for (iZone = 0; iZone < nZone; iZone++) {
    config_container[iZone]->SetIntIter(0);
    config_container[iZone]->SetOuterIter(0);
  }

  Preprocess(ZONE_FLOW, ZONE_STRUCT, ALL_VARIABLES);

  if (config_container[ZONE_STRUCT]->GetKind_MZSolver() == MZ_IQN_ILS)
    Run_InterfaceQuasiNewtonInvLeastSquares();
  else
    Run_GaussSeidel();

  Postprocess(ZONE_FLOW, ZONE_STRUCT);
}

void CDiscAdjFSIDriver::Run_GaussSeidel() {

  /*--- As of now, we are coding it for just 2 zones. ---*/
  /*--- This will become more general, but we need to modify the configuration for that ---*/
  unsigned short ZONE_FLOW = 0, ZONE_STRUCT = 1;
  unsigned long iOuterIter;
  bool BGS_Converged = false;

  for (iOuterIter = 0; iOuterIter < config_container[ZONE_FLOW]->GetnIterFSI() && !BGS_Converged; iOuterIter++){

    /*--- Perform a BGS step ---*/
    StepGaussSeidel(Kind_Objective_Function, "BGS", iOuterIter);

    /*--- Check convergence of the BGS method ---*/
    BGS_Converged = BGSConvergence(iOuterIter, ZONE_FLOW, ZONE_STRUCT);
  }

}

void CDiscAdjFSIDriver::StepGaussSeidel(unsigned short kind_of, const string &method, unsigned long iOuterIter) {

  unsigned short iZone, ZONE_FLOW = 0, ZONE_STRUCT = 1;

  if (rank == MASTER_NODE) {
    cout << endl << "                    ";
    cout << "****** " << method << " ITERATION " << iOuterIter << " ******" << endl;
  }

  for (iZone = 0; iZone < nZone; iZone++) config_container[iZone]->SetOuterIter(iOuterIter);

  /*--- Start with structural terms if OF is based on displacements ---*/
  if (kind_of == FEM_OBJECTIVE_FUNCTION)
    Iterate_Block(ZONE_FLOW, ZONE_STRUCT, FEA_DISP_VARS);

  /*--- Iterate fluid (including cross term) ---*/
  Iterate_Block(ZONE_FLOW, ZONE_STRUCT, FLOW_CONS_VARS);

  /*--- Compute mesh (it is a cross term dF / dMv ) ---*/
  Iterate_Block(ZONE_FLOW, ZONE_STRUCT, MESH_COORDS);

  /*--- Compute mesh cross term (dM / dSv) ---*/
  Iterate_Block(ZONE_FLOW, ZONE_STRUCT, FEM_CROSS_TERM_GEOMETRY);

  /*--- End with structural terms if OF is based on fluid variables ---*/
  if (kind_of == FLOW_OBJECTIVE_FUNCTION)
    Iterate_Block(ZONE_FLOW, ZONE_STRUCT, FEA_DISP_VARS);

}

void CDiscAdjFSIDriver::Run_InterfaceQuasiNewtonInvLeastSquares() {

  using namespace Eigen;

  unsigned short ZONE_FLOW = 0, ZONE_STRUCT = 1;
  /*--- It is more practical to consider the structure to always be iterated last ---*/
  unsigned short kind_of = FEM_OBJECTIVE_FUNCTION;
  unsigned long iOuterIter = 0;
  bool Convergence = false;

<<<<<<< HEAD
  su2double solution[3];
  for (unsigned long iPoint = 0; iPoint < geometry_container[ZONE_STRUCT][INST_0][MESH_0]->GetnPoint(); iPoint++) {
    for (unsigned short iVar = 0; iVar < geometry_container[ZONE_STRUCT][INST_0][MESH_0]->GetnDim(); iVar++) {
      solution[iVar] = solver_container[ZONE_STRUCT][INST_0][MESH_0][ADJFEA_SOL]->node[iPoint]->GetSolution(iVar)+
        solver_container[ZONE_STRUCT][INST_0][MESH_0][ADJFEA_SOL]->node[iPoint]->GetGeometry_CrossTerm_Derivative(iVar)+
        solver_container[ZONE_STRUCT][INST_0][MESH_0][ADJFEA_SOL]->node[iPoint]->GetCross_Term_Derivative(iVar);
    }
    solver_container[ZONE_STRUCT][INST_0][MESH_0][ADJFEA_SOL]->node[iPoint]->SetSolution(solution);
  }

}
=======
  /*--- Method parameters, size of history matrix, initial relaxation, residual norm, and tolerance ---*/
  unsigned long M = 0, N = max<unsigned long>(1,config_container[ZONE_STRUCT]->GetnIterIQN_HistorySize());
  su2double alpha = config_container[ZONE_STRUCT]->GetAitkenStatRelax(), resNorm = 1.0,
            tol = pow(10.0,config_container[ZONE_STRUCT]->GetMinLogResidualFSI());

  /*--- This vector is used to get and set interface values ---*/
  vector<passivedouble> interfaceValues;

  for (iZone = 0; iZone < nZone; iZone++) config_container[iZone]->SetOuterIter(iOuterIter);

  /*--- Initial values ---*/
  iteration_container[ZONE_STRUCT][INST_0]->GetInterfaceValues(geometry_container,solver_container,config_container,ZONE_STRUCT,INST_0,interfaceValues);

  /*--- Variables to store the history of values at start and end of each outer iteration ---*/
  M = interfaceValues.size();
  MatrixXd X(M,N), Y(M,N);
  for(unsigned long i=0; i<M; ++i) X(i,0) = interfaceValues[i];

  /*--- Initial interface residual ---*/
  StepGaussSeidel(kind_of, "IQN", iOuterIter);

  iteration_container[ZONE_STRUCT][INST_0]->GetInterfaceValues(geometry_container,solver_container,config_container,ZONE_STRUCT,INST_0,interfaceValues);
  for(unsigned long i=0; i<M; ++i) Y(i,0) = interfaceValues[i];

  VectorXd R = Y.col(0)-X.col(0);
  resNorm = R.norm();
  interface_res = 1.0; // by definition

  Convergence = BGSConvergence(iOuterIter, ZONE_FLOW, ZONE_STRUCT);

  for (iOuterIter = 1; iOuterIter < config_container[ZONE_STRUCT]->GetnIterFSI() && !Convergence; iOuterIter++) {

    unsigned long cols = min<unsigned long>(iOuterIter-1,N-1);
    unsigned long targ = min<unsigned long>(cols+1,N-1); // for when N=1 and we recover BGS
>>>>>>> 08b1e41f

    if (cols == 0) {
      /*--- No history yet, simple relaxed BGS update ---*/
      R *= SU2_TYPE::GetValue(alpha);
    }
    else {
      /*--- Use history to "predict" the interface values ---*/
      /*--- Matrix H contains the residual (R) deltas, M(:,k) = R^k-R^(k-1) ---*/
      MatrixXd H = (Y-X).block(0,1,M,cols)-(Y-X).leftCols(cols);

      /*--- LS approximation, how to combine (C) past history to take the residual to 0 on this iteration ---*/
      VectorXd C = H.colPivHouseholderQr().solve(-R);

      /*--- H now contains the deltas of END of iteration values, M(:,k) = Y^k-Y^(k-1) ---*/
      H = Y.block(0,1,M,cols)-Y.leftCols(cols);

      /*--- Correct the BGS solution, delta Y's correspond 1:1 with delta R's ---*/
      R += H*C;

      /*--- Check if we need to discard data (shift left to delete oldest data) ---*/
      if(cols == N-1) {
        X.leftCols(N-1) = X.rightCols(N-1);
        Y.leftCols(N-1) = Y.rightCols(N-1);
        cols--;
      }
    }

    /*--- Set values ---*/
    X.col(targ) = X.col(cols)+R;
    for(unsigned long i=0; i<M; ++i) interfaceValues[i] = X(i,targ);
    iteration_container[ZONE_STRUCT][INST_0]->SetInterfaceValues(geometry_container,solver_container,config_container,ZONE_STRUCT,INST_0,interfaceValues);

    /*--- Perform a BGS step ---*/
    StepGaussSeidel(kind_of, "IQN", iOuterIter);

    /*--- Get values ---*/
    iteration_container[ZONE_STRUCT][INST_0]->GetInterfaceValues(geometry_container,solver_container,config_container,ZONE_STRUCT,INST_0,interfaceValues);
    for(unsigned long i=0; i<M; ++i) Y(i,targ) = interfaceValues[i];

    /*--- Compute residual and check convergence ---*/
    R = Y.col(targ)-X.col(targ);
    interface_res = R.norm()/resNorm;
#ifdef HAVE_MPI
    SU2_MPI::Bcast(&interface_res,1,MPI_DOUBLE,MASTER_NODE,MPI_COMM_WORLD);
#endif

    Convergence = BGSConvergence(iOuterIter, ZONE_FLOW, ZONE_STRUCT) || interface_res<tol;
  }
}

void CDiscAdjFSIDriver::Preprocess(unsigned short ZONE_FLOW,
                  unsigned short ZONE_STRUCT,
                  unsigned short kind_recording){

  unsigned long IntIter = 0, iPoint;
  config_container[ZONE_0]->SetIntIter(IntIter);
  unsigned short ExtIter = config_container[ZONE_FLOW]->GetExtIter();

  bool dual_time_1st = (config_container[ZONE_FLOW]->GetUnsteady_Simulation() == DT_STEPPING_1ST);
  bool dual_time_2nd = (config_container[ZONE_FLOW]->GetUnsteady_Simulation() == DT_STEPPING_2ND);
  bool turbulent = (config_container[ZONE_FLOW]->GetKind_Solver() == DISC_ADJ_RANS);
  bool dual_time = (dual_time_1st || dual_time_2nd);
  unsigned short iMesh;
  int Direct_Iter_Flow;
  bool update_geo = false;

  /*----------------------------------------------------------------------------*/
  /*------------------------------ FLOW SOLUTION -------------------------------*/
  /*----------------------------------------------------------------------------*/

  /*--- For the unsteady adjoint, load direct solutions from restart files. ---*/

  if (config_container[ZONE_FLOW]->GetUnsteady_Simulation()) {

    Direct_Iter_Flow = SU2_TYPE::Int(config_container[ZONE_FLOW]->GetUnst_AdjointIter()) - SU2_TYPE::Int(ExtIter) - 2;

    /*--- For dual-time stepping we want to load the already converged solution at timestep n ---*/

    if (dual_time) {
      Direct_Iter_Flow += 1;
    }

    if (ExtIter == 0){

      if (dual_time_2nd) {

        /*--- Load solution at timestep n-2 ---*/

        iteration_container[ZONE_FLOW][INST_0]->LoadUnsteady_Solution(geometry_container, solver_container,config_container, ZONE_FLOW, INST_0, Direct_Iter_Flow-2);

        /*--- Push solution back to correct array ---*/

        for (iMesh=0; iMesh<=config_container[ZONE_FLOW]->GetnMGLevels();iMesh++) {
          for(iPoint=0; iPoint<geometry_container[ZONE_FLOW][INST_0][iMesh]->GetnPoint();iPoint++) {
            solver_container[ZONE_FLOW][INST_0][iMesh][FLOW_SOL]->node[iPoint]->Set_Solution_time_n();
            solver_container[ZONE_FLOW][INST_0][iMesh][FLOW_SOL]->node[iPoint]->Set_Solution_time_n1();
            if (turbulent) {
              solver_container[ZONE_FLOW][INST_0][iMesh][TURB_SOL]->node[iPoint]->Set_Solution_time_n();
              solver_container[ZONE_FLOW][INST_0][iMesh][TURB_SOL]->node[iPoint]->Set_Solution_time_n1();
            }
          }
        }
      }
      if (dual_time) {

        /*--- Load solution at timestep n-1 ---*/

        iteration_container[ZONE_FLOW][INST_0]->LoadUnsteady_Solution(geometry_container, solver_container,config_container, ZONE_FLOW, INST_0, Direct_Iter_Flow-1);

        /*--- Push solution back to correct array ---*/

        for (iMesh=0; iMesh<=config_container[ZONE_FLOW]->GetnMGLevels();iMesh++) {
          for(iPoint=0; iPoint<geometry_container[ZONE_FLOW][INST_0][iMesh]->GetnPoint();iPoint++) {
            solver_container[ZONE_FLOW][INST_0][iMesh][FLOW_SOL]->node[iPoint]->Set_Solution_time_n();
            if (turbulent) {
              solver_container[ZONE_FLOW][INST_0][iMesh][TURB_SOL]->node[iPoint]->Set_Solution_time_n();
            }
          }
        }
      }

      /*--- Load solution timestep n ---*/

      iteration_container[ZONE_FLOW][INST_0]->LoadUnsteady_Solution(geometry_container, solver_container,config_container, ZONE_FLOW, INST_0, Direct_Iter_Flow);

    }


    if ((ExtIter > 0) && dual_time){

      /*--- Load solution timestep n - 2 ---*/

      iteration_container[ZONE_FLOW][INST_0]->LoadUnsteady_Solution(geometry_container, solver_container,config_container, ZONE_FLOW, INST_0, Direct_Iter_Flow - 2);

      /*--- Temporarily store the loaded solution in the Solution_Old array ---*/

      for (iMesh=0; iMesh<=config_container[ZONE_FLOW]->GetnMGLevels();iMesh++) {
        for(iPoint=0; iPoint<geometry_container[ZONE_FLOW][INST_0][iMesh]->GetnPoint();iPoint++) {
           solver_container[ZONE_FLOW][INST_0][iMesh][FLOW_SOL]->node[iPoint]->Set_OldSolution();
           if (turbulent){
             solver_container[ZONE_FLOW][INST_0][iMesh][TURB_SOL]->node[iPoint]->Set_OldSolution();
           }
        }
      }

      /*--- Set Solution at timestep n to solution at n-1 ---*/

      for (iMesh=0; iMesh<=config_container[ZONE_FLOW]->GetnMGLevels();iMesh++) {
        for(iPoint=0; iPoint<geometry_container[ZONE_FLOW][INST_0][iMesh]->GetnPoint();iPoint++) {
          solver_container[ZONE_FLOW][INST_0][iMesh][FLOW_SOL]->node[iPoint]->SetSolution(solver_container[ZONE_FLOW][INST_0][iMesh][FLOW_SOL]->node[iPoint]->GetSolution_time_n());
          if (turbulent) {
            solver_container[ZONE_FLOW][INST_0][iMesh][TURB_SOL]->node[iPoint]->SetSolution(solver_container[ZONE_FLOW][INST_0][iMesh][TURB_SOL]->node[iPoint]->GetSolution_time_n());
          }
        }
      }
      if (dual_time_1st){
      /*--- Set Solution at timestep n-1 to the previously loaded solution ---*/
        for (iMesh=0; iMesh<=config_container[ZONE_FLOW]->GetnMGLevels();iMesh++) {
          for(iPoint=0; iPoint<geometry_container[ZONE_FLOW][INST_0][iMesh]->GetnPoint();iPoint++) {
            solver_container[ZONE_FLOW][INST_0][iMesh][FLOW_SOL]->node[iPoint]->Set_Solution_time_n(solver_container[ZONE_FLOW][INST_0][iMesh][FLOW_SOL]->node[iPoint]->GetSolution_time_n1());
            if (turbulent) {
              solver_container[ZONE_FLOW][INST_0][iMesh][TURB_SOL]->node[iPoint]->Set_Solution_time_n(solver_container[ZONE_FLOW][INST_0][iMesh][TURB_SOL]->node[iPoint]->GetSolution_time_n1());
            }
          }
        }
      }
      if (dual_time_2nd){
        /*--- Set Solution at timestep n-1 to solution at n-2 ---*/
        for (iMesh=0; iMesh<=config_container[ZONE_FLOW]->GetnMGLevels();iMesh++) {
          for(iPoint=0; iPoint<geometry_container[ZONE_FLOW][INST_0][iMesh]->GetnPoint();iPoint++) {
            solver_container[ZONE_FLOW][INST_0][iMesh][FLOW_SOL]->node[iPoint]->Set_Solution_time_n(solver_container[ZONE_FLOW][INST_0][iMesh][FLOW_SOL]->node[iPoint]->GetSolution_time_n1());
            if (turbulent) {
              solver_container[ZONE_FLOW][INST_0][iMesh][TURB_SOL]->node[iPoint]->Set_Solution_time_n(solver_container[ZONE_FLOW][INST_0][iMesh][TURB_SOL]->node[iPoint]->GetSolution_time_n1());
            }
          }
        }
        /*--- Set Solution at timestep n-2 to the previously loaded solution ---*/
        for (iMesh=0; iMesh<=config_container[ZONE_FLOW]->GetnMGLevels();iMesh++) {
          for(iPoint=0; iPoint<geometry_container[ZONE_FLOW][INST_0][iMesh]->GetnPoint();iPoint++) {
            solver_container[ZONE_FLOW][INST_0][iMesh][FLOW_SOL]->node[iPoint]->Set_Solution_time_n1(solver_container[ZONE_FLOW][INST_0][iMesh][FLOW_SOL]->node[iPoint]->GetSolution_Old());
            if (turbulent) {
              solver_container[ZONE_FLOW][INST_0][iMesh][TURB_SOL]->node[iPoint]->Set_Solution_time_n1(solver_container[ZONE_FLOW][INST_0][iMesh][TURB_SOL]->node[iPoint]->GetSolution_Old());
            }
          }
        }
      }
    }
  }
  else{

    /*--- Load the restart (we need to use the routine in order to get the GEOMETRY, otherwise it's restarted from the base mesh ---*/

    solver_container[ZONE_FLOW][INST_0][MESH_0][FLOW_SOL]->LoadRestart(geometry_container[ZONE_FLOW][INST_0], solver_container[ZONE_FLOW][INST_0], config_container[ZONE_FLOW], 0, true);

  if (ExtIter == 0 || dual_time) {

    for (iMesh=0; iMesh<=config_container[ZONE_FLOW]->GetnMGLevels();iMesh++) {
      for (iPoint = 0; iPoint < geometry_container[ZONE_FLOW][INST_0][iMesh]->GetnPoint(); iPoint++) {
        solver_container[ZONE_FLOW][INST_0][iMesh][ADJFLOW_SOL]->node[iPoint]->SetSolution_Direct(solver_container[ZONE_FLOW][INST_0][iMesh][FLOW_SOL]->node[iPoint]->GetSolution());
      }
    }
    if (turbulent && !config_container[ZONE_FLOW]->GetFrozen_Visc_Disc()) {
      for (iPoint = 0; iPoint < geometry_container[ZONE_FLOW][INST_0][MESH_0]->GetnPoint(); iPoint++) {
        solver_container[ZONE_FLOW][INST_0][MESH_0][ADJTURB_SOL]->node[iPoint]->SetSolution_Direct(solver_container[ZONE_FLOW][INST_0][MESH_0][TURB_SOL]->node[iPoint]->GetSolution());
      }
    }
  }

    /*--- Store geometry of the converged solution also in the adjoint solver in order to be able to reset it later ---*/

    for (iPoint = 0; iPoint < geometry_container[ZONE_FLOW][INST_0][MESH_0]->GetnPoint(); iPoint++){
      solver_container[ZONE_FLOW][INST_0][MESH_0][ADJFLOW_SOL]->node[iPoint]->SetGeometry_Direct(geometry_container[ZONE_FLOW][INST_0][MESH_0]->node[iPoint]->GetCoord());
    }

  }

  /*----------------------------------------------------------------------------*/
  /*-------------------------- STRUCTURAL SOLUTION -----------------------------*/
  /*----------------------------------------------------------------------------*/

  IntIter = 0;
  config_container[ZONE_STRUCT]->SetIntIter(IntIter);
  ExtIter = config_container[ZONE_STRUCT]->GetExtIter();
  bool dynamic = (config_container[ZONE_STRUCT]->GetDynamic_Analysis() == DYNAMIC);

  int Direct_Iter_FEA;

  /*--- For the dynamic adjoint, load direct solutions from restart files. ---*/

  if (dynamic) {

    Direct_Iter_FEA = SU2_TYPE::Int(config_container[ZONE_STRUCT]->GetUnst_AdjointIter()) - SU2_TYPE::Int(ExtIter) - 1;

    /*--- We want to load the already converged solution at timesteps n and n-1 ---*/

    /*--- Load solution at timestep n-1 ---*/

    iteration_container[ZONE_STRUCT][INST_0]->LoadDynamic_Solution(geometry_container, solver_container,config_container, ZONE_STRUCT, INST_0, Direct_Iter_FEA-1);

    /*--- Push solution back to correct array ---*/

    for(iPoint=0; iPoint<geometry_container[ZONE_STRUCT][INST_0][MESH_0]->GetnPoint();iPoint++){
      solver_container[ZONE_STRUCT][INST_0][MESH_0][FEA_SOL]->node[iPoint]->SetSolution_time_n();
    }

    /*--- Push solution back to correct array ---*/

    for(iPoint=0; iPoint<geometry_container[ZONE_STRUCT][INST_0][MESH_0]->GetnPoint();iPoint++){
      solver_container[ZONE_STRUCT][INST_0][MESH_0][FEA_SOL]->node[iPoint]->SetSolution_Accel_time_n();
    }

    /*--- Push solution back to correct array ---*/

    for(iPoint=0; iPoint<geometry_container[ZONE_STRUCT][INST_0][MESH_0]->GetnPoint();iPoint++){
      solver_container[ZONE_STRUCT][INST_0][MESH_0][FEA_SOL]->node[iPoint]->SetSolution_Vel_time_n();
    }

    /*--- Load solution timestep n ---*/

    iteration_container[ZONE_STRUCT][INST_0]->LoadDynamic_Solution(geometry_container, solver_container,config_container, ZONE_STRUCT, INST_0, Direct_Iter_FEA);

    /*--- Store FEA solution also in the adjoint solver in order to be able to reset it later ---*/

    for (iPoint = 0; iPoint < geometry_container[ZONE_STRUCT][INST_0][MESH_0]->GetnPoint(); iPoint++){
      solver_container[ZONE_STRUCT][INST_0][MESH_0][ADJFEA_SOL]->node[iPoint]->SetSolution_Direct(solver_container[ZONE_STRUCT][INST_0][MESH_0][FEA_SOL]->node[iPoint]->GetSolution());
    }

    for (iPoint = 0; iPoint < geometry_container[ZONE_STRUCT][INST_0][MESH_0]->GetnPoint(); iPoint++){
      solver_container[ZONE_STRUCT][INST_0][MESH_0][ADJFEA_SOL]->node[iPoint]->SetSolution_Accel_Direct(solver_container[ZONE_STRUCT][INST_0][MESH_0][FEA_SOL]->node[iPoint]->GetSolution_Accel());
    }

    for (iPoint = 0; iPoint < geometry_container[ZONE_STRUCT][INST_0][MESH_0]->GetnPoint(); iPoint++){
      solver_container[ZONE_STRUCT][INST_0][MESH_0][ADJFEA_SOL]->node[iPoint]->SetSolution_Vel_Direct(solver_container[ZONE_STRUCT][INST_0][MESH_0][FEA_SOL]->node[iPoint]->GetSolution_Vel());
    }

  }
  else {

    solver_container[ZONE_STRUCT][INST_0][MESH_0][FEA_SOL]->LoadRestart(geometry_container[ZONE_STRUCT][INST_0], solver_container[ZONE_STRUCT][INST_0], config_container[ZONE_STRUCT], 0, update_geo);

    /*--- Store FEA solution also in the adjoint solver in order to be able to reset it later ---*/

    for (iPoint = 0; iPoint < geometry_container[ZONE_STRUCT][INST_0][MESH_0]->GetnPoint(); iPoint++){
      solver_container[ZONE_STRUCT][INST_0][MESH_0][ADJFEA_SOL]->node[iPoint]->SetSolution_Direct(solver_container[ZONE_STRUCT][INST_0][MESH_0][FEA_SOL]->node[iPoint]->GetSolution());
    }

  }

  /*----------------------------------------------------------------------------*/
  /*--------------------- ADJOINT SOLVER PREPROCESSING -------------------------*/
  /*----------------------------------------------------------------------------*/

  solver_container[ZONE_FLOW][INST_0][MESH_0][ADJFLOW_SOL]->Preprocessing(geometry_container[ZONE_FLOW][INST_0][MESH_0], solver_container[ZONE_FLOW][INST_0][MESH_0],  config_container[ZONE_FLOW] , MESH_0, 0, RUNTIME_ADJFLOW_SYS, false);

  if (turbulent){
    solver_container[ZONE_FLOW][INST_0][MESH_0][ADJTURB_SOL]->Preprocessing(geometry_container[ZONE_FLOW][INST_0][MESH_0], solver_container[ZONE_FLOW][INST_0][MESH_0],  config_container[ZONE_FLOW] , MESH_0, 0, RUNTIME_ADJTURB_SYS, false);
  }

  solver_container[ZONE_STRUCT][INST_0][MESH_0][ADJFEA_SOL]->Preprocessing(geometry_container[ZONE_STRUCT][INST_0][MESH_0], solver_container[ZONE_STRUCT][INST_0][MESH_0],  config_container[ZONE_STRUCT] , MESH_0, 0, RUNTIME_ADJFEA_SYS, false);



}

void CDiscAdjFSIDriver::PrintDirect_Residuals(unsigned short ZONE_FLOW,
                                                          unsigned short ZONE_STRUCT,
                                                          unsigned short kind_recording){

  unsigned short ExtIter = config_container[ZONE_FLOW]->GetExtIter();
  bool turbulent = (config_container[ZONE_FLOW]->GetKind_Solver() == DISC_ADJ_RANS);
  bool nonlinear_analysis = (config_container[ZONE_STRUCT]->GetGeometricConditions() == LARGE_DEFORMATIONS);   // Nonlinear analysis.
  bool unsteady = config_container[ZONE_FLOW]->GetUnsteady_Simulation() != NONE;
  bool dynamic = (config_container[ZONE_STRUCT]->GetDynamic_Analysis() == DYNAMIC);

  su2double val_OFunction = 0.0;
  string kind_OFunction;

  cout.precision(6);
  cout.setf(ios::scientific, ios::floatfield);

  if ((kind_recording == FLOW_CONS_VARS) || (kind_recording == MESH_COORDS)) {

    /*--- Print residuals in the first iteration ---*/

    if (rank == MASTER_NODE && ((ExtIter == 0) || unsteady )){
      cout << "log10[RMS Density]: "<< log10(solver_container[ZONE_FLOW][INST_0][MESH_0][FLOW_SOL]->GetRes_RMS(0))
                     <<", Drag: " <<solver_container[ZONE_FLOW][INST_0][MESH_0][FLOW_SOL]->GetTotal_CD()
                     <<", Lift: " << solver_container[ZONE_FLOW][INST_0][MESH_0][FLOW_SOL]->GetTotal_CL() << "." << endl;

      if (turbulent){
        cout << "log10[RMS k]: " << log10(solver_container[ZONE_FLOW][INST_0][MESH_0][TURB_SOL]->GetRes_RMS(0)) << endl;
      }
      if (Kind_Objective_Function == FLOW_OBJECTIVE_FUNCTION){
        switch (config_container[ZONE_FLOW]->GetKind_ObjFunc()){
        case DRAG_COEFFICIENT:
          kind_OFunction = "(Drag coefficient): ";
          val_OFunction = solver_container[ZONE_FLOW][INST_0][MESH_0][FLOW_SOL]->GetTotal_CD();
          break;
        case LIFT_COEFFICIENT:
          kind_OFunction = "(Lift coefficient): ";
          val_OFunction = solver_container[ZONE_FLOW][INST_0][MESH_0][FLOW_SOL]->GetTotal_CL();
          break;
        case SIDEFORCE_COEFFICIENT:
          kind_OFunction = "(Sideforce coefficient): ";
          val_OFunction = solver_container[ZONE_FLOW][INST_0][MESH_0][FLOW_SOL]->GetTotal_CSF();
          break;
        case EFFICIENCY:
          kind_OFunction = "(Efficiency): ";
          val_OFunction = solver_container[ZONE_FLOW][INST_0][MESH_0][FLOW_SOL]->GetTotal_CEff();
          break;
        case MOMENT_X_COEFFICIENT:
          kind_OFunction = "(Moment X coefficient): ";
          val_OFunction = solver_container[ZONE_FLOW][INST_0][MESH_0][FLOW_SOL]->GetTotal_CMx();
          break;
        case MOMENT_Y_COEFFICIENT:
          kind_OFunction = "(Moment Y coefficient): ";
          val_OFunction = solver_container[ZONE_FLOW][INST_0][MESH_0][FLOW_SOL]->GetTotal_CMy();
          break;
        case MOMENT_Z_COEFFICIENT:
          kind_OFunction = "(Moment Z coefficient): ";
          val_OFunction = solver_container[ZONE_FLOW][INST_0][MESH_0][FLOW_SOL]->GetTotal_CMz();
          break;
        case EQUIVALENT_AREA:
          kind_OFunction = "(Equivalent area): ";
          val_OFunction = solver_container[ZONE_FLOW][INST_0][MESH_0][FLOW_SOL]->GetTotal_CEquivArea();
          break;
        default:
          val_OFunction = 0.0;  // If the objective function is computed in a different physical problem
          break;
        }
        cout << "Objective function " << kind_OFunction << val_OFunction << endl;
      }
    }

  }

  if ((kind_recording == FEA_DISP_VARS) || (kind_recording == FLOW_CROSS_TERM) || (kind_recording == GEOMETRY_CROSS_TERM)) {

    if (rank == MASTER_NODE && ((ExtIter == 0) || dynamic )){
      if (nonlinear_analysis){
        cout << "UTOL-A: "   << log10(solver_container[ZONE_STRUCT][INST_0][MESH_0][FEA_SOL]->GetRes_FEM(0))
             << ", RTOL-A: " << log10(solver_container[ZONE_STRUCT][INST_0][MESH_0][FEA_SOL]->GetRes_FEM(1))
             << ", ETOL-A: " << log10(solver_container[ZONE_STRUCT][INST_0][MESH_0][FEA_SOL]->GetRes_FEM(2)) << "." << endl;
      }
      else{
        if (solver_container[ZONE_STRUCT][INST_0][MESH_0][FEA_SOL]->GetnVar() == 2){
          cout << "log10[RMS Ux]: "   << log10(solver_container[ZONE_STRUCT][INST_0][MESH_0][FEA_SOL]->GetRes_RMS(0))
               << ", log10[RMS Uy]: " << log10(solver_container[ZONE_STRUCT][INST_0][MESH_0][FEA_SOL]->GetRes_RMS(1)) << "." << endl;

        }
        else{
          cout << "log10[RMS Ux]: "   << log10(solver_container[ZONE_STRUCT][INST_0][MESH_0][FEA_SOL]->GetRes_RMS(0))
               << ", log10[RMS Uy]: " << log10(solver_container[ZONE_STRUCT][INST_0][MESH_0][FEA_SOL]->GetRes_RMS(1))
               << ", log10[RMS Uz]: " << log10(solver_container[ZONE_STRUCT][INST_0][MESH_0][FEA_SOL]->GetRes_RMS(2))<< "." << endl;
        }

      }
      if (Kind_Objective_Function == FEM_OBJECTIVE_FUNCTION){
        switch (config_container[ZONE_STRUCT]->GetKind_ObjFunc()){
        case REFERENCE_GEOMETRY:
          kind_OFunction = "(Reference Geometry): ";
          val_OFunction = solver_container[ZONE_STRUCT][INST_0][MESH_0][FEA_SOL]->GetTotal_OFRefGeom();
          break;
        case REFERENCE_NODE:
          kind_OFunction = "(Reference Node): ";
          val_OFunction = solver_container[ZONE_STRUCT][INST_0][MESH_0][FEA_SOL]->GetTotal_OFRefNode();
          break;
        case VOLUME_FRACTION:
          kind_OFunction = "(Volume Fraction): ";
          val_OFunction = solver_container[ZONE_STRUCT][INST_0][MESH_0][FEA_SOL]->GetTotal_OFVolFrac();
          break;
        default:
          val_OFunction = 0.0;  // If the objective function is computed in a different physical problem
          break;
        }
        cout << "Objective function " << kind_OFunction << val_OFunction << endl;
      }
    }

  }

}

void CDiscAdjFSIDriver::Iterate_Direct(unsigned short ZONE_FLOW, unsigned short ZONE_STRUCT, unsigned short kind_recording){

  if ((kind_recording == FLOW_CONS_VARS) ||
      (kind_recording == MESH_COORDS)) {

    Fluid_Iteration_Direct(ZONE_FLOW, ZONE_STRUCT);


  }

  if ((kind_recording == FEA_DISP_VARS) ||
      (kind_recording == FLOW_CROSS_TERM) ||
      (kind_recording == GEOMETRY_CROSS_TERM)) {

    Structural_Iteration_Direct(ZONE_FLOW, ZONE_STRUCT);

  }


  if (kind_recording == FEM_CROSS_TERM_GEOMETRY) {

    Mesh_Deformation_Direct(ZONE_FLOW, ZONE_STRUCT);

  }


}

void CDiscAdjFSIDriver::Fluid_Iteration_Direct(unsigned short ZONE_FLOW, unsigned short ZONE_STRUCT) {

  bool turbulent = (config_container[ZONE_FLOW]->GetKind_Solver() == DISC_ADJ_RANS);
  bool frozen_visc = config_container[ZONE_FLOW]->GetFrozen_Visc_Disc();

  /*-----------------------------------------------------------------*/
  /*------------------- Set Dependency on Geometry ------------------*/
  /*-----------------------------------------------------------------*/

  geometry_container[ZONE_FLOW][INST_0][MESH_0]->UpdateGeometry(geometry_container[ZONE_FLOW][INST_0], config_container[ZONE_FLOW]);

  solver_container[ZONE_FLOW][INST_0][MESH_0][FLOW_SOL]->Set_MPI_Solution(geometry_container[ZONE_FLOW][INST_0][MESH_0], config_container[ZONE_FLOW]);

  solver_container[ZONE_FLOW][INST_0][MESH_0][FLOW_SOL]->Preprocessing(geometry_container[ZONE_FLOW][INST_0][MESH_0],solver_container[ZONE_FLOW][INST_0][MESH_0], config_container[ZONE_FLOW], MESH_0, NO_RK_ITER, RUNTIME_FLOW_SYS, true);

  if (turbulent && !frozen_visc) {
    solver_container[ZONE_FLOW][INST_0][MESH_0][TURB_SOL]->Postprocessing(geometry_container[ZONE_FLOW][INST_0][MESH_0], solver_container[ZONE_FLOW][INST_0][MESH_0], config_container[ZONE_FLOW], MESH_0);
    solver_container[ZONE_FLOW][INST_0][MESH_0][TURB_SOL]->Set_MPI_Solution(geometry_container[ZONE_FLOW][INST_0][MESH_0], config_container[ZONE_FLOW]);
  }

  /*-----------------------------------------------------------------*/
  /*----------------- Iterate the flow solver -----------------------*/
  /*---- Sets all the cross dependencies for the flow variables -----*/
  /*-----------------------------------------------------------------*/

  config_container[ZONE_FLOW]->SetIntIter(0);

  direct_iteration[ZONE_FLOW]->Iterate(output, integration_container, geometry_container,
      solver_container, numerics_container, config_container,
      surface_movement, grid_movement, FFDBox, ZONE_FLOW, INST_0);

  /*-----------------------------------------------------------------*/
  /*--------------------- Set MPI Solution --------------------------*/
  /*-----------------------------------------------------------------*/

  solver_container[ZONE_FLOW][INST_0][MESH_0][FLOW_SOL]->Set_MPI_Solution(geometry_container[ZONE_FLOW][INST_0][MESH_0], config_container[ZONE_FLOW]);

}

void CDiscAdjFSIDriver::Structural_Iteration_Direct(unsigned short ZONE_FLOW, unsigned short ZONE_STRUCT) {

  bool turbulent = (config_container[ZONE_FLOW]->GetKind_Solver() == DISC_ADJ_RANS);
  bool frozen_visc = config_container[ZONE_FLOW]->GetFrozen_Visc_Disc();

  /*-----------------------------------------------------------------*/
  /*---------- Set Dependencies on Geometry and Flow ----------------*/
  /*-----------------------------------------------------------------*/

  solver_container[ZONE_STRUCT][INST_0][MESH_0][FEA_SOL]->Set_MPI_Solution(geometry_container[ZONE_STRUCT][INST_0][MESH_0], config_container[ZONE_STRUCT]);

  geometry_container[ZONE_FLOW][INST_0][MESH_0]->UpdateGeometry(geometry_container[ZONE_FLOW][INST_0], config_container[ZONE_FLOW]);

  solver_container[ZONE_FLOW][INST_0][MESH_0][FLOW_SOL]->Set_MPI_Solution(geometry_container[ZONE_FLOW][INST_0][MESH_0], config_container[ZONE_FLOW]);

  solver_container[ZONE_FLOW][INST_0][MESH_0][FLOW_SOL]->Preprocessing(geometry_container[ZONE_FLOW][INST_0][MESH_0],solver_container[ZONE_FLOW][INST_0][MESH_0], config_container[ZONE_FLOW], MESH_0, NO_RK_ITER, RUNTIME_FLOW_SYS, true);

  if (turbulent && !frozen_visc) {
    solver_container[ZONE_FLOW][INST_0][MESH_0][TURB_SOL]->Postprocessing(geometry_container[ZONE_FLOW][INST_0][MESH_0], solver_container[ZONE_FLOW][INST_0][MESH_0], config_container[ZONE_FLOW], MESH_0);
    solver_container[ZONE_FLOW][INST_0][MESH_0][TURB_SOL]->Set_MPI_Solution(geometry_container[ZONE_FLOW][INST_0][MESH_0], config_container[ZONE_FLOW]);
  }
  
  /*-----------------------------------------------------------------*/
  /*-------------------- Transfer Tractions -------------------------*/
  /*-----------------------------------------------------------------*/

  Transfer_Tractions(ZONE_FLOW, ZONE_STRUCT);

  /*-----------------------------------------------------------------*/
  /*--------------- Iterate the structural solver -------------------*/
  /*-----------------------------------------------------------------*/

  direct_iteration[ZONE_STRUCT]->Iterate(output, integration_container, geometry_container,
                                        solver_container, numerics_container, config_container,
                                        surface_movement, grid_movement, FFDBox, ZONE_STRUCT, INST_0);

  /*-----------------------------------------------------------------*/
  /*--------------------- Set MPI Solution --------------------------*/
  /*-----------------------------------------------------------------*/

  solver_container[ZONE_STRUCT][INST_0][MESH_0][FEA_SOL]->Set_MPI_Solution(geometry_container[ZONE_STRUCT][INST_0][MESH_0], config_container[ZONE_STRUCT]);


}

void CDiscAdjFSIDriver::Mesh_Deformation_Direct(unsigned short ZONE_FLOW, unsigned short ZONE_STRUCT) {

  unsigned long IntIter = config_container[ZONE_STRUCT]->GetIntIter();
  unsigned long ExtIter = config_container[ZONE_STRUCT]->GetExtIter();

  /*-----------------------------------------------------------------*/
  /*--------------------- Set MPI Solution --------------------------*/
  /*-----------------------------------------------------------------*/

  geometry_container[ZONE_FLOW][INST_0][MESH_0]->UpdateGeometry(geometry_container[ZONE_FLOW][INST_0], config_container[ZONE_FLOW]);

  solver_container[ZONE_FLOW][INST_0][MESH_0][FLOW_SOL]->Set_MPI_Solution(geometry_container[ZONE_FLOW][INST_0][MESH_0], config_container[ZONE_FLOW]);

  solver_container[ZONE_FLOW][INST_0][MESH_0][FLOW_SOL]->Preprocessing(geometry_container[ZONE_FLOW][INST_0][MESH_0],solver_container[ZONE_FLOW][INST_0][MESH_0], config_container[ZONE_FLOW], MESH_0, NO_RK_ITER, RUNTIME_FLOW_SYS, true);

  solver_container[ZONE_STRUCT][INST_0][MESH_0][FEA_SOL]->Set_MPI_Solution(geometry_container[ZONE_STRUCT][INST_0][MESH_0], config_container[ZONE_STRUCT]);

  /*-----------------------------------------------------------------*/
  /*------------------- Transfer Displacements ----------------------*/
  /*-----------------------------------------------------------------*/

  Transfer_Displacements(ZONE_STRUCT, ZONE_FLOW);

  /*-----------------------------------------------------------------*/
  /*------------------- Set the Grid movement -----------------------*/
  /*---- No longer done in the preprocess of the flow iteration -----*/
  /*---- as the flag Grid_Movement is set to false in this case -----*/
  /*-----------------------------------------------------------------*/

  direct_iteration[ZONE_FLOW]->SetGrid_Movement(geometry_container, surface_movement,
                                                   grid_movement, FFDBox, solver_container,
                                                   config_container, ZONE_FLOW, INST_0, IntIter, ExtIter);

  geometry_container[ZONE_FLOW][INST_0][MESH_0]->UpdateGeometry(geometry_container[ZONE_FLOW][INST_0], config_container[ZONE_FLOW]);
  solver_container[ZONE_STRUCT][INST_0][MESH_0][FEA_SOL]->Set_MPI_Solution(geometry_container[ZONE_STRUCT][INST_0][MESH_0], config_container[ZONE_STRUCT]);


}

void CDiscAdjFSIDriver::SetRecording(unsigned short ZONE_FLOW,
                                              unsigned short ZONE_STRUCT,
                                              unsigned short kind_recording){

  unsigned long IntIter = config_container[ZONE_0]->GetIntIter();
  bool unsteady = (config_container[ZONE_FLOW]->GetUnsteady_Simulation() != NONE);
  bool dynamic = (config_container[ZONE_STRUCT]->GetDynamic_Analysis() == DYNAMIC);

  string kind_DirectIteration = " ";
  string kind_AdjointIteration = " ";

  if (unsteady || dynamic){
    SU2_MPI::Error("DYNAMIC ADJOINT SOLVER NOT IMPLEMENTED FOR FSI APPLICATIONS", CURRENT_FUNCTION);
  }


  if (rank == MASTER_NODE){
    cout << endl;
    switch (kind_recording){
    case FLOW_CONS_VARS:
      kind_AdjointIteration = "Flow iteration: flow input -> flow output";
      kind_DirectIteration = "flow ";
      break;
    case MESH_COORDS:
      kind_AdjointIteration = "Geometry cross term from flow: geometry input -> flow output";
      kind_DirectIteration = "flow ";
      break;
    case FEA_DISP_VARS:
      kind_AdjointIteration = "Structural iteration: structural input -> structural output";
      kind_DirectIteration = "structural ";
      break;
    case FLOW_CROSS_TERM:
      kind_AdjointIteration = "Flow cross term: flow input -> structural output";
      kind_DirectIteration = "structural ";
      break;
    case GEOMETRY_CROSS_TERM:
      kind_AdjointIteration = "Geometry cross term from structure: geometry input -> structural output";
      kind_DirectIteration = "structural ";
      break;
    case FEM_CROSS_TERM_GEOMETRY:
      kind_AdjointIteration = "Structural cross term from geometry: structural input -> geometry output";
      kind_DirectIteration = "mesh deformation ";
      break;
    }
    cout << kind_AdjointIteration << endl;
    cout << "Direct " << kind_DirectIteration << "iteration to store computational graph." << endl;
    switch (kind_recording){
    case FLOW_CONS_VARS: case MESH_COORDS:
    case FEA_DISP_VARS: case FLOW_CROSS_TERM: case GEOMETRY_CROSS_TERM:
      cout << "Compute residuals to check the convergence of the direct problem." << endl; break;
    case FEM_CROSS_TERM_GEOMETRY:
      cout << "Deform the grid using the converged solution of the direct problem." << endl; break;
    }
  }


  AD::Reset();

  if (CurrentRecording != kind_recording && (CurrentRecording != NONE) ){

    /*--- Clear indices ---*/

    PrepareRecording(ZONE_FLOW, ZONE_STRUCT, ALL_VARIABLES);

    /*--- Clear indices of coupling variables ---*/

    SetDependencies(ZONE_FLOW, ZONE_STRUCT, ALL_VARIABLES);

    /*--- Run one iteration while tape is passive - this clears all indices ---*/
    Iterate_Direct(ZONE_FLOW, ZONE_STRUCT, kind_recording);

  }

  /*--- Prepare for recording ---*/

  PrepareRecording(ZONE_FLOW, ZONE_STRUCT, kind_recording);

  /*--- Start the recording of all operations ---*/

  AD::StartRecording();

  /*--- Register input variables ---*/

  RegisterInput(ZONE_FLOW, ZONE_STRUCT, kind_recording);

  /*--- Set dependencies for flow, geometry and structural solvers ---*/

  SetDependencies(ZONE_FLOW, ZONE_STRUCT, kind_recording);

  /*--- Run a direct iteration ---*/
  Iterate_Direct(ZONE_FLOW, ZONE_STRUCT, kind_recording);

  /*--- Register objective function and output variables ---*/

  RegisterOutput(ZONE_FLOW, ZONE_STRUCT, kind_recording);

  /*--- Stop the recording ---*/
  AD::StopRecording();

  /*--- Set the recording status ---*/

  CurrentRecording = kind_recording;

  /* --- Reset the number of the internal iterations---*/

  config_container[ZONE_0]->SetIntIter(IntIter);


}

void CDiscAdjFSIDriver::PrepareRecording(unsigned short ZONE_FLOW,
                                                   unsigned short ZONE_STRUCT,
                                                   unsigned short kind_recording){

  unsigned short iMesh;
  bool turbulent = (config_container[ZONE_FLOW]->GetKind_Solver() == DISC_ADJ_RANS);

  /*--- Set fluid variables to direct solver values ---*/
  for (iMesh = 0; iMesh <= config_container[ZONE_FLOW]->GetnMGLevels(); iMesh++){
    solver_container[ZONE_FLOW][INST_0][iMesh][ADJFLOW_SOL]->SetRecording(geometry_container[ZONE_FLOW][INST_0][MESH_0], config_container[ZONE_FLOW]);
  }
  if (turbulent){
    solver_container[ZONE_FLOW][INST_0][MESH_0][ADJTURB_SOL]->SetRecording(geometry_container[ZONE_FLOW][INST_0][MESH_0], config_container[ZONE_FLOW]);
  }

  /*--- Set geometry to the converged values ---*/

  solver_container[ZONE_FLOW][INST_0][MESH_0][ADJFLOW_SOL]->SetMesh_Recording(geometry_container[ZONE_FLOW][INST_0], grid_movement[ZONE_FLOW][INST_0], config_container[ZONE_FLOW]);

  /*--- Set structural variables to direct solver values ---*/

  solver_container[ZONE_STRUCT][INST_0][MESH_0][ADJFEA_SOL]->SetRecording(geometry_container[ZONE_STRUCT][INST_0][MESH_0], config_container[ZONE_STRUCT]);

}

void CDiscAdjFSIDriver::RegisterInput(unsigned short ZONE_FLOW,
                                               unsigned short ZONE_STRUCT,
                                               unsigned short kind_recording){
  
  /*--- Register flow variables ---*/
  if (kind_recording == FLOW_CONS_VARS) {
    iteration_container[ZONE_FLOW][INST_0]->RegisterInput(solver_container, geometry_container, config_container, ZONE_FLOW, INST_0, kind_recording);
  }

  /*--- Register geometry variables ---*/
  if (kind_recording == MESH_COORDS) {
    iteration_container[ZONE_FLOW][INST_0]->RegisterInput(solver_container, geometry_container, config_container, ZONE_FLOW, INST_0, kind_recording);
  }
  
  /*--- Register structural variables ---*/
  if (kind_recording == FEM_CROSS_TERM_GEOMETRY) {
    iteration_container[ZONE_STRUCT][INST_0]->RegisterInput(solver_container, geometry_container, config_container, ZONE_STRUCT, INST_0, kind_recording);
  }

  /*--- Register all variables ---*/
  if (kind_recording == FEA_DISP_VARS) {
    iteration_container[ZONE_STRUCT][INST_0]->RegisterInput(solver_container, geometry_container, config_container, ZONE_STRUCT, INST_0, FEA_DISP_VARS);
    iteration_container[ZONE_FLOW][INST_0]->RegisterInput(solver_container, geometry_container, config_container, ZONE_FLOW, INST_0, FLOW_CROSS_TERM);
    iteration_container[ZONE_FLOW][INST_0]->RegisterInput(solver_container, geometry_container, config_container, ZONE_FLOW, INST_0, GEOMETRY_CROSS_TERM);
  }

}

void CDiscAdjFSIDriver::SetDependencies(unsigned short ZONE_FLOW,
                                                  unsigned short ZONE_STRUCT,
                                                  unsigned short kind_recording){

  /*--- Add dependencies for geometrical and turbulent variables ---*/

  iteration_container[ZONE_FLOW][INST_0]->SetDependencies(solver_container, geometry_container, numerics_container, config_container, ZONE_FLOW, INST_0, kind_recording);

  /*--- Add dependencies for E, Nu, Rho, and Rho_DL variables ---*/

  iteration_container[ZONE_STRUCT][INST_0]->SetDependencies(solver_container, geometry_container, numerics_container, config_container, ZONE_STRUCT, INST_0, kind_recording);


}

void CDiscAdjFSIDriver::RegisterOutput(unsigned short ZONE_FLOW,
                                                 unsigned short ZONE_STRUCT,
                                                 unsigned short kind_recording){

  bool turbulent = (config_container[ZONE_FLOW]->GetKind_Solver() == DISC_ADJ_RANS);
  bool frozen_visc = config_container[ZONE_FLOW]->GetFrozen_Visc_Disc();


  /*--- Register a flow-type objective function and the conservative variables of the flow as output of the iteration. ---*/
  if ((kind_recording == FLOW_CONS_VARS) ||
      (kind_recording == MESH_COORDS)) {
    solver_container[ZONE_FLOW][INST_0][MESH_0][ADJFLOW_SOL]->RegisterObj_Func(config_container[ZONE_FLOW]);

    solver_container[ZONE_FLOW][INST_0][MESH_0][ADJFLOW_SOL]->RegisterOutput(geometry_container[ZONE_FLOW][INST_0][MESH_0],config_container[ZONE_FLOW]);

    if (turbulent && !frozen_visc) {
      solver_container[ZONE_FLOW][INST_0][MESH_0][ADJTURB_SOL]->RegisterOutput(geometry_container[ZONE_FLOW][INST_0][MESH_0],config_container[ZONE_FLOW]);
    }
  }


  /*--- Register a structural-type objective function and the displacements of the structure as output of the iteration. ---*/
  if (kind_recording == FEA_DISP_VARS) {
    solver_container[ZONE_STRUCT][INST_0][MESH_0][ADJFEA_SOL]->RegisterObj_Func(config_container[ZONE_STRUCT]);

    solver_container[ZONE_STRUCT][INST_0][MESH_0][ADJFEA_SOL]->RegisterOutput(geometry_container[ZONE_STRUCT][INST_0][MESH_0],config_container[ZONE_STRUCT]);
  }


  /*--- The FEM_CROSS_TERM_GEOMETRY evaluates the mesh routines, they do not throw any dependency on the objective function. ---*/
  /*--- Register the displacements of the fluid nodes as output of the iteration. ---*/
  if (kind_recording == FEM_CROSS_TERM_GEOMETRY) {
    geometry_container[ZONE_FLOW][INST_0][MESH_0]->RegisterOutput_Coordinates(config_container[ZONE_FLOW]);
  }

}


void CDiscAdjFSIDriver::Iterate_Block(unsigned short ZONE_FLOW,
                                                unsigned short ZONE_STRUCT,
                                                unsigned short kind_recording){

  unsigned long IntIter=0, nIntIter = 1;
  bool dual_time_1st = (config_container[ZONE_0]->GetUnsteady_Simulation() == DT_STEPPING_1ST);
  bool dual_time_2nd = (config_container[ZONE_0]->GetUnsteady_Simulation() == DT_STEPPING_2ND);
  bool dual_time = (dual_time_1st || dual_time_2nd);
  bool dynamic = (config_container[ZONE_STRUCT]->GetDynamic_Analysis() == DYNAMIC);

  bool adjoint_convergence = false;

  /*--- Record one direct iteration with kind_recording as input ---*/

  SetRecording(ZONE_FLOW, ZONE_STRUCT, kind_recording);

  /*--- Print the residuals of the direct subiteration ---*/

  PrintDirect_Residuals(ZONE_FLOW, ZONE_STRUCT, kind_recording);

  /*--- Run the iteration ---*/

  switch (kind_recording){
  case FLOW_CONS_VARS:
    nIntIter = config_container[ZONE_FLOW]->GetUnst_nIntIter();
    break;
  case FEA_DISP_VARS:
    nIntIter = config_container[ZONE_STRUCT]->GetDyn_nIntIter();
    break;
  case MESH_COORDS:
  case FEM_CROSS_TERM_GEOMETRY:
  case FLOW_CROSS_TERM:
  case GEOMETRY_CROSS_TERM:
    nIntIter = 1;
    break;
  }

  for (unsigned short iZone = 0; iZone < config_container[ZONE_FLOW]->GetnZone(); iZone++)
    config_container[iZone]->SetIntIter(IntIter);

  for(IntIter = 0; IntIter < nIntIter; IntIter++){

    /*--- Set the internal iteration ---*/

    for (unsigned short iZone = 0; iZone < config_container[ZONE_FLOW]->GetnZone(); iZone++)
      config_container[iZone]->SetIntIter(IntIter);

    /*--- Set the adjoint values of the flow and objective function ---*/

    InitializeAdjoint(ZONE_FLOW, ZONE_STRUCT, kind_recording);

    /*--- Run the adjoint computation ---*/

    AD::ComputeAdjoint();

    /*--- Extract the adjoints of the input variables and store them for the next iteration ---*/

    ExtractAdjoint(ZONE_FLOW, ZONE_STRUCT, kind_recording);

    /*--- Clear all adjoints to re-use the stored computational graph in the next iteration ---*/
    AD::ClearAdjoints();

    /*--- Check the convergence of the adjoint block ---*/

    adjoint_convergence = CheckConvergence(IntIter, ZONE_FLOW, ZONE_STRUCT, kind_recording);

    /*--- Write the convergence history (only screen output) ---*/

    ConvergenceHistory(IntIter, nIntIter, ZONE_FLOW, ZONE_STRUCT, kind_recording);

    /*--- Break the loop if converged ---*/

    if (adjoint_convergence) break;


  }

  if (dual_time){
    integration_container[ZONE_FLOW][INST_0][ADJFLOW_SOL]->SetConvergence(false);
  }
  if (dynamic){
    integration_container[ZONE_FLOW][INST_0][ADJFLOW_SOL]->SetConvergence(false);
  }

}


void CDiscAdjFSIDriver::InitializeAdjoint(unsigned short ZONE_FLOW,
                                                     unsigned short ZONE_STRUCT,
                                                     unsigned short kind_recording){

  bool turbulent = (config_container[ZONE_FLOW]->GetKind_Solver() == DISC_ADJ_RANS);
  bool frozen_visc = config_container[ZONE_FLOW]->GetFrozen_Visc_Disc();

  /*--- Seed a fluid-type objective function and initialize the adjoints of fluid conservative variables. ---*/
  if ((kind_recording == FLOW_CONS_VARS) ||
      (kind_recording == MESH_COORDS)) {
    solver_container[ZONE_FLOW][INST_0][MESH_0][ADJFLOW_SOL]->SetAdj_ObjFunc(geometry_container[ZONE_FLOW][INST_0][MESH_0],
                                                                             config_container[ZONE_FLOW]);

    solver_container[ZONE_FLOW][INST_0][MESH_0][ADJFLOW_SOL]->SetAdjoint_Output(geometry_container[ZONE_FLOW][INST_0][MESH_0],
                                                                                config_container[ZONE_FLOW]);
    if (turbulent && !frozen_visc) {
      solver_container[ZONE_FLOW][INST_0][MESH_0][ADJTURB_SOL]->SetAdjoint_Output(geometry_container[ZONE_FLOW][INST_0][MESH_0],
                                                                                  config_container[ZONE_FLOW]);
    }
  }

  /*--- Seed a structural-type objective function and initialize the adjoints of structural displacements. ---*/
  if (kind_recording == FEA_DISP_VARS) {
    solver_container[ZONE_STRUCT][INST_0][MESH_0][ADJFEA_SOL]->SetAdj_ObjFunc(geometry_container[ZONE_STRUCT][INST_0][MESH_0],
                                                                              config_container[ZONE_STRUCT]);
    
    solver_container[ZONE_STRUCT][INST_0][MESH_0][ADJFEA_SOL]->SetAdjoint_Output(geometry_container[ZONE_STRUCT][INST_0][MESH_0],
                                                                                 config_container[ZONE_STRUCT]);
  }

  /*--- Initialize the adjoints of fluid grid nodes. ---*/
  if (kind_recording == FEM_CROSS_TERM_GEOMETRY) {
    solver_container[ZONE_FLOW][INST_0][MESH_0][ADJFLOW_SOL]->SetAdjoint_OutputMesh(geometry_container[ZONE_FLOW][INST_0][MESH_0],
                                                                                    config_container[ZONE_FLOW]);
  }
}

void CDiscAdjFSIDriver::ExtractAdjoint(unsigned short ZONE_FLOW,
                                                  unsigned short ZONE_STRUCT,
                                                  unsigned short kind_recording){

  bool turbulent = (config_container[ZONE_FLOW]->GetKind_Solver() == DISC_ADJ_RANS);
  bool frozen_visc = config_container[ZONE_FLOW]->GetFrozen_Visc_Disc();

  /*--- Extract the adjoint of the fluid conservative variables ---*/

  if (kind_recording == FLOW_CONS_VARS) {

    /*--- Extract the adjoints of the conservative input variables and store them for the next iteration ---*/

    solver_container[ZONE_FLOW][INST_0][MESH_0][ADJFLOW_SOL]->ExtractAdjoint_Solution(geometry_container[ZONE_FLOW][INST_0][MESH_0],
                                                      config_container[ZONE_FLOW]);

    solver_container[ZONE_FLOW][INST_0][MESH_0][ADJFLOW_SOL]->ExtractAdjoint_Variables(geometry_container[ZONE_FLOW][INST_0][MESH_0],
                                                      config_container[ZONE_FLOW]);

    if (turbulent && !frozen_visc) {
      solver_container[ZONE_FLOW][INST_0][MESH_0][ADJTURB_SOL]->ExtractAdjoint_Solution(geometry_container[ZONE_FLOW][INST_0][MESH_0],
                                                        config_container[ZONE_FLOW]);
    }

  }

  /*--- Extract the adjoint of the mesh coordinates ---*/

  if (kind_recording == MESH_COORDS) {

    /*--- Extract the adjoints of the flow geometry and store them for the next iteration ---*/

    solver_container[ZONE_FLOW][INST_0][MESH_0][ADJFLOW_SOL]->ExtractAdjoint_CrossTerm_Geometry_Flow(geometry_container[ZONE_FLOW][INST_0][MESH_0],
                                                      config_container[ZONE_FLOW]);

  }

  /*--- Extract the adjoint of the structural displacements ---*/

  if (kind_recording == FEA_DISP_VARS) {

    /*--- Extract the adjoints of the conservative input variables and store them for the next iteration ---*/

    solver_container[ZONE_STRUCT][INST_0][MESH_0][ADJFEA_SOL]->ExtractAdjoint_Solution(geometry_container[ZONE_STRUCT][INST_0][MESH_0],
                                                                               config_container[ZONE_STRUCT]);

    solver_container[ZONE_STRUCT][INST_0][MESH_0][ADJFEA_SOL]->ExtractAdjoint_Variables(geometry_container[ZONE_STRUCT][INST_0][MESH_0],
                                                                                config_container[ZONE_STRUCT]);

    solver_container[ZONE_FLOW][INST_0][MESH_0][ADJFLOW_SOL]->ExtractAdjoint_CrossTerm(geometry_container[ZONE_FLOW][INST_0][MESH_0],
                                                      config_container[ZONE_FLOW]);

    if (turbulent && !frozen_visc)
      solver_container[ZONE_FLOW][INST_0][MESH_0][ADJTURB_SOL]->ExtractAdjoint_CrossTerm(geometry_container[ZONE_FLOW][INST_0][MESH_0],
                                                                                         config_container[ZONE_FLOW]);

    solver_container[ZONE_FLOW][INST_0][MESH_0][ADJFLOW_SOL]->ExtractAdjoint_CrossTerm_Geometry(geometry_container[ZONE_FLOW][INST_0][MESH_0],
                                                                                                config_container[ZONE_FLOW]);
  }


  if (kind_recording == FEM_CROSS_TERM_GEOMETRY) {

    /*--- Extract the adjoints of the displacements (input variables) and store them for the next iteration ---*/

    solver_container[ZONE_STRUCT][INST_0][MESH_0][ADJFEA_SOL]->ExtractAdjoint_CrossTerm_Geometry(geometry_container[ZONE_STRUCT][INST_0][MESH_0],
                                                                                config_container[ZONE_STRUCT]);
  }

}


bool CDiscAdjFSIDriver::CheckConvergence(unsigned long IntIter,
                                                   unsigned short ZONE_FLOW,
                                                   unsigned short ZONE_STRUCT,
                                                   unsigned short kind_recording){

  bool flow_convergence    = false,
        struct_convergence  = false;

  bool adjoint_convergence = false;

  su2double residual_1, residual_2;

  if (kind_recording == FLOW_CONS_VARS) {

      /*--- Set the convergence criteria (only residual possible as of now) ---*/

      residual_1 = log10(solver_container[ZONE_FLOW][INST_0][MESH_0][ADJFLOW_SOL]->GetRes_RMS(0));
      residual_2 = log10(solver_container[ZONE_FLOW][INST_0][MESH_0][ADJFLOW_SOL]->GetRes_RMS(1));

      flow_convergence = ((residual_1 < config_container[ZONE_FLOW]->GetMinLogResidual()) &&
                          (residual_2 < config_container[ZONE_FLOW]->GetMinLogResidual()));

  }

  if (kind_recording == FEA_DISP_VARS) {

    /*--- Set the convergence criteria (only residual possible as of now) ---*/

    residual_1 = log10(solver_container[ZONE_STRUCT][INST_0][MESH_0][ADJFEA_SOL]->GetRes_RMS(0));
    residual_2 = log10(solver_container[ZONE_STRUCT][INST_0][MESH_0][ADJFEA_SOL]->GetRes_RMS(1));

    // Temporary, until function is added
    struct_convergence = ((residual_1 < config_container[ZONE_STRUCT]->GetResidual_FEM_UTOL()) &&
                          (residual_2 < config_container[ZONE_STRUCT]->GetResidual_FEM_UTOL()));

  }

  switch (kind_recording){
  case FLOW_CONS_VARS:      adjoint_convergence = flow_convergence; break;
  case MESH_COORDS:  adjoint_convergence = true; break;
  case FEA_DISP_VARS:       adjoint_convergence = struct_convergence; break;
  case FLOW_CROSS_TERM:     adjoint_convergence = true; break;
  case FEM_CROSS_TERM_GEOMETRY:      adjoint_convergence = true; break;
  case GEOMETRY_CROSS_TERM: adjoint_convergence = true; break;
  default:                  adjoint_convergence = false; break;
  }

  /*--- Apply the same convergence criteria to all the processors ---*/

#ifdef HAVE_MPI

  unsigned short *sbuf_conv = NULL, *rbuf_conv = NULL;
  sbuf_conv = new unsigned short[1]; sbuf_conv[0] = 0;
  rbuf_conv = new unsigned short[1]; rbuf_conv[0] = 0;

  /*--- Convergence criteria ---*/

  sbuf_conv[0] = adjoint_convergence;
  SU2_MPI::Reduce(sbuf_conv, rbuf_conv, 1, MPI_UNSIGNED_SHORT, MPI_SUM, MASTER_NODE, MPI_COMM_WORLD);

  /*-- Compute global convergence criteria in the master node --*/

  sbuf_conv[0] = 0;
  if (rank == MASTER_NODE) {
    if (rbuf_conv[0] == size) sbuf_conv[0] = 1;
    else sbuf_conv[0] = 0;
  }

  SU2_MPI::Bcast(sbuf_conv, 1, MPI_UNSIGNED_SHORT, MASTER_NODE, MPI_COMM_WORLD);

  if (sbuf_conv[0] == 1) { adjoint_convergence = true;}
  else { adjoint_convergence = false;}

  delete [] sbuf_conv;
  delete [] rbuf_conv;

#endif

  return adjoint_convergence;

}

void CDiscAdjFSIDriver::ConvergenceHistory(unsigned long IntIter,
                                                      unsigned long nIntIter,
                                                      unsigned short ZONE_FLOW,
                                                      unsigned short ZONE_STRUCT,
                                                      unsigned short kind_recording){

  unsigned long BGS_Iter = config_container[ZONE_FLOW]->GetOuterIter();


  ofstream ConvHist_file;
  if (rank == MASTER_NODE)
    output->SetConvHistory_Header(&ConvHist_file, config_container[ZONE_0], ZONE_0, INST_0);


  if (kind_recording == FLOW_CONS_VARS) {

    if (rank == MASTER_NODE){
      if (IntIter == 0){
        cout << endl;
        cout << " IntIter" << "    BGSIter" << "   Res[Psi_Rho]" << "     Res[Psi_E]" << endl;
      }

      if (IntIter % config_container[ZONE_FLOW]->GetWrt_Con_Freq() == 0){
        /*--- Output the flow convergence ---*/
        /*--- This is temporary as it requires several changes in the output structure ---*/
        cout.width(8);     cout << IntIter;
        cout.width(11);    cout << BGS_Iter + 1;
        cout.precision(6); cout.setf(ios::fixed, ios::floatfield);
        cout.width(15);    cout << log10(solver_container[ZONE_FLOW][INST_0][MESH_0][ADJFLOW_SOL]->GetRes_RMS(0));
        cout.width(15);    cout << log10(solver_container[ZONE_FLOW][INST_0][MESH_0][ADJFLOW_SOL]->GetRes_RMS(1));
        cout << endl;
      }

    }
  }

  if (kind_recording == FEA_DISP_VARS) {

    /*--- Set the convergence criteria (only residual possible) ---*/
    output->SetConvHistory_Body(NULL, geometry_container, solver_container, config_container, integration_container, true, 0.0, ZONE_STRUCT, INST_0);

  }


}


bool CDiscAdjFSIDriver::BGSConvergence(unsigned long IntIter,
                                                 unsigned short ZONE_FLOW,
                                                 unsigned short ZONE_STRUCT){

  unsigned short iMarker;
  unsigned short nVar_Flow = solver_container[ZONE_FLOW][INST_0][MESH_0][ADJFLOW_SOL]->GetnVar(),
                   nVar_Struct = solver_container[ZONE_STRUCT][INST_0][MESH_0][ADJFEA_SOL]->GetnVar();
  unsigned short iRes;

  bool flow_converged_absolute = false,
        flow_converged_relative = false,
        struct_converged_absolute = false,
        struct_converged_relative = false;

  bool Convergence = false;

  /*--- Apply BC's to the structural adjoint - otherwise, clamped nodes have too values that make no sense... ---*/
  for (iMarker = 0; iMarker < config_container[ZONE_STRUCT]->GetnMarker_All(); iMarker++)
  switch (config_container[ZONE_STRUCT]->GetMarker_All_KindBC(iMarker)) {
    case CLAMPED_BOUNDARY:
    solver_container[ZONE_STRUCT][INST_0][MESH_0][ADJFEA_SOL]->BC_Clamped_Post(geometry_container[ZONE_STRUCT][INST_0][MESH_0],
        solver_container[ZONE_STRUCT][INST_0][MESH_0], numerics_container[ZONE_STRUCT][INST_0][MESH_0][FEA_SOL][FEA_TERM],
        config_container[ZONE_STRUCT], iMarker);
    break;
  }

  /*--- Compute the residual for the flow and structural zones ---*/

  /*--- Flow ---*/

  solver_container[ZONE_FLOW][INST_0][MESH_0][ADJFLOW_SOL]->ComputeResidual_Multizone(geometry_container[ZONE_FLOW][INST_0][MESH_0],
                                                                        config_container[ZONE_FLOW]);

  /*--- Structure ---*/

  solver_container[ZONE_STRUCT][INST_0][MESH_0][ADJFEA_SOL]->ComputeResidual_Multizone(geometry_container[ZONE_STRUCT][INST_0][MESH_0],
                                                                         config_container[ZONE_STRUCT]);


  /*--- Retrieve residuals ---*/

  /*--- Flow residuals ---*/

  for (iRes = 0; iRes < nVar_Flow; iRes++){
    residual_flow[iRes] = log10(solver_container[ZONE_FLOW][INST_0][MESH_0][ADJFLOW_SOL]->GetRes_BGS(iRes));
    if (IntIter == 0) init_res_flow[iRes] = residual_flow[iRes];
    residual_flow_rel[iRes] = fabs(residual_flow[iRes] - init_res_flow[iRes]);
  }

  /*--- Structure residuals ---*/

  for (iRes = 0; iRes < nVar_Struct; iRes++){
    residual_struct[iRes] = log10(solver_container[ZONE_STRUCT][INST_0][MESH_0][ADJFEA_SOL]->GetRes_BGS(iRes));
    if (IntIter == 0) init_res_struct[iRes] = residual_struct[iRes];
    residual_struct_rel[iRes] = fabs(residual_struct[iRes] - init_res_struct[iRes]);
  }

  /*--- Check convergence ---*/
  flow_converged_absolute = ((residual_flow[0] < flow_criteria) && (residual_flow[nVar_Flow-1] < flow_criteria));
  flow_converged_relative = ((residual_flow_rel[0] > flow_criteria_rel) && (residual_flow_rel[nVar_Flow-1] > flow_criteria_rel));

  struct_converged_absolute = ((residual_struct[0] < structure_criteria) && (residual_struct[nVar_Flow-1] < structure_criteria));
  struct_converged_relative = ((residual_struct_rel[0] > structure_criteria_rel) && (residual_struct_rel[nVar_Flow-1] > structure_criteria_rel));

  Convergence = ((flow_converged_absolute && struct_converged_absolute) ||
                 (flow_converged_absolute && struct_converged_relative) ||
                 (flow_converged_relative && struct_converged_relative) ||
                 (flow_converged_relative && struct_converged_absolute));

  if (rank == MASTER_NODE){

    cout << endl << "-------------------------------------------------------------------------" << endl;
    cout << endl;
    cout << "Convergence summary for BGS iteration ";
    cout << IntIter << endl;
    cout << endl;
    /*--- TODO: This is a workaround until the TestCases.py script incorporates new classes for nested loops. ---*/
    cout << "Iter[ID]" << "  BGSRes[Psi_Rho]" << "  BGSRes[Psi_E]" << "  BGSRes[Psi_Ux]" << "  BGSRes[Psi_Uy]" << endl;
    cout.precision(6); cout.setf(ios::fixed, ios::floatfield);
    cout.width(8); cout << IntIter*1000;
    cout.width(17); cout << residual_flow[0];
    cout.width(15); cout << residual_flow[nVar_Flow-1];
    cout.width(16); cout << residual_struct[0];
    cout.width(16); cout << residual_struct[1];
    cout << endl;
    cout << endl;
    cout << "-------------------------------------------------------------------------" << endl;


    bool write_history = true;
    unsigned short iVar;

    /*--- Header of the temporary output file ---*/
    if ((write_history) && (rank == MASTER_NODE)){
      ofstream myfile_res;
      bool de_effects = config_container[ZONE_STRUCT]->GetDE_Effects();

      myfile_res.open ("history_adjoint_FSI.csv", ios::app);

      myfile_res << IntIter << "\t";

      myfile_res.precision(15);

      for (iVar = 0; iVar < nVar_Flow; iVar++){
        myfile_res << fixed << residual_flow[iVar] << "\t";
      }

      for (iVar = 0; iVar < nVar_Struct; iVar++){
        myfile_res << fixed << residual_struct[iVar] << "\t";
      }

      for (iVar = 0; iVar < config_container[ZONE_STRUCT]->GetnElasticityMod(); iVar++)
         myfile_res << scientific << solver_container[ZONE_STRUCT][INST_0][MESH_0][ADJFEA_SOL]->GetGlobal_Sens_E(iVar) << "\t";
      for (iVar = 0; iVar < config_container[ZONE_STRUCT]->GetnPoissonRatio(); iVar++)
         myfile_res << scientific << solver_container[ZONE_STRUCT][INST_0][MESH_0][ADJFEA_SOL]->GetGlobal_Sens_Nu(iVar) << "\t";
      if (de_effects){
        for (iVar = 0; iVar < config_container[ZONE_STRUCT]->GetnElectric_Field(); iVar++)
          myfile_res << scientific << solver_container[ZONE_STRUCT][INST_0][MESH_0][ADJFEA_SOL]->GetGlobal_Sens_EField(0) << "\t";
      }

      myfile_res << endl;

      myfile_res.close();
    }

    // TEST: for implementation of python framework in coupled FSI problems
    if ((config_container[ZONE_1]->GetDV_FEA() != NODV_FEA) && (rank == MASTER_NODE)){

      /*--- Header of the temporary output file ---*/
      ofstream myfile_res;

      switch (config_container[ZONE_1]->GetDV_FEA()) {
        case YOUNG_MODULUS:
          myfile_res.open("grad_young.opt");
          break;
        case POISSON_RATIO:
          myfile_res.open("grad_poisson.opt");
          break;
        case DENSITY_VAL:
        case DEAD_WEIGHT:
          myfile_res.open("grad_density.opt");
          break;
        case ELECTRIC_FIELD:
          myfile_res.open("grad_efield.opt");
          break;
        default:
          myfile_res.open("grad.opt");
          break;
      }

      unsigned short iDV;
      unsigned short nDV = solver_container[ZONE_1][INST_0][MESH_0][ADJFEA_SOL]->GetnDVFEA();

      myfile_res << "INDEX" << "\t" << "GRAD" << endl;

      myfile_res.precision(15);

      for (iDV = 0; iDV < nDV; iDV++){
        myfile_res << iDV;
        myfile_res << "\t";
        myfile_res << scientific << solver_container[ZONE_1][INST_0][MESH_0][ADJFEA_SOL]->GetGlobal_Sens_DVFEA(iDV);
        myfile_res << endl;
      }

      myfile_res.close();
    }


  }

  /*--- Apply the same convergence criteria to all the processors ---*/

#ifdef HAVE_MPI

  unsigned short *sbuf_conv = NULL, *rbuf_conv = NULL;
  sbuf_conv = new unsigned short[1]; sbuf_conv[0] = 0;
  rbuf_conv = new unsigned short[1]; rbuf_conv[0] = 0;

  /*--- Convergence criteria ---*/

  sbuf_conv[0] = Convergence;
  SU2_MPI::Reduce(sbuf_conv, rbuf_conv, 1, MPI_UNSIGNED_SHORT, MPI_SUM, MASTER_NODE, MPI_COMM_WORLD);

  /*-- Compute global convergence criteria in the master node --*/

  sbuf_conv[0] = 0;
  if (rank == MASTER_NODE) {
    if (rbuf_conv[0] == size) sbuf_conv[0] = 1;
    else sbuf_conv[0] = 0;
  }

  SU2_MPI::Bcast(sbuf_conv, 1, MPI_UNSIGNED_SHORT, MASTER_NODE, MPI_COMM_WORLD);

  if (sbuf_conv[0] == 1) { Convergence = true;}
  else { Convergence = false;}

  delete [] sbuf_conv;
  delete [] rbuf_conv;

#endif

  /*--- Update the solution for the flow and structural zones ---*/

  /*--- Flow ---*/

  solver_container[ZONE_FLOW][INST_0][MESH_0][ADJFLOW_SOL]->UpdateSolution_BGS(geometry_container[ZONE_FLOW][INST_0][MESH_0],
                                                                       config_container[ZONE_FLOW]);

  /*--- Structure ---*/

  solver_container[ZONE_STRUCT][INST_0][MESH_0][ADJFEA_SOL]->UpdateSolution_BGS(geometry_container[ZONE_STRUCT][INST_0][MESH_0],
                                                                       config_container[ZONE_STRUCT]);

  return Convergence;
}

void CDiscAdjFSIDriver::Postprocess(unsigned short ZONE_FLOW,
                                             unsigned short ZONE_STRUCT) {

  unsigned short iMarker;

  /*--- Apply BC's to the structural adjoint after the solution has converged (to avoid unphysical values in clamped nodes) ---*/
  for (iMarker = 0; iMarker < config_container[ZONE_STRUCT]->GetnMarker_All(); iMarker++)
  switch (config_container[ZONE_STRUCT]->GetMarker_All_KindBC(iMarker)) {
    case CLAMPED_BOUNDARY:
    solver_container[ZONE_STRUCT][INST_0][MESH_0][ADJFEA_SOL]->BC_Clamped_Post(geometry_container[ZONE_STRUCT][INST_0][MESH_0],
        solver_container[ZONE_STRUCT][INST_0][MESH_0], numerics_container[ZONE_STRUCT][INST_0][MESH_0][FEA_SOL][FEA_TERM],
        config_container[ZONE_STRUCT], iMarker);
    break;
  }


}

void CDiscAdjFSIDriver::Transfer_Displacements(unsigned short donorZone, unsigned short targetZone) {


  transfer_container[donorZone][targetZone]->Broadcast_InterfaceData(solver_container[donorZone][INST_0][MESH_0][FEA_SOL],solver_container[targetZone][INST_0][MESH_0][FLOW_SOL],
                                                                     geometry_container[donorZone][INST_0][MESH_0],geometry_container[targetZone][INST_0][MESH_0],
                                                                     config_container[donorZone], config_container[targetZone]);

}

void CDiscAdjFSIDriver::Transfer_Tractions(unsigned short donorZone, unsigned short targetZone) {

  transfer_container[donorZone][targetZone]->Broadcast_InterfaceData(solver_container[donorZone][INST_0][MESH_0][FEA_SOL],solver_container[targetZone][INST_0][MESH_0][FLOW_SOL],
                                                                     geometry_container[donorZone][INST_0][MESH_0],geometry_container[targetZone][INST_0][MESH_0],
                                                                     config_container[donorZone], config_container[targetZone]);
}


CMultiphysicsZonalDriver::CMultiphysicsZonalDriver(char* confFile,
                                                   unsigned short val_nZone,
                                                   unsigned short val_nDim,
                                                   bool val_periodic,
                                                   SU2_Comm MPICommunicator) : CDriver(confFile,
                                                                                       val_nZone,
                                                                                       val_nDim,
                                                                                       val_periodic,
                                                                                       MPICommunicator) { }

CMultiphysicsZonalDriver::~CMultiphysicsZonalDriver(void) { }

void CMultiphysicsZonalDriver::Run() {

  unsigned short iZone, jZone, checkConvergence;
  unsigned long IntIter, nIntIter;
  bool unsteady;

  /*--- Check whether the driver is capable of solving the problem ---*/

  for (iZone = 0; iZone < nZone; iZone++) {
    for (jZone = 0; jZone < nZone; jZone++) {

      if (iZone != jZone) {
        bool not_capable_fsi        = (   (transfer_types[iZone][jZone] == FLOW_TRACTION)
                                      ||  (transfer_types[iZone][jZone] == STRUCTURAL_DISPLACEMENTS)
                                      ||  (transfer_types[iZone][jZone] == STRUCTURAL_DISPLACEMENTS_DISC_ADJ));
        bool not_capable_turbo      = transfer_types[iZone][jZone] == MIXING_PLANE;
        bool not_capable_ConsVar    = transfer_types[iZone][jZone] == CONSERVATIVE_VARIABLES;

        if (not_capable_fsi)
          SU2_MPI::Error("Coupling between fluids and elastic solids not provided. Please use designated FSI driver instead.", CURRENT_FUNCTION);

        if (not_capable_turbo)
          SU2_MPI::Error("Turbo machinery environment not provided. Please use designated turbo machinery driver instead.", CURRENT_FUNCTION);

        if (not_capable_ConsVar)
          SU2_MPI::Error("Exchange of conservative variables not necessarily well defined. Exiting.", CURRENT_FUNCTION);
      }
    }
  }

  /*--- Run a single iteration of a multi-zone problem by looping over all
   zones and executing the iterations. Note that data transers between zones
   and other intermediate procedures may be required. ---*/

  unsteady = (config_container[ZONE_0]->GetUnsteady_Simulation() == DT_STEPPING_1ST) || (config_container[MESH_0]->GetUnsteady_Simulation() == DT_STEPPING_2ND);

  /*--- Zone preprocessing ---*/

  for (iZone = 0; iZone < nZone; iZone++) {
    iteration_container[iZone][INST_0]->Preprocess(output, integration_container, geometry_container, solver_container, numerics_container, config_container, surface_movement, grid_movement, FFDBox, iZone, INST_0);
    config_container[iZone]->SetDelta_UnstTimeND(config_container[ZONE_0]->GetDelta_UnstTimeND());
  }

  /*--- Updating zone interface communication patterns,
   needed only for unsteady simulation since for steady problems
   this is done once in the interpolator_container constructor
   at the beginning of the computation ---*/

  if ( unsteady ) {
    for (iZone = 0; iZone < nZone; iZone++) {
      for (jZone = 0; jZone < nZone; jZone++)
        if(jZone != iZone && interpolator_container[iZone][jZone] != NULL)
        interpolator_container[iZone][jZone]->Set_TransferCoeff(config_container);
    }
  }

  /*--- Begin Unsteady pseudo-time stepping internal loop, if not unsteady it does only one step --*/

  if (unsteady)
    nIntIter = config_container[MESH_0]->GetUnst_nIntIter();
  else
    nIntIter = 1;

  for (IntIter = 0; IntIter < nIntIter; IntIter++) {

    /*--- For each zone runs one single iteration including the data transfers to it ---*/

    for (iZone = 0; iZone < nZone; iZone++) {

      // When running a unsteady simulation, we have to adapt CFL values here.
      if (unsteady && (config_container[ZONE_0]->GetCFL_Adapt() == YES)) {
          output->SetCFL_Number(solver_container, config_container, iZone);
      }

      config_container[iZone]->SetIntIter(IntIter);

      for (jZone = 0; jZone < nZone; jZone++)
        if(jZone != iZone && transfer_container[jZone][iZone] != NULL)
          Transfer_Data(jZone, iZone);

      iteration_container[iZone][INST_0]->Iterate(output, integration_container, geometry_container, solver_container, numerics_container, config_container, surface_movement, grid_movement, FFDBox, iZone, INST_0);
    }

    /*--- Check convergence in each zone --*/

    checkConvergence = 0;
    for (iZone = 0; iZone < nZone; iZone++) {

      if ((config_container[iZone]->GetKind_Solver() == EULER)
          || (config_container[iZone]->GetKind_Solver() == NAVIER_STOKES)
          || (config_container[iZone]->GetKind_Solver() == RANS))
        checkConvergence += (int) integration_container[iZone][INST_0][FLOW_SOL]->GetConvergence();
      else if ((config_container[iZone]->GetKind_Solver() == DISC_ADJ_EULER)
               || (config_container[iZone]->GetKind_Solver() == DISC_ADJ_NAVIER_STOKES)
               || (config_container[iZone]->GetKind_Solver() == DISC_ADJ_RANS))
        checkConvergence += (int) integration_container[iZone][INST_0][ADJFLOW_SOL]->GetConvergence();
      else if ((config_container[iZone]->GetKind_Solver() == HEAT_EQUATION_FVM))
        checkConvergence += (int) integration_container[iZone][INST_0][HEAT_SOL]->GetConvergence();
    }

    /*--- If convergence was reached in every zone --*/

    if (checkConvergence == nZone) break;
  }

}

void CMultiphysicsZonalDriver::Update() {

  for(iZone = 0; iZone < nZone; iZone++)
    iteration_container[iZone][INST_0]->Update(output, integration_container, geometry_container,
         solver_container, numerics_container, config_container,
         surface_movement, grid_movement, FFDBox, iZone, INST_0);
}

void CMultiphysicsZonalDriver::DynamicMeshUpdate(unsigned long ExtIter) {

  bool harmonic_balance;

  for (iZone = 0; iZone < nZone; iZone++) {
   harmonic_balance = (config_container[iZone]->GetUnsteady_Simulation() == HARMONIC_BALANCE);
    /*--- Dynamic mesh update ---*/
    if ((config_container[iZone]->GetGrid_Movement()) && (!harmonic_balance)) {
      iteration_container[iZone][INST_0]->SetGrid_Movement(geometry_container, surface_movement, grid_movement, FFDBox, solver_container, config_container, iZone, INST_0, 0, ExtIter );
    }
  }

}

void CMultiphysicsZonalDriver::Transfer_Data(unsigned short donorZone, unsigned short targetZone) {

  if (transfer_types[donorZone][targetZone] == SLIDING_INTERFACE) {
    transfer_container[donorZone][targetZone]->Broadcast_InterfaceData(solver_container[donorZone][INST_0][MESH_0][FLOW_SOL],solver_container[targetZone][INST_0][MESH_0][FLOW_SOL],
                                                                       geometry_container[donorZone][INST_0][MESH_0],geometry_container[targetZone][INST_0][MESH_0],
                                                                       config_container[donorZone], config_container[targetZone]);
    if (config_container[targetZone]->GetKind_Solver() == RANS)
      transfer_container[donorZone][targetZone]->Broadcast_InterfaceData(solver_container[donorZone][INST_0][MESH_0][TURB_SOL],solver_container[targetZone][INST_0][MESH_0][TURB_SOL],
                                                                         geometry_container[donorZone][INST_0][MESH_0],geometry_container[targetZone][INST_0][MESH_0],
                                                                         config_container[donorZone], config_container[targetZone]);
  }
  else if (transfer_types[donorZone][targetZone] == CONJUGATE_HEAT_FS) {
    transfer_container[donorZone][targetZone]->Broadcast_InterfaceData(solver_container[donorZone][INST_0][MESH_0][FLOW_SOL],solver_container[targetZone][INST_0][MESH_0][HEAT_SOL],
                                                                       geometry_container[donorZone][INST_0][MESH_0],geometry_container[targetZone][INST_0][MESH_0],
                                                                       config_container[donorZone], config_container[targetZone]);
  }
  else if (transfer_types[donorZone][targetZone] == CONJUGATE_HEAT_WEAKLY_FS) {
    transfer_container[donorZone][targetZone]->Broadcast_InterfaceData(solver_container[donorZone][INST_0][MESH_0][HEAT_SOL],solver_container[targetZone][INST_0][MESH_0][HEAT_SOL],
                                                                       geometry_container[donorZone][INST_0][MESH_0],geometry_container[targetZone][INST_0][MESH_0],
                                                                       config_container[donorZone], config_container[targetZone]);
  }
  else if (transfer_types[donorZone][targetZone] == CONJUGATE_HEAT_SF) {
    transfer_container[donorZone][targetZone]->Broadcast_InterfaceData(solver_container[donorZone][INST_0][MESH_0][HEAT_SOL],solver_container[targetZone][INST_0][MESH_0][FLOW_SOL],
                                                                       geometry_container[donorZone][INST_0][MESH_0],geometry_container[targetZone][INST_0][MESH_0],
                                                                       config_container[donorZone], config_container[targetZone]);
  }
  else if (transfer_types[donorZone][targetZone] == CONJUGATE_HEAT_WEAKLY_SF) {
    transfer_container[donorZone][targetZone]->Broadcast_InterfaceData(solver_container[donorZone][INST_0][MESH_0][HEAT_SOL],solver_container[targetZone][INST_0][MESH_0][HEAT_SOL],
                                                                       geometry_container[donorZone][INST_0][MESH_0],geometry_container[targetZone][INST_0][MESH_0],
                                                                       config_container[donorZone], config_container[targetZone]);
  }
  else if ((transfer_types[donorZone][targetZone] == NO_TRANSFER)
           || (transfer_types[donorZone][targetZone] == ZONES_ARE_EQUAL)
           || (transfer_types[donorZone][targetZone] == NO_COMMON_INTERFACE)) { }
  else {
    cout << "WARNING: One of the intended interface transfer routines is not known to the chosen driver and has not been executed." << endl;
  }

}<|MERGE_RESOLUTION|>--- conflicted
+++ resolved
@@ -6214,19 +6214,6 @@
   unsigned long iOuterIter = 0;
   bool Convergence = false;
 
-<<<<<<< HEAD
-  su2double solution[3];
-  for (unsigned long iPoint = 0; iPoint < geometry_container[ZONE_STRUCT][INST_0][MESH_0]->GetnPoint(); iPoint++) {
-    for (unsigned short iVar = 0; iVar < geometry_container[ZONE_STRUCT][INST_0][MESH_0]->GetnDim(); iVar++) {
-      solution[iVar] = solver_container[ZONE_STRUCT][INST_0][MESH_0][ADJFEA_SOL]->node[iPoint]->GetSolution(iVar)+
-        solver_container[ZONE_STRUCT][INST_0][MESH_0][ADJFEA_SOL]->node[iPoint]->GetGeometry_CrossTerm_Derivative(iVar)+
-        solver_container[ZONE_STRUCT][INST_0][MESH_0][ADJFEA_SOL]->node[iPoint]->GetCross_Term_Derivative(iVar);
-    }
-    solver_container[ZONE_STRUCT][INST_0][MESH_0][ADJFEA_SOL]->node[iPoint]->SetSolution(solution);
-  }
-
-}
-=======
   /*--- Method parameters, size of history matrix, initial relaxation, residual norm, and tolerance ---*/
   unsigned long M = 0, N = max<unsigned long>(1,config_container[ZONE_STRUCT]->GetnIterIQN_HistorySize());
   su2double alpha = config_container[ZONE_STRUCT]->GetAitkenStatRelax(), resNorm = 1.0,
@@ -6261,7 +6248,6 @@
 
     unsigned long cols = min<unsigned long>(iOuterIter-1,N-1);
     unsigned long targ = min<unsigned long>(cols+1,N-1); // for when N=1 and we recover BGS
->>>>>>> 08b1e41f
 
     if (cols == 0) {
       /*--- No history yet, simple relaxed BGS update ---*/
