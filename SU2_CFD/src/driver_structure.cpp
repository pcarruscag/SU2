--- conflicted
+++ resolved
@@ -4362,494 +4362,6 @@
 
 }
 
-<<<<<<< HEAD
-CDiscAdjFluidDriver::CDiscAdjFluidDriver(char* confFile,
-                                                 unsigned short val_nZone,
-                                                 unsigned short val_nDim, bool val_periodic,
-                                         SU2_Comm MPICommunicator) : CFluidDriver(confFile,
-																										 	 	 	 	 	 	 	 	 	 	 	 	 	 	 	 	val_nZone,
-                                                                                    val_nDim,
-                                                                                    val_periodic,
-                                                                                    MPICommunicator) {
-
-  RecordingState = NONE;
-  unsigned short iZone;
-
-  direct_iteration = new CIteration*[nZone];
-
-  for (iZone = 0; iZone < nZone; iZone++){
-    if(config_container[iZone]->GetBoolTurbomachinery()){
-      direct_iteration[iZone] = new CTurboIteration(config_container[iZone]);
-    }
-    else{
-      direct_iteration[iZone] = new CFluidIteration(config_container[iZone]);
-    }
-  }
-
-}
-
-CDiscAdjFluidDriver::~CDiscAdjFluidDriver(){
-
-  for (iZone = 0; iZone < nZone; iZone++){
-    delete direct_iteration[iZone];
-  }
-
-  delete [] direct_iteration;
-
-}
-
-void CDiscAdjFluidDriver::Run() {
-
-  unsigned short iZone = 0, checkConvergence;
-  unsigned long IntIter, nIntIter;
-
-  bool unsteady;
-
-  unsteady = (config_container[MESH_0]->GetUnsteady_Simulation() == DT_STEPPING_1ST) || (config_container[MESH_0]->GetUnsteady_Simulation() == DT_STEPPING_2ND);
-
-  /*--- Begin Unsteady pseudo-time stepping internal loop, if not unsteady it does only one step --*/
-
-  if (unsteady)
-    nIntIter = config_container[MESH_0]->GetUnst_nIntIter();
-  else
-    nIntIter = 1;
-
-  for (iZone = 0; iZone < nZone; iZone++) {
-
-    iteration_container[iZone][INST_0]->Preprocess(output, integration_container, geometry_container,
-                                                     solver_container, numerics_container, config_container,
-                                                     surface_movement, grid_movement, FFDBox, iZone, INST_0);
-  }
-
-
-  /*--- For the adjoint iteration we need the derivatives of the iteration function with
-   *    respect to the conservative flow variables. Since these derivatives do not change in the steady state case
-   *    we only have to record if the current recording is different from cons. variables. ---*/
-
-  if (RecordingState != FLOW_CONS_VARS || unsteady){
-
-    /*--- SetRecording stores the computational graph on one iteration of the direct problem. Calling it with NONE
-     *    as argument ensures that all information from a previous recording is removed. ---*/
-
-    SetRecording(NONE);
-
-    /*--- Store the computational graph of one direct iteration with the conservative variables as input. ---*/
-
-    SetRecording(FLOW_CONS_VARS);
-
-  }
-
-  for (IntIter = 0; IntIter < nIntIter; IntIter++) {
-
-
-    /*--- Initialize the adjoint of the output variables of the iteration with the adjoint solution
-   *    of the previous iteration. The values are passed to the AD tool. ---*/
-
-    for (iZone = 0; iZone < nZone; iZone++) {
-
-      config_container[iZone]->SetIntIter(IntIter);
-
-      iteration_container[iZone][INST_0]->InitializeAdjoint(solver_container, geometry_container, config_container, iZone, INST_0);
-
-    }
-
-    /*--- Initialize the adjoint of the objective function with 1.0. ---*/
-
-    SetAdj_ObjFunction();
-
-    /*--- Interpret the stored information by calling the corresponding routine of the AD tool. ---*/
-
-    AD::ComputeAdjoint();
-
-    /*--- Extract the computed adjoint values of the input variables and store them for the next iteration. ---*/
-
-    for (iZone = 0; iZone < nZone; iZone++) {
-      iteration_container[iZone][INST_0]->Iterate(output, integration_container, geometry_container,
-                                          solver_container, numerics_container, config_container,
-                                          surface_movement, grid_movement, FFDBox, iZone, INST_0);
-    }
-
-    /*--- Clear the stored adjoint information to be ready for a new evaluation. ---*/
-
-    AD::ClearAdjoints();
-
-    /*--- Check convergence in each zone --*/
-
-    checkConvergence = 0;
-    for (iZone = 0; iZone < nZone; iZone++)
-      checkConvergence += (int) integration_container[iZone][INST_0][ADJFLOW_SOL]->GetConvergence();
-
-    /*--- If convergence was reached in every zone --*/
-
-    if (checkConvergence == nZone) break;
-
-    /*--- Write the convergence history (only screen output) ---*/
-
-    if (unsteady)
-      output->SetConvHistory_Body(NULL, geometry_container, solver_container, config_container, integration_container, true, 0.0, ZONE_0, INST_0);
-
-  }
-
-  /*--- Compute the geometrical sensitivities ---*/
-
-  if ((ExtIter+1 >= config_container[ZONE_0]->GetnExtIter()) ||
-      integration_container[ZONE_0][INST_0][ADJFLOW_SOL]->GetConvergence() ||
-      (ExtIter % config_container[ZONE_0]->GetWrt_Sol_Freq() == 0) || unsteady){
-
-    /*--- SetRecording stores the computational graph on one iteration of the direct problem. Calling it with NONE
-     * as argument ensures that all information from a previous recording is removed. ---*/
-
-    SetRecording(NONE);
-
-    /*--- Store the computational graph of one direct iteration with the mesh coordinates as input. ---*/
-
-    SetRecording(MESH_COORDS);
-
-    /*--- Initialize the adjoint of the output variables of the iteration with the adjoint solution
-     *    of the current iteration. The values are passed to the AD tool. ---*/
-
-    for (iZone = 0; iZone < nZone; iZone++) {
-
-      iteration_container[iZone][INST_0]->InitializeAdjoint(solver_container, geometry_container, config_container, iZone, INST_0);
-
-    }
-
-    /*--- Initialize the adjoint of the objective function with 1.0. ---*/
-
-    SetAdj_ObjFunction();
-
-    /*--- Interpret the stored information by calling the corresponding routine of the AD tool. ---*/
-
-    AD::ComputeAdjoint();
-
-    /*--- Extract the computed sensitivity values. ---*/
-
-    for (iZone = 0; iZone < nZone; iZone++) {
-      solver_container[iZone][INST_0][MESH_0][ADJFLOW_SOL]->SetSensitivity(geometry_container[iZone][INST_0][MESH_0],config_container[iZone]);
-    }
-
-    /*--- Clear the stored adjoint information to be ready for a new evaluation. ---*/
-
-    AD::ClearAdjoints();
-  }
-}
-
-void CDiscAdjFluidDriver::SetRecording(unsigned short kind_recording){
-  unsigned short iZone, iMesh;
-
-  AD::Reset();
-
-  /*--- Prepare for recording by resetting the flow solution to the initial converged solution---*/
-
-  for (iZone = 0; iZone < nZone; iZone++) {
-    for (iMesh = 0; iMesh <= config_container[iZone]->GetnMGLevels(); iMesh++){
-      solver_container[iZone][INST_0][iMesh][ADJFLOW_SOL]->SetRecording(geometry_container[iZone][INST_0][iMesh], config_container[iZone]);
-    }
-    if (config_container[iZone]->GetKind_Solver() == DISC_ADJ_RANS && !config_container[iZone]->GetFrozen_Visc_Disc()) {
-      solver_container[iZone][INST_0][MESH_0][ADJTURB_SOL]->SetRecording(geometry_container[iZone][INST_0][MESH_0], config_container[iZone]);
-    }
-  }
-
-
-  /*---Enable recording and register input of the flow iteration (conservative variables or node coordinates) --- */
-
-  if (kind_recording != NONE){
-
-    AD::StartRecording();
-
-    if (rank == MASTER_NODE && ((ExtIter == 0)) && kind_recording == FLOW_CONS_VARS) {
-      cout << endl << "-------------------------------------------------------------------------" << endl;
-      cout << "Direct iteration to store computational graph." << endl;
-      cout << "Compute residuals to check the convergence of the direct problem." << endl;
-      cout << "-------------------------------------------------------------------------" << endl << endl;
-    }
-    for (iZone = 0; iZone < nZone; iZone++) {
-      iteration_container[iZone][INST_0]->RegisterInput(solver_container, geometry_container, config_container, iZone, INST_0, kind_recording);
-    }
-
-  }
-
-  for (iZone = 0; iZone < nZone; iZone++) {
-    iteration_container[iZone][INST_0]->SetDependencies(solver_container, geometry_container, numerics_container, config_container, iZone, INST_0, kind_recording);
-  }
-
-  /*--- Do one iteration of the direct flow solver ---*/
-
-  DirectRun();
-
-  /*--- Read the target pressure ---*/
-
-  if (config_container[ZONE_0]->GetInvDesign_Cp() == YES)
-    output->SetCp_InverseDesign(solver_container[ZONE_0][INST_0][MESH_0][FLOW_SOL],
-        geometry_container[ZONE_0][INST_0][MESH_0], config_container[ZONE_0], ExtIter);
-
-  /*--- Read the target heat flux ---*/
-
-  if (config_container[ZONE_0]->GetInvDesign_HeatFlux() == YES)
-    output->SetHeatFlux_InverseDesign(solver_container[ZONE_0][INST_0][MESH_0][FLOW_SOL],
-        geometry_container[ZONE_0][INST_0][MESH_0], config_container[ZONE_0], ExtIter);
-
-  /*--- Print residuals in the first iteration ---*/
-
-  for (iZone = 0; iZone < nZone; iZone++) {
-    if (rank == MASTER_NODE && ((ExtIter == 0) || (config_container[iZone]->GetUnsteady_Simulation() != STEADY)) && (kind_recording == FLOW_CONS_VARS)) {
-      cout << " Zone " << iZone << ": log10[Conservative 0]: "<< log10(solver_container[iZone][INST_0][MESH_0][FLOW_SOL]->GetRes_RMS(0)) << endl;
-      if ( config_container[iZone]->GetKind_Turb_Model() != NONE && !config_container[iZone]->GetFrozen_Visc_Disc()) {
-        cout <<"       log10[RMS k]: " << log10(solver_container[iZone][INST_0][MESH_0][TURB_SOL]->GetRes_RMS(0)) << endl;
-      }
-    }
-  }
-
-  RecordingState = kind_recording;
-
-  for (iZone = 0; iZone < nZone; iZone++) {
-    iteration_container[iZone][INST_0]->RegisterOutput(solver_container, geometry_container, config_container, output, iZone, INST_0);
-  }
-
-  /*--- Extract the objective function and store it --- */
-
-  SetObjFunction();
-
-  AD::StopRecording();
-
-}
-
-void CDiscAdjFluidDriver::SetAdj_ObjFunction(){
-
-  bool time_stepping = config_container[ZONE_0]->GetUnsteady_Simulation() != STEADY;
-  unsigned long IterAvg_Obj = config_container[ZONE_0]->GetIter_Avg_Objective();
-  unsigned long ExtIter = config_container[ZONE_0]->GetExtIter();
-  su2double seeding = 1.0;
-
-  if (time_stepping){
-    if (ExtIter < IterAvg_Obj){
-      seeding = 1.0/((su2double)IterAvg_Obj);
-    }
-    else{
-      seeding = 0.0;
-    }
-  }
-
-  if (rank == MASTER_NODE){
-    SU2_TYPE::SetDerivative(ObjFunc, SU2_TYPE::GetValue(seeding));
-  } else {
-    SU2_TYPE::SetDerivative(ObjFunc, 0.0);
-  }
-
-}
-
-void CDiscAdjFluidDriver::SetObjFunction(){
-
-  bool compressible = (config_container[ZONE_0]->GetKind_Regime() == COMPRESSIBLE);
-  bool heat         = (config_container[ZONE_0]->GetWeakly_Coupled_Heat());
-
-  ObjFunc = 0.0;
-
-  for (iZone = 0; iZone < nZone; iZone++){
-    solver_container[iZone][INST_0][MESH_0][FLOW_SOL]->SetTotal_ComboObj(0.0);
-  }
-
-  /*--- Specific scalar objective functions ---*/
-
-  for (iZone = 0; iZone < nZone; iZone++){
-    switch (config_container[iZone]->GetKind_Solver()) {
-      case EULER:                    case NAVIER_STOKES:                   case RANS:
-      case DISC_ADJ_EULER:           case DISC_ADJ_NAVIER_STOKES:          case DISC_ADJ_RANS:
-      case DISC_ADJ_FEM_EULER:       case DISC_ADJ_FEM_NS:                 case DISC_ADJ_FEM_RANS:
-        
-        if (config_container[ZONE_0]->GetnMarker_Analyze() != 0)
-          output->SpecialOutput_AnalyzeSurface(solver_container[iZone][INST_0][MESH_0][FLOW_SOL], geometry_container[iZone][INST_0][MESH_0], config_container[iZone], false);
-        
-        if ((config_container[ZONE_0]->GetnMarker_Analyze() != 0) && compressible)
-          output->SpecialOutput_Distortion(solver_container[ZONE_0][INST_0][MESH_0][FLOW_SOL], geometry_container[ZONE_0][INST_0][MESH_0], config_container[ZONE_0], false);
-        
-        if (config_container[ZONE_0]->GetnMarker_NearFieldBound() != 0)
-          output->SpecialOutput_SonicBoom(solver_container[ZONE_0][INST_0][MESH_0][FLOW_SOL], geometry_container[ZONE_0][INST_0][MESH_0], config_container[ZONE_0], false);
-          
-        if (config_container[ZONE_0]->GetPlot_Section_Forces())
-          output->SpecialOutput_SpanLoad(solver_container[ZONE_0][INST_0][MESH_0][FLOW_SOL], geometry_container[ZONE_0][INST_0][MESH_0], config_container[ZONE_0], false);
-        
-        break;
-    }
-  }
-
-  /*--- Surface based obj. function ---*/
-
-  for (iZone = 0; iZone < nZone; iZone++){
-    solver_container[iZone][INST_0][MESH_0][FLOW_SOL]->Evaluate_ObjFunc(config_container[iZone]);
-    ObjFunc += solver_container[iZone][INST_0][MESH_0][FLOW_SOL]->GetTotal_ComboObj();
-    if (heat){
-      if (config_container[iZone]->GetKind_ObjFunc() == TOTAL_HEATFLUX) {
-        ObjFunc += solver_container[iZone][INST_0][MESH_0][HEAT_SOL]->GetTotal_HeatFlux();
-      }
-      else if (config_container[iZone]->GetKind_ObjFunc() == TOTAL_AVG_TEMPERATURE) {
-        ObjFunc += solver_container[iZone][INST_0][MESH_0][HEAT_SOL]->GetTotal_AvgTemperature();
-      }
-    }
-  }
-
-  if (rank == MASTER_NODE){
-    AD::RegisterOutput(ObjFunc);
-  }
-  
-}
-
-void CDiscAdjFluidDriver::DirectRun(){
-
-
-  unsigned short iZone, jZone;
-  bool unsteady = config_container[ZONE_0]->GetUnsteady_Simulation() != STEADY;
-
-  /*--- Run a single iteration of a multi-zone problem by looping over all
-   zones and executing the iterations. Note that data transers between zones
-   and other intermediate procedures may be required. ---*/
-
-  unsteady = (config_container[MESH_0]->GetUnsteady_Simulation() == DT_STEPPING_1ST) || (config_container[MESH_0]->GetUnsteady_Simulation() == DT_STEPPING_2ND);
-
-  /*--- Zone preprocessing ---*/
-
-  for (iZone = 0; iZone < nZone; iZone++)
-    direct_iteration[iZone]->Preprocess(output, integration_container, geometry_container, solver_container, numerics_container, config_container, surface_movement, grid_movement, FFDBox, iZone, INST_0);
-
-  /*--- Updating zone interface communication patterns,
-   needed only for unsteady simulation since for steady problems
-  this is done once in the interpolator_container constructor
-   at the beginning of the computation ---*/
-
-  if ( unsteady ) {
-  for (iZone = 0; iZone < nZone; iZone++) {
-      for (jZone = 0; jZone < nZone; jZone++)
-        if(jZone != iZone && interpolator_container[iZone][jZone] != NULL)
-        interpolator_container[iZone][jZone]->Set_TransferCoeff(config_container);
-    }
-  }
-
-  /*--- Do one iteration of the direct solver  --*/
-
-  /*--- At each pseudo time-step updates transfer data ---*/
-  for (iZone = 0; iZone < nZone; iZone++)
-    for (jZone = 0; jZone < nZone; jZone++)
-      if(jZone != iZone && transfer_container[iZone][jZone] != NULL)
-        Transfer_Data(iZone, jZone);
-
-  /*--- For each zone runs one single iteration ---*/
-
-  for (iZone = 0; iZone < nZone; iZone++) {
-    config_container[iZone]->SetIntIter(1);
-    direct_iteration[iZone]->Iterate(output, integration_container, geometry_container, solver_container, numerics_container, config_container, surface_movement, grid_movement, FFDBox, iZone, INST_0);
-  }
-
-}
-
-CDiscAdjTurbomachineryDriver::CDiscAdjTurbomachineryDriver(char* confFile,
-                                                           unsigned short val_nZone,
-                                                           unsigned short val_nDim,
-                                                           bool val_periodic,
-                                                           SU2_Comm MPICommunicator): CDiscAdjFluidDriver(confFile, val_nZone, val_nDim, val_periodic, MPICommunicator){ }
-CDiscAdjTurbomachineryDriver::~CDiscAdjTurbomachineryDriver(){
-
-}
-
-
-void CDiscAdjTurbomachineryDriver::DirectRun(){
-
-  /*--- Run a single iteration of a multi-zone problem by looping over all
-   zones and executing the iterations. Note that data transers between zones
-   and other intermediate procedures may be required. ---*/
-
-  for (iZone = 0; iZone < nZone; iZone++) {
-
-    direct_iteration[iZone]->Preprocess(output, integration_container, geometry_container,
-        solver_container, numerics_container, config_container,
-        surface_movement, grid_movement, FFDBox, iZone, INST_0);
-
-  }
-
-
-  /* --- Update the mixing-plane interface ---*/
-  for (iZone = 0; iZone < nZone; iZone++) {
-    if(mixingplane)SetMixingPlane(iZone);
-  }
-
-  for (iZone = 0; iZone < nZone; iZone++) {
-    direct_iteration[iZone]->Iterate(output, integration_container, geometry_container,
-                                     solver_container, numerics_container, config_container,
-                                     surface_movement, grid_movement, FFDBox, iZone, INST_0);
-  }
-
-  for (iZone = 0; iZone < nZone; iZone++) {
-    direct_iteration[iZone]->Postprocess(output, integration_container, geometry_container,
-                                      solver_container, numerics_container, config_container,
-                                      surface_movement, grid_movement, FFDBox, iZone, INST_0);
-  }
-
-
-  if (rank == MASTER_NODE){
-    SetTurboPerformance(ZONE_0);
-  }
-
-}
-
-void CDiscAdjTurbomachineryDriver::SetObjFunction(){
-
-  solver_container[ZONE_0][INST_0][MESH_0][FLOW_SOL]->SetTotal_ComboObj(0.0);
-
-  switch (config_container[ZONE_0]->GetKind_ObjFunc()){
-  case ENTROPY_GENERATION:
-    solver_container[ZONE_0][INST_0][MESH_0][FLOW_SOL]->AddTotal_ComboObj(output->GetEntropyGen(config_container[ZONE_0]->GetnMarker_TurboPerformance() - 1, config_container[ZONE_0]->GetnSpanWiseSections()));
-    break;
-  case FLOW_ANGLE_OUT:
-      solver_container[ZONE_0][INST_0][MESH_0][FLOW_SOL]->AddTotal_ComboObj(output->GetFlowAngleOut(config_container[ZONE_0]->GetnMarker_TurboPerformance() - 1, config_container[ZONE_0]->GetnSpanWiseSections()));
-      break;
-  case MASS_FLOW_IN:
-    solver_container[ZONE_0][INST_0][MESH_0][FLOW_SOL]->AddTotal_ComboObj(output->GetMassFlowIn(config_container[ZONE_0]->GetnMarker_TurboPerformance() - 1, config_container[ZONE_0]->GetnSpanWiseSections()));
-    break;
-  default:
-    break;
-  }
-
-  ObjFunc = solver_container[ZONE_0][INST_0][MESH_0][FLOW_SOL]->GetTotal_ComboObj();
-
-  if (rank == MASTER_NODE){
-    AD::RegisterOutput(ObjFunc);
-  }
-}
-
-void CDiscAdjTurbomachineryDriver::SetMixingPlane(unsigned short donorZone){
-
-  unsigned short targetZone, nMarkerInt, iMarkerInt ;
-  nMarkerInt     = config_container[donorZone]->GetnMarker_MixingPlaneInterface()/2;
-
-  /* --- transfer the average value from the donorZone to the targetZone*/
-  for (iMarkerInt = 1; iMarkerInt <= nMarkerInt; iMarkerInt++){
-    for (targetZone = 0; targetZone < nZone; targetZone++) {
-      if (targetZone != donorZone){
-        transfer_container[donorZone][targetZone]->Allgather_InterfaceAverage(solver_container[donorZone][INST_0][MESH_0][FLOW_SOL],solver_container[targetZone][INST_0][MESH_0][FLOW_SOL],
-            geometry_container[donorZone][INST_0][MESH_0],geometry_container[targetZone][INST_0][MESH_0],
-            config_container[donorZone], config_container[targetZone], iMarkerInt );
-      }
-    }
-  }
-}
-
-
-void CDiscAdjTurbomachineryDriver::SetTurboPerformance(unsigned short targetZone){
-
-  unsigned short donorZone;
-  //IMPORTANT this approach of multi-zone performances rely upon the fact that turbomachinery markers follow the natural (stator-rotor) development of the real machine.
-  /* --- transfer the local turboperfomance quantities (for each blade)  from all the donorZones to the targetZone (ZONE_0) ---*/
-  for (donorZone = 1; donorZone < nZone; donorZone++) {
-    transfer_container[donorZone][targetZone]->GatherAverageValues(solver_container[donorZone][INST_0][MESH_0][FLOW_SOL],solver_container[targetZone][INST_0][MESH_0][FLOW_SOL], donorZone);
-  }
-
-  /* --- compute turboperformance for each stage and the global machine ---*/
-
-  output->ComputeTurboPerformance(solver_container[targetZone][INST_0][MESH_0][FLOW_SOL], geometry_container[targetZone][INST_0][MESH_0], config_container[targetZone]);
-
-}
-
-=======
->>>>>>> 03a1a8b8
 CHBDriver::CHBDriver(char* confFile,
     unsigned short val_nZone,
     unsigned short val_nDim,
