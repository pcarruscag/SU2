--- conflicted
+++ resolved
@@ -5151,19 +5151,11 @@
   /*--- Boolean to determine if we are running a static or dynamic case ---*/
   bool stat_fsi = config_container[ZONE_FLOW]->GetUnsteady_Simulation() == STEADY &&
                   config_container[ZONE_STRUCT]->GetDynamic_Analysis() == STATIC;
-<<<<<<< HEAD
 
   bool dyn_fsi = (config_container[ZONE_FLOW]->GetUnsteady_Simulation() == DT_STEPPING_1ST ||
                   config_container[ZONE_FLOW]->GetUnsteady_Simulation() == DT_STEPPING_2ND) &&
                   config_container[ZONE_STRUCT]->GetDynamic_Analysis() == DYNAMIC;
 
-=======
-
-  bool dyn_fsi = (config_container[ZONE_FLOW]->GetUnsteady_Simulation() == DT_STEPPING_1ST ||
-                  config_container[ZONE_FLOW]->GetUnsteady_Simulation() == DT_STEPPING_2ND) &&
-                  config_container[ZONE_STRUCT]->GetDynamic_Analysis() == DYNAMIC;
-
->>>>>>> 7c9d6c0b
   unsigned long nIntIter, IntIter = 0;
 
   for (iZone = 0; iZone < nZone; iZone++)
@@ -5815,7 +5807,6 @@
   vector<passivedouble> interfaceValues;
 
   for (iZone = 0; iZone < nZone; iZone++) config_container[iZone]->SetOuterIter(iOuterIter);
-<<<<<<< HEAD
 
   /*--- Initial values ---*/
   iteration_container[ZONE_STRUCT][INST_0]->GetInterfaceValues(geometry_container,solver_container,config_container,ZONE_STRUCT,INST_0,interfaceValues);
@@ -5860,52 +5851,6 @@
       /*--- Correct the BGS solution, delta Y's correspond 1:1 with delta R's ---*/
       R += H*C;
 
-=======
-
-  /*--- Initial values ---*/
-  iteration_container[ZONE_STRUCT][INST_0]->GetInterfaceValues(geometry_container,solver_container,config_container,ZONE_STRUCT,INST_0,interfaceValues);
-
-  /*--- Variables to store the history of values at start and end of each outer iteration ---*/
-  M = interfaceValues.size();
-  MatrixXd X(M,N), Y(M,N);
-  for(unsigned long i=0; i<M; ++i) X(i,0) = interfaceValues[i];
-
-  /*--- Initial interface residual ---*/
-  StepGaussSeidel(kind_of, "IQN", iOuterIter);
-
-  iteration_container[ZONE_STRUCT][INST_0]->GetInterfaceValues(geometry_container,solver_container,config_container,ZONE_STRUCT,INST_0,interfaceValues);
-  for(unsigned long i=0; i<M; ++i) Y(i,0) = interfaceValues[i];
-
-  VectorXd R = Y.col(0)-X.col(0);
-  resNorm = R.norm();
-  interface_res = 1.0; // by definition
-
-  Convergence = BGSConvergence(iOuterIter, ZONE_FLOW, ZONE_STRUCT);
-
-  for (iOuterIter = 1; iOuterIter < config_container[ZONE_STRUCT]->GetnIterFSI() && !Convergence; iOuterIter++) {
-
-    unsigned long cols = min<unsigned long>(iOuterIter-1,N-1);
-    unsigned long targ = min<unsigned long>(cols+1,N-1); // for when N=1 and we recover BGS
-
-    if (cols == 0) {
-      /*--- No history yet, simple relaxed BGS update ---*/
-      R *= SU2_TYPE::GetValue(alpha);
-    }
-    else {
-      /*--- Use history to "predict" the interface values ---*/
-      /*--- Matrix H contains the residual (R) deltas, M(:,k) = R^k-R^(k-1) ---*/
-      MatrixXd H = (Y-X).block(0,1,M,cols)-(Y-X).leftCols(cols);
-
-      /*--- LS approximation, how to combine (C) past history to take the residual to 0 on this iteration ---*/
-      VectorXd C = H.colPivHouseholderQr().solve(-R);
-
-      /*--- H now contains the deltas of END of iteration values, M(:,k) = Y^k-Y^(k-1) ---*/
-      H = Y.block(0,1,M,cols)-Y.leftCols(cols);
-
-      /*--- Correct the BGS solution, delta Y's correspond 1:1 with delta R's ---*/
-      R += H*C;
-
->>>>>>> 7c9d6c0b
       /*--- Check if we need to discard data (shift left to delete oldest data) ---*/
       if(cols == N-1) {
         X.leftCols(N-1) = X.rightCols(N-1);
