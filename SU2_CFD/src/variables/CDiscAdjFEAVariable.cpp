--- conflicted
+++ resolved
@@ -51,46 +51,6 @@
     for (unsigned long iVar = 0; iVar < nVar; iVar++)
       Solution(iPoint,iVar) = disp[iVar];
 
-<<<<<<< HEAD
-  Sensitivity = new su2double[nDim];
-
-  unsigned short iVar,iDim;
-
-  for (iDim = 0; iDim < nDim; iDim++){
-    Sensitivity[iDim] = 0.0;
-  }
-
-  for (iVar = 0; iVar < nVar; iVar++){
-    Solution[iVar] = val_solution[iVar];
-  }
-
-  Solution_BGS          = NULL;
-  Cross_Term_Derivative = NULL;
-  Geometry_CrossTerm_Derivative = NULL;
-  if (fsi){
-    Cross_Term_Derivative         = new su2double[nDim];
-    Geometry_CrossTerm_Derivative = new su2double[nDim];
-    for (iDim = 0; iDim < nDim; iDim++) {
-      Geometry_CrossTerm_Derivative [iDim] = 0.0;
-      Cross_Term_Derivative[iDim] = 0.0;
-    }
-  }
-  if (config->GetMultizone_Problem()){
-    Solution_BGS  = new su2double[nVar];
-    for (iVar = 0; iVar < nVar; iVar++) {
-      Solution_BGS_k[iVar] = 0.0;
-      Solution_BGS[iVar]   = 0.0;
-    }
-  }
-  
-}
-
-CDiscAdjFEAVariable::CDiscAdjFEAVariable(su2double* val_solution, su2double* val_solution_accel, su2double* val_solution_vel,
-                                         unsigned short val_ndim, unsigned short val_nvar, CConfig *config) :
-                                         CVariable(val_ndim, val_nvar, config){
-
-  bool fsi = config->GetFSI_Simulation();
-=======
   if (fsi) {
     Cross_Term_Derivative.resize(nPoint,nDim) = su2double(0.0);
     Geometry_CrossTerm_Derivative.resize(nPoint,nDim) = su2double(0.0);
@@ -99,8 +59,7 @@
   }
   
   if (config->GetMultizone_Problem())
-    Set_BGSSolution_k();
->>>>>>> efaf499d
+    Solution_BGS_k.resize(nPoint,nDim) = su2double(0.0);
 
   /*--- Nothing else to allocate ---*/
   if (!unsteady) return;
@@ -125,69 +84,10 @@
   Solution_Vel_time_n.resize(nPoint,nVar) = su2double(0.0);
   Solution_Accel_time_n.resize(nPoint,nVar) = su2double(0.0);
 
-<<<<<<< HEAD
-  unsigned short iVar,iDim;
-
-  for (iDim = 0; iDim < nDim; iDim++){
-    Sensitivity[iDim] = 0.0;
-  }
-
-  for (iVar = 0; iVar < nVar; iVar++){
-    Solution[iVar] = val_solution[iVar];
-  }
-
-  for (iVar = 0; iVar < nVar; iVar++){
-    Solution_Accel[iVar] = val_solution_accel[iVar];
-  }
-
-  for (iVar = 0; iVar < nVar; iVar++){
-    Solution_Vel[iVar] = val_solution_vel[iVar];
-  }
-
-  /*--- Initialize the rest to 0 ---*/
-
-  for (iVar = 0; iVar < nVar; iVar++){
-    Dynamic_Derivative[iVar]      = 0.0;
-    Dynamic_Derivative_n[iVar]    = 0.0;
-    Dynamic_Derivative_Vel[iVar]    = 0.0;
-    Dynamic_Derivative_Vel_n[iVar]    = 0.0;
-    Dynamic_Derivative_Accel[iVar]    = 0.0;
-    Dynamic_Derivative_Accel_n[iVar]  = 0.0;
-
-    Solution_Direct_Vel[iVar]     = 0.0;
-    Solution_Direct_Accel[iVar]   = 0.0;
-
-    Solution_Vel_time_n[iVar]     = 0.0;
-    Solution_Accel_time_n[iVar]   = 0.0;
-
-    Solution_Old_Vel[iVar]        = 0.0;
-    Solution_Old_Accel[iVar]      = 0.0;
-
-  }
-
-  Solution_BGS          = NULL;
-  Solution_BGS_k        = NULL;
-  Cross_Term_Derivative = NULL;
-  Geometry_CrossTerm_Derivative = NULL;
-  if (fsi){
-    Cross_Term_Derivative = new su2double[nDim];
-    Geometry_CrossTerm_Derivative = new su2double[nDim];
-    for (iDim = 0; iDim < nDim; iDim++) {
-      Geometry_CrossTerm_Derivative [iDim] = 0.0;
-      Cross_Term_Derivative[iDim] = 0.0;
-    }
-  }
-  if (config->GetMultizone_Problem()){
-    Solution_BGS   = new su2double[nVar];
-    for (iVar = 0; iVar < nVar; iVar++) {
-      Solution_BGS_k[iVar] = 0.0;
-      Solution_BGS[iDim]   = 0.0;
-=======
   for (unsigned long iPoint = 0; iPoint < nPoint; ++iPoint) {
     for (unsigned long iVar = 0; iVar < nVar; iVar++) {
       Solution_Vel(iPoint,iVar) = vel[iVar];
       Solution_Accel(iPoint,iVar) = accel[iVar];
->>>>>>> efaf499d
     }
   }
 
