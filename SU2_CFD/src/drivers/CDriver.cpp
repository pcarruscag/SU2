/*!
 * \file driver_structure.cpp
 * \brief The main subroutines for driving single or multi-zone problems.
 * \author T. Economon, H. Kline, R. Sanchez, F. Palacios
 * \version 6.2.0 "Falcon"
 *
 * The current SU2 release has been coordinated by the
 * SU2 International Developers Society <www.su2devsociety.org>
 * with selected contributions from the open-source community.
 *
 * The main research teams contributing to the current release are:
 *  - Prof. Juan J. Alonso's group at Stanford University.
 *  - Prof. Piero Colonna's group at Delft University of Technology.
 *  - Prof. Nicolas R. Gauger's group at Kaiserslautern University of Technology.
 *  - Prof. Alberto Guardone's group at Polytechnic University of Milan.
 *  - Prof. Rafael Palacios' group at Imperial College London.
 *  - Prof. Vincent Terrapon's group at the University of Liege.
 *  - Prof. Edwin van der Weide's group at the University of Twente.
 *  - Lab. of New Concepts in Aeronautics at Tech. Institute of Aeronautics.
 *
 * Copyright 2012-2019, Francisco D. Palacios, Thomas D. Economon,
 *                      Tim Albring, and the SU2 contributors.
 *
 * SU2 is free software; you can redistribute it and/or
 * modify it under the terms of the GNU Lesser General Public
 * License as published by the Free Software Foundation; either
 * version 2.1 of the License, or (at your option) any later version.
 *
 * SU2 is distributed in the hope that it will be useful,
 * but WITHOUT ANY WARRANTY; without even the implied warranty of
 * MERCHANTABILITY or FITNESS FOR A PARTICULAR PURPOSE. See the GNU
 * Lesser General Public License for more details.
 *
 * You should have received a copy of the GNU Lesser General Public
 * License along with SU2. If not, see <http://www.gnu.org/licenses/>.
 */

#include "../../include/drivers/CDriver.hpp"
#include "../../include/definition_structure.hpp"
#include <cassert>

#ifdef VTUNEPROF
#include <ittnotify.h>
#endif
#include <fenv.h>

CDriver::CDriver(char* confFile,
                 unsigned short val_nZone,
                 SU2_Comm MPICommunicator, bool dummy_geo):config_file_name(confFile), StartTime(0.0), StopTime(0.0), UsedTime(0.0), TimeIter(0), nZone(val_nZone), StopCalc(false), fsi(false), fem_solver(false), dummy_geometry(dummy_geo) {

  unsigned short jZone;

  SU2_MPI::SetComm(MPICommunicator);

  rank = SU2_MPI::GetRank();
  size = SU2_MPI::GetSize();

  /*--- Start timer to track preprocessing for benchmarking. ---*/
  
#ifndef HAVE_MPI
  StartTime = su2double(clock())/su2double(CLOCKS_PER_SEC);
#else
  StartTime = MPI_Wtime();
#endif
  
  /*--- Initialize containers with null --- */
  
  SetContainers_Null();
  
  /*--- Preprocessing of the config files. In this routine, the config file is read
   and it is determined whether a problem is single physics or multiphysics. . ---*/
  
  Input_Preprocessing(config_container, driver_config);
  
  /*--- Retrieve dimension from mesh file ---*/
  
  nDim = CConfig::GetnDim(config_container[ZONE_0]->GetMesh_FileName(),
                          config_container[ZONE_0]->GetMesh_FileFormat());
  
  /*--- Output preprocessing ---*/
  
  Output_Preprocessing(config_container, driver_config, output_container, driver_output);

  
  for (iZone = 0; iZone < nZone; iZone++) {
    
    /*--- Read the number of instances for each zone ---*/
    
    nInst[iZone] = config_container[iZone]->GetnTimeInstances();
    
    geometry_container[iZone]    = new CGeometry**    [nInst[iZone]];
    iteration_container[iZone]   = new CIteration*    [nInst[iZone]];
    solver_container[iZone]      = new CSolver***     [nInst[iZone]];
    integration_container[iZone] = new CIntegration** [nInst[iZone]];
    numerics_container[iZone]    = new CNumerics****  [nInst[iZone]]; 
    grid_movement[iZone]         = new CVolumetricMovement* [nInst[iZone]];
    
    /*--- Allocate transfer and interpolation container --- */
    
    transfer_container[iZone]     = new CTransfer*[nZone];
    interpolator_container[iZone] = new CInterpolator*[nZone];
    
    for (jZone = 0; jZone < nZone; jZone++){
      transfer_container[iZone][jZone]             = NULL;
      interpolator_container[iZone][jZone]         = NULL;
    }
    
    for (iInst = 0; iInst < nInst[iZone]; iInst++){
      
      config_container[iZone]->SetiInst(iInst);
      
      geometry_container[iZone][iInst]    = NULL;
      iteration_container[iZone][iInst]   = NULL;
      solver_container[iZone][iInst]      = NULL;
      integration_container[iZone][iInst] = NULL;
      grid_movement[iZone][iInst]         = NULL;
      
      /*--- Preprocessing of the geometry for all zones. In this routine, the edge-
       based data structure is constructed, i.e. node and cell neighbors are
       identified and linked, face areas and volumes of the dual mesh cells are
       computed, and the multigrid levels are created using an agglomeration procedure. ---*/
      
      Geometrical_Preprocessing(config_container[iZone], geometry_container[iZone][iInst], dummy_geometry);  
      
      /*--- Definition of the solver class: solver_container[#ZONES][#INSTANCES][#MG_GRIDS][#EQ_SYSTEMS].
       The solver classes are specific to a particular set of governing equations,
       and they contain the subroutines with instructions for computing each spatial
       term of the PDE, i.e. loops over the edges to compute convective and viscous
       fluxes, loops over the nodes to compute source terms, and routines for
       imposing various boundary condition type for the PDE. ---*/
      
      Solver_Preprocessing(config_container[iZone], geometry_container[iZone][iInst], solver_container[iZone][iInst]);
      
      /*--- Definition of the numerical method class:
       numerics_container[#ZONES][#INSTANCES][#MG_GRIDS][#EQ_SYSTEMS][#EQ_TERMS].
       The numerics class contains the implementation of the numerical methods for
       evaluating convective or viscous fluxes between any two nodes in the edge-based
       data structure (centered, upwind, galerkin), as well as any source terms
       (piecewise constant reconstruction) evaluated in each dual mesh volume. ---*/
      
      Numerics_Preprocessing(config_container[iZone], solver_container[iZone][iInst], numerics_container[iZone][iInst]);
      
      /*--- Definition of the integration class: integration_container[#ZONES][#INSTANCES][#EQ_SYSTEMS].
       The integration class orchestrates the execution of the spatial integration
       subroutines contained in the solver class (including multigrid) for computing
       the residual at each node, R(U) and then integrates the equations to a
       steady state or time-accurately. ---*/
      
      Integration_Preprocessing(config_container[iZone], integration_container[iZone][iInst]);   
      
      /*--- Instantiate the type of physics iteration to be executed within each zone. For
       example, one can execute the same physics across multiple zones (mixing plane),
       different physics in different zones (fluid-structure interaction), or couple multiple
       systems tightly within a single zone by creating a new iteration class (e.g., RANS). ---*/
      
      Iteration_Preprocessing(config_container[iZone], iteration_container[iZone][iInst]);      
      
      /*--- Dynamic mesh processing.  ---*/
      
      DynamicMesh_Preprocessing(config_container[iZone], geometry_container[iZone][iInst], solver_container[iZone][iInst], 
                                 iteration_container[iZone][iInst], grid_movement[iZone][iInst], surface_movement[iZone]);
      /*--- Static mesh processing.  ---*/
      
      StaticMesh_Preprocessing(config_container[iZone], geometry_container[iZone][iInst], surface_movement[iZone]);
      
    }

  }

  /*--- Definition of the interface and transfer conditions between different zones.
   *--- The transfer container is defined for zones paired one to one.
   *--- This only works for a multizone FSI problem (nZone > 1).
   *--- Also, at the moment this capability is limited to two zones (nZone < 3).
   *--- This will change in the future. ---*/

  if ( nZone > 1 ) {
    if (rank == MASTER_NODE)
      cout << endl <<"------------------- Multizone Interface Preprocessing -------------------" << endl;
    
    Interface_Preprocessing(config_container, solver_container, geometry_container,
                            transfer_types, transfer_container, interpolator_container);
  }
  
  if(fsi && (config_container[ZONE_0]->GetRestart() || config_container[ZONE_0]->GetDiscrete_Adjoint())){
    if (rank == MASTER_NODE)cout << endl <<"Restarting Fluid and Structural Solvers." << endl;

    for (iZone = 0; iZone < nZone; iZone++) {
    	for (iInst = 0; iInst < nInst[iZone]; iInst++){
        Solver_Restart(solver_container[iZone][iInst], geometry_container[iZone][iInst],
                       config_container[iZone], true);
    	}
    }
  }
  
  if (config_container[ZONE_0]->GetBoolTurbomachinery()){
    if (rank == MASTER_NODE)cout << endl <<"---------------------- Turbomachinery Preprocessing ---------------------" << endl;
    Turbomachinery_Preprocessing(config_container, geometry_container, solver_container, transfer_container);
  }
  
  
  PythonInterface_Preprocessing(config_container, geometry_container, solver_container);

  /*--- Open the FSI convergence history file ---*/

//  if (fsi){
//      if (rank == MASTER_NODE) cout << endl <<"Opening FSI history file." << endl;
//      unsigned short ZONE_FLOW = 0, ZONE_STRUCT = 1;
//      output_container->SpecialOutput_FSI(&FSIHist_file, geometry_container, solver_container,
//                                config_container, integration_container, 0,
//                                ZONE_FLOW, ZONE_STRUCT, true);
//  }

  /*--- Preprocessing time is reported now, but not included in the next compute portion. ---*/
  
#ifndef HAVE_MPI
  StopTime = su2double(clock())/su2double(CLOCKS_PER_SEC);
#else
  StopTime = MPI_Wtime();
#endif
  
  /*--- Compute/print the total time for performance benchmarking. ---*/
  
  UsedTime = StopTime-StartTime;
  UsedTimePreproc    = UsedTime;
  UsedTimeCompute    = 0.0;
  UsedTimeOutput     = 0.0;
  IterCount          = 0;
  OutputCount        = 0;
  MDOFs              = 0.0;
  MDOFsDomain        = 0.0;
  for (iZone = 0; iZone < nZone; iZone++) {
    MDOFs       += (su2double)DOFsPerPoint*(su2double)geometry_container[iZone][INST_0][MESH_0]->GetGlobal_nPoint()/(1.0e6);
    MDOFsDomain += (su2double)DOFsPerPoint*(su2double)geometry_container[iZone][INST_0][MESH_0]->GetGlobal_nPointDomain()/(1.0e6);
  }

  /*--- Reset timer for compute/output performance benchmarking. ---*/
#ifndef HAVE_MPI
  StopTime = su2double(clock())/su2double(CLOCKS_PER_SEC);
#else
  StopTime = MPI_Wtime();
#endif

  /*--- Compute/print the total time for performance benchmarking. ---*/

  UsedTime = StopTime-StartTime;
  UsedTimePreproc = UsedTime;

  /*--- Reset timer for compute performance benchmarking. ---*/
#ifndef HAVE_MPI
  StartTime = su2double(clock())/su2double(CLOCKS_PER_SEC);
#else
  StartTime = MPI_Wtime();
#endif

}

void CDriver::SetContainers_Null(){
  
  /*--- Create pointers to all of the classes that may be used throughout
   the SU2_CFD code. In general, the pointers are instantiated down a
   hierarchy over all zones, multigrid levels, equation sets, and equation
   terms as described in the comments below. ---*/

  ConvHist_file                  = NULL;
  iteration_container            = NULL;
  output_container                         = NULL;
  integration_container          = NULL;
  geometry_container             = NULL;
  solver_container               = NULL;
  numerics_container             = NULL;
  config_container               = NULL;
  surface_movement               = NULL;
  grid_movement                  = NULL;
  FFDBox                         = NULL;
  interpolator_container         = NULL;
  transfer_container             = NULL;
  transfer_types                 = NULL;
  nInst                          = NULL;


  /*--- Definition and of the containers for all possible zones. ---*/

  iteration_container            = new CIteration**[nZone];
  solver_container               = new CSolver****[nZone];
  integration_container          = new CIntegration***[nZone];
  numerics_container             = new CNumerics*****[nZone];
  config_container               = new CConfig*[nZone];
  geometry_container             = new CGeometry***[nZone];
  surface_movement               = new CSurfaceMovement*[nZone];
  grid_movement                  = new CVolumetricMovement**[nZone];
  FFDBox                         = new CFreeFormDefBox**[nZone];
  interpolator_container         = new CInterpolator**[nZone];
  transfer_container             = new CTransfer**[nZone];
  output_container                         = new COutput*[nZone];
  transfer_types                 = new unsigned short*[nZone];
  nInst                          = new unsigned short[nZone];
  driver_config                  = NULL;
  driver_output                  = NULL;


  for (iZone = 0; iZone < nZone; iZone++) {
    solver_container[iZone]               = NULL;
    integration_container[iZone]          = NULL;
    numerics_container[iZone]             = NULL;
    config_container[iZone]               = NULL;
    geometry_container[iZone]             = NULL;
    surface_movement[iZone]               = NULL;
    grid_movement[iZone]                  = NULL;
    FFDBox[iZone]                         = NULL;
    interpolator_container[iZone]         = NULL;
    transfer_container[iZone]             = NULL;
    output_container[iZone]                         = NULL;
    transfer_types[iZone]                 = new unsigned short[nZone];
    nInst[iZone]                          = 1;
  }
  
  strcpy(runtime_file_name, "runtime.dat");

}


void CDriver::Postprocessing() {

  bool isBinary = config_container[ZONE_0]->GetWrt_Binary_Restart();
  bool wrt_perf = config_container[ZONE_0]->GetWrt_Performance();
  
    /*--- Output some information to the console. ---*/

  if (rank == MASTER_NODE) {

    /*--- Print out the number of non-physical points and reconstructions ---*/

    if (config_container[ZONE_0]->GetNonphysical_Points() > 0)
      cout << "Warning: there are " << config_container[ZONE_0]->GetNonphysical_Points() << " non-physical points in the solution." << endl;
    if (config_container[ZONE_0]->GetNonphysical_Reconstr() > 0)
      cout << "Warning: " << config_container[ZONE_0]->GetNonphysical_Reconstr() << " reconstructed states for upwinding are non-physical." << endl;
  }

  if (rank == MASTER_NODE)
    cout << endl <<"------------------------- Solver Postprocessing -------------------------" << endl;

  for (iZone = 0; iZone < nZone; iZone++) {
    for (iInst = 0; iInst < nInst[iZone]; iInst++){
      Numerics_Postprocessing(numerics_container[iZone], solver_container[iZone][iInst],
          geometry_container[iZone][iInst], config_container[iZone], iInst);
    }
    delete [] numerics_container[iZone];
  }
  delete [] numerics_container;
  if (rank == MASTER_NODE) cout << "Deleted CNumerics container." << endl;
  
  for (iZone = 0; iZone < nZone; iZone++) {
    for (iInst = 0; iInst < nInst[iZone]; iInst++){
      Integration_Postprocessing(integration_container[iZone],
          geometry_container[iZone][iInst],
          config_container[iZone],
          iInst);
    }
    delete [] integration_container[iZone];
  }
  delete [] integration_container;
  if (rank == MASTER_NODE) cout << "Deleted CIntegration container." << endl;
  
  for (iZone = 0; iZone < nZone; iZone++) {
    for (iInst = 0; iInst < nInst[iZone]; iInst++){
      Solver_Postprocessing(solver_container[iZone],
          geometry_container[iZone][iInst],
          config_container[iZone],
          iInst);
    }
    delete [] solver_container[iZone];
  }
  delete [] solver_container;
  if (rank == MASTER_NODE) cout << "Deleted CSolver container." << endl;
  
  for (iZone = 0; iZone < nZone; iZone++) {
	for (iInst = 0; iInst < nInst[iZone]; iInst++)
    delete iteration_container[iZone][iInst];
    delete [] iteration_container[iZone];
  }
  delete [] iteration_container;
  if (rank == MASTER_NODE) cout << "Deleted CIteration container." << endl;

  if (interpolator_container != NULL) {
    for (iZone = 0; iZone < nZone; iZone++) {
      if (interpolator_container[iZone] != NULL) {
        for (unsigned short jZone = 0; jZone < nZone; jZone++)
          if (interpolator_container[iZone][jZone] != NULL)
            delete interpolator_container[iZone][jZone];
        delete [] interpolator_container[iZone];
      }
    }
    delete [] interpolator_container;
    if (rank == MASTER_NODE) cout << "Deleted CInterpolator container." << endl;
  }
  
  if (transfer_container != NULL) {
    for (iZone = 0; iZone < nZone; iZone++) {
      if (transfer_container[iZone] != NULL) {
        for (unsigned short jZone = 0; jZone < nZone; jZone++)
          if (transfer_container[iZone][jZone] != NULL)
            delete transfer_container[iZone][jZone];
        delete [] transfer_container[iZone];
      }
    }
    delete [] transfer_container;
    if (rank == MASTER_NODE) cout << "Deleted CTransfer container." << endl;
  }
  
  if (transfer_types != NULL) {
    for (iZone = 0; iZone < nZone; iZone++) {
      if (transfer_types[iZone] != NULL)
      delete [] transfer_types[iZone];
    }
    delete [] transfer_types;
  }
  
  for (iZone = 0; iZone < nZone; iZone++) {
    if (geometry_container[iZone] != NULL) {
      for (iInst = 0; iInst < nInst[iZone]; iInst++){
        for (unsigned short iMGlevel = 0; iMGlevel < config_container[iZone]->GetnMGLevels()+1; iMGlevel++) {
          if (geometry_container[iZone][iInst][iMGlevel] != NULL) delete geometry_container[iZone][iInst][iMGlevel];
        }
        if (geometry_container[iZone][iInst] != NULL) delete [] geometry_container[iZone][iInst];
      }
      delete [] geometry_container[iZone];
    }
  }
  delete [] geometry_container;
  if (rank == MASTER_NODE) cout << "Deleted CGeometry container." << endl;

  for (iZone = 0; iZone < nZone; iZone++) {
    delete [] FFDBox[iZone];
  }
  delete [] FFDBox;
  if (rank == MASTER_NODE) cout << "Deleted CFreeFormDefBox class." << endl;

  for (iZone = 0; iZone < nZone; iZone++) {
    delete surface_movement[iZone];
  }
  delete [] surface_movement;
  if (rank == MASTER_NODE) cout << "Deleted CSurfaceMovement class." << endl;

  for (iZone = 0; iZone < nZone; iZone++) {
    for (iInst = 0; iInst < nInst[iZone]; iInst++){
      if (grid_movement[iZone][iInst] != NULL) delete grid_movement[iZone][iInst];
    }
    if (grid_movement[iZone] != NULL) delete [] grid_movement[iZone];
  }
  delete [] grid_movement;
  if (rank == MASTER_NODE) cout << "Deleted CVolumetricMovement class." << endl;

  /*--- Output profiling information ---*/
  // Note that for now this is called only by a single thread, but all
  // necessary variables have been made thread private for safety (tick/tock)!!

  config_container[ZONE_0]->SetProfilingCSV();
  config_container[ZONE_0]->GEMMProfilingCSV();

  /*--- Deallocate config container ---*/
  if (config_container!= NULL) {
    for (iZone = 0; iZone < nZone; iZone++) {
      if (config_container[iZone] != NULL) {
        delete config_container[iZone];
      }
    }
    delete [] config_container;
  }
  if (driver_config != NULL) delete driver_config;
  if (rank == MASTER_NODE) cout << "Deleted CConfig container." << endl;

  if (nInst != NULL) delete [] nInst;
  if (rank == MASTER_NODE) cout << "Deleted nInst container." << endl;
  
  /*--- Deallocate output container ---*/

  if (output_container!= NULL) {
    for (iZone = 0; iZone < nZone; iZone++) {
      if (output_container[iZone] != NULL) {
        delete output_container[iZone];
      }
    }
    delete [] output_container;
  }
  
  if(driver_output != NULL){
    delete driver_output;
  }
  
  if (rank == MASTER_NODE) cout << "Deleted COutput class." << endl;

  if (rank == MASTER_NODE) cout << "-------------------------------------------------------------------------" << endl;


  /*--- Stop the timer and output the final performance summary. ---*/
  
#ifndef HAVE_MPI
  StopTime = su2double(clock())/su2double(CLOCKS_PER_SEC);
#else
  StopTime = MPI_Wtime();
#endif
  UsedTime = StopTime-StartTime;
  UsedTimeCompute += UsedTime;
  
  if ((rank == MASTER_NODE) && (wrt_perf)) {
    su2double TotalTime = UsedTimePreproc + UsedTimeCompute + UsedTimeOutput;
    cout.precision(6);
    cout << endl << endl <<"-------------------------- Performance Summary --------------------------" << endl;
    cout << "Simulation totals:" << endl;
    cout << setw(25) << "Cores:" << setw(12) << size << " | ";
    cout << setw(20) << "DOFs/point:" << setw(12) << (su2double)DOFsPerPoint << endl;
    cout << setw(25) << "DOFs/core:" << setw(12) << 1.0e6*MDOFsDomain/(su2double)size << " | ";
    cout << setw(20) << "Ghost DOFs/core:" << setw(12) << 1.0e6*(MDOFs-MDOFsDomain)/(su2double)size << endl;
    cout << setw(25) << "Wall-clock time (hrs):" << setw(12) << (TotalTime)/(60.0*60.0) << " | ";
    cout << setw(20) << "Core-hrs:" << setw(12) << (su2double)size*(TotalTime)/(60.0*60.0) << endl;
    cout << endl;
    cout << "Preprocessing phase:" << endl;
    cout << setw(25) << "Preproc. Time (s):"  << setw(12)<< UsedTimePreproc << " | ";
    cout << setw(20) << "Preproc. Time (%):" << setw(12)<< ((UsedTimePreproc * 100.0) / (TotalTime)) << endl;
    cout << endl;
    cout << "Compute phase:" << endl;
    cout << setw(25) << "Compute Time (s):"  << setw(12)<< UsedTimeCompute << " | ";
    cout << setw(20) << "Compute Time (%):" << setw(12)<< ((UsedTimeCompute * 100.0) / (TotalTime)) << endl;
    cout << setw(25) << "Iteration count:"  << setw(12)<< IterCount << " | ";
    if (IterCount != 0) {
      cout << setw(20) << "Avg. s/iter:" << setw(12)<< UsedTimeCompute/(su2double)IterCount << endl;
      cout << setw(25) << "Core-s/iter/MDOFs:" << setw(12)<< (su2double)size*UsedTimeCompute/(su2double)IterCount/MDOFsDomain << " | ";
      cout << setw(20) << "MDOFs/s:" << setw(12)<< MDOFsDomain*(su2double)IterCount/UsedTimeCompute << endl;
    } else cout << endl;
    cout << endl;
    cout << "Output phase:" << endl;
    cout << setw(25) << "Output Time (s):"  << setw(12)<< UsedTimeOutput << " | ";
    cout << setw(20) << "Output Time (%):" << setw(12)<< ((UsedTimeOutput * 100.0) / (TotalTime)) << endl;
    cout << setw(25) << "Output count:" << setw(12)<< OutputCount << " | ";
    if (OutputCount != 0) {
      cout << setw(20)<< "Avg. s/output:" << setw(12)<< UsedTimeOutput/(su2double)OutputCount << endl;
      if (isBinary) {
        cout << setw(25)<< "Restart Aggr. BW (MB/s):" << setw(12)<< BandwidthSum/(su2double)OutputCount << " | ";
        cout << setw(20)<< "MB/s/core:" << setw(12)<< BandwidthSum/(su2double)OutputCount/(su2double)size << endl;
      }
    } else cout << endl;
    cout << "-------------------------------------------------------------------------" << endl;
    cout << endl;
  }

  /*--- Exit the solver cleanly ---*/

  if (rank == MASTER_NODE)
    cout << endl <<"------------------------- Exit Success (SU2_CFD) ------------------------" << endl << endl;

}


void CDriver::Input_Preprocessing(CConfig **&config, CConfig *&driver_config) {

  char zone_file_name[MAX_STRING_SIZE];
  
  /*--- Initialize the configuration of the driver ---*/

  driver_config = new CConfig(config_file_name, SU2_CFD, nZone, false);  
  
  for (iZone = 0; iZone < nZone; iZone++) {
    
    if (rank == MASTER_NODE){
      cout  << endl << "Parsing config file for zone " << iZone << endl;
    }
    /*--- Definition of the configuration option class for all zones. In this
     constructor, the input configuration file is parsed and all options are
     read and stored. ---*/
    
    if (driver_config->GetnConfigFiles() > 0){
      
      strcpy(zone_file_name, driver_config->GetConfigFilename(iZone).c_str());
      config[iZone] = new CConfig(driver_config, zone_file_name, SU2_CFD, iZone, nZone, true);
    }
    else{
      config[iZone] = new CConfig(driver_config, config_file_name, SU2_CFD, iZone, nZone, true);
    }
    
    /*--- Set the MPI communicator ---*/
    
    config[iZone]->SetMPICommunicator(SU2_MPI::GetComm());
  }
  
  
  /*--- Set the multizone part of the problem. ---*/
  if (driver_config->GetMultizone_Problem()){
    for (iZone = 0; iZone < nZone; iZone++) {
      /*--- Set the interface markers for multizone ---*/
      config_container[iZone]->SetMultizone(driver_config, config_container);
      if(driver_config->GetDiscrete_Adjoint()) {
        config_container[iZone]->SetMultiphysicsDiscrete_Adjoint(true);
      }
    }
  }
  
  /*--- Determine whether or not the FEM solver is used, which decides the
 type of geometry classes that are instantiated. Only adapted for single-zone problems ---*/

  fem_solver = ((config_container[ZONE_0]->GetKind_Solver() == FEM_EULER)          ||
                (config_container[ZONE_0]->GetKind_Solver() == FEM_NAVIER_STOKES)  ||
                (config_container[ZONE_0]->GetKind_Solver() == FEM_RANS)           ||
                (config_container[ZONE_0]->GetKind_Solver() == FEM_LES)            ||
                (config_container[ZONE_0]->GetKind_Solver() == DISC_ADJ_FEM_EULER) ||
                (config_container[ZONE_0]->GetKind_Solver() == DISC_ADJ_FEM_NS)    ||
                (config_container[ZONE_0]->GetKind_Solver() == DISC_ADJ_FEM_RANS));

  fsi = config_container[ZONE_0]->GetFSI_Simulation();
}

void CDriver::Geometrical_Preprocessing(CConfig* config, CGeometry **&geometry, bool dummy){

  if (!dummy){
    if (rank == MASTER_NODE)
      cout << endl <<"------------------- Geometry Preprocessing ( Zone " << config->GetiZone() <<" ) -------------------" << endl;
    
    if( fem_solver ) {
      switch( config->GetKind_FEM_Flow() ) {
        case DG: {
            Geometrical_Preprocessing_DGFEM(config, geometry);
            break;
          }
      }
    }
    else {
      Geometrical_Preprocessing_FVM(config, geometry);
    }
  } else {
    if (rank == MASTER_NODE)
      cout << endl <<"-------------------------- Using Dummy Geometry -------------------------" << endl;
    
    unsigned short iMGlevel;
    
    geometry = new CGeometry*[config->GetnMGLevels()+1];
    
    if (!fem_solver){
      for (iMGlevel = 0; iMGlevel <= config->GetnMGLevels(); iMGlevel++) {
        geometry[iMGlevel] = new CDummyGeometry(config);
      }
    } else {
      geometry[ZONE_0] = new CDummyMeshFEM_DG(config);
    }
    
    nDim = geometry[ZONE_0]->GetnDim();
  }

  /*--- Computation of wall distances for turbulence modeling ---*/
  
  if ((config->GetKind_Solver() == RANS) ||
      (config->GetKind_Solver() == INC_RANS) ||
      (config->GetKind_Solver() == ADJ_RANS) ||
      (config->GetKind_Solver() == DISC_ADJ_INC_RANS) ||
      (config->GetKind_Solver() == DISC_ADJ_RANS) ||
      (config->GetKind_Solver() == FEM_RANS) ||
      (config->GetKind_Solver() == FEM_LES) ) {
    
    if (rank == MASTER_NODE)
      cout << "Computing wall distances." << endl;
    
    geometry[MESH_0]->ComputeWall_Distance(config);
  }
  
  /*--- Computation of positive surface area in the z-plane which is used for
     the calculation of force coefficient (non-dimensionalization). ---*/
  
  geometry[MESH_0]->SetPositive_ZArea(config);
  
  /*--- Set the near-field, interface and actuator disk boundary conditions, if necessary. ---*/
  
  for (iMesh = 0; iMesh <= config->GetnMGLevels(); iMesh++) {
    geometry[iMesh]->MatchNearField(config);
    geometry[iMesh]->MatchActuator_Disk(config);
  }
  
  /*--- If we have any periodic markers in this calculation, we must
       match the periodic points found on both sides of the periodic BC.
       Note that the current implementation requires a 1-to-1 matching of
       periodic points on the pair of periodic faces after the translation
       or rotation is taken into account. ---*/
  
  if ((config->GetnMarker_Periodic() != 0) && !fem_solver) {
    for (iMesh = 0; iMesh <= config->GetnMGLevels(); iMesh++) {
      
      /*--- Note that we loop over pairs of periodic markers individually
           so that repeated nodes on adjacent periodic faces are properly
           accounted for in multiple places. ---*/
      
      for (unsigned short iPeriodic = 1; iPeriodic <= config->GetnMarker_Periodic()/2; iPeriodic++) {
        geometry[iMesh]->MatchPeriodic(config, iPeriodic);
      }
      
      /*--- Initialize the communication framework for the periodic BCs. ---*/
      geometry[iMesh]->PreprocessPeriodicComms(geometry[iMesh], config);
      
    }
  }
  
  /*--- If activated by the compile directive, perform a partition analysis. ---*/
#if PARTITION
  if( fem_solver ) Partition_Analysis_FEM(geometry[MESH_0], config);
  else Partition_Analysis(geometry[MESH_0], config);
#endif
  
}

void CDriver::Geometrical_Preprocessing_FVM(CConfig *config, CGeometry **&geometry) {
  
  unsigned short iZone = config->GetiZone(), iMGlevel;
  unsigned short requestedMGlevels = config->GetnMGLevels();
  unsigned long iPoint;
  bool fea = false;
  
  /*--- Definition of the geometry class to store the primal grid in the
     partitioning process. ---*/
  
  CGeometry *geometry_aux = NULL;
  
  /*--- All ranks process the grid and call ParMETIS for partitioning ---*/
  
  geometry_aux = new CPhysicalGeometry(config, iZone, nZone);
  
  /*--- Set the dimension --- */
  
  nDim = geometry_aux->GetnDim();
  
  /*--- Color the initial grid and set the send-receive domains (ParMETIS) ---*/
  
  geometry_aux->SetColorGrid_Parallel(config);
  
  /*--- Allocate the memory of the current domain, and divide the grid
     between the ranks. ---*/
  
  geometry = NULL;
  geometry = new CGeometry *[config->GetnMGLevels()+1];
  
  /*--- Build the grid data structures using the ParMETIS coloring. ---*/
  
  geometry[MESH_0] = new CPhysicalGeometry(geometry_aux, config);
  
  /*--- Deallocate the memory of geometry_aux and solver_aux ---*/
  
  delete geometry_aux;
  
  /*--- Add the Send/Receive boundaries ---*/
  geometry[MESH_0]->SetSendReceive(config);
  
  /*--- Add the Send/Receive boundaries ---*/
  geometry[MESH_0]->SetBoundaries(config);
  
  
  
  fea = ((config->GetKind_Solver() == FEM_ELASTICITY) ||
         (config->GetKind_Solver() == DISC_ADJ_FEM));
  
  /*--- Compute elements surrounding points, points surrounding points ---*/
  
  if (rank == MASTER_NODE) cout << "Setting point connectivity." << endl;
  geometry[MESH_0]->SetPoint_Connectivity();
  
  /*--- Renumbering points using Reverse Cuthill McKee ordering ---*/
  
  if (rank == MASTER_NODE) cout << "Renumbering points (Reverse Cuthill McKee Ordering)." << endl;
  geometry[MESH_0]->SetRCM_Ordering(config);
  
  /*--- recompute elements surrounding points, points surrounding points ---*/
  
  if (rank == MASTER_NODE) cout << "Recomputing point connectivity." << endl;
  geometry[MESH_0]->SetPoint_Connectivity();
  
  /*--- Compute elements surrounding elements ---*/
  
  if (rank == MASTER_NODE) cout << "Setting element connectivity." << endl;
  geometry[MESH_0]->SetElement_Connectivity();
  
  /*--- Check the orientation before computing geometrical quantities ---*/
  
  geometry[MESH_0]->SetBoundVolume();
  if (config->GetReorientElements()) {
    if (rank == MASTER_NODE) cout << "Checking the numerical grid orientation." << endl;
    geometry[MESH_0]->Check_IntElem_Orientation(config);
    geometry[MESH_0]->Check_BoundElem_Orientation(config);
  }
  
  /*--- Create the edge structure ---*/
  
  if (rank == MASTER_NODE) cout << "Identifying edges and vertices." << endl;
  geometry[MESH_0]->SetEdges();
  geometry[MESH_0]->SetVertex(config);
  
  /*--- Compute cell center of gravity ---*/
  
  if ((rank == MASTER_NODE) && (!fea)) cout << "Computing centers of gravity." << endl;
  geometry[MESH_0]->SetCoord_CG();
  
  /*--- Create the control volume structures ---*/
  
  if ((rank == MASTER_NODE) && (!fea)) cout << "Setting the control volume structure." << endl;
  geometry[MESH_0]->SetControlVolume(config, ALLOCATE);
  geometry[MESH_0]->SetBoundControlVolume(config, ALLOCATE);
  
  /*--- Visualize a dual control volume if requested ---*/
  
  if ((config->GetVisualize_CV() >= 0) &&
      (config->GetVisualize_CV() < (long)geometry[MESH_0]->GetnPointDomain()))
    geometry[MESH_0]->VisualizeControlVolume(config, UPDATE);
  
  /*--- Identify closest normal neighbor ---*/
  
  if (rank == MASTER_NODE) cout << "Searching for the closest normal neighbors to the surfaces." << endl;
  geometry[MESH_0]->FindNormal_Neighbor(config);
  
  /*--- Store the global to local mapping. ---*/
  
  if (rank == MASTER_NODE) cout << "Storing a mapping from global to local point index." << endl;
  geometry[MESH_0]->SetGlobal_to_Local_Point();
  
  /*--- Compute the surface curvature ---*/
  
  if ((rank == MASTER_NODE) && (!fea)) cout << "Compute the surface curvature." << endl;
  geometry[MESH_0]->ComputeSurf_Curvature(config);
  
  /*--- Check for periodicity and disable MG if necessary. ---*/
  
  if (rank == MASTER_NODE) cout << "Checking for periodicity." << endl;
  geometry[MESH_0]->Check_Periodicity(config);
  
  geometry[MESH_0]->SetMGLevel(MESH_0);
  if ((config->GetnMGLevels() != 0) && (rank == MASTER_NODE))
    cout << "Setting the multigrid structure." << endl;
  
  /*--- Loop over all the new grid ---*/
  
  for (iMGlevel = 1; iMGlevel <= config->GetnMGLevels(); iMGlevel++) {
    
    /*--- Create main agglomeration structure ---*/
    
    geometry[iMGlevel] = new CMultiGridGeometry(geometry, config, iMGlevel);
    
    /*--- Compute points surrounding points. ---*/
    
    geometry[iMGlevel]->SetPoint_Connectivity(geometry[iMGlevel-1]);
    
    /*--- Create the edge structure ---*/
    
    geometry[iMGlevel]->SetEdges();
    geometry[iMGlevel]->SetVertex(geometry[iMGlevel-1], config);
    
    /*--- Create the control volume structures ---*/
    
    geometry[iMGlevel]->SetControlVolume(config, geometry[iMGlevel-1], ALLOCATE);
    geometry[iMGlevel]->SetBoundControlVolume(config, geometry[iMGlevel-1], ALLOCATE);
    geometry[iMGlevel]->SetCoord(geometry[iMGlevel-1]);
    
    /*--- Find closest neighbor to a surface point ---*/
    
    geometry[iMGlevel]->FindNormal_Neighbor(config);
    
    /*--- Store our multigrid index. ---*/
    
    geometry[iMGlevel]->SetMGLevel(iMGlevel);
    
    /*--- Protect against the situation that we were not able to complete
       the agglomeration for this level, i.e., there weren't enough points.
       We need to check if we changed the total number of levels and delete
       the incomplete CMultiGridGeometry object. ---*/
    
    if (config->GetnMGLevels() != requestedMGlevels) {
      delete geometry[iMGlevel];
      break;
    }
    
  }
  
  
  
  /*--- For unsteady simulations, initialize the grid volumes
   and coordinates for previous solutions. Loop over all zones/grids ---*/
  
  if (config->GetTime_Marching() && config->GetGrid_Movement()) {
    for (iMGlevel = 0; iMGlevel <= config->GetnMGLevels(); iMGlevel++) {
      for (iPoint = 0; iPoint < geometry[iMGlevel]->GetnPoint(); iPoint++) {
        
        /*--- Update cell volume ---*/
        
        geometry[iMGlevel]->node[iPoint]->SetVolume_n();
        geometry[iMGlevel]->node[iPoint]->SetVolume_nM1();
        
        /*--- Update point coordinates ---*/
        geometry[iMGlevel]->node[iPoint]->SetCoord_n();
        geometry[iMGlevel]->node[iPoint]->SetCoord_n1();
        
      }
    }
  }
  
  
  /*--- Create the data structure for MPI point-to-point communications. ---*/
  
  for (iMGlevel = 0; iMGlevel <= config->GetnMGLevels(); iMGlevel++)
    geometry[iMGlevel]->PreprocessP2PComms(geometry[iMGlevel], config);
  
  
  /*--- Perform a few preprocessing routines and communications. ---*/
  
  for (iMGlevel = 0; iMGlevel <= config->GetnMGLevels(); iMGlevel++) {
    
    /*--- Compute the max length. ---*/
    
    if ((rank == MASTER_NODE) && (!fea) && (iMGlevel == MESH_0)) cout << "Finding max control volume width." << endl;
    geometry[iMGlevel]->SetMaxLength(config);
    
    /*--- Communicate the number of neighbors. This is needed for
         some centered schemes and for multigrid in parallel. ---*/
    
    if ((rank == MASTER_NODE) && (size > SINGLE_NODE) && (!fea) && (iMGlevel == MESH_0)) cout << "Communicating number of neighbors." << endl;
    geometry[iMGlevel]->InitiateComms(geometry[iMGlevel], config, NEIGHBORS);
    geometry[iMGlevel]->CompleteComms(geometry[iMGlevel], config, NEIGHBORS);
  }
  
}

void CDriver::Geometrical_Preprocessing_DGFEM(CConfig* config, CGeometry **&geometry) {

  /*--- Definition of the geometry class to store the primal grid in the
     partitioning process. ---*/
  
  CGeometry *geometry_aux = NULL;
  
  /*--- All ranks process the grid and call ParMETIS for partitioning ---*/
  
  geometry_aux = new CPhysicalGeometry(config, iZone, nZone);
  
  /*--- Set the dimension --- */
  
  nDim = geometry_aux->GetnDim();  
  
  /*--- For the FEM solver with time-accurate local time-stepping, use
       a dummy solver class to retrieve the initial flow state. ---*/
  
  CSolver *solver_aux = NULL;
  solver_aux = new CFEM_DG_EulerSolver(config, nDim, MESH_0);
  
  /*--- Color the initial grid and set the send-receive domains (ParMETIS) ---*/
  
  geometry_aux->SetColorFEMGrid_Parallel(config);
  
  /*--- Allocate the memory of the current domain, and divide the grid
     between the ranks. ---*/
  
  geometry = NULL;
  geometry = new CGeometry *[config->GetnMGLevels()+1];
  
  geometry[MESH_0] = new CMeshFEM_DG(geometry_aux, config);
  
  /*--- Deallocate the memory of geometry_aux and solver_aux ---*/
  
  delete geometry_aux;
  if (solver_aux != NULL) delete solver_aux;
  
  /*--- Add the Send/Receive boundaries ---*/
  geometry[MESH_0]->SetSendReceive(config);
  
  /*--- Add the Send/Receive boundaries ---*/
  geometry[MESH_0]->SetBoundaries(config);
  
  /*--- Carry out a dynamic cast to CMeshFEM_DG, such that it is not needed to
       define all virtual functions in the base class CGeometry. ---*/
  CMeshFEM_DG *DGMesh = dynamic_cast<CMeshFEM_DG *>(geometry[MESH_0]);
  
  /*--- Determine the standard elements for the volume elements. ---*/
  if (rank == MASTER_NODE) cout << "Creating standard volume elements." << endl;
  DGMesh->CreateStandardVolumeElements(config);
  
  /*--- Create the face information needed to compute the contour integral
       for the elements in the Discontinuous Galerkin formulation. ---*/
  if (rank == MASTER_NODE) cout << "Creating face information." << endl;
  DGMesh->CreateFaces(config);
  
  /*--- Compute the metric terms of the volume elements. ---*/
  if (rank == MASTER_NODE) cout << "Computing metric terms volume elements." << endl;
  DGMesh->MetricTermsVolumeElements(config);
  
  /*--- Compute the metric terms of the surface elements. ---*/
  if (rank == MASTER_NODE) cout << "Computing metric terms surface elements." << endl;
  DGMesh->MetricTermsSurfaceElements(config);
  
  /*--- Compute a length scale of the volume elements. ---*/
  if (rank == MASTER_NODE) cout << "Computing length scale volume elements." << endl;
  DGMesh->LengthScaleVolumeElements();
  
  /*--- Compute the coordinates of the integration points. ---*/
  if (rank == MASTER_NODE) cout << "Computing coordinates of the integration points." << endl;
  DGMesh->CoordinatesIntegrationPoints();
  
  /*--- Compute the coordinates of the location of the solution DOFs. This is different
            from the grid points when a different polynomial degree is used to represent the
            geometry and solution. ---*/
  if (rank == MASTER_NODE) cout << "Computing coordinates of the solution DOFs." << endl;
  DGMesh->CoordinatesSolDOFs();
  
  /*--- Perform the preprocessing tasks when wall functions are used. ---*/
  if (rank == MASTER_NODE) cout << "Preprocessing for the wall functions. " << endl;
  DGMesh->WallFunctionPreprocessing(config);
  
  /*--- Store the global to local mapping. ---*/
  if (rank == MASTER_NODE) cout << "Storing a mapping from global to local DOF index." << endl;
  geometry[MESH_0]->SetGlobal_to_Local_Point();
  
  
  /*--- Loop to create the coarser grid levels. ---*/
  
  for(unsigned short iMGlevel=1; iMGlevel<=config->GetnMGLevels(); iMGlevel++) {
    
    SU2_MPI::Error("Geometrical_Preprocessing_DGFEM: Coarse grid levels not implemented yet.",
                   CURRENT_FUNCTION);
  }
    
}

void CDriver::Solver_Preprocessing(CConfig* config, CGeometry** geometry, CSolver ***&solver) {
  
  unsigned short iSol;
  
  if (rank == MASTER_NODE)
    cout << endl <<"-------------------- Solver Preprocessing ( Zone " << config->GetiZone() <<" ) --------------------" << endl;

  solver = new CSolver**[config->GetnMGLevels()+1];
  
  for (iMesh = 0; iMesh <= config->GetnMGLevels(); iMesh++)
    solver[iMesh] = NULL;
  
  for (iMesh = 0; iMesh <= config->GetnMGLevels(); iMesh++) {
    solver[iMesh] = new CSolver* [MAX_SOLS];
    for (iSol = 0; iSol < MAX_SOLS; iSol++)
      solver[iMesh][iSol] = NULL;
  }
  
  unsigned short iMGlevel;
  bool euler, ns, turbulent,
      fem_euler, fem_ns, fem_turbulent, fem_transition,
      adj_euler, adj_ns, adj_turb,
      heat_fvm,
      fem, disc_adj_fem,
      spalart_allmaras, neg_spalart_allmaras, menter_sst, transition,
      template_solver, disc_adj, disc_adj_turb, disc_adj_heat,
      fem_dg_flow, fem_dg_shock_persson,
      e_spalart_allmaras, comp_spalart_allmaras, e_comp_spalart_allmaras;
  
  /*--- Count the number of DOFs per solution point. ---*/
  
  DOFsPerPoint = 0;
  
  /*--- Initialize some useful booleans ---*/
  
  euler            = false;  ns              = false;  turbulent     = false;
  fem_euler        = false;  fem_ns          = false;  fem_turbulent = false;
  adj_euler        = false;  adj_ns          = false;  adj_turb      = false;
  spalart_allmaras = false;  menter_sst      = false;  disc_adj_turb = false;
  neg_spalart_allmaras = false;
  disc_adj         = false;
  fem              = false;  disc_adj_fem     = false;
  heat_fvm         = false;  disc_adj_heat    = false;
  transition       = false;  fem_transition   = false;
  template_solver  = false;
  fem_dg_flow      = false;  fem_dg_shock_persson = false;
  e_spalart_allmaras = false; comp_spalart_allmaras = false; e_comp_spalart_allmaras = false;
  
  bool compressible   = false;
  bool incompressible = false;
  
  /*--- Assign booleans ---*/
  
  switch (config->GetKind_Solver()) {
    case TEMPLATE_SOLVER: template_solver = true; break;
    case EULER : euler = true; compressible = true; break;
    case NAVIER_STOKES: ns = true; compressible = true; heat_fvm = config->GetWeakly_Coupled_Heat(); break;
    case RANS : ns = true; turbulent = true; compressible = true; if (config->GetKind_Trans_Model() == LM) transition = true; heat_fvm = config->GetWeakly_Coupled_Heat(); break;
    case INC_EULER : euler = true; incompressible = true; break;
    case INC_NAVIER_STOKES: ns = true; incompressible = true; heat_fvm = config->GetWeakly_Coupled_Heat(); break;
    case INC_RANS : ns = true; turbulent = true; incompressible = true; if (config->GetKind_Trans_Model() == LM) transition = true; heat_fvm = config->GetWeakly_Coupled_Heat(); break;
    case FEM_EULER : fem_euler = true; compressible = true; break;
    case FEM_NAVIER_STOKES: fem_ns = true; compressible = true; break;
    case FEM_RANS : fem_ns = true; fem_turbulent = true; compressible = true; if(config->GetKind_Trans_Model() == LM) fem_transition = true; break;
    case FEM_LES : fem_ns = true; compressible = true; break;
    case HEAT_EQUATION_FVM: heat_fvm = true; break;
    case FEM_ELASTICITY: fem = true; break;
    case ADJ_EULER : euler = true; adj_euler = true; compressible = true; break;
    case ADJ_NAVIER_STOKES : ns = true; turbulent = (config->GetKind_Turb_Model() != NONE); compressible = true; adj_ns = true; break;
    case ADJ_RANS : ns = true; turbulent = true; adj_ns = true; compressible = true; adj_turb = (!config->GetFrozen_Visc_Cont()); break;
    case DISC_ADJ_EULER: euler = true; disc_adj = true; compressible = true; break;
    case DISC_ADJ_NAVIER_STOKES: ns = true; disc_adj = true; compressible = true; heat_fvm = config->GetWeakly_Coupled_Heat(); break;
    case DISC_ADJ_RANS: ns = true; turbulent = true; disc_adj = true; compressible = true; disc_adj_turb = (!config->GetFrozen_Visc_Disc()); heat_fvm = config->GetWeakly_Coupled_Heat(); break;
    case DISC_ADJ_INC_EULER: euler = true; disc_adj = true; incompressible = true; break;
    case DISC_ADJ_INC_NAVIER_STOKES: ns = true; disc_adj = true; incompressible = true; heat_fvm = config->GetWeakly_Coupled_Heat(); break;
    case DISC_ADJ_INC_RANS: ns = true; turbulent = true; disc_adj = true; incompressible = true; disc_adj_turb = (!config->GetFrozen_Visc_Disc()); heat_fvm = config->GetWeakly_Coupled_Heat(); break;
    case DISC_ADJ_FEM_EULER: fem_euler = true; disc_adj = true; compressible = true; break;
    case DISC_ADJ_FEM_NS: fem_ns = true; disc_adj = true; compressible = true; break;
    case DISC_ADJ_FEM_RANS: fem_ns = true; fem_turbulent = true; disc_adj = true; compressible = true; if(config->GetKind_Trans_Model() == LM) fem_transition = true; break;
    case DISC_ADJ_FEM: fem = true; disc_adj_fem = true; compressible = true; break;
    case DISC_ADJ_HEAT: heat_fvm = true; disc_adj_heat = true; break;
  }
  
  /*--- Determine the kind of FEM solver used for the flow. ---*/
  
  switch( config->GetKind_FEM_Flow() ) {
    case DG: fem_dg_flow = true; break;
  }
  
  /*--- Determine the kind of shock capturing method for FEM DG solver. ---*/
  
  switch( config->GetKind_FEM_DG_Shock() ) {
    case PERSSON: fem_dg_shock_persson = true; break;
  }
  
  /*--- Assign turbulence model booleans ---*/
  
  if (turbulent || fem_turbulent)
    switch (config->GetKind_Turb_Model()) {
      case SA:     spalart_allmaras = true;     break;
      case SA_NEG: neg_spalart_allmaras = true; break;
      case SST:    menter_sst = true;           break;
      case SA_E:   e_spalart_allmaras = true;   break;
      case SA_COMP: comp_spalart_allmaras = true; break;
      case SA_E_COMP: e_comp_spalart_allmaras = true; break;
      default: SU2_MPI::Error("Specified turbulence model unavailable or none selected", CURRENT_FUNCTION); break;
    }
  
  /*--- Definition of the Class for the solution: solver[DOMAIN][INSTANCE][MESH_LEVEL][EQUATION]. Note that euler, ns
   and potential are incompatible, they use the same position in sol container ---*/
  
  for (iMGlevel = 0; iMGlevel <= config->GetnMGLevels(); iMGlevel++) {
    
    /*--- Allocate solution for a template problem ---*/
    
    if (template_solver) {
      solver[iMGlevel][TEMPLATE_SOL] = new CTemplateSolver(geometry[iMGlevel], config);
      if (iMGlevel == MESH_0) DOFsPerPoint += solver[iMGlevel][TEMPLATE_SOL]->GetnVar();
    }
    
    /*--- Allocate solution for direct problem, and run the preprocessing and postprocessing ---*/
    
    if (euler) {
      if (compressible) {
        solver[iMGlevel][FLOW_SOL] = new CEulerSolver(geometry[iMGlevel], config, iMGlevel);
        solver[iMGlevel][FLOW_SOL]->Preprocessing(geometry[iMGlevel], solver[iMGlevel], config, iMGlevel, NO_RK_ITER, RUNTIME_FLOW_SYS, false);
      }
      if (incompressible) {
        solver[iMGlevel][FLOW_SOL] = new CIncEulerSolver(geometry[iMGlevel], config, iMGlevel);
        solver[iMGlevel][FLOW_SOL]->Preprocessing(geometry[iMGlevel], solver[iMGlevel], config, iMGlevel, NO_RK_ITER, RUNTIME_FLOW_SYS, false);
      }
      if (iMGlevel == MESH_0) DOFsPerPoint += solver[iMGlevel][FLOW_SOL]->GetnVar();
    }
    if (ns) {
      if (compressible) {
        solver[iMGlevel][FLOW_SOL] = new CNSSolver(geometry[iMGlevel], config, iMGlevel);
      }
      if (incompressible) {
        solver[iMGlevel][FLOW_SOL] = new CIncNSSolver(geometry[iMGlevel], config, iMGlevel);
      }
      if (iMGlevel == MESH_0) DOFsPerPoint += solver[iMGlevel][FLOW_SOL]->GetnVar();
    }
    if (turbulent) {
      if (spalart_allmaras || e_spalart_allmaras || comp_spalart_allmaras || e_comp_spalart_allmaras || neg_spalart_allmaras) {
        solver[iMGlevel][TURB_SOL] = new CTurbSASolver(geometry[iMGlevel], config, iMGlevel, solver[iMGlevel][FLOW_SOL]->GetFluidModel() );
        solver[iMGlevel][FLOW_SOL]->Preprocessing(geometry[iMGlevel], solver[iMGlevel], config, iMGlevel, NO_RK_ITER, RUNTIME_FLOW_SYS, false);
        solver[iMGlevel][TURB_SOL]->Postprocessing(geometry[iMGlevel], solver[iMGlevel], config, iMGlevel);
      }
      else if (menter_sst) {
        solver[iMGlevel][TURB_SOL] = new CTurbSSTSolver(geometry[iMGlevel], config, iMGlevel);
        solver[iMGlevel][FLOW_SOL]->Preprocessing(geometry[iMGlevel], solver[iMGlevel], config, iMGlevel, NO_RK_ITER, RUNTIME_FLOW_SYS, false);
        solver[iMGlevel][TURB_SOL]->Postprocessing(geometry[iMGlevel], solver[iMGlevel], config, iMGlevel);
        solver[iMGlevel][FLOW_SOL]->Preprocessing(geometry[iMGlevel], solver[iMGlevel], config, iMGlevel, NO_RK_ITER, RUNTIME_FLOW_SYS, false);
      }
      if (iMGlevel == MESH_0) DOFsPerPoint += solver[iMGlevel][TURB_SOL]->GetnVar();
      if (transition) {
        solver[iMGlevel][TRANS_SOL] = new CTransLMSolver(geometry[iMGlevel], config, iMGlevel);
        if (iMGlevel == MESH_0) DOFsPerPoint += solver[iMGlevel][TRANS_SOL]->GetnVar();
      }
    }
    if (fem_euler) {
      if( fem_dg_flow ) {
        if( fem_dg_shock_persson ) {
          solver[iMGlevel][FLOW_SOL] = new CFEM_DG_NSSolver(geometry[iMGlevel], config, iMGlevel);
        }
        else {
          solver[iMGlevel][FLOW_SOL] = new CFEM_DG_EulerSolver(geometry[iMGlevel], config, iMGlevel);
        }
      }
    }
    if (fem_ns) {
      if( fem_dg_flow )
        solver[iMGlevel][FLOW_SOL] = new CFEM_DG_NSSolver(geometry[iMGlevel], config, iMGlevel);
    }
    if (fem_turbulent) {
      SU2_MPI::Error("Finite element turbulence model not yet implemented.", CURRENT_FUNCTION);
      
      if(fem_transition)
        SU2_MPI::Error("Finite element transition model not yet implemented.", CURRENT_FUNCTION);
    }
    if (heat_fvm) {
      solver[iMGlevel][HEAT_SOL] = new CHeatSolverFVM(geometry[iMGlevel], config, iMGlevel);
      if (iMGlevel == MESH_0) DOFsPerPoint += solver[iMGlevel][HEAT_SOL]->GetnVar();
    }
    if (fem) {
      solver[iMGlevel][FEA_SOL] = new CFEASolver(geometry[iMGlevel], config);
      if (iMGlevel == MESH_0) DOFsPerPoint += solver[iMGlevel][FEA_SOL]->GetnVar();
    }
    
    /*--- Allocate solution for adjoint problem ---*/
    
    if (adj_euler) {
      if (compressible) {
        solver[iMGlevel][ADJFLOW_SOL] = new CAdjEulerSolver(geometry[iMGlevel], config, iMGlevel);
      }
      if (incompressible) {
        SU2_MPI::Error("Continuous adjoint for the incompressible solver is not currently available.", CURRENT_FUNCTION);
      }
      if (iMGlevel == MESH_0) DOFsPerPoint += solver[iMGlevel][ADJFLOW_SOL]->GetnVar();
    }
    if (adj_ns) {
      if (compressible) {
        solver[iMGlevel][ADJFLOW_SOL] = new CAdjNSSolver(geometry[iMGlevel], config, iMGlevel);
      }
      if (incompressible) {
        SU2_MPI::Error("Continuous adjoint for the incompressible solver is not currently available.", CURRENT_FUNCTION);
      }
      if (iMGlevel == MESH_0) DOFsPerPoint += solver[iMGlevel][ADJFLOW_SOL]->GetnVar();
    }
    if (adj_turb) {
      solver[iMGlevel][ADJTURB_SOL] = new CAdjTurbSolver(geometry[iMGlevel], config, iMGlevel);
      if (iMGlevel == MESH_0) DOFsPerPoint += solver[iMGlevel][ADJTURB_SOL]->GetnVar();
    }
    
    if (disc_adj) {
      solver[iMGlevel][ADJFLOW_SOL] = new CDiscAdjSolver(geometry[iMGlevel], config, solver[iMGlevel][FLOW_SOL], RUNTIME_FLOW_SYS, iMGlevel);
      if (iMGlevel == MESH_0) DOFsPerPoint += solver[iMGlevel][ADJFLOW_SOL]->GetnVar();
      if (disc_adj_turb) {
        solver[iMGlevel][ADJTURB_SOL] = new CDiscAdjSolver(geometry[iMGlevel], config, solver[iMGlevel][TURB_SOL], RUNTIME_TURB_SYS, iMGlevel);
        if (iMGlevel == MESH_0) DOFsPerPoint += solver[iMGlevel][ADJTURB_SOL]->GetnVar();
      }
      if (heat_fvm) {
        solver[iMGlevel][ADJHEAT_SOL] = new CDiscAdjSolver(geometry[iMGlevel], config, solver[iMGlevel][HEAT_SOL], RUNTIME_HEAT_SYS, iMGlevel);
        if (iMGlevel == MESH_0) DOFsPerPoint += solver[iMGlevel][ADJHEAT_SOL]->GetnVar();
      }
    }
    
    if (disc_adj_fem) {
      solver[iMGlevel][ADJFEA_SOL] = new CDiscAdjFEASolver(geometry[iMGlevel], config, solver[iMGlevel][FEA_SOL], RUNTIME_FEA_SYS, iMGlevel);
      if (iMGlevel == MESH_0) DOFsPerPoint += solver[iMGlevel][ADJFEA_SOL]->GetnVar();
    }
    
    if (disc_adj_heat) {
      solver[iMGlevel][ADJHEAT_SOL] = new CDiscAdjSolver(geometry[iMGlevel], config, solver[iMGlevel][HEAT_SOL], RUNTIME_HEAT_SYS, iMGlevel);
      if (iMGlevel == MESH_0) DOFsPerPoint += solver[iMGlevel][ADJHEAT_SOL]->GetnVar();
    }
  }
  
  
  /*--- Check for restarts and use the LoadRestart() routines. ---*/
  
  bool update_geo = true;
  if (config->GetFSI_Simulation()) update_geo = false;
  
  Solver_Restart(solver, geometry, config, update_geo);
  
  /*--- Set up any necessary inlet profiles ---*/
  
  Inlet_Preprocessing(solver, geometry, config);
  
}


void CDriver::Inlet_Preprocessing(CSolver ***solver, CGeometry **geometry,
                                  CConfig *config) {

  bool euler, ns, turbulent,
  adj_euler, adj_ns, adj_turb,
  heat,
  fem,
  template_solver, disc_adj, disc_adj_fem, disc_adj_turb;
  int val_iter = 0;
  unsigned short iMesh;

  /*--- Initialize some useful booleans ---*/

  euler            = false;  ns              = false;  turbulent = false;
  adj_euler        = false;  adj_ns          = false;  adj_turb  = false;
  disc_adj         = false;
  fem              = false;  disc_adj_fem     = false;
  heat             = false;  disc_adj_turb    = false;
  template_solver  = false;

  /*--- Adjust iteration number for unsteady restarts. ---*/

  bool dual_time = ((config->GetTime_Marching() == DT_STEPPING_1ST) ||
                    (config->GetTime_Marching() == DT_STEPPING_2ND));
  bool time_stepping = config->GetTime_Marching() == TIME_STEPPING;
  bool adjoint = (config->GetDiscrete_Adjoint() || config->GetContinuous_Adjoint());

  if (dual_time) {
    if (adjoint) val_iter = SU2_TYPE::Int(config->GetUnst_AdjointIter())-1;
    else if (config->GetTime_Marching() == DT_STEPPING_1ST)
      val_iter = SU2_TYPE::Int(config->GetRestart_Iter())-1;
    else val_iter = SU2_TYPE::Int(config->GetRestart_Iter())-2;
  }

  if (time_stepping) {
    if (adjoint) val_iter = SU2_TYPE::Int(config->GetUnst_AdjointIter())-1;
    else val_iter = SU2_TYPE::Int(config->GetRestart_Iter())-1;
  }

  /*--- Assign booleans ---*/

  switch (config->GetKind_Solver()) {
    case TEMPLATE_SOLVER: template_solver = true; break;
    case EULER : case INC_EULER: euler = true; break;
    case NAVIER_STOKES: case INC_NAVIER_STOKES: ns = true; break;
    case RANS : case INC_RANS: ns = true; turbulent = true; break;
    case HEAT_EQUATION_FVM: heat = true; break;
    case FEM_ELASTICITY: fem = true; break;
    case ADJ_EULER : euler = true; adj_euler = true; break;
    case ADJ_NAVIER_STOKES : ns = true; turbulent = (config->GetKind_Turb_Model() != NONE); adj_ns = true; break;
    case ADJ_RANS : ns = true; turbulent = true; adj_ns = true; adj_turb = (!config->GetFrozen_Visc_Cont()); break;
    case DISC_ADJ_EULER: case DISC_ADJ_INC_EULER: euler = true; disc_adj = true; break;
    case DISC_ADJ_NAVIER_STOKES: case DISC_ADJ_INC_NAVIER_STOKES: ns = true; disc_adj = true; break;
    case DISC_ADJ_RANS: case DISC_ADJ_INC_RANS: ns = true; turbulent = true; disc_adj = true; disc_adj_turb = (!config->GetFrozen_Visc_Disc()); break;
    case DISC_ADJ_FEM: fem = true; disc_adj_fem = true; break;
  }


  /*--- Load inlet profile files for any of the active solver containers. 
   Note that these routines fill the fine grid data structures for the markers
   and restrict values down to all coarser MG levels. ---*/

  if (config->GetInlet_Profile_From_File()) {

    /*--- Use LoadInletProfile() routines for the particular solver. ---*/

    if (rank == MASTER_NODE) {
      cout << endl;
      cout << "Reading inlet profile from file: ";
      cout << config->GetInlet_FileName() << endl;
    }

    bool no_profile = false;

    if (euler || ns || adj_euler || adj_ns || disc_adj) {
      solver[MESH_0][FLOW_SOL]->LoadInletProfile(geometry, solver, config, val_iter, FLOW_SOL, INLET_FLOW);
    }
    if (turbulent || adj_turb || disc_adj_turb) {
      solver[MESH_0][TURB_SOL]->LoadInletProfile(geometry, solver, config, val_iter, TURB_SOL, INLET_FLOW);
    }

    if (template_solver) {
      no_profile = true;
    }
    if (heat) {
      no_profile = true;
    }
    if (fem) {
      no_profile = true;
    }
    if (disc_adj_fem) {
      no_profile = true;
    }

    /*--- Exit if profiles were requested for a solver that is not available. ---*/

    if (no_profile) {
      SU2_MPI::Error(string("Inlet profile specification via file (C++) has not been \n") +
                     string("implemented yet for this solver.\n") +
                     string("Please set SPECIFIED_INLET_PROFILE= NO and try again."), CURRENT_FUNCTION);
    }

  } else {

    /*--- Uniform inlets or python-customized inlets ---*/

    /* --- Initialize quantities for inlet boundary
     * This routine does not check if they python wrapper is being used to
     * set custom boundary conditions.  This is intentional; the
     * default values for python custom BCs are initialized with the default
     * values specified in the config (avoiding non physical values) --- */

    for (iMesh = 0; iMesh <= config->GetnMGLevels(); iMesh++) {
      for(unsigned short iMarker=0; iMarker < config->GetnMarker_All(); iMarker++) {
        if (euler || ns || adj_euler || adj_ns || disc_adj)
          solver[iMesh][FLOW_SOL]->SetUniformInlet(config, iMarker);
        if (turbulent)
          solver[iMesh][TURB_SOL]->SetUniformInlet(config, iMarker);
      }
    }
    
  }
  
}

void CDriver::Solver_Restart(CSolver ***solver, CGeometry **geometry,
                             CConfig *config, bool update_geo) {

  bool euler, ns, turbulent,
  adj_euler, adj_ns, adj_turb,
  heat_fvm, fem, fem_euler, fem_ns, fem_dg_flow,
  template_solver, disc_adj, disc_adj_fem, disc_adj_turb, disc_adj_heat;
  int val_iter = 0;

  /*--- Initialize some useful booleans ---*/

  euler            = false;  ns           = false;  turbulent   = false;
  adj_euler        = false;  adj_ns       = false;  adj_turb    = false;
  fem_euler        = false;  fem_ns       = false;  fem_dg_flow = false;
  disc_adj         = false;
  fem              = false;  disc_adj_fem     = false;
  disc_adj_turb    = false;
  heat_fvm         = false;  disc_adj_heat    = false;
  template_solver  = false;

  /*--- Check for restarts and use the LoadRestart() routines. ---*/

  bool restart      = config->GetRestart();
  bool restart_flow = config->GetRestart_Flow();
  bool no_restart   = false;

  /*--- Adjust iteration number for unsteady restarts. ---*/

  bool dual_time = ((config->GetTime_Marching() == DT_STEPPING_1ST) ||
                    (config->GetTime_Marching() == DT_STEPPING_2ND));
  bool time_stepping = config->GetTime_Marching() == TIME_STEPPING;
  bool adjoint = (config->GetDiscrete_Adjoint() || config->GetContinuous_Adjoint());
  bool time_domain = (config->GetTime_Domain()); // Dynamic simulation (FSI).

  if (dual_time) {
    if (adjoint) val_iter = SU2_TYPE::Int(config->GetUnst_AdjointIter())-1;
    else if (config->GetTime_Marching() == DT_STEPPING_1ST)
      val_iter = SU2_TYPE::Int(config->GetRestart_Iter())-1;
    else val_iter = SU2_TYPE::Int(config->GetRestart_Iter())-2;
  }

  if (time_stepping) {
    if (adjoint) val_iter = SU2_TYPE::Int(config->GetUnst_AdjointIter())-1;
    else val_iter = SU2_TYPE::Int(config->GetRestart_Iter())-1;
  }

  /*--- Assign booleans ---*/

  switch (config->GetKind_Solver()) {
    case TEMPLATE_SOLVER: template_solver = true; break;
    case EULER : case INC_EULER: euler = true; break;
    case NAVIER_STOKES: case INC_NAVIER_STOKES: ns = true; heat_fvm = config->GetWeakly_Coupled_Heat(); break;
    case RANS : case INC_RANS: ns = true; turbulent = true; heat_fvm = config->GetWeakly_Coupled_Heat(); break;
    case FEM_EULER : fem_euler = true; break;
    case FEM_NAVIER_STOKES: fem_ns = true; break;
    case FEM_RANS : fem_ns = true; break;
    case FEM_LES : fem_ns = true; break;
    case HEAT_EQUATION_FVM: heat_fvm = true; break;
    case FEM_ELASTICITY: fem = true; break;
    case ADJ_EULER : euler = true; adj_euler = true; break;
    case ADJ_NAVIER_STOKES : ns = true; turbulent = (config->GetKind_Turb_Model() != NONE); adj_ns = true; break;
    case ADJ_RANS : ns = true; turbulent = true; adj_ns = true; adj_turb = (!config->GetFrozen_Visc_Cont()); break;
    case DISC_ADJ_EULER: case DISC_ADJ_INC_EULER: euler = true; disc_adj = true; break;
    case DISC_ADJ_NAVIER_STOKES: case DISC_ADJ_INC_NAVIER_STOKES: ns = true; disc_adj = true; heat_fvm = config->GetWeakly_Coupled_Heat(); break;
    case DISC_ADJ_RANS: case DISC_ADJ_INC_RANS: ns = true; turbulent = true; disc_adj = true; disc_adj_turb = (!config->GetFrozen_Visc_Disc()); heat_fvm = config->GetWeakly_Coupled_Heat(); break;
    case DISC_ADJ_FEM_EULER: fem_euler = true; disc_adj = true; break;
    case DISC_ADJ_FEM_NS: fem_ns = true; disc_adj = true; break;
    case DISC_ADJ_FEM_RANS: fem_ns = true; turbulent = true; disc_adj = true; disc_adj_turb = (!config->GetFrozen_Visc_Disc()); break;
    case DISC_ADJ_FEM: fem = true; disc_adj_fem = true; break;
    case DISC_ADJ_HEAT: heat_fvm = true; disc_adj_heat = true; break;

  }

  /*--- Determine the kind of FEM solver used for the flow. ---*/

  switch( config->GetKind_FEM_Flow() ) {
    case DG: fem_dg_flow = true; break;
  }

  /*--- Load restarts for any of the active solver containers. Note that
   these restart routines fill the fine grid and interpolate to all MG levels. ---*/

  if (restart || restart_flow) {
    if (euler || ns) {
      solver[MESH_0][FLOW_SOL]->LoadRestart(geometry, solver, config, val_iter, update_geo);
    }
    if (turbulent) {
      solver[MESH_0][TURB_SOL]->LoadRestart(geometry, solver, config, val_iter, update_geo);
    }
    if (fem) {
      if (time_domain) val_iter = SU2_TYPE::Int(config->GetRestart_Iter())-1;
      solver[MESH_0][FEA_SOL]->LoadRestart(geometry, solver, config, val_iter, update_geo);
    }
    if (fem_euler || fem_ns) {
      if (fem_dg_flow)
        solver[MESH_0][FLOW_SOL]->LoadRestart(geometry, solver, config, val_iter, update_geo);
    }
    if (heat_fvm) {
      solver[MESH_0][HEAT_SOL]->LoadRestart(geometry, solver, config, val_iter, update_geo);
    }
  }

  if (restart) {
    if (template_solver) {
      no_restart = true;
    }
    if (heat_fvm) {
      solver[MESH_0][HEAT_SOL]->LoadRestart(geometry, solver, config, val_iter, update_geo);
    }
    if (adj_euler || adj_ns) {
      solver[MESH_0][ADJFLOW_SOL]->LoadRestart(geometry, solver, config, val_iter, update_geo);
    }
    if (adj_turb) {
      no_restart = true;
    }
    if (disc_adj) {
      solver[MESH_0][ADJFLOW_SOL]->LoadRestart(geometry, solver, config, val_iter, update_geo);
      if (disc_adj_turb)
        solver[MESH_0][ADJTURB_SOL]->LoadRestart(geometry, solver, config, val_iter, update_geo);
      if (disc_adj_heat)
        solver[MESH_0][ADJHEAT_SOL]->LoadRestart(geometry, solver, config, val_iter, update_geo);
    }
    if (disc_adj_fem) {
        if (time_domain) val_iter = SU2_TYPE::Int(config->GetRestart_Iter())-1;
        solver[MESH_0][ADJFEA_SOL]->LoadRestart(geometry, solver, config, val_iter, update_geo);
    }
    if (disc_adj_heat) {
      solver[MESH_0][ADJHEAT_SOL]->LoadRestart(geometry, solver, config, val_iter, update_geo);
    }
  }

  /*--- Exit if a restart was requested for a solver that is not available. ---*/

  if (no_restart) {
    SU2_MPI::Error(string("A restart capability has not been implemented yet for this solver.\n") +
                   string("Please set RESTART_SOL= NO and try again."), CURRENT_FUNCTION);
  }

  /*--- Think about calls to pre / post-processing here, plus realizability checks. ---*/
  

}

void CDriver::Solver_Postprocessing(CSolver ****solver, CGeometry **geometry,
                                    CConfig *config, unsigned short val_iInst) {
  unsigned short iMGlevel;
  bool euler, ns, turbulent,
  adj_euler, adj_ns, adj_turb,
  heat_fvm, fem,
  spalart_allmaras, neg_spalart_allmaras, menter_sst, transition,
  template_solver, disc_adj, disc_adj_turb, disc_adj_fem, disc_adj_heat,
  e_spalart_allmaras, comp_spalart_allmaras, e_comp_spalart_allmaras;

  /*--- Initialize some useful booleans ---*/
  
  euler            = false;  ns              = false;  turbulent = false;
  adj_euler        = false;  adj_ns          = false;  adj_turb  = false;
  spalart_allmaras = false;  menter_sst      = false;  disc_adj_turb = false;
  neg_spalart_allmaras = false;
  disc_adj        = false;
  fem              = false;  disc_adj_fem    = false;
  heat_fvm        = false;   disc_adj_heat   = false;
  transition       = false;
  template_solver  = false;
  e_spalart_allmaras = false; comp_spalart_allmaras = false; e_comp_spalart_allmaras = false;

  /*--- Assign booleans ---*/
  
  switch (config->GetKind_Solver()) {
    case TEMPLATE_SOLVER: template_solver = true; break;
    case EULER : case INC_EULER: euler = true; break;
    case NAVIER_STOKES: case INC_NAVIER_STOKES: ns = true; heat_fvm = config->GetWeakly_Coupled_Heat(); break;
    case RANS : case INC_RANS: ns = true; turbulent = true; if (config->GetKind_Trans_Model() == LM) transition = true; heat_fvm = config->GetWeakly_Coupled_Heat(); break;
    case FEM_EULER : euler = true; break;
    case FEM_NAVIER_STOKES:
    case FEM_LES: ns = true; break;
    case FEM_RANS: ns = true; turbulent = true; if (config->GetKind_Trans_Model() == LM) transition = true; break;
    case HEAT_EQUATION_FVM: heat_fvm = true; break;
    case FEM_ELASTICITY: fem = true; break;
    case ADJ_EULER : euler = true; adj_euler = true; break;
    case ADJ_NAVIER_STOKES : ns = true; turbulent = (config->GetKind_Turb_Model() != NONE); adj_ns = true; break;
    case ADJ_RANS : ns = true; turbulent = true; adj_ns = true; adj_turb = (!config->GetFrozen_Visc_Cont()); break;
    case DISC_ADJ_EULER: case DISC_ADJ_INC_EULER: euler = true; disc_adj = true; break;
    case DISC_ADJ_NAVIER_STOKES: case DISC_ADJ_INC_NAVIER_STOKES: ns = true; disc_adj = true; heat_fvm = config->GetWeakly_Coupled_Heat(); break;
    case DISC_ADJ_RANS: case DISC_ADJ_INC_RANS: ns = true; turbulent = true; disc_adj = true; disc_adj_turb = (!config->GetFrozen_Visc_Disc()); heat_fvm = config->GetWeakly_Coupled_Heat(); break;
    case DISC_ADJ_FEM_EULER: euler = true; disc_adj = true; break;
    case DISC_ADJ_FEM_NS: ns = true; disc_adj = true; break;
    case DISC_ADJ_FEM_RANS: ns = true; turbulent = true; disc_adj = true; disc_adj_turb = (!config->GetFrozen_Visc_Disc()); break;
    case DISC_ADJ_FEM: fem = true; disc_adj_fem = true; break;
    case DISC_ADJ_HEAT: heat_fvm = true; disc_adj_heat = true; break;
  }
  
  /*--- Assign turbulence model booleans ---*/
  
  if (turbulent)
    switch (config->GetKind_Turb_Model()) {
    case SA:     spalart_allmaras = true;     break;
    case SA_NEG: neg_spalart_allmaras = true; break;
    case SST:    menter_sst = true;           break;
    case SA_E: e_spalart_allmaras = true; break;
    case SA_COMP: comp_spalart_allmaras = true; break;
    case SA_E_COMP: e_comp_spalart_allmaras = true; break;
    }
  
  /*--- Definition of the Class for the solution: solver_container[DOMAIN][MESH_LEVEL][EQUATION]. Note that euler, ns
   and potential are incompatible, they use the same position in sol container ---*/
  
  for (iMGlevel = 0; iMGlevel <= config->GetnMGLevels(); iMGlevel++) {
    
    /*--- DeAllocate solution for a template problem ---*/
    
    if (template_solver) {
      delete solver[val_iInst][iMGlevel][TEMPLATE_SOL];
    }

    /*--- DeAllocate solution for adjoint problem ---*/
    
    if (adj_euler || adj_ns || disc_adj) {
      delete solver[val_iInst][iMGlevel][ADJFLOW_SOL];
      if (disc_adj_turb || adj_turb) {
        delete solver[val_iInst][iMGlevel][ADJTURB_SOL];
      }
      if (heat_fvm) {
        delete solver[val_iInst][iMGlevel][ADJHEAT_SOL];
      }
    }

    if (disc_adj_heat) {
      delete solver[val_iInst][iMGlevel][ADJHEAT_SOL];
    }

    /*--- DeAllocate solution for direct problem ---*/
    
    if (euler || ns) {
      delete solver[val_iInst][iMGlevel][FLOW_SOL];
    }

    if (turbulent) {
      if (spalart_allmaras || neg_spalart_allmaras || menter_sst || e_spalart_allmaras || comp_spalart_allmaras || e_comp_spalart_allmaras) {
        delete solver[val_iInst][iMGlevel][TURB_SOL];
      }
      if (transition) {
        delete solver[val_iInst][iMGlevel][TRANS_SOL];
      }
    }
    if (heat_fvm) {
      delete solver[val_iInst][iMGlevel][HEAT_SOL];
    }
    if (fem) {
      delete solver[val_iInst][iMGlevel][FEA_SOL];
    }
    if (disc_adj_fem) {
      delete solver[val_iInst][iMGlevel][ADJFEA_SOL];
    }
    
    delete [] solver[val_iInst][iMGlevel];
  }
  
  delete [] solver[val_iInst];

}

void CDriver::Integration_Preprocessing(CConfig *config, CIntegration **&integration) {

  unsigned short iSol;
  
  if (rank == MASTER_NODE)
    cout << endl <<"----------------- Integration Preprocessing ( Zone " << config->GetiZone() <<" ) ------------------" << endl;
  
  integration = new CIntegration* [MAX_SOLS];
  for (iSol = 0; iSol < MAX_SOLS; iSol++)
    integration[iSol] = NULL;
  
  bool euler, adj_euler, ns, adj_ns, turbulent, adj_turb, fem,
      fem_euler, fem_ns, fem_turbulent,
      heat_fvm, template_solver, transition, disc_adj, disc_adj_fem, disc_adj_heat;

  /*--- Initialize some useful booleans ---*/
  euler            = false; adj_euler        = false;
  ns               = false; adj_ns           = false;
  turbulent        = false; adj_turb         = false;
  disc_adj         = false;
  fem_euler        = false;
  fem_ns           = false;
  fem_turbulent    = false;
  heat_fvm         = false; disc_adj_heat    = false;
  fem 			       = false; disc_adj_fem     = false;
  transition       = false;
  template_solver  = false;

  /*--- Assign booleans ---*/
  switch (config->GetKind_Solver()) {
    case TEMPLATE_SOLVER: template_solver = true; break;
    case EULER : case INC_EULER: euler = true; break;
    case NAVIER_STOKES: case INC_NAVIER_STOKES: ns = true;  heat_fvm = config->GetWeakly_Coupled_Heat(); break;
    case RANS : case INC_RANS: ns = true; turbulent = true; if (config->GetKind_Trans_Model() == LM) transition = true; heat_fvm = config->GetWeakly_Coupled_Heat(); break;
    case FEM_EULER : fem_euler = true; break;
    case FEM_NAVIER_STOKES: fem_ns = true; break;
    case FEM_RANS : fem_ns = true; fem_turbulent = true; break;
    case FEM_LES :  fem_ns = true; break;
    case HEAT_EQUATION_FVM: heat_fvm = true; break;
    case FEM_ELASTICITY: fem = true; break;
    case ADJ_EULER : euler = true; adj_euler = true; break;
    case ADJ_NAVIER_STOKES : ns = true; turbulent = (config->GetKind_Turb_Model() != NONE); adj_ns = true; break;
    case ADJ_RANS : ns = true; turbulent = true; adj_ns = true; adj_turb = (!config->GetFrozen_Visc_Cont()); break;
    case DISC_ADJ_EULER : case DISC_ADJ_INC_EULER: euler = true; disc_adj = true; break;
    case DISC_ADJ_FEM_EULER: fem_euler = true; disc_adj = true; break;
    case DISC_ADJ_FEM_NS: fem_ns = true; disc_adj = true; break;
    case DISC_ADJ_FEM_RANS: fem_ns = true; fem_turbulent = true; disc_adj = true; break;
    case DISC_ADJ_NAVIER_STOKES: case DISC_ADJ_INC_NAVIER_STOKES: ns = true; disc_adj = true; heat_fvm = config->GetWeakly_Coupled_Heat(); break;
    case DISC_ADJ_RANS : case DISC_ADJ_INC_RANS: ns = true; turbulent = true; disc_adj = true; heat_fvm = config->GetWeakly_Coupled_Heat(); break;
    case DISC_ADJ_FEM: fem = true; disc_adj_fem = true; break;
    case DISC_ADJ_HEAT: heat_fvm = true; disc_adj_heat = true; break;
  }

  /*--- Allocate solution for a template problem ---*/
  if (template_solver) integration[TEMPLATE_SOL] = new CSingleGridIntegration(config);

  /*--- Allocate solution for direct problem ---*/
  if (euler) integration[FLOW_SOL] = new CMultiGridIntegration(config);
  if (ns) integration[FLOW_SOL] = new CMultiGridIntegration(config);
  if (turbulent) integration[TURB_SOL] = new CSingleGridIntegration(config);
  if (transition) integration[TRANS_SOL] = new CSingleGridIntegration(config);
  if (heat_fvm) integration[HEAT_SOL] = new CSingleGridIntegration(config);
  if (fem) integration[FEA_SOL] = new CStructuralIntegration(config);

  /*--- Allocate integration container for finite element flow solver. ---*/

  if (fem_euler) integration[FLOW_SOL] = new CFEM_DG_Integration(config);
  if (fem_ns)    integration[FLOW_SOL] = new CFEM_DG_Integration(config);
  //if (fem_turbulent) integration[FEM_TURB_SOL] = new CSingleGridIntegration(config);

  if (fem_turbulent)
    SU2_MPI::Error("No turbulent FEM solver yet", CURRENT_FUNCTION);

  /*--- Allocate solution for adjoint problem ---*/
  if (adj_euler) integration[ADJFLOW_SOL] = new CMultiGridIntegration(config);
  if (adj_ns) integration[ADJFLOW_SOL] = new CMultiGridIntegration(config);
  if (adj_turb) integration[ADJTURB_SOL] = new CSingleGridIntegration(config);

  if (disc_adj) integration[ADJFLOW_SOL] = new CIntegration(config);
  if (disc_adj_fem) integration[ADJFEA_SOL] = new CIntegration(config);
  if (disc_adj_heat) integration[ADJHEAT_SOL] = new CIntegration(config);

}

void CDriver::Integration_Postprocessing(CIntegration ***integration, CGeometry **geometry, CConfig *config, unsigned short val_iInst) {
  bool euler, adj_euler, ns, adj_ns, turbulent, adj_turb, fem,
      fem_euler, fem_ns, fem_turbulent,
      heat_fvm, template_solver, transition, disc_adj, disc_adj_fem, disc_adj_heat;

  /*--- Initialize some useful booleans ---*/
  euler            = false; adj_euler        = false;
  ns               = false; adj_ns           = false;
  turbulent        = false; adj_turb         = false;
  disc_adj         = false;
  fem_euler        = false;
  fem_ns           = false;
  fem_turbulent    = false;
  heat_fvm         = false; disc_adj_heat    = false;
  fem              = false; disc_adj_fem     = false;
  transition       = false;
  template_solver  = false;

  /*--- Assign booleans ---*/
  switch (config->GetKind_Solver()) {
    case TEMPLATE_SOLVER: template_solver = true; break;
    case EULER : case INC_EULER: euler = true; break;
    case NAVIER_STOKES: case INC_NAVIER_STOKES: ns = true; heat_fvm = config->GetWeakly_Coupled_Heat(); break;
    case RANS : case INC_RANS: ns = true; turbulent = true; if (config->GetKind_Trans_Model() == LM) transition = true; heat_fvm = config->GetWeakly_Coupled_Heat(); break;
    case FEM_EULER : fem_euler = true; break;
    case FEM_NAVIER_STOKES: fem_ns = true; break;
    case FEM_RANS : fem_ns = true; fem_turbulent = true; break;
    case FEM_LES :  fem_ns = true; break;
    case HEAT_EQUATION_FVM: heat_fvm = true; break;
    case FEM_ELASTICITY: fem = true; break;
    case ADJ_EULER : euler = true; adj_euler = true; break;
    case ADJ_NAVIER_STOKES : ns = true; turbulent = (config->GetKind_Turb_Model() != NONE); adj_ns = true; break;
    case ADJ_RANS : ns = true; turbulent = true; adj_ns = true; adj_turb = (!config->GetFrozen_Visc_Cont()); break;
    case DISC_ADJ_EULER : case DISC_ADJ_INC_EULER: euler = true; disc_adj = true; break;
    case DISC_ADJ_NAVIER_STOKES: case DISC_ADJ_INC_NAVIER_STOKES: ns = true; disc_adj = true; heat_fvm = config->GetWeakly_Coupled_Heat(); break;
    case DISC_ADJ_RANS : case DISC_ADJ_INC_RANS: ns = true; turbulent = true; disc_adj = true; heat_fvm = config->GetWeakly_Coupled_Heat(); break;
    case DISC_ADJ_FEM_EULER: fem_euler = true; disc_adj = true; break;
    case DISC_ADJ_FEM_NS: fem_ns = true; disc_adj = true; break;
    case DISC_ADJ_FEM_RANS: fem_ns = true; fem_turbulent = true; disc_adj = true; break;
    case DISC_ADJ_FEM: fem = true; disc_adj_fem = true; break;
    case DISC_ADJ_HEAT: heat_fvm = true; disc_adj_heat = true; break;
  }

  /*--- DeAllocate solution for a template problem ---*/
  if (template_solver) integration[val_iInst][TEMPLATE_SOL] = new CSingleGridIntegration(config);

  /*--- DeAllocate solution for direct problem ---*/
  if (euler || ns) delete integration[val_iInst][FLOW_SOL];
  if (turbulent) delete integration[val_iInst][TURB_SOL];
  if (transition) delete integration[val_iInst][TRANS_SOL];
  if (heat_fvm) delete integration[val_iInst][HEAT_SOL];
  if (fem) delete integration[val_iInst][FEA_SOL];
  if (disc_adj_fem) delete integration[val_iInst][ADJFEA_SOL];
  if (disc_adj_heat) delete integration[val_iInst][ADJHEAT_SOL];

  /*--- DeAllocate solution for adjoint problem ---*/
  if (adj_euler || adj_ns || disc_adj) delete integration[val_iInst][ADJFLOW_SOL];
  if (adj_turb) delete integration[val_iInst][ADJTURB_SOL];

  /*--- DeAllocate integration container for finite element flow solver. ---*/
  if (fem_euler || fem_ns) delete integration[val_iInst][FLOW_SOL];
  //if (fem_turbulent)     delete integration_container[val_iInst][FEM_TURB_SOL];

  if (fem_turbulent)
    SU2_MPI::Error("No turbulent FEM solver yet", CURRENT_FUNCTION);

  delete [] integration[val_iInst];
}

void CDriver::Numerics_Preprocessing(CConfig *config, CSolver ***solver, CNumerics ****&numerics) {
  
  if (rank == MASTER_NODE)
    cout << endl <<"------------------- Numerics Preprocessing ( Zone " << config->GetiZone() <<" ) -------------------" << endl;

  unsigned short iMGlevel, iSol,
      
  nVar_Template         = 0,
  nVar_Flow             = 0,
  nVar_Trans            = 0,
  nVar_Turb             = 0,
  nVar_Adj_Flow         = 0,
  nVar_Adj_Turb         = 0,
  nVar_FEM              = 0,
  nVar_Heat             = 0;
  
  numerics = new CNumerics***[config->GetnMGLevels()+1];
  
  su2double *constants = NULL;
  
  bool
  euler, adj_euler,
  ns, adj_ns,
  turbulent, adj_turb,
  fem_euler, fem_ns, fem_turbulent,
  spalart_allmaras, neg_spalart_allmaras, menter_sst,
  fem,
  heat_fvm,
  transition,
  template_solver;
  bool e_spalart_allmaras, comp_spalart_allmaras, e_comp_spalart_allmaras;
  
  bool compressible = false;
  bool incompressible = false;
  bool ideal_gas = (config->GetKind_FluidModel() == STANDARD_AIR || config->GetKind_FluidModel() == IDEAL_GAS );
  bool roe_low_dissipation = config->GetKind_RoeLowDiss() != NO_ROELOWDISS;
  
  /*--- Initialize some useful booleans ---*/
  euler            = false; ns     = false; turbulent     = false;
  fem_euler        = false; fem_ns = false; fem_turbulent = false;
  adj_euler        = false;   adj_ns           = false;   adj_turb         = false;
  heat_fvm         = false;
  fem              = false;
  spalart_allmaras = false; neg_spalart_allmaras = false;	menter_sst       = false;
  transition       = false;
  template_solver  = false;
  e_spalart_allmaras = false; comp_spalart_allmaras = false; e_comp_spalart_allmaras = false;
  
  /*--- Assign booleans ---*/
  switch (config->GetKind_Solver()) {
    case TEMPLATE_SOLVER: template_solver = true; break;
<<<<<<< HEAD
    case EULER : case DISC_ADJ_EULER: euler = true; break;
    case NAVIER_STOKES: case DISC_ADJ_NAVIER_STOKES: ns = true; heat_fvm = config->GetWeakly_Coupled_Heat(); break;
    case RANS : case DISC_ADJ_RANS:  ns = true; turbulent = true; if (config->GetKind_Trans_Model() == LM) transition = true; heat_fvm = config->GetWeakly_Coupled_Heat(); break;
    case FEM_EULER : case DISC_ADJ_FEM_EULER : fem_euler = true; break;
    case FEM_NAVIER_STOKES: case DISC_ADJ_FEM_NS : fem_ns = true; break;
    case FEM_RANS : case DISC_ADJ_FEM_RANS : fem_ns = true; fem_turbulent = true; break;
    case FEM_LES :  fem_ns = true; break;
    case HEAT_EQUATION_FVM: case DISC_ADJ_HEAT: heat_fvm = true; break;
=======
    case EULER : case DISC_ADJ_EULER: compressible = true; euler = true; break;
    case NAVIER_STOKES: case DISC_ADJ_NAVIER_STOKES:compressible = true; ns = true;  break;
    case RANS : case DISC_ADJ_RANS:  ns = true; compressible = true; turbulent = true; if (config->GetKind_Trans_Model() == LM) transition = true; break;
    case INC_EULER : case DISC_ADJ_INC_EULER: incompressible =true; euler = true; break;
    case INC_NAVIER_STOKES: case DISC_ADJ_INC_NAVIER_STOKES:incompressible =true; ns = true;  heat_fvm = config->GetWeakly_Coupled_Heat(); break;
    case INC_RANS : case DISC_ADJ_INC_RANS: incompressible =true; ns = true; turbulent = true; heat_fvm = config->GetWeakly_Coupled_Heat(); if (config->GetKind_Trans_Model() == LM) transition = true; break;
    case FEM_EULER : case DISC_ADJ_FEM_EULER : compressible =true; fem_euler = true; break;
    case FEM_NAVIER_STOKES: case DISC_ADJ_FEM_NS : compressible =true; fem_ns = true; break;
    case FEM_RANS : case DISC_ADJ_FEM_RANS : compressible =true; fem_ns = true; fem_turbulent = true; break;
    case FEM_LES :  compressible =true; fem_ns = true; break;
    case HEAT_EQUATION_FVM: heat_fvm = true; break;
>>>>>>> 98a734ab
    case FEM_ELASTICITY: case DISC_ADJ_FEM: fem = true; break;
    case ADJ_EULER : compressible =true; euler = true; adj_euler = true; break;
    case ADJ_NAVIER_STOKES : compressible =true; ns = true; turbulent = (config->GetKind_Turb_Model() != NONE); adj_ns = true; break;
    case ADJ_RANS : compressible =true; ns = true; turbulent = true; adj_ns = true; adj_turb = (!config->GetFrozen_Visc_Cont()); break;
  }
  
  /*--- Assign turbulence model booleans ---*/

  if (turbulent || fem_turbulent)
    switch (config->GetKind_Turb_Model()) {
      case SA:     spalart_allmaras = true;     break;
      case SA_NEG: neg_spalart_allmaras = true; break;
      case SA_E:   e_spalart_allmaras = true; break;
      case SA_COMP:   comp_spalart_allmaras = true; break;
      case SA_E_COMP:   e_comp_spalart_allmaras = true; break;
      case SST:    menter_sst = true; constants = solver[MESH_0][TURB_SOL]->GetConstants(); break;
      default: SU2_MPI::Error("Specified turbulence model unavailable or none selected", CURRENT_FUNCTION); break;
    }
  
  /*--- Number of variables for the template ---*/
  
  if (template_solver) nVar_Flow = solver[MESH_0][FLOW_SOL]->GetnVar();
  
  /*--- Number of variables for direct problem ---*/

  if (euler)        nVar_Flow = solver[MESH_0][FLOW_SOL]->GetnVar();
  if (ns)           nVar_Flow = solver[MESH_0][FLOW_SOL]->GetnVar();
  if (turbulent)    nVar_Turb = solver[MESH_0][TURB_SOL]->GetnVar();
  if (transition)   nVar_Trans = solver[MESH_0][TRANS_SOL]->GetnVar();

  if (fem_euler)        nVar_Flow = solver[MESH_0][FLOW_SOL]->GetnVar();
  if (fem_ns)           nVar_Flow = solver[MESH_0][FLOW_SOL]->GetnVar();
  //if (fem_turbulent)    nVar_Turb = solver_container[MESH_0][FEM_TURB_SOL]->GetnVar();
  
  if (fem)          nVar_FEM = solver[MESH_0][FEA_SOL]->GetnVar();
  if (heat_fvm)     nVar_Heat = solver[MESH_0][HEAT_SOL]->GetnVar();

  /*--- Number of variables for adjoint problem ---*/
  
  if (adj_euler)        nVar_Adj_Flow = solver[MESH_0][ADJFLOW_SOL]->GetnVar();
  if (adj_ns)           nVar_Adj_Flow = solver[MESH_0][ADJFLOW_SOL]->GetnVar();
  if (adj_turb)         nVar_Adj_Turb = solver[MESH_0][ADJTURB_SOL]->GetnVar();
  
  /*--- Definition of the Class for the numerical method: numerics_container[INSTANCE_LEVEL][MESH_LEVEL][EQUATION][EQ_TERM] ---*/
  if (fem){
    for (iMGlevel = 0; iMGlevel <= config->GetnMGLevels(); iMGlevel++) {
      numerics[iMGlevel] = new CNumerics** [MAX_SOLS];
      for (iSol = 0; iSol < MAX_SOLS; iSol++)
        numerics[iMGlevel][iSol] = new CNumerics* [MAX_TERMS_FEA];
    }
  }
  else{
    for (iMGlevel = 0; iMGlevel <= config->GetnMGLevels(); iMGlevel++) {
      numerics[iMGlevel] = new CNumerics** [MAX_SOLS];
      for (iSol = 0; iSol < MAX_SOLS; iSol++)
        numerics[iMGlevel][iSol] = new CNumerics* [MAX_TERMS];
    }
  }
  
  /*--- Solver definition for the template problem ---*/
  if (template_solver) {
    
    /*--- Definition of the convective scheme for each equation and mesh level ---*/
    switch (config->GetKind_ConvNumScheme_Template()) {
      case SPACE_CENTERED : case SPACE_UPWIND :
        for (iMGlevel = 0; iMGlevel <= config->GetnMGLevels(); iMGlevel++)
          numerics[iMGlevel][TEMPLATE_SOL][CONV_TERM] = new CConvective_Template(nDim, nVar_Template, config);
        break;
      default : SU2_MPI::Error("Convective scheme not implemented (template_solver).", CURRENT_FUNCTION); break;
    }
    
    /*--- Definition of the viscous scheme for each equation and mesh level ---*/
    for (iMGlevel = 0; iMGlevel <= config->GetnMGLevels(); iMGlevel++)
      numerics[iMGlevel][TEMPLATE_SOL][VISC_TERM] = new CViscous_Template(nDim, nVar_Template, config);
    
    /*--- Definition of the source term integration scheme for each equation and mesh level ---*/
    for (iMGlevel = 0; iMGlevel <= config->GetnMGLevels(); iMGlevel++)
      numerics[iMGlevel][TEMPLATE_SOL][SOURCE_FIRST_TERM] = new CSource_Template(nDim, nVar_Template, config);
    
    /*--- Definition of the boundary condition method ---*/
    for (iMGlevel = 0; iMGlevel <= config->GetnMGLevels(); iMGlevel++) {
      numerics[iMGlevel][TEMPLATE_SOL][CONV_BOUND_TERM] = new CConvective_Template(nDim, nVar_Template, config);
    }
    
  }
  
  /*--- Solver definition for the Potential, Euler, Navier-Stokes problems ---*/
  if ((euler) || (ns)) {
    
    /*--- Definition of the convective scheme for each equation and mesh level ---*/
    switch (config->GetKind_ConvNumScheme_Flow()) {
      case NO_CONVECTIVE :
        SU2_MPI::Error("No convective scheme.", CURRENT_FUNCTION);
        break;
        
      case SPACE_CENTERED :
        if (compressible) {
          /*--- Compressible flow ---*/
          switch (config->GetKind_Centered_Flow()) {
            case NO_CENTERED : cout << "No centered scheme." << endl; break;
            case LAX : numerics[MESH_0][FLOW_SOL][CONV_TERM] = new CCentLax_Flow(nDim, nVar_Flow, config); break;
            case JST : numerics[MESH_0][FLOW_SOL][CONV_TERM] = new CCentJST_Flow(nDim, nVar_Flow, config); break;
            case JST_KE : numerics[MESH_0][FLOW_SOL][CONV_TERM] = new CCentJST_KE_Flow(nDim, nVar_Flow, config); break;
            default : SU2_MPI::Error("Centered scheme not implemented.", CURRENT_FUNCTION); break;
          }
          
          for (iMGlevel = 1; iMGlevel <= config->GetnMGLevels(); iMGlevel++)
            numerics[iMGlevel][FLOW_SOL][CONV_TERM] = new CCentLax_Flow(nDim, nVar_Flow, config);
          
          /*--- Definition of the boundary condition method ---*/
          for (iMGlevel = 0; iMGlevel <= config->GetnMGLevels(); iMGlevel++)
            numerics[iMGlevel][FLOW_SOL][CONV_BOUND_TERM] = new CUpwRoe_Flow(nDim, nVar_Flow, config, false);
          
        }
        if (incompressible) {
          /*--- Incompressible flow, use preconditioning method ---*/
          switch (config->GetKind_Centered_Flow()) {
            case NO_CENTERED : cout << "No centered scheme." << endl; break;
            case LAX : numerics[MESH_0][FLOW_SOL][CONV_TERM] = new CCentLaxInc_Flow(nDim, nVar_Flow, config); break;
            case JST : numerics[MESH_0][FLOW_SOL][CONV_TERM] = new CCentJSTInc_Flow(nDim, nVar_Flow, config); break;
            default : SU2_MPI::Error("Centered scheme not implemented.\n Currently, only JST and LAX-FRIEDRICH are available for incompressible flows.", CURRENT_FUNCTION); break;
          }
          for (iMGlevel = 1; iMGlevel <= config->GetnMGLevels(); iMGlevel++)
            numerics[iMGlevel][FLOW_SOL][CONV_TERM] = new CCentLaxInc_Flow(nDim, nVar_Flow, config);
          
          /*--- Definition of the boundary condition method ---*/
          for (iMGlevel = 0; iMGlevel <= config->GetnMGLevels(); iMGlevel++)
            numerics[iMGlevel][FLOW_SOL][CONV_BOUND_TERM] = new CUpwFDSInc_Flow(nDim, nVar_Flow, config);
          
        }
        break;
      case SPACE_UPWIND :
        if (compressible) {
          /*--- Compressible flow ---*/
          switch (config->GetKind_Upwind_Flow()) {
            case NO_UPWIND : cout << "No upwind scheme." << endl; break;
            case ROE:
              if (ideal_gas) {
                
                for (iMGlevel = 0; iMGlevel <= config->GetnMGLevels(); iMGlevel++) {
                  numerics[iMGlevel][FLOW_SOL][CONV_TERM] = new CUpwRoe_Flow(nDim, nVar_Flow, config, roe_low_dissipation);
                  numerics[iMGlevel][FLOW_SOL][CONV_BOUND_TERM] = new CUpwRoe_Flow(nDim, nVar_Flow, config, false);
                }
              } else {
                
                for (iMGlevel = 0; iMGlevel <= config->GetnMGLevels(); iMGlevel++) {
                  numerics[iMGlevel][FLOW_SOL][CONV_TERM] = new CUpwGeneralRoe_Flow(nDim, nVar_Flow, config);
                  numerics[iMGlevel][FLOW_SOL][CONV_BOUND_TERM] = new CUpwGeneralRoe_Flow(nDim, nVar_Flow, config);
                }
              }
              break;
              
            case AUSM:
              for (iMGlevel = 0; iMGlevel <= config->GetnMGLevels(); iMGlevel++) {
                numerics[iMGlevel][FLOW_SOL][CONV_TERM] = new CUpwAUSM_Flow(nDim, nVar_Flow, config);
                numerics[iMGlevel][FLOW_SOL][CONV_BOUND_TERM] = new CUpwAUSM_Flow(nDim, nVar_Flow, config);
              }
              break;

	          case AUSMPLUSUP:
              for (iMGlevel = 0; iMGlevel <= config->GetnMGLevels(); iMGlevel++) {
                numerics[iMGlevel][FLOW_SOL][CONV_TERM] = new CUpwAUSMPLUSUP_Flow(nDim, nVar_Flow, config);
                numerics[iMGlevel][FLOW_SOL][CONV_BOUND_TERM] = new CUpwAUSMPLUSUP_Flow(nDim, nVar_Flow, config);
              }
              break;

            case AUSMPLUSUP2:
              for (iMGlevel = 0; iMGlevel <= config->GetnMGLevels(); iMGlevel++) {
                numerics[iMGlevel][FLOW_SOL][CONV_TERM] = new CUpwAUSMPLUSUP2_Flow(nDim, nVar_Flow, config);
                numerics[iMGlevel][FLOW_SOL][CONV_BOUND_TERM] = new CUpwAUSMPLUSUP2_Flow(nDim, nVar_Flow, config);
              }
              break;
              
            case TURKEL:
              for (iMGlevel = 0; iMGlevel <= config->GetnMGLevels(); iMGlevel++) {
                numerics[iMGlevel][FLOW_SOL][CONV_TERM] = new CUpwTurkel_Flow(nDim, nVar_Flow, config);
                numerics[iMGlevel][FLOW_SOL][CONV_BOUND_TERM] = new CUpwTurkel_Flow(nDim, nVar_Flow, config);
              }
              break;
                  
            case L2ROE:
              for (iMGlevel = 0; iMGlevel <= config->GetnMGLevels(); iMGlevel++) {
                numerics[iMGlevel][FLOW_SOL][CONV_TERM] = new CUpwL2Roe_Flow(nDim, nVar_Flow, config);
                numerics[iMGlevel][FLOW_SOL][CONV_BOUND_TERM] = new CUpwL2Roe_Flow(nDim, nVar_Flow, config);
              }
              break;
            case LMROE:
              for (iMGlevel = 0; iMGlevel <= config->GetnMGLevels(); iMGlevel++) {
                numerics[iMGlevel][FLOW_SOL][CONV_TERM] = new CUpwLMRoe_Flow(nDim, nVar_Flow, config);
                numerics[iMGlevel][FLOW_SOL][CONV_BOUND_TERM] = new CUpwLMRoe_Flow(nDim, nVar_Flow, config);
              }
              break;

            case SLAU:
              for (iMGlevel = 0; iMGlevel <= config->GetnMGLevels(); iMGlevel++) {
                numerics[iMGlevel][FLOW_SOL][CONV_TERM] = new CUpwSLAU_Flow(nDim, nVar_Flow, config, roe_low_dissipation);
                numerics[iMGlevel][FLOW_SOL][CONV_BOUND_TERM] = new CUpwSLAU_Flow(nDim, nVar_Flow, config, false);
              }
              break;
              
            case SLAU2:
              for (iMGlevel = 0; iMGlevel <= config->GetnMGLevels(); iMGlevel++) {
                numerics[iMGlevel][FLOW_SOL][CONV_TERM] = new CUpwSLAU2_Flow(nDim, nVar_Flow, config, roe_low_dissipation);
                numerics[iMGlevel][FLOW_SOL][CONV_BOUND_TERM] = new CUpwSLAU2_Flow(nDim, nVar_Flow, config, false);
              }
              break;
              
            case HLLC:
              if (ideal_gas) {
                for (iMGlevel = 0; iMGlevel <= config->GetnMGLevels(); iMGlevel++) {
                  numerics[iMGlevel][FLOW_SOL][CONV_TERM] = new CUpwHLLC_Flow(nDim, nVar_Flow, config);
                  numerics[iMGlevel][FLOW_SOL][CONV_BOUND_TERM] = new CUpwHLLC_Flow(nDim, nVar_Flow, config);
                }
              }
              else {
                for (iMGlevel = 0; iMGlevel <= config->GetnMGLevels(); iMGlevel++) {
                  numerics[iMGlevel][FLOW_SOL][CONV_TERM] = new CUpwGeneralHLLC_Flow(nDim, nVar_Flow, config);
                  numerics[iMGlevel][FLOW_SOL][CONV_BOUND_TERM] = new CUpwGeneralHLLC_Flow(nDim, nVar_Flow, config);
                }
              }
              break;
              
            case MSW:
              for (iMGlevel = 0; iMGlevel <= config->GetnMGLevels(); iMGlevel++) {
                numerics[iMGlevel][FLOW_SOL][CONV_TERM] = new CUpwMSW_Flow(nDim, nVar_Flow, config);
                numerics[iMGlevel][FLOW_SOL][CONV_BOUND_TERM] = new CUpwMSW_Flow(nDim, nVar_Flow, config);
              }
              break;
              
            case CUSP:
              for (iMGlevel = 0; iMGlevel <= config->GetnMGLevels(); iMGlevel++) {
                numerics[iMGlevel][FLOW_SOL][CONV_TERM] = new CUpwCUSP_Flow(nDim, nVar_Flow, config);
                numerics[iMGlevel][FLOW_SOL][CONV_BOUND_TERM] = new CUpwCUSP_Flow(nDim, nVar_Flow, config);
              }
              break;
              
            default : SU2_MPI::Error("Upwind scheme not implemented.", CURRENT_FUNCTION); break;
          }
          
        }
        if (incompressible) {
          /*--- Incompressible flow, use artificial compressibility method ---*/
          switch (config->GetKind_Upwind_Flow()) {
            case NO_UPWIND : cout << "No upwind scheme." << endl; break;
            case FDS:
              for (iMGlevel = 0; iMGlevel <= config->GetnMGLevels(); iMGlevel++) {
                numerics[iMGlevel][FLOW_SOL][CONV_TERM] = new CUpwFDSInc_Flow(nDim, nVar_Flow, config);
                numerics[iMGlevel][FLOW_SOL][CONV_BOUND_TERM] = new CUpwFDSInc_Flow(nDim, nVar_Flow, config);
              }
              break;
            default : SU2_MPI::Error("Upwind scheme not implemented.\n Currently, only FDS is available for incompressible flows.", CURRENT_FUNCTION); break;
          }
        }
        break;
        
      default :
        SU2_MPI::Error("Convective scheme not implemented (Euler and Navier-Stokes).", CURRENT_FUNCTION);
        break;
    }
    
    /*--- Definition of the viscous scheme for each equation and mesh level ---*/
    if (compressible) {
      if (ideal_gas) {
        
        /*--- Compressible flow Ideal gas ---*/
        numerics[MESH_0][FLOW_SOL][VISC_TERM] = new CAvgGrad_Flow(nDim, nVar_Flow, true, config);
        for (iMGlevel = 1; iMGlevel <= config->GetnMGLevels(); iMGlevel++)
          numerics[iMGlevel][FLOW_SOL][VISC_TERM] = new CAvgGrad_Flow(nDim, nVar_Flow, false, config);
        
        /*--- Definition of the boundary condition method ---*/
        for (iMGlevel = 0; iMGlevel <= config->GetnMGLevels(); iMGlevel++)
          numerics[iMGlevel][FLOW_SOL][VISC_BOUND_TERM] = new CAvgGrad_Flow(nDim, nVar_Flow, false, config);
        
      } else {
        
        /*--- Compressible flow Realgas ---*/
        numerics[MESH_0][FLOW_SOL][VISC_TERM] = new CGeneralAvgGrad_Flow(nDim, nVar_Flow, true, config);
        for (iMGlevel = 1; iMGlevel <= config->GetnMGLevels(); iMGlevel++)
          numerics[iMGlevel][FLOW_SOL][VISC_TERM] = new CGeneralAvgGrad_Flow(nDim, nVar_Flow, false, config);
        
        /*--- Definition of the boundary condition method ---*/
        for (iMGlevel = 0; iMGlevel <= config->GetnMGLevels(); iMGlevel++)
          numerics[iMGlevel][FLOW_SOL][VISC_BOUND_TERM] = new CGeneralAvgGrad_Flow(nDim, nVar_Flow, false, config);
        
      }
    }
    if (incompressible) {
      /*--- Incompressible flow, use preconditioning method ---*/
      numerics[MESH_0][FLOW_SOL][VISC_TERM] = new CAvgGradInc_Flow(nDim, nVar_Flow, true, config);
      for (iMGlevel = 1; iMGlevel <= config->GetnMGLevels(); iMGlevel++)
        numerics[iMGlevel][FLOW_SOL][VISC_TERM] = new CAvgGradInc_Flow(nDim, nVar_Flow, false, config);
      
      /*--- Definition of the boundary condition method ---*/
      for (iMGlevel = 0; iMGlevel <= config->GetnMGLevels(); iMGlevel++)
        numerics[iMGlevel][FLOW_SOL][VISC_BOUND_TERM] = new CAvgGradInc_Flow(nDim, nVar_Flow, false, config);
    }
    
    /*--- Definition of the source term integration scheme for each equation and mesh level ---*/
    for (iMGlevel = 0; iMGlevel <= config->GetnMGLevels(); iMGlevel++) {
      
      if (config->GetBody_Force() == YES)
        if (incompressible) numerics[iMGlevel][FLOW_SOL][SOURCE_FIRST_TERM] = new CSourceIncBodyForce(nDim, nVar_Flow, config);
        else numerics[iMGlevel][FLOW_SOL][SOURCE_FIRST_TERM] = new CSourceBodyForce(nDim, nVar_Flow, config);
      else if (incompressible && (config->GetKind_DensityModel() == BOUSSINESQ))
        numerics[iMGlevel][FLOW_SOL][SOURCE_FIRST_TERM] = new CSourceBoussinesq(nDim, nVar_Flow, config);
      else if (config->GetRotating_Frame() == YES)
        numerics[iMGlevel][FLOW_SOL][SOURCE_FIRST_TERM] = new CSourceRotatingFrame_Flow(nDim, nVar_Flow, config);
      else if (config->GetAxisymmetric() == YES)
        if (incompressible) numerics[iMGlevel][FLOW_SOL][SOURCE_FIRST_TERM] = new CSourceIncAxisymmetric_Flow(nDim, nVar_Flow, config);
      else numerics[iMGlevel][FLOW_SOL][SOURCE_FIRST_TERM] = new CSourceAxisymmetric_Flow(nDim, nVar_Flow, config);
      else if (config->GetGravityForce() == YES)
        numerics[iMGlevel][FLOW_SOL][SOURCE_FIRST_TERM] = new CSourceGravity(nDim, nVar_Flow, config);
      else if (config->GetWind_Gust() == YES)
        numerics[iMGlevel][FLOW_SOL][SOURCE_FIRST_TERM] = new CSourceWindGust(nDim, nVar_Flow, config);
      else
        numerics[iMGlevel][FLOW_SOL][SOURCE_FIRST_TERM] = new CSourceNothing(nDim, nVar_Flow, config);
      
      numerics[iMGlevel][FLOW_SOL][SOURCE_SECOND_TERM] = new CSourceNothing(nDim, nVar_Flow, config);
    }
    
  }

  /*--- Riemann solver definition for the Euler, Navier-Stokes problems for the FEM discretization. ---*/
  if ((fem_euler) || (fem_ns)) {

    switch (config->GetRiemann_Solver_FEM()) {
      case NO_UPWIND : cout << "Riemann solver disabled." << endl; break;
      case ROE:
      case LAX_FRIEDRICH:
        /* Hard coded optimized implementation is used in the DG solver. No need to allocate the
           corresponding entry in numerics. */
        break;

      case AUSM:
        for (iMGlevel = 0; iMGlevel <= config->GetnMGLevels(); iMGlevel++) {
          numerics[iMGlevel][FLOW_SOL][CONV_TERM] = new CUpwAUSM_Flow(nDim, nVar_Flow, config);
          numerics[iMGlevel][FLOW_SOL][CONV_BOUND_TERM] = new CUpwAUSM_Flow(nDim, nVar_Flow, config);
        }
        break;

      case TURKEL:
        for (iMGlevel = 0; iMGlevel <= config->GetnMGLevels(); iMGlevel++) {
          numerics[iMGlevel][FLOW_SOL][CONV_TERM] = new CUpwTurkel_Flow(nDim, nVar_Flow, config);
          numerics[iMGlevel][FLOW_SOL][CONV_BOUND_TERM] = new CUpwTurkel_Flow(nDim, nVar_Flow, config);
        }
        break;

      case HLLC:
          for (iMGlevel = 0; iMGlevel <= config->GetnMGLevels(); iMGlevel++) {
            numerics[iMGlevel][FLOW_SOL][CONV_TERM] = new CUpwHLLC_Flow(nDim, nVar_Flow, config);
            numerics[iMGlevel][FLOW_SOL][CONV_BOUND_TERM] = new CUpwHLLC_Flow(nDim, nVar_Flow, config);
          }
        break;

      case MSW:
        for (iMGlevel = 0; iMGlevel <= config->GetnMGLevels(); iMGlevel++) {
          numerics[iMGlevel][FLOW_SOL][CONV_TERM] = new CUpwMSW_Flow(nDim, nVar_Flow, config);
          numerics[iMGlevel][FLOW_SOL][CONV_BOUND_TERM] = new CUpwMSW_Flow(nDim, nVar_Flow, config);
        }
        break;

      case CUSP:
        for (iMGlevel = 0; iMGlevel <= config->GetnMGLevels(); iMGlevel++) {
          numerics[iMGlevel][FLOW_SOL][CONV_TERM] = new CUpwCUSP_Flow(nDim, nVar_Flow, config);
          numerics[iMGlevel][FLOW_SOL][CONV_BOUND_TERM] = new CUpwCUSP_Flow(nDim, nVar_Flow, config);
        }
        break;

      default :
        SU2_MPI::Error("Riemann solver not implemented.", CURRENT_FUNCTION);
    }

  }

  /*--- Solver definition for the turbulent model problem ---*/
  
  if (turbulent) {
    
    /*--- Definition of the convective scheme for each equation and mesh level ---*/
    
    switch (config->GetKind_ConvNumScheme_Turb()) {
      case NONE :
        break;
      case SPACE_UPWIND :
        for (iMGlevel = 0; iMGlevel <= config->GetnMGLevels(); iMGlevel++) {
          if (spalart_allmaras || neg_spalart_allmaras || e_spalart_allmaras || comp_spalart_allmaras || e_comp_spalart_allmaras ) {
            numerics[iMGlevel][TURB_SOL][CONV_TERM] = new CUpwSca_TurbSA(nDim, nVar_Turb, config);
          }
          else if (menter_sst) numerics[iMGlevel][TURB_SOL][CONV_TERM] = new CUpwSca_TurbSST(nDim, nVar_Turb, config);
        }
        break;
      default :
        SU2_MPI::Error("Convective scheme not implemented (turbulent).", CURRENT_FUNCTION);
        break;
    }
    
    /*--- Definition of the viscous scheme for each equation and mesh level ---*/
    
    for (iMGlevel = 0; iMGlevel <= config->GetnMGLevels(); iMGlevel++) {
      if (spalart_allmaras || e_spalart_allmaras || comp_spalart_allmaras || e_comp_spalart_allmaras){
        numerics[iMGlevel][TURB_SOL][VISC_TERM] = new CAvgGrad_TurbSA(nDim, nVar_Turb, true, config);
      }
      else if (neg_spalart_allmaras) numerics[iMGlevel][TURB_SOL][VISC_TERM] = new CAvgGrad_TurbSA_Neg(nDim, nVar_Turb, true, config);
      else if (menter_sst) numerics[iMGlevel][TURB_SOL][VISC_TERM] = new CAvgGrad_TurbSST(nDim, nVar_Turb, constants, true, config);
    }
    
    /*--- Definition of the source term integration scheme for each equation and mesh level ---*/
    
    for (iMGlevel = 0; iMGlevel <= config->GetnMGLevels(); iMGlevel++) {
      if (spalart_allmaras) numerics[iMGlevel][TURB_SOL][SOURCE_FIRST_TERM] = new CSourcePieceWise_TurbSA(nDim, nVar_Turb, config);
      else if (e_spalart_allmaras) numerics[iMGlevel][TURB_SOL][SOURCE_FIRST_TERM] = new CSourcePieceWise_TurbSA_E(nDim, nVar_Turb, config);
      else if (comp_spalart_allmaras) numerics[iMGlevel][TURB_SOL][SOURCE_FIRST_TERM] = new CSourcePieceWise_TurbSA_COMP(nDim, nVar_Turb, config);
      else if (e_comp_spalart_allmaras) numerics[iMGlevel][TURB_SOL][SOURCE_FIRST_TERM] = new CSourcePieceWise_TurbSA_E_COMP(nDim, nVar_Turb, config);
      else if (neg_spalart_allmaras) numerics[iMGlevel][TURB_SOL][SOURCE_FIRST_TERM] = new CSourcePieceWise_TurbSA_Neg(nDim, nVar_Turb, config);
      else if (menter_sst) numerics[iMGlevel][TURB_SOL][SOURCE_FIRST_TERM] = new CSourcePieceWise_TurbSST(nDim, nVar_Turb, constants, config);
      numerics[iMGlevel][TURB_SOL][SOURCE_SECOND_TERM] = new CSourceNothing(nDim, nVar_Turb, config);
    }
    
    /*--- Definition of the boundary condition method ---*/
    
    for (iMGlevel = 0; iMGlevel <= config->GetnMGLevels(); iMGlevel++) {
      if (spalart_allmaras || e_spalart_allmaras || comp_spalart_allmaras || e_comp_spalart_allmaras) {
        numerics[iMGlevel][TURB_SOL][CONV_BOUND_TERM] = new CUpwSca_TurbSA(nDim, nVar_Turb, config);
        numerics[iMGlevel][TURB_SOL][VISC_BOUND_TERM] = new CAvgGrad_TurbSA(nDim, nVar_Turb, false, config);
      }
      else if (neg_spalart_allmaras) {
        numerics[iMGlevel][TURB_SOL][CONV_BOUND_TERM] = new CUpwSca_TurbSA(nDim, nVar_Turb, config);
        numerics[iMGlevel][TURB_SOL][VISC_BOUND_TERM] = new CAvgGrad_TurbSA_Neg(nDim, nVar_Turb, false, config);
      }
      else if (menter_sst) {
        numerics[iMGlevel][TURB_SOL][CONV_BOUND_TERM] = new CUpwSca_TurbSST(nDim, nVar_Turb, config);
        numerics[iMGlevel][TURB_SOL][VISC_BOUND_TERM] = new CAvgGrad_TurbSST(nDim, nVar_Turb, constants, false, config);
      }
    }
  }
  
  /*--- Solver definition for the transition model problem ---*/
  if (transition) {
    
    /*--- Definition of the convective scheme for each equation and mesh level ---*/
    switch (config->GetKind_ConvNumScheme_Turb()) {
      case NONE :
        break;
      case SPACE_UPWIND :
        for (iMGlevel = 0; iMGlevel <= config->GetnMGLevels(); iMGlevel++) {
          numerics[iMGlevel][TRANS_SOL][CONV_TERM] = new CUpwSca_TransLM(nDim, nVar_Trans, config);
        }
        break;
      default :
        SU2_MPI::Error("Convective scheme not implemented (transition).", CURRENT_FUNCTION);
        break;
    }
    
    /*--- Definition of the viscous scheme for each equation and mesh level ---*/
    for (iMGlevel = 0; iMGlevel <= config->GetnMGLevels(); iMGlevel++) {
      numerics[iMGlevel][TRANS_SOL][VISC_TERM] = new CAvgGradCorrected_TransLM(nDim, nVar_Trans, config);
    }
    
    /*--- Definition of the source term integration scheme for each equation and mesh level ---*/
    for (iMGlevel = 0; iMGlevel <= config->GetnMGLevels(); iMGlevel++) {
      numerics[iMGlevel][TRANS_SOL][SOURCE_FIRST_TERM] = new CSourcePieceWise_TransLM(nDim, nVar_Trans, config);
      numerics[iMGlevel][TRANS_SOL][SOURCE_SECOND_TERM] = new CSourceNothing(nDim, nVar_Trans, config);
    }
    
    /*--- Definition of the boundary condition method ---*/
    for (iMGlevel = 0; iMGlevel <= config->GetnMGLevels(); iMGlevel++) {
      numerics[iMGlevel][TRANS_SOL][CONV_BOUND_TERM] = new CUpwLin_TransLM(nDim, nVar_Trans, config);
    }
  }
  
  /*--- Solver definition of the finite volume heat solver  ---*/
  if (heat_fvm) {

    /*--- Definition of the viscous scheme for each equation and mesh level ---*/
    for (iMGlevel = 0; iMGlevel <= config->GetnMGLevels(); iMGlevel++) {

      numerics[iMGlevel][HEAT_SOL][VISC_TERM] = new CAvgGradCorrected_Heat(nDim, nVar_Heat, config);
      numerics[iMGlevel][HEAT_SOL][VISC_BOUND_TERM] = new CAvgGrad_Heat(nDim, nVar_Heat, config);

      switch (config->GetKind_ConvNumScheme_Heat()) {

        case SPACE_UPWIND :
          numerics[iMGlevel][HEAT_SOL][CONV_TERM] = new CUpwSca_Heat(nDim, nVar_Heat, config);
          numerics[iMGlevel][HEAT_SOL][CONV_BOUND_TERM] = new CUpwSca_Heat(nDim, nVar_Heat, config);
          break;

        case SPACE_CENTERED :
          numerics[iMGlevel][HEAT_SOL][CONV_TERM] = new CCentSca_Heat(nDim, nVar_Heat, config);
          numerics[iMGlevel][HEAT_SOL][CONV_BOUND_TERM] = new CUpwSca_Heat(nDim, nVar_Heat, config);
        break;

        default :
          cout << "Convective scheme not implemented (heat)." << endl; exit(EXIT_FAILURE);
        break;
      }
    }
  }
  
  /*--- Solver definition for the flow adjoint problem ---*/
  
  if (adj_euler || adj_ns) {
    
    /*--- Definition of the convective scheme for each equation and mesh level ---*/
    
    switch (config->GetKind_ConvNumScheme_AdjFlow()) {
      case NO_CONVECTIVE :
        SU2_MPI::Error("No convective scheme.", CURRENT_FUNCTION);
        break;
        
      case SPACE_CENTERED :
        
        if (compressible) {
          
          /*--- Compressible flow ---*/
          
          switch (config->GetKind_Centered_AdjFlow()) {
            case NO_CENTERED : cout << "No centered scheme." << endl; break;
            case LAX : numerics[MESH_0][ADJFLOW_SOL][CONV_TERM] = new CCentLax_AdjFlow(nDim, nVar_Adj_Flow, config); break;
            case JST : numerics[MESH_0][ADJFLOW_SOL][CONV_TERM] = new CCentJST_AdjFlow(nDim, nVar_Adj_Flow, config); break;
            default : SU2_MPI::Error("Centered scheme not implemented.", CURRENT_FUNCTION); break;
          }
          
          for (iMGlevel = 1; iMGlevel <= config->GetnMGLevels(); iMGlevel++)
            numerics[iMGlevel][ADJFLOW_SOL][CONV_TERM] = new CCentLax_AdjFlow(nDim, nVar_Adj_Flow, config);
          
          for (iMGlevel = 0; iMGlevel <= config->GetnMGLevels(); iMGlevel++)
            numerics[iMGlevel][ADJFLOW_SOL][CONV_BOUND_TERM] = new CUpwRoe_AdjFlow(nDim, nVar_Adj_Flow, config);
          
        }
        
        if (incompressible) {

          SU2_MPI::Error("Schemes not implemented for incompressible continuous adjoint.", CURRENT_FUNCTION);

        }
        
        break;
        
      case SPACE_UPWIND :
        
        if (compressible) {
          
          /*--- Compressible flow ---*/
          
          switch (config->GetKind_Upwind_AdjFlow()) {
            case NO_UPWIND : cout << "No upwind scheme." << endl; break;
            case ROE:
              for (iMGlevel = 0; iMGlevel <= config->GetnMGLevels(); iMGlevel++) {
                numerics[iMGlevel][ADJFLOW_SOL][CONV_TERM] = new CUpwRoe_AdjFlow(nDim, nVar_Adj_Flow, config);
                numerics[iMGlevel][ADJFLOW_SOL][CONV_BOUND_TERM] = new CUpwRoe_AdjFlow(nDim, nVar_Adj_Flow, config);
              }
              break;
            default : SU2_MPI::Error("Upwind scheme not implemented.", CURRENT_FUNCTION); break;
          }
        }
        
        if (incompressible) {
          
          SU2_MPI::Error("Schemes not implemented for incompressible continuous adjoint.", CURRENT_FUNCTION);

        }
        
        break;
        
      default :
        SU2_MPI::Error("Convective scheme not implemented (adj_euler and adj_ns).", CURRENT_FUNCTION);
        break;
    }
    
    /*--- Definition of the viscous scheme for each equation and mesh level ---*/
    
    if (compressible) {
      
      /*--- Compressible flow ---*/
      
      numerics[MESH_0][ADJFLOW_SOL][VISC_TERM] = new CAvgGradCorrected_AdjFlow(nDim, nVar_Adj_Flow, config);
      numerics[MESH_0][ADJFLOW_SOL][VISC_BOUND_TERM] = new CAvgGrad_AdjFlow(nDim, nVar_Adj_Flow, config);
      
      for (iMGlevel = 1; iMGlevel <= config->GetnMGLevels(); iMGlevel++) {
        numerics[iMGlevel][ADJFLOW_SOL][VISC_TERM] = new CAvgGrad_AdjFlow(nDim, nVar_Adj_Flow, config);
        numerics[iMGlevel][ADJFLOW_SOL][VISC_BOUND_TERM] = new CAvgGrad_AdjFlow(nDim, nVar_Adj_Flow, config);
      }
      
    }
    
    if (incompressible) {
      
      SU2_MPI::Error("Schemes not implemented for incompressible continuous adjoint.", CURRENT_FUNCTION);

    }
    
    /*--- Definition of the source term integration scheme for each equation and mesh level ---*/
    
    for (iMGlevel = 0; iMGlevel <= config->GetnMGLevels(); iMGlevel++) {
      
      /*--- Note that RANS is incompatible with Axisymmetric or Rotational (Fix it!) ---*/
      
      if (compressible) {
        
        if (adj_ns) {
          
          numerics[iMGlevel][ADJFLOW_SOL][SOURCE_FIRST_TERM] = new CSourceViscous_AdjFlow(nDim, nVar_Adj_Flow, config);
          
          if (config->GetRotating_Frame() == YES)
            numerics[iMGlevel][ADJFLOW_SOL][SOURCE_SECOND_TERM] = new CSourceRotatingFrame_AdjFlow(nDim, nVar_Adj_Flow, config);
          else
            numerics[iMGlevel][ADJFLOW_SOL][SOURCE_SECOND_TERM] = new CSourceConservative_AdjFlow(nDim, nVar_Adj_Flow, config);
          
        }
        
        else {
          
          if (config->GetRotating_Frame() == YES)
            numerics[iMGlevel][ADJFLOW_SOL][SOURCE_FIRST_TERM] = new CSourceRotatingFrame_AdjFlow(nDim, nVar_Adj_Flow, config);
          else if (config->GetAxisymmetric() == YES)
            numerics[iMGlevel][ADJFLOW_SOL][SOURCE_FIRST_TERM] = new CSourceAxisymmetric_AdjFlow(nDim, nVar_Adj_Flow, config);
          else
            numerics[iMGlevel][ADJFLOW_SOL][SOURCE_FIRST_TERM] = new CSourceNothing(nDim, nVar_Adj_Flow, config);
          
          numerics[iMGlevel][ADJFLOW_SOL][SOURCE_SECOND_TERM] = new CSourceNothing(nDim, nVar_Adj_Flow, config);
          
        }
        
      }
      
      if (incompressible) {
        
        SU2_MPI::Error("Schemes not implemented for incompressible continuous adjoint.", CURRENT_FUNCTION);

      }
      
    }
    
  }
  
  /*--- Solver definition for the turbulent adjoint problem ---*/
  if (adj_turb) {
    /*--- Definition of the convective scheme for each equation and mesh level ---*/
    switch (config->GetKind_ConvNumScheme_AdjTurb()) {
      case NONE :
        break;
      case SPACE_UPWIND :
        for (iMGlevel = 0; iMGlevel <= config->GetnMGLevels(); iMGlevel++)
          if (spalart_allmaras) {
            numerics[iMGlevel][ADJTURB_SOL][CONV_TERM] = new CUpwSca_AdjTurb(nDim, nVar_Adj_Turb, config);
          }
          else if (neg_spalart_allmaras) {SU2_MPI::Error("Adjoint Neg SA turbulence model not implemented.", CURRENT_FUNCTION);}
          else if (menter_sst) {SU2_MPI::Error("Adjoint SST turbulence model not implemented.", CURRENT_FUNCTION);}
          else if (e_spalart_allmaras) {SU2_MPI::Error("Adjoint Edward's SA turbulence model not implemented.", CURRENT_FUNCTION);}
          else if (comp_spalart_allmaras) {SU2_MPI::Error("Adjoint CC SA turbulence model not implemented.", CURRENT_FUNCTION);}
          else if (e_comp_spalart_allmaras) {SU2_MPI::Error("Adjoint CC Edward's SA turbulence model not implemented.", CURRENT_FUNCTION);}
        break;
      default :
        SU2_MPI::Error("Convective scheme not implemented (adj_turb).", CURRENT_FUNCTION);
        break;
    }
    
    /*--- Definition of the viscous scheme for each equation and mesh level ---*/
    for (iMGlevel = 0; iMGlevel <= config->GetnMGLevels(); iMGlevel++) {
      if (spalart_allmaras) {
        numerics[iMGlevel][ADJTURB_SOL][VISC_TERM] = new CAvgGradCorrected_AdjTurb(nDim, nVar_Adj_Turb, config);
      }

      else if (neg_spalart_allmaras) {SU2_MPI::Error("Adjoint Neg SA turbulence model not implemented.", CURRENT_FUNCTION);}
      else if (menter_sst) {SU2_MPI::Error("Adjoint SST turbulence model not implemented.", CURRENT_FUNCTION);}
      else if (e_spalart_allmaras) {SU2_MPI::Error("Adjoint Edward's SA turbulence model not implemented.", CURRENT_FUNCTION);}
      else if (comp_spalart_allmaras) {SU2_MPI::Error("Adjoint CC SA turbulence model not implemented.", CURRENT_FUNCTION);}
      else if (e_comp_spalart_allmaras) {SU2_MPI::Error("Adjoint CC Edward's SA turbulence model not implemented.", CURRENT_FUNCTION);}
    }
    
    /*--- Definition of the source term integration scheme for each equation and mesh level ---*/
    for (iMGlevel = 0; iMGlevel <= config->GetnMGLevels(); iMGlevel++) {
      if (spalart_allmaras) {
        numerics[iMGlevel][ADJTURB_SOL][SOURCE_FIRST_TERM] = new CSourcePieceWise_AdjTurb(nDim, nVar_Adj_Turb, config);
        numerics[iMGlevel][ADJTURB_SOL][SOURCE_SECOND_TERM] = new CSourceConservative_AdjTurb(nDim, nVar_Adj_Turb, config);
      }
      else if (neg_spalart_allmaras) {SU2_MPI::Error("Adjoint Neg SA turbulence model not implemented.", CURRENT_FUNCTION);}
      else if (menter_sst) {SU2_MPI::Error("Adjoint SST turbulence model not implemented.", CURRENT_FUNCTION);}
      else if (e_spalart_allmaras) {SU2_MPI::Error("Adjoint Edward's SA turbulence model not implemented.", CURRENT_FUNCTION);}
      else if (comp_spalart_allmaras) {SU2_MPI::Error("Adjoint CC SA turbulence model not implemented.", CURRENT_FUNCTION);}
      else if (e_comp_spalart_allmaras) {SU2_MPI::Error("Adjoint CC Edward's SA turbulence model not implemented.", CURRENT_FUNCTION);}
    }
    
    /*--- Definition of the boundary condition method ---*/
    for (iMGlevel = 0; iMGlevel <= config->GetnMGLevels(); iMGlevel++) {
      if (spalart_allmaras) numerics[iMGlevel][ADJTURB_SOL][CONV_BOUND_TERM] = new CUpwLin_AdjTurb(nDim, nVar_Adj_Turb, config);
      else if (neg_spalart_allmaras) {SU2_MPI::Error("Adjoint Neg SA turbulence model not implemented.", CURRENT_FUNCTION);}
      else if (menter_sst) {SU2_MPI::Error("Adjoint SST turbulence model not implemented.", CURRENT_FUNCTION);}
      else if (e_spalart_allmaras) {SU2_MPI::Error("Adjoint Edward's SA turbulence model not implemented.", CURRENT_FUNCTION);}
      else if (comp_spalart_allmaras) {SU2_MPI::Error("Adjoint CC SA turbulence model not implemented.", CURRENT_FUNCTION);}
      else if (e_comp_spalart_allmaras) {SU2_MPI::Error("Adjoint CC Edward's SA turbulence model not implemented.", CURRENT_FUNCTION);}
    }
    
  }

  /*--- Solver definition for the FEM problem ---*/
  if (fem) {

  /*--- Initialize the container for FEA_TERM. This will be the only one for most of the cases ---*/
  switch (config->GetGeometricConditions()) {
      case SMALL_DEFORMATIONS :
        switch (config->GetMaterialModel()) {
          case LINEAR_ELASTIC: numerics[MESH_0][FEA_SOL][FEA_TERM] = new CFEALinearElasticity(nDim, nVar_FEM, config); break;
          case NEO_HOOKEAN : SU2_MPI::Error("Material model does not correspond to geometric conditions.", CURRENT_FUNCTION); break;
          default: SU2_MPI::Error("Material model not implemented.", CURRENT_FUNCTION); break;
        }
        break;
      case LARGE_DEFORMATIONS :
        switch (config->GetMaterialModel()) {
          case LINEAR_ELASTIC: SU2_MPI::Error("Material model does not correspond to geometric conditions.", CURRENT_FUNCTION); break;
          case NEO_HOOKEAN :
            switch (config->GetMaterialCompressibility()) {
              case COMPRESSIBLE_MAT : numerics[MESH_0][FEA_SOL][FEA_TERM] = new CFEM_NeoHookean_Comp(nDim, nVar_FEM, config); break;
              default: SU2_MPI::Error("Material model not implemented.", CURRENT_FUNCTION); break;
            }
            break;
          case KNOWLES:
            switch (config->GetMaterialCompressibility()) {
              case NEARLY_INCOMPRESSIBLE_MAT : numerics[MESH_0][FEA_SOL][FEA_TERM] = new CFEM_Knowles_NearInc(nDim, nVar_FEM, config); break;
              default:  SU2_MPI::Error("Material model not implemented.", CURRENT_FUNCTION); break;
            }
            break;
          case IDEAL_DE:
            switch (config->GetMaterialCompressibility()) {
              case NEARLY_INCOMPRESSIBLE_MAT : numerics[MESH_0][FEA_SOL][FEA_TERM] = new CFEM_IdealDE(nDim, nVar_FEM, config); break;
              default:  SU2_MPI::Error("Material model not implemented.", CURRENT_FUNCTION); break;
            }
            break;
          default:  SU2_MPI::Error("Material model not implemented.", CURRENT_FUNCTION); break;
        }
        break;
      default:  SU2_MPI::Error("Solver not implemented.", CURRENT_FUNCTION);  break;
    }

  /*--- The following definitions only make sense if we have a non-linear solution ---*/
  if (config->GetGeometricConditions() == LARGE_DEFORMATIONS){

      /*--- This allocates a container for electromechanical effects ---*/

      bool de_effects = config->GetDE_Effects();
      if (de_effects) numerics[MESH_0][FEA_SOL][DE_TERM] = new CFEM_DielectricElastomer(nDim, nVar_FEM, config);

      string filename;
      ifstream properties_file;

      filename = config->GetFEA_FileName();
      if (nZone > 1)
        filename = config->GetMultizone_FileName(filename, iZone, ".dat");

      properties_file.open(filename.data(), ios::in);

      /*--- In case there is a properties file, containers are allocated for a number of material models ---*/

      if (!(properties_file.fail())) {

          numerics[MESH_0][FEA_SOL][MAT_NHCOMP]  = new CFEM_NeoHookean_Comp(nDim, nVar_FEM, config);
          numerics[MESH_0][FEA_SOL][MAT_IDEALDE] = new CFEM_IdealDE(nDim, nVar_FEM, config);
          numerics[MESH_0][FEA_SOL][MAT_KNOWLES] = new CFEM_Knowles_NearInc(nDim, nVar_FEM, config);

          properties_file.close();
      }
  }

  }

}

void CDriver::Numerics_Postprocessing(CNumerics *****numerics,
                                      CSolver ***solver, CGeometry **geometry,
                                      CConfig *config, unsigned short val_iInst) {
  
  unsigned short iMGlevel, iSol;
  
  
  bool
  euler, adj_euler,
  ns, adj_ns,
  fem_euler, fem_ns, fem_turbulent,
  turbulent, adj_turb,
  spalart_allmaras, neg_spalart_allmaras, menter_sst,
  fem,
  heat_fvm,
  transition,
  template_solver;

  bool e_spalart_allmaras, comp_spalart_allmaras, e_comp_spalart_allmaras;

  bool compressible = false;
  bool incompressible = false;
  
  /*--- Initialize some useful booleans ---*/
  euler            = false; ns     = false; turbulent     = false;
  fem_euler        = false; fem_ns = false; fem_turbulent = false;
  adj_euler        = false;   adj_ns           = false;   adj_turb         = false;
  fem        = false;
  spalart_allmaras = false;   neg_spalart_allmaras = false; menter_sst       = false;
  transition       = false;   heat_fvm         = false;
  template_solver  = false;
    
  e_spalart_allmaras = false; comp_spalart_allmaras = false; e_comp_spalart_allmaras = false;

  /*--- Assign booleans ---*/
  switch (config->GetKind_Solver()) {
    case TEMPLATE_SOLVER: template_solver = true; break;
    case EULER : case DISC_ADJ_EULER: compressible = true; euler = true;  heat_fvm = config->GetWeakly_Coupled_Heat(); break;
    case NAVIER_STOKES: case DISC_ADJ_NAVIER_STOKES:compressible = true; ns = true;  heat_fvm = config->GetWeakly_Coupled_Heat(); break;
    case RANS : case DISC_ADJ_RANS:  ns = true; compressible = true; turbulent = true; if (config->GetKind_Trans_Model() == LM) transition = true; break;
    case INC_EULER : case DISC_ADJ_INC_EULER: incompressible =true; euler = true;  heat_fvm = config->GetWeakly_Coupled_Heat(); break;
    case INC_NAVIER_STOKES: case DISC_ADJ_INC_NAVIER_STOKES:incompressible =true; ns = true;  heat_fvm = config->GetWeakly_Coupled_Heat(); break;
    case INC_RANS : case DISC_ADJ_INC_RANS: incompressible =true; ns = true; turbulent = true; if (config->GetKind_Trans_Model() == LM) transition = true; break;
    case FEM_EULER : case DISC_ADJ_FEM_EULER : fem_euler = true; break;
    case FEM_NAVIER_STOKES: case DISC_ADJ_FEM_NS : fem_ns = true; break;
    case FEM_RANS : case DISC_ADJ_FEM_RANS : fem_ns = true; fem_turbulent = true; break;
    case FEM_LES :  fem_ns = true; break;
    case HEAT_EQUATION_FVM: heat_fvm = true; break;
    case FEM_ELASTICITY: case DISC_ADJ_FEM: fem = true; break;
    case ADJ_EULER : euler = true; adj_euler = true; break;
    case ADJ_NAVIER_STOKES : ns = true; turbulent = (config->GetKind_Turb_Model() != NONE); adj_ns = true; break;
    case ADJ_RANS : ns = true; turbulent = true; adj_ns = true; adj_turb = (!config->GetFrozen_Visc_Cont()); break;
  }
  
  /*--- Assign turbulence model booleans ---*/

  if (turbulent || fem_turbulent)
    switch (config->GetKind_Turb_Model()) {
      case SA:     spalart_allmaras = true;     break;
      case SA_NEG: neg_spalart_allmaras = true; break;
      case SST:    menter_sst = true;  break;
      case SA_COMP: comp_spalart_allmaras = true; break;
      case SA_E: e_spalart_allmaras = true; break;
      case SA_E_COMP: e_comp_spalart_allmaras = true; break;

    }
  
  /*--- Solver definition for the template problem ---*/
  if (template_solver) {
    
    /*--- Definition of the convective scheme for each equation and mesh level ---*/
    switch (config->GetKind_ConvNumScheme_Template()) {
      case SPACE_CENTERED : case SPACE_UPWIND :
        for (iMGlevel = 0; iMGlevel <= config->GetnMGLevels(); iMGlevel++)
          delete numerics[val_iInst][iMGlevel][TEMPLATE_SOL][CONV_TERM];
        break;
    }
    
    for (iMGlevel = 0; iMGlevel <= config->GetnMGLevels(); iMGlevel++) {
      /*--- Definition of the viscous scheme for each equation and mesh level ---*/
      delete numerics[val_iInst][iMGlevel][TEMPLATE_SOL][VISC_TERM];
      /*--- Definition of the source term integration scheme for each equation and mesh level ---*/
      delete numerics[val_iInst][iMGlevel][TEMPLATE_SOL][SOURCE_FIRST_TERM];
      /*--- Definition of the boundary condition method ---*/
      delete numerics[val_iInst][iMGlevel][TEMPLATE_SOL][CONV_BOUND_TERM];
    }
    
  }
  
  /*--- Solver definition for the Potential, Euler, Navier-Stokes problems ---*/
  if ((euler) || (ns)) {
    
    /*--- Definition of the convective scheme for each equation and mesh level ---*/
    switch (config->GetKind_ConvNumScheme_Flow()) {
        
      case SPACE_CENTERED :
        if (compressible) {
          
          /*--- Compressible flow ---*/
          switch (config->GetKind_Centered_Flow()) {
            case LAX : case JST :  case JST_KE : delete numerics[val_iInst][MESH_0][FLOW_SOL][CONV_TERM]; break;
          }
          for (iMGlevel = 1; iMGlevel <= config->GetnMGLevels(); iMGlevel++)
            delete numerics[val_iInst][iMGlevel][FLOW_SOL][CONV_TERM];
          
          /*--- Definition of the boundary condition method ---*/
          for (iMGlevel = 0; iMGlevel <= config->GetnMGLevels(); iMGlevel++)
            delete numerics[val_iInst][iMGlevel][FLOW_SOL][CONV_BOUND_TERM];
          
        }
        if (incompressible) {
          /*--- Incompressible flow, use preconditioning method ---*/
          switch (config->GetKind_Centered_Flow()) {
            case LAX : case JST : delete numerics[val_iInst][MESH_0][FLOW_SOL][CONV_TERM]; break;
          }
          for (iMGlevel = 1; iMGlevel <= config->GetnMGLevels(); iMGlevel++)
            delete numerics[val_iInst][iMGlevel][FLOW_SOL][CONV_TERM];
          
          /*--- Definition of the boundary condition method ---*/
          for (iMGlevel = 0; iMGlevel <= config->GetnMGLevels(); iMGlevel++)
            delete numerics[val_iInst][iMGlevel][FLOW_SOL][CONV_BOUND_TERM];
          
        }
        break;
      case SPACE_UPWIND :
        
        if (compressible) {
          /*--- Compressible flow ---*/
          switch (config->GetKind_Upwind_Flow()) {
            case ROE: case AUSM : case TURKEL: case HLLC: case MSW:  case CUSP: case L2ROE: case LMROE: case SLAU: case SLAU2: case AUSMPLUSUP:
              for (iMGlevel = 0; iMGlevel <= config->GetnMGLevels(); iMGlevel++) {
                delete numerics[val_iInst][iMGlevel][FLOW_SOL][CONV_TERM];
                delete numerics[val_iInst][iMGlevel][FLOW_SOL][CONV_BOUND_TERM];
              }
              
              break;
          }
          
        }
        if (incompressible) {
          /*--- Incompressible flow, use preconditioning method ---*/
          switch (config->GetKind_Upwind_Flow()) {
            case FDS:
              for (iMGlevel = 0; iMGlevel <= config->GetnMGLevels(); iMGlevel++) {
                delete numerics[val_iInst][iMGlevel][FLOW_SOL][CONV_TERM];
                delete numerics[val_iInst][iMGlevel][FLOW_SOL][CONV_BOUND_TERM];
              }
              break;
          }
        }
        
        break;
    }
    
    /*--- Definition of the viscous scheme for each equation and mesh level ---*/
    if (compressible||incompressible) {
      /*--- Compressible flow Ideal gas ---*/
      delete numerics[val_iInst][MESH_0][FLOW_SOL][VISC_TERM];
      for (iMGlevel = 1; iMGlevel <= config->GetnMGLevels(); iMGlevel++)
        delete numerics[val_iInst][iMGlevel][FLOW_SOL][VISC_TERM];
      
      /*--- Definition of the boundary condition method ---*/
      for (iMGlevel = 0; iMGlevel <= config->GetnMGLevels(); iMGlevel++)
        delete numerics[val_iInst][iMGlevel][FLOW_SOL][VISC_BOUND_TERM];
      
    }
    
    /*--- Definition of the source term integration scheme for each equation and mesh level ---*/
    for (iMGlevel = 0; iMGlevel <= config->GetnMGLevels(); iMGlevel++) {
      delete numerics[val_iInst][iMGlevel][FLOW_SOL][SOURCE_FIRST_TERM];
      delete numerics[val_iInst][iMGlevel][FLOW_SOL][SOURCE_SECOND_TERM];
    }
    
  }

  /*--- DG-FEM solver definition for Euler, Navier-Stokes problems ---*/

  if ((fem_euler) || (fem_ns)) {

    /*--- Definition of the convective scheme for each equation and mesh level ---*/
    switch (config->GetRiemann_Solver_FEM()) {
      case AUSM: case TURKEL: case HLLC: case MSW: /* Note that not all need to be deleted. */

        for (iMGlevel = 0; iMGlevel <= config->GetnMGLevels(); iMGlevel++) {
          delete numerics[val_iInst][iMGlevel][FLOW_SOL][CONV_TERM];
          delete numerics[val_iInst][iMGlevel][FLOW_SOL][CONV_BOUND_TERM];
        }
        break;
    }
  }

  /*--- Solver definition for the turbulent model problem ---*/
  
  if (turbulent) {
    
    /*--- Definition of the convective scheme for each equation and mesh level ---*/
    
    switch (config->GetKind_ConvNumScheme_Turb()) {
      case SPACE_UPWIND :
        for (iMGlevel = 0; iMGlevel <= config->GetnMGLevels(); iMGlevel++) {
          if (spalart_allmaras || neg_spalart_allmaras ||menter_sst|| comp_spalart_allmaras || e_spalart_allmaras || e_comp_spalart_allmaras)
            delete numerics[val_iInst][iMGlevel][TURB_SOL][CONV_TERM];
        }
        break;
    }
    
    /*--- Definition of the viscous scheme for each equation and mesh level ---*/
    
      if (spalart_allmaras || neg_spalart_allmaras ||menter_sst|| comp_spalart_allmaras || e_spalart_allmaras || e_comp_spalart_allmaras){
        for (iMGlevel = 0; iMGlevel <= config->GetnMGLevels(); iMGlevel++) {
          delete numerics[val_iInst][iMGlevel][TURB_SOL][VISC_TERM];
          delete numerics[val_iInst][iMGlevel][TURB_SOL][SOURCE_FIRST_TERM];
          delete numerics[val_iInst][iMGlevel][TURB_SOL][SOURCE_SECOND_TERM];
          /*--- Definition of the boundary condition method ---*/
          delete numerics[val_iInst][iMGlevel][TURB_SOL][CONV_BOUND_TERM];
          delete numerics[val_iInst][iMGlevel][TURB_SOL][VISC_BOUND_TERM];

      }
    }
    
  }
  
  /*--- Solver definition for the transition model problem ---*/
  if (transition) {
    
    /*--- Definition of the convective scheme for each equation and mesh level ---*/
    switch (config->GetKind_ConvNumScheme_Turb()) {
      case SPACE_UPWIND :
        for (iMGlevel = 0; iMGlevel <= config->GetnMGLevels(); iMGlevel++) {
          delete numerics[val_iInst][iMGlevel][TRANS_SOL][CONV_TERM];
        }
        break;
    }
    
    for (iMGlevel = 0; iMGlevel <= config->GetnMGLevels(); iMGlevel++) {
      /*--- Definition of the viscous scheme for each equation and mesh level ---*/
      delete numerics[val_iInst][iMGlevel][TRANS_SOL][VISC_TERM];
      /*--- Definition of the source term integration scheme for each equation and mesh level ---*/
      delete numerics[val_iInst][iMGlevel][TRANS_SOL][SOURCE_FIRST_TERM];
      delete numerics[val_iInst][iMGlevel][TRANS_SOL][SOURCE_SECOND_TERM];
      /*--- Definition of the boundary condition method ---*/
      delete numerics[val_iInst][iMGlevel][TRANS_SOL][CONV_BOUND_TERM];
    }
  }

  if (heat_fvm) {

    /*--- Definition of the viscous scheme for each equation and mesh level ---*/
    for (iMGlevel = 0; iMGlevel <= config->GetnMGLevels(); iMGlevel++) {

      delete numerics[val_iInst][iMGlevel][HEAT_SOL][VISC_TERM];
      delete numerics[val_iInst][iMGlevel][HEAT_SOL][VISC_BOUND_TERM];

      switch (config->GetKind_ConvNumScheme_Heat()) {
        case SPACE_UPWIND :

          delete numerics[val_iInst][iMGlevel][HEAT_SOL][CONV_TERM];
          delete numerics[val_iInst][iMGlevel][HEAT_SOL][CONV_BOUND_TERM];
          break;

        case SPACE_CENTERED :

          delete numerics[val_iInst][iMGlevel][HEAT_SOL][CONV_TERM];
          delete numerics[val_iInst][iMGlevel][HEAT_SOL][CONV_BOUND_TERM];
        break;
      }
    }
  }
  
  /*--- Solver definition for the flow adjoint problem ---*/
  
  if (adj_euler || adj_ns ) {
    
    /*--- Definition of the convective scheme for each equation and mesh level ---*/
    
    switch (config->GetKind_ConvNumScheme_AdjFlow()) {
      case SPACE_CENTERED :
        
        if (compressible) {
          
          /*--- Compressible flow ---*/
          
          switch (config->GetKind_Centered_AdjFlow()) {
            case LAX : case JST:
              delete numerics[val_iInst][MESH_0][ADJFLOW_SOL][CONV_TERM];
              break;
          }
          
          for (iMGlevel = 1; iMGlevel <= config->GetnMGLevels(); iMGlevel++)
            delete numerics[val_iInst][iMGlevel][ADJFLOW_SOL][CONV_TERM];
          
          for (iMGlevel = 0; iMGlevel <= config->GetnMGLevels(); iMGlevel++)
            delete numerics[val_iInst][iMGlevel][ADJFLOW_SOL][CONV_BOUND_TERM];
          
        }
        
        if (incompressible) {
          
          /*--- Incompressible flow, use artificial compressibility method ---*/
          
          switch (config->GetKind_Centered_AdjFlow()) {
            case LAX : case JST:
              delete numerics[val_iInst][MESH_0][ADJFLOW_SOL][CONV_TERM]; break;
          }
          
          for (iMGlevel = 1; iMGlevel <= config->GetnMGLevels(); iMGlevel++)
            delete numerics[val_iInst][iMGlevel][ADJFLOW_SOL][CONV_TERM];
          
          for (iMGlevel = 0; iMGlevel <= config->GetnMGLevels(); iMGlevel++)
            delete numerics[val_iInst][iMGlevel][ADJFLOW_SOL][CONV_BOUND_TERM];
          
        }
        
        break;
        
      case SPACE_UPWIND :
        
        if (compressible || incompressible) {
          
          /*--- Compressible flow ---*/
          
          switch (config->GetKind_Upwind_AdjFlow()) {
            case ROE:
              for (iMGlevel = 0; iMGlevel <= config->GetnMGLevels(); iMGlevel++) {
                delete numerics[val_iInst][iMGlevel][ADJFLOW_SOL][CONV_TERM];
                delete numerics[val_iInst][iMGlevel][ADJFLOW_SOL][CONV_BOUND_TERM];
              }
              break;
          }
        }
        
        break;
    }
    
    /*--- Definition of the viscous scheme for each equation and mesh level ---*/
    
    if (compressible || incompressible) {
      
      /*--- Compressible flow ---*/
      for (iMGlevel = 0; iMGlevel <= config->GetnMGLevels(); iMGlevel++) {
        delete numerics[val_iInst][iMGlevel][ADJFLOW_SOL][VISC_TERM];
        delete numerics[val_iInst][iMGlevel][ADJFLOW_SOL][VISC_BOUND_TERM];
      }
    }
    
    /*--- Definition of the source term integration scheme for each equation and mesh level ---*/
    
    for (iMGlevel = 0; iMGlevel <= config->GetnMGLevels(); iMGlevel++) {
      
      
      if (compressible || incompressible) {
        
        delete numerics[val_iInst][iMGlevel][ADJFLOW_SOL][SOURCE_FIRST_TERM];
        delete numerics[val_iInst][iMGlevel][ADJFLOW_SOL][SOURCE_SECOND_TERM];
        
      }
    }
    
  }
  
  
  /*--- Solver definition for the turbulent adjoint problem ---*/
  if (adj_turb) {
    /*--- Definition of the convective scheme for each equation and mesh level ---*/
    switch (config->GetKind_ConvNumScheme_AdjTurb()) {
        
      case SPACE_UPWIND :
        for (iMGlevel = 0; iMGlevel <= config->GetnMGLevels(); iMGlevel++)
          if (spalart_allmaras) {
            delete numerics[val_iInst][iMGlevel][ADJTURB_SOL][CONV_TERM];
          }
        break;
    }
    
    
    for (iMGlevel = 0; iMGlevel <= config->GetnMGLevels(); iMGlevel++) {
      if (spalart_allmaras) {
        /*--- Definition of the viscous scheme for each equation and mesh level ---*/
        delete numerics[val_iInst][iMGlevel][ADJTURB_SOL][VISC_TERM];
        /*--- Definition of the source term integration scheme for each equation and mesh level ---*/
        delete numerics[val_iInst][iMGlevel][ADJTURB_SOL][SOURCE_FIRST_TERM];
        delete numerics[val_iInst][iMGlevel][ADJTURB_SOL][SOURCE_SECOND_TERM];
        /*--- Definition of the boundary condition method ---*/
        delete numerics[val_iInst][iMGlevel][ADJTURB_SOL][CONV_BOUND_TERM];
      }
    }
  }
  
  /*--- Solver definition for the FEA problem ---*/
  if (fem) {
    
    /*--- Definition of the viscous scheme for each equation and mesh level ---*/
    delete numerics[val_iInst][MESH_0][FEA_SOL][FEA_TERM];
    
  }
  
  /*--- Definition of the Class for the numerical method: numerics_container[INST_LEVEL][MESH_LEVEL][EQUATION][EQ_TERM] ---*/
  for (iMGlevel = 0; iMGlevel <= config->GetnMGLevels(); iMGlevel++) {
    for (iSol = 0; iSol < MAX_SOLS; iSol++) {
      delete [] numerics[val_iInst][iMGlevel][iSol];
    }
    delete[] numerics[val_iInst][iMGlevel];
  }
  
  delete[] numerics[val_iInst];

}

void CDriver::Iteration_Preprocessing(CConfig* config, CIteration *&iteration) {
  
  if (rank == MASTER_NODE)
    cout << endl <<"------------------- Iteration Preprocessing ( Zone " << config->GetiZone() <<" ) ------------------" << endl;
  
  /*--- Loop over all zones and instantiate the physics iteration. ---*/
  
  switch (config->GetKind_Solver()) {
    
    case EULER: case NAVIER_STOKES: case RANS:
    case INC_EULER: case INC_NAVIER_STOKES: case INC_RANS:
      if(config->GetBoolTurbomachinery()){
        if (rank == MASTER_NODE)
          cout << "Euler/Navier-Stokes/RANS turbomachinery fluid iteration." << endl;
        iteration = new CTurboIteration(config);
        
      }
      else{
        if (rank == MASTER_NODE)
          cout << "Euler/Navier-Stokes/RANS fluid iteration." << endl;
        iteration = new CFluidIteration(config);
      }
      break;
      
    case FEM_EULER: case FEM_NAVIER_STOKES: case FEM_RANS: case FEM_LES:
      if (rank == MASTER_NODE)
        cout << "Finite element Euler/Navier-Stokes/RANS/LES flow iteration." << endl;
      iteration = new CFEMFluidIteration(config);
      break;
      
    case HEAT_EQUATION_FVM:
      if (rank == MASTER_NODE)
        cout << "Heat iteration (finite volume method)." << endl;
      iteration = new CHeatIteration(config);
      break;
      
    case FEM_ELASTICITY:
      if (rank == MASTER_NODE)
        cout << "FEM iteration." << endl;
      iteration = new CFEAIteration(config);
      break;
      
    case ADJ_EULER: case ADJ_NAVIER_STOKES: case ADJ_RANS:
      if (rank == MASTER_NODE)
        cout << "Adjoint Euler/Navier-Stokes/RANS fluid iteration." << endl;
      iteration = new CAdjFluidIteration(config);
      break;
      
    case DISC_ADJ_EULER: case DISC_ADJ_NAVIER_STOKES: case DISC_ADJ_RANS:
    case DISC_ADJ_INC_EULER: case DISC_ADJ_INC_NAVIER_STOKES: case DISC_ADJ_INC_RANS:      
      if (rank == MASTER_NODE)
        cout << "Discrete adjoint Euler/Navier-Stokes/RANS fluid iteration." << endl;
      iteration = new CDiscAdjFluidIteration(config);
      break;
      
    case DISC_ADJ_FEM_EULER : case DISC_ADJ_FEM_NS : case DISC_ADJ_FEM_RANS :
      if (rank == MASTER_NODE)
        cout << "Discrete adjoint finite element Euler/Navier-Stokes/RANS fluid iteration." << endl;
      iteration = new CDiscAdjFluidIteration(config);
      break;
      
    case DISC_ADJ_FEM:
      if (rank == MASTER_NODE)
        cout << "Discrete adjoint FEM structural iteration." << endl;
      iteration = new CDiscAdjFEAIteration(config);
      break;
      
    case DISC_ADJ_HEAT:
      if (rank == MASTER_NODE)
        cout << "Discrete adjoint heat iteration." << endl;
      iteration = new CDiscAdjHeatIteration(config);
      break;
  }
}

void CDriver::DynamicMesh_Preprocessing(CConfig *config, CGeometry **geometry, CSolver ***solver, CIteration* iteration,
                                        CVolumetricMovement *&grid_movement, CSurfaceMovement *&surface_movement){
  
  /*--- Instantiate the geometry movement classes for the solution of unsteady
   flows on dynamic meshes, including rigid mesh transformations, dynamically
   deforming meshes, and preprocessing of harmonic balance. ---*/

  if (!fem_solver && (config->GetGrid_Movement() ||
                      (config->GetDirectDiff() == D_DESIGN)) && !config->GetSurface_Movement(FLUID_STRUCTURE_STATIC)) {
    if (rank == MASTER_NODE)
      cout << "Setting dynamic mesh structure for zone "<< iZone + 1<<"." << endl;
    grid_movement = new CVolumetricMovement(geometry[MESH_0], config);
    
    surface_movement = new CSurfaceMovement();
    surface_movement->CopyBoundary(geometry[MESH_0], config);
    if (config->GetTime_Marching() == HARMONIC_BALANCE){
      if (rank == MASTER_NODE) cout << endl <<  "Instance "<< iInst + 1 <<":" << endl;
      iteration->SetGrid_Movement(geometry, surface_movement, grid_movement,  solver, config, 0, iInst);
    }
  }
  
  if (config->GetDirectDiff() == D_DESIGN) {
    if (rank == MASTER_NODE)
      cout << "Setting surface/volume derivatives." << endl;
    
    /*--- Set the surface derivatives, i.e. the derivative of the surface mesh nodes with respect to the design variables ---*/
    
    surface_movement->SetSurface_Derivative(geometry[MESH_0],config);
    
    /*--- Call the volume deformation routine with derivative mode enabled.
       This computes the derivative of the volume mesh with respect to the surface nodes ---*/
    
    
    grid_movement->SetVolume_Deformation(geometry[MESH_0],config, true, true);
    
    /*--- Update the multi-grid structure to propagate the derivative information to the coarser levels ---*/
    
    geometry[MESH_0]->UpdateGeometry(geometry,config);
    
    /*--- Set the derivative of the wall-distance with respect to the surface nodes ---*/
    
    if ( (config->GetKind_Solver() == RANS) ||
         (config->GetKind_Solver() == ADJ_RANS) ||
         (config->GetKind_Solver() == DISC_ADJ_RANS) ||
         (config->GetKind_Solver() == INC_RANS) ||
         (config->GetKind_Solver() == DISC_ADJ_INC_RANS))
      geometry[MESH_0]->ComputeWall_Distance(config);
  }
  
  
  if (config->GetSurface_Movement(FLUID_STRUCTURE_STATIC)){
    if (rank == MASTER_NODE)
      cout << "Setting moving mesh structure for FSI problems." << endl;
    /*--- Instantiate the container for the grid movement structure ---*/
    grid_movement = new CElasticityMovement(geometry[MESH_0], config);
  }
  
}

void CDriver::Interface_Preprocessing(CConfig **config, CSolver***** solver, CGeometry**** geometry,
                                      unsigned short** transfer_types, CTransfer ***&transfer, CInterpolator ***&interpolation) {

  unsigned short donorZone, targetZone;
  unsigned short nVar, nVarTransfer;

  unsigned short nMarkerTarget, iMarkerTarget, nMarkerDonor, iMarkerDonor;

  /*--- Initialize some useful booleans ---*/
  bool fluid_donor, structural_donor, heat_donor;
  bool fluid_target, structural_target, heat_target;

  bool discrete_adjoint = config[ZONE_0]->GetDiscrete_Adjoint();

  int markDonor, markTarget, Donor_check, Target_check, iMarkerInt, nMarkerInt;

#ifdef HAVE_MPI
  int *Buffer_Recv_mark = NULL, iRank, nProcessor = size;

  if (rank == MASTER_NODE)
    Buffer_Recv_mark = new int[nProcessor];
#endif

  /*--- Coupling between zones ---*/
  // There's a limit here, the interface boundary must connect only 2 zones

  /*--- Loops over all target and donor zones to find which ones are connected through an interface boundary (fsi or sliding mesh) ---*/
  for (targetZone = 0; targetZone < nZone; targetZone++) {

    for (donorZone = 0; donorZone < nZone; donorZone++) {

      transfer_types[donorZone][targetZone] = NO_TRANSFER;

      if ( donorZone == targetZone ) {
        transfer_types[donorZone][targetZone] = ZONES_ARE_EQUAL;
        // We're processing the same zone, so skip the following
        continue;
      }

      nMarkerInt = (int) ( config[donorZone]->GetMarker_n_ZoneInterface() / 2 );

      /*--- Loops on Interface markers to find if the 2 zones are sharing the boundary and to determine donor and target marker tag ---*/
      for (iMarkerInt = 1; iMarkerInt <= nMarkerInt; iMarkerInt++) {

        markDonor  = -1;
        markTarget = -1;

        /*--- On the donor side ---*/
        nMarkerDonor = config[donorZone]->GetnMarker_All();

        for (iMarkerDonor = 0; iMarkerDonor < nMarkerDonor; iMarkerDonor++) {

          /*--- If the tag GetMarker_All_ZoneInterface(iMarker) equals the index we are looping at ---*/
          if ( config[donorZone]->GetMarker_All_ZoneInterface(iMarkerDonor) == iMarkerInt ) {
            /*--- We have identified the identifier for the interface marker ---*/
            markDonor = iMarkerDonor;

            break;
          }
        }

        /*--- On the target side ---*/
        nMarkerTarget = config[targetZone]->GetnMarker_All();

      for (iMarkerTarget = 0; iMarkerTarget < nMarkerTarget; iMarkerTarget++) {

          /*--- If the tag GetMarker_All_ZoneInterface(iMarker) equals the index we are looping at ---*/
        if ( config[targetZone]->GetMarker_All_ZoneInterface(iMarkerTarget) == iMarkerInt ) {
            /*--- We have identified the identifier for the interface marker ---*/
            markTarget = iMarkerTarget;

            break;
        } 
        }

#ifdef HAVE_MPI

      Donor_check  = -1;
      Target_check = -1;

        /*--- We gather a vector in MASTER_NODE that determines if the boundary is not on the processor because of the partition or because the zone does not include it ---*/

        SU2_MPI::Gather(&markDonor , 1, MPI_INT, Buffer_Recv_mark, 1, MPI_INT, MASTER_NODE, MPI_COMM_WORLD);

      if (rank == MASTER_NODE) {
        for (iRank = 0; iRank < nProcessor; iRank++) {
          if( Buffer_Recv_mark[iRank] != -1 ) {
              Donor_check = Buffer_Recv_mark[iRank];

              break;
            }
          }
        }

        SU2_MPI::Bcast(&Donor_check , 1, MPI_INT, MASTER_NODE, MPI_COMM_WORLD);

        SU2_MPI::Gather(&markTarget, 1, MPI_INT, Buffer_Recv_mark, 1, MPI_INT, MASTER_NODE, MPI_COMM_WORLD);

      if (rank == MASTER_NODE){
        for (iRank = 0; iRank < nProcessor; iRank++){
          if( Buffer_Recv_mark[iRank] != -1 ){
              Target_check = Buffer_Recv_mark[iRank];

              break;
            }
          }
        }

        SU2_MPI::Bcast(&Target_check, 1, MPI_INT, MASTER_NODE, MPI_COMM_WORLD);

#else
      Donor_check  = markDonor;
      Target_check = markTarget;  
#endif

      /* --- Check ifzones are actually sharing the interface boundary, if not skip ---*/        
      if(Target_check == -1 || Donor_check == -1) {
        transfer_types[donorZone][targetZone] = NO_COMMON_INTERFACE;
        continue;
      }

        /*--- Set some boolean to properly allocate data structure later ---*/
      fluid_target      = false; 
      structural_target = false;

      fluid_donor       = false; 
      structural_donor  = false;

      heat_donor        = false;
      heat_target       = false;

      switch ( config[targetZone]->GetKind_Solver() ) {

        case EULER : case NAVIER_STOKES: case RANS: 
        case INC_EULER : case INC_NAVIER_STOKES: case INC_RANS: 
        case DISC_ADJ_INC_EULER: case DISC_ADJ_INC_NAVIER_STOKES: case DISC_ADJ_INC_RANS:          
        case DISC_ADJ_EULER: case DISC_ADJ_NAVIER_STOKES: case DISC_ADJ_RANS:
          fluid_target  = true;   
          break;

        case FEM_ELASTICITY: case DISC_ADJ_FEM:
          structural_target = true;   
          break;

        case HEAT_EQUATION_FVM: case DISC_ADJ_HEAT:
          heat_target = true;
          break;
      }

      switch ( config[donorZone]->GetKind_Solver() ) {

        case EULER : case NAVIER_STOKES: case RANS: 
        case INC_EULER : case INC_NAVIER_STOKES: case INC_RANS: 
        case DISC_ADJ_INC_EULER: case DISC_ADJ_INC_NAVIER_STOKES: case DISC_ADJ_INC_RANS:          
        case DISC_ADJ_EULER: case DISC_ADJ_NAVIER_STOKES: case DISC_ADJ_RANS:
          fluid_donor  = true;
          break;

        case FEM_ELASTICITY: case DISC_ADJ_FEM:
          structural_donor = true;
          break;

        case HEAT_EQUATION_FVM : case DISC_ADJ_HEAT:
          heat_donor = true;
          break;
      }

      /*--- Begin the creation of the communication pattern among zones ---*/

      /*--- Retrieve the number of conservative variables (for problems not involving structural analysis ---*/
      if (fluid_donor && fluid_target)
        nVar = solver[donorZone][INST_0][MESH_0][FLOW_SOL]->GetnVar();
      else
        /*--- If at least one of the components is structural ---*/
        nVar = nDim;

      if (rank == MASTER_NODE) cout << "From zone " << donorZone << " to zone " << targetZone << ": ";

        /*--- Match Zones ---*/
      if (rank == MASTER_NODE) cout << "Setting coupling ";

          bool conservative_interp = config[donorZone]->GetConservativeInterpolation();
          
          /*--- Conditions for conservative interpolation are not met, we cannot fallback on the consistent approach
                because CTransfer_FlowTraction relies on the information in config to be correct. ---*/
          if ( conservative_interp && targetZone == 0 && structural_target )
            SU2_MPI::Error("Conservative interpolation assumes the structural model mesh is evaluated second, somehow this has not happened.",CURRENT_FUNCTION);
        
        switch (config[donorZone]->GetKindInterpolation()) {

          case NEAREST_NEIGHBOR:
            if ( conservative_interp && targetZone > 0 && structural_target ) {
              interpolation[donorZone][targetZone] = new CMirror(geometry, config, donorZone, targetZone);
              if (rank == MASTER_NODE) cout << "using a mirror approach: matching coefficients from opposite mesh." << endl;
            }
            else {
            interpolation[donorZone][targetZone] = new CNearestNeighbor(geometry, config, donorZone, targetZone);
            if (rank == MASTER_NODE) cout << "using a nearest-neighbor approach." << endl;
            }
            break;

          case ISOPARAMETRIC:
            if ( conservative_interp && targetZone > 0 && structural_target ) {
              interpolation[donorZone][targetZone] = new CMirror(geometry, config, donorZone, targetZone);
              if (rank == MASTER_NODE) cout << "using a mirror approach: matching coefficients from opposite mesh." << endl;
            }
            else {
            interpolation[donorZone][targetZone] = new CIsoparametric(geometry, config, donorZone, targetZone);
            if (rank == MASTER_NODE) cout << "using an isoparametric approach." << endl;
            }
            break;

        case WEIGHTED_AVERAGE:
          interpolation[donorZone][targetZone] = new CSlidingMesh(geometry, config, donorZone, targetZone);
          if (rank == MASTER_NODE) cout << "using an sliding mesh approach." << endl;

          break;
            
          case RADIAL_BASIS_FUNCTION:
            if ( conservative_interp && targetZone > 0 && structural_target ) {
                interpolation[donorZone][targetZone] = new CMirror(geometry, config, donorZone, targetZone);
                if (rank == MASTER_NODE) cout << "using a mirror approach: matching coefficients from opposite mesh." << endl;
              }
              else {
                interpolation[donorZone][targetZone] = new CRadialBasisFunction(geometry, config, donorZone, targetZone);
                if (rank == MASTER_NODE) cout << "using a radial basis function approach." << endl;
              }
            break;
            }

        /*--- Initialize the appropriate transfer strategy ---*/
      if (rank == MASTER_NODE) cout << "Transferring ";

      if (fluid_donor && structural_target && (!discrete_adjoint)) {
        transfer_types[donorZone][targetZone] = FLOW_TRACTION;
        nVarTransfer = 2;
        transfer[donorZone][targetZone] = new CTransfer_FlowTraction(nVar, nVarTransfer, config[donorZone]);
        if (rank == MASTER_NODE) cout << "flow tractions. "<< endl;
      }
      else if (structural_donor && fluid_target && (!discrete_adjoint)) {
        transfer_types[donorZone][targetZone] = STRUCTURAL_DISPLACEMENTS;
        nVarTransfer = 0;
        transfer[donorZone][targetZone] = new CTransfer_StructuralDisplacements(nVar, nVarTransfer, config[donorZone]);
        if (rank == MASTER_NODE) cout << "structural displacements. "<< endl;
      }
      else if (fluid_donor && structural_target && discrete_adjoint) {
        transfer_types[donorZone][targetZone] = FLOW_TRACTION;
        nVarTransfer = 2;
        transfer[donorZone][targetZone] = new CTransfer_FlowTraction_DiscAdj(nVar, nVarTransfer, config[donorZone]);

        if (rank == MASTER_NODE) cout << "flow tractions. "<< endl;
      }
      else if (structural_donor && fluid_target && discrete_adjoint){
        transfer_types[donorZone][targetZone] = STRUCTURAL_DISPLACEMENTS_DISC_ADJ;
        nVarTransfer = 0;
        transfer[donorZone][targetZone] = new CTransfer_StructuralDisplacements_DiscAdj(nVar, nVarTransfer, config[donorZone]);
        if (rank == MASTER_NODE) cout << "structural displacements. "<< endl;
      }
      else if (fluid_donor && fluid_target) {
        transfer_types[donorZone][targetZone] = SLIDING_INTERFACE;
        nVarTransfer = 0;
        nVar = solver[donorZone][INST_0][MESH_0][FLOW_SOL]->GetnPrimVar();
        transfer[donorZone][targetZone] = new CTransfer_SlidingInterface(nVar, nVarTransfer, config[donorZone]);
        if (rank == MASTER_NODE) cout << "sliding interface. " << endl;
      }
      else if (fluid_donor && heat_target) {
        nVarTransfer = 0;
        nVar = 4;
        if(config[donorZone]->GetEnergy_Equation())
          transfer_types[donorZone][targetZone] = CONJUGATE_HEAT_FS;
        else if (config[donorZone]->GetWeakly_Coupled_Heat())
          transfer_types[donorZone][targetZone] = CONJUGATE_HEAT_WEAKLY_FS;
        else { }
        transfer[donorZone][targetZone] = new CTransfer_ConjugateHeatVars(nVar, nVarTransfer, config[donorZone]);
        if (rank == MASTER_NODE) cout << "conjugate heat variables. " << endl;
      }
      else if (heat_donor && fluid_target) {
        nVarTransfer = 0;
        nVar = 4;
        if(config[targetZone]->GetEnergy_Equation())
          transfer_types[donorZone][targetZone] = CONJUGATE_HEAT_SF;
        else if (config[targetZone]->GetWeakly_Coupled_Heat())
          transfer_types[donorZone][targetZone] = CONJUGATE_HEAT_WEAKLY_SF;
        else { }
        transfer[donorZone][targetZone] = new CTransfer_ConjugateHeatVars(nVar, nVarTransfer, config[donorZone]);
        if (rank == MASTER_NODE) cout << "conjugate heat variables. " << endl;
      }
      else if (heat_donor && heat_target) {
        SU2_MPI::Error("Conjugate heat transfer between solids not implemented yet.", CURRENT_FUNCTION);
      }
      else {
        transfer_types[donorZone][targetZone] = CONSERVATIVE_VARIABLES;
        nVarTransfer = 0;
        transfer[donorZone][targetZone] = new CTransfer_ConservativeVars(nVar, nVarTransfer, config[donorZone]);
        if (rank == MASTER_NODE) cout << "generic conservative variables. " << endl;  
      }

      break;

      }

      if (config[donorZone]->GetBoolMixingPlaneInterface()){
        transfer_types[donorZone][targetZone] = MIXING_PLANE;
      	nVarTransfer = 0;
      	nVar = solver[donorZone][INST_0][MESH_0][FLOW_SOL]->GetnVar();
      	transfer[donorZone][targetZone] = new CTransfer_MixingPlaneInterface(nVar, nVarTransfer, config[donorZone], config[targetZone]);
        if (rank == MASTER_NODE) cout << "Set mixing-plane interface from donor zone "<< donorZone << " to target zone " << targetZone <<"."<<endl;
      }

    }

  }

#ifdef HAVE_MPI
  if (rank == MASTER_NODE) 
  delete [] Buffer_Recv_mark;
#endif
}

void CDriver::StaticMesh_Preprocessing(CConfig *config, CGeometry** geometry, CSurfaceMovement* surface_movement){
  
  unsigned short iMGlevel, iMGfine;
  unsigned short Kind_Grid_Movement;
  
  unsigned short iZone = config->GetiZone();
  
  Kind_Grid_Movement = config->GetKind_GridMovement();
  
  if (!fem_solver) {
    
    switch (Kind_Grid_Movement) {
      
      case ROTATING_FRAME:
        
        /*--- Steadily rotating frame: set the grid velocities just once
         before the first iteration flow solver. ---*/
        
        if (rank == MASTER_NODE) {
          cout << endl << " Setting rotating frame grid velocities";
          cout << " for zone " << iZone << "." << endl;
        }
        
        /*--- Set the grid velocities on all multigrid levels for a steadily
           rotating reference frame. ---*/
        
        for (iMGlevel = 0; iMGlevel <= config_container[ZONE_0]->GetnMGLevels(); iMGlevel++){
          geometry[iMGlevel]->SetRotationalVelocity(config, iZone, true);
          geometry[iMGlevel]->SetShroudVelocity(config);
        }
        
        break;
        
      case STEADY_TRANSLATION:
        
        /*--- Set the translational velocity and hold the grid fixed during
         the calculation (similar to rotating frame, but there is no extra
         source term for translation). ---*/
        
        if (rank == MASTER_NODE)
          cout << endl << " Setting translational grid velocities." << endl;
        
        /*--- Set the translational velocity on all grid levels. ---*/
        
        for (iMGlevel = 0; iMGlevel <= config_container[ZONE_0]->GetnMGLevels(); iMGlevel++)
          geometry_container[iZone][INST_0][iMGlevel]->SetTranslationalVelocity(config, iZone, true);
        
        break;
        
      default:
        break;
    }
    
    if ((config->GetnMarker_Moving() > 0) && !config->GetSurface_Movement(FLUID_STRUCTURE_STATIC)) {
      
      /*--- Fixed wall velocities: set the grid velocities only one time
       before the first iteration flow solver. ---*/
      if (rank == MASTER_NODE)
        cout << endl << " Setting the moving wall velocities." << endl;
      
      assert(surface_movement != NULL && "A surface_movement was not instantiated.");
      surface_movement->Moving_Walls(geometry[MESH_0], config, iZone, 0);
      
      /*--- Update the grid velocities on the coarser multigrid levels after
        setting the moving wall velocities for the finest mesh. ---*/
      for (iMGlevel = 1; iMGlevel <= config->GetnMGLevels(); iMGlevel++){
        iMGfine = iMGlevel-1;        
        geometry[iMGlevel]->SetRestricted_GridVelocity(geometry[iMGfine], config);
      }
    }
  } else {
    
    /*--- Carry out a dynamic cast to CMeshFEM_DG, such that it is not needed to
         define all virtual functions in the base class CGeometry. ---*/
    CMeshFEM_DG *DGMesh = dynamic_cast<CMeshFEM_DG *>(geometry[MESH_0]);
    
    /*--- Initialize the static mesh movement, if necessary. ---*/
    const unsigned short Kind_Grid_Movement = config->GetKind_GridMovement();
    const bool initStaticMovement = (config->GetGrid_Movement() &&
                                     (Kind_Grid_Movement == MOVING_WALL    ||
                                      Kind_Grid_Movement == ROTATING_FRAME ||
                                      Kind_Grid_Movement == STEADY_TRANSLATION));
    
    if(initStaticMovement){
      if (rank == MASTER_NODE) cout << "Initialize Static Mesh Movement" << endl;
      DGMesh->InitStaticMeshMovement(config, Kind_Grid_Movement, iZone);
    }
  }
  
}

void CDriver::Output_Preprocessing(CConfig **config, CConfig *driver_config, COutput **&output, COutput *&driver_output){

  /*--- Definition of the output class (one for each zone). The output class
   manages the writing of all restart, volume solution, surface solution,
   surface comma-separated value, and convergence history files (both in serial
   and in parallel). ---*/
  
  for (iZone = 0; iZone < nZone; iZone++){

    if (rank == MASTER_NODE)
      cout << endl <<"-------------------- Output Preprocessing ( Zone " << iZone <<" ) --------------------" << endl;
   
    /*--- Loop over all zones and instantiate the physics iteration. ---*/

    switch (config[iZone]->GetKind_Solver()) {

    case EULER: case NAVIER_STOKES: case RANS:
      if (rank == MASTER_NODE)
        cout << ": Euler/Navier-Stokes/RANS output structure." << endl;
      output[iZone] = new CFlowCompOutput(config[iZone], nDim);
      break;
    case INC_EULER: case INC_NAVIER_STOKES: case INC_RANS:  
      if (rank == MASTER_NODE)        
        cout << ": Euler/Navier-Stokes/RANS output structure." << endl;        
      output[iZone] = new CFlowIncOutput(config[iZone], nDim);       
      break;
    case HEAT_EQUATION_FVM:
      if (rank == MASTER_NODE)
        cout << ": heat output structure." << endl;
      output[iZone] = new CHeatOutput(config[iZone], nDim);
      break;
    case FEM_ELASTICITY:
      if (rank == MASTER_NODE)
        cout << ": FEM output structure." << endl;
      output[iZone] = new CElasticityOutput(config[iZone], nDim);
      break;
    case DISC_ADJ_EULER: case DISC_ADJ_NAVIER_STOKES: case DISC_ADJ_RANS:
    case ADJ_EULER: case ADJ_NAVIER_STOKES: case ADJ_RANS:
      if (rank == MASTER_NODE)
        cout << ": adjoint Euler/Navier-Stokes/RANS output structure." << endl;
      output[iZone] = new CAdjFlowCompOutput(config[iZone], nDim);
      break;
    case DISC_ADJ_INC_EULER: case DISC_ADJ_INC_NAVIER_STOKES: case DISC_ADJ_INC_RANS:
      if (rank == MASTER_NODE)
        cout << ": adjoint Euler/Navier-Stokes/RANS output structure." << endl;
      output[iZone] = new CAdjFlowIncOutput(config[iZone], nDim);
      break;
<<<<<<< HEAD
      
=======
>>>>>>> 98a734ab
    case DISC_ADJ_FEM:
      if (rank == MASTER_NODE)
        cout << ": discrete adjoint FEA output structure." << endl;
      output[iZone] = new CAdjElasticityOutput(config[iZone], nDim);
      break;
      
    case DISC_ADJ_HEAT:
      if (rank == MASTER_NODE)
        cout << ": discrete adjoint heat output structure." << endl;
      output[iZone] = new CAdjHeatOutput(config[iZone], nDim);
      break;
      
    case FEM_EULER: case FEM_LES: case FEM_RANS: case FEM_NAVIER_STOKES:
      if (rank == MASTER_NODE)
        cout << ": FEM output structure." << endl;
      output[iZone] = new CFlowCompFEMOutput(config[iZone], nDim);
      break;
      
    default:
      if (rank == MASTER_NODE)
        cout << ": default output structure." << endl;
      output[iZone] = new COutput(config[iZone], nDim);
      break;
    }
    
    output[iZone]->PreprocessHistoryOutput(config[iZone]);
    
    output[iZone]->PreprocessVolumeOutput(config[iZone]);

  }

  if (driver_config->GetMultizone_Problem()){
    driver_output = new CDriverOutput(driver_config, config, nDim);
    driver_output->PreprocessMultizoneHistoryOutput(output, config);
  }
  

  /*--- Check for an unsteady restart. Update ExtIter if necessary. ---*/
  if (config_container[ZONE_0]->GetTime_Domain() && config_container[ZONE_0]->GetRestart())
    TimeIter = config_container[ZONE_0]->GetRestart_Iter();

  /*--- Check for a dynamic restart (structural analysis). Update ExtIter if necessary. ---*/
  if (config_container[ZONE_0]->GetKind_Solver() == FEM_ELASTICITY
      && config_container[ZONE_0]->GetWrt_Dynamic() && config_container[ZONE_0]->GetRestart())
    TimeIter = config_container[ZONE_0]->GetRestart_Iter();
  
  
}


void CDriver::Turbomachinery_Preprocessing(CConfig** config, CGeometry**** geometry, CSolver***** solver, CTransfer*** transfer){

  unsigned short donorZone,targetZone, nMarkerInt, iMarkerInt;
  unsigned short nSpanMax = 0;
  bool restart   = (config[ZONE_0]->GetRestart() || config[ZONE_0]->GetRestart_Flow());
  mixingplane = config[ZONE_0]->GetBoolMixingPlaneInterface();
  bool discrete_adjoint = config[ZONE_0]->GetDiscrete_Adjoint();
  su2double areaIn, areaOut, nBlades, flowAngleIn, flowAngleOut;

  /*--- Create turbovertex structure ---*/
  if (rank == MASTER_NODE) cout<<endl<<"Initialize Turbo Vertex Structure." << endl;
  for (iZone = 0; iZone < nZone; iZone++) {
    if (config[iZone]->GetBoolTurbomachinery()){
      geometry[iZone][INST_0][MESH_0]->ComputeNSpan(config[iZone], iZone, INFLOW, true);
      geometry[iZone][INST_0][MESH_0]->ComputeNSpan(config[iZone], iZone, OUTFLOW, true);
      if (rank == MASTER_NODE) cout <<"Number of span-wise sections in Zone "<< iZone<<": "<< config[iZone]->GetnSpanWiseSections() <<"."<< endl;
      if (config[iZone]->GetnSpanWiseSections() > nSpanMax){
        nSpanMax = config[iZone]->GetnSpanWiseSections();
      }

      config[ZONE_0]->SetnSpan_iZones(config[iZone]->GetnSpanWiseSections(), iZone);

      geometry[iZone][INST_0][MESH_0]->SetTurboVertex(config[iZone], iZone, INFLOW, true);
      geometry[iZone][INST_0][MESH_0]->SetTurboVertex(config[iZone], iZone, OUTFLOW, true);
    }
  }

  /*--- Set maximum number of Span among all zones ---*/
  for (iZone = 0; iZone < nZone; iZone++) {
    if (config[iZone]->GetBoolTurbomachinery()){
      config[iZone]->SetnSpanMaxAllZones(nSpanMax);
    }
  }
  if (rank == MASTER_NODE) cout<<"Max number of span-wise sections among all zones: "<< nSpanMax<<"."<< endl;


  if (rank == MASTER_NODE) cout<<"Initialize solver containers for average and performance quantities." << endl;
  for (iZone = 0; iZone < nZone; iZone++) {
    solver[iZone][INST_0][MESH_0][FLOW_SOL]->InitTurboContainers(geometry[iZone][INST_0][MESH_0],config[iZone]);
  }

//TODO(turbo) make it general for turbo HB
  if (rank == MASTER_NODE) cout<<"Compute inflow and outflow average geometric quantities." << endl;
  for (iZone = 0; iZone < nZone; iZone++) {
    geometry[iZone][INST_0][MESH_0]->SetAvgTurboValue(config[iZone], iZone, INFLOW, true);
    geometry[iZone][INST_0][MESH_0]->SetAvgTurboValue(config[iZone],iZone, OUTFLOW, true);
    geometry[iZone][INST_0][MESH_0]->GatherInOutAverageValues(config[iZone], true);
  }


  if(mixingplane){
    if (rank == MASTER_NODE) cout << "Set span-wise sections between zones on Mixing-Plane interface." << endl;
    for (donorZone = 0; donorZone < nZone; donorZone++) {
      for (targetZone = 0; targetZone < nZone; targetZone++) {
        if (targetZone != donorZone){
          transfer[donorZone][targetZone]->SetSpanWiseLevels(config[donorZone], config[targetZone]);
        }
      }
    }
  }

  if (rank == MASTER_NODE) cout << "Transfer average geometric quantities to zone 0." << endl;
  for (iZone = 1; iZone < nZone; iZone++) {
    transfer[iZone][ZONE_0]->GatherAverageTurboGeoValues(geometry[iZone][INST_0][MESH_0],geometry[ZONE_0][INST_0][MESH_0], iZone);
  }

  /*--- Transfer number of blade to ZONE_0 to correctly compute turbo performance---*/
  for (iZone = 1; iZone < nZone; iZone++) {
    nBlades = config[iZone]->GetnBlades(iZone);
    config[ZONE_0]->SetnBlades(iZone, nBlades);
  }

  if (rank == MASTER_NODE){
    for (iZone = 0; iZone < nZone; iZone++) {
    areaIn  = geometry[iZone][INST_0][MESH_0]->GetSpanAreaIn(iZone, config[iZone]->GetnSpanWiseSections());
    areaOut = geometry[iZone][INST_0][MESH_0]->GetSpanAreaOut(iZone, config[iZone]->GetnSpanWiseSections());
    nBlades = config[iZone]->GetnBlades(iZone);
    cout << "Inlet area for Row "<< iZone + 1<< ": " << areaIn*10000.0 <<" cm^2."  <<endl;
    cout << "Oulet area for Row "<< iZone + 1<< ": " << areaOut*10000.0 <<" cm^2."  <<endl;
    cout << "Recomputed number of blades for Row "<< iZone + 1 << ": " << nBlades<<"."  <<endl;
    }
  }


  if(mixingplane){
    if (rank == MASTER_NODE) cout<<"Preprocessing of the Mixing-Plane Interface." << endl;
    for (donorZone = 0; donorZone < nZone; donorZone++) {
      nMarkerInt     = config_container[donorZone]->GetnMarker_MixingPlaneInterface()/2;
      for (iMarkerInt = 1; iMarkerInt <= nMarkerInt; iMarkerInt++){
        for (targetZone = 0; targetZone < nZone; targetZone++) {
          if (targetZone != donorZone){
            transfer[donorZone][targetZone]->Preprocessing_InterfaceAverage(geometry[donorZone][INST_0][MESH_0], geometry[targetZone][INST_0][MESH_0],
                config[donorZone], config[targetZone],
                iMarkerInt);
          }
        }
      }
    }
  }

  if(!restart && !discrete_adjoint){
    if (rank == MASTER_NODE) cout<<"Initialize turbomachinery solution quantities." << endl;
    for(iZone = 0; iZone < nZone; iZone++) {
      solver[iZone][INST_0][MESH_0][FLOW_SOL]->SetFreeStream_TurboSolution(config[iZone]);
    }
  }

  if (rank == MASTER_NODE) cout<<"Initialize inflow and outflow average solution quantities." << endl;
  for(iZone = 0; iZone < nZone; iZone++) {
    solver[iZone][INST_0][MESH_0][FLOW_SOL]->PreprocessAverage(solver[iZone][INST_0][MESH_0], geometry[iZone][INST_0][MESH_0],config[iZone],INFLOW);
    solver[iZone][INST_0][MESH_0][FLOW_SOL]->PreprocessAverage(solver[iZone][INST_0][MESH_0], geometry[iZone][INST_0][MESH_0],config[iZone],OUTFLOW);
    solver[iZone][INST_0][MESH_0][FLOW_SOL]->TurboAverageProcess(solver[iZone][INST_0][MESH_0], geometry[iZone][INST_0][MESH_0],config[iZone],INFLOW);
    solver[iZone][INST_0][MESH_0][FLOW_SOL]->TurboAverageProcess(solver[iZone][INST_0][MESH_0], geometry[iZone][INST_0][MESH_0],config[iZone],OUTFLOW);
    solver[iZone][INST_0][MESH_0][FLOW_SOL]->GatherInOutAverageValues(config[iZone], geometry[iZone][INST_0][MESH_0]);
    if (rank == MASTER_NODE){
      flowAngleIn = solver[iZone][INST_0][MESH_0][FLOW_SOL]->GetTurboVelocityIn(iZone, config[iZone]->GetnSpanWiseSections())[1];
      flowAngleIn /= solver[iZone][INST_0][MESH_0][FLOW_SOL]->GetTurboVelocityIn(iZone, config[iZone]->GetnSpanWiseSections())[0];
      flowAngleIn = atan(flowAngleIn)*180.0/PI_NUMBER;
      cout << "Inlet flow angle for Row "<< iZone + 1<< ": "<< flowAngleIn <<"°."  <<endl;
      flowAngleOut = solver[iZone][INST_0][MESH_0][FLOW_SOL]->GetTurboVelocityOut(iZone, config[iZone]->GetnSpanWiseSections())[1];
      flowAngleOut /= solver[iZone][INST_0][MESH_0][FLOW_SOL]->GetTurboVelocityOut(iZone, config[iZone]->GetnSpanWiseSections())[0];
      flowAngleOut = atan(flowAngleOut)*180.0/PI_NUMBER;
      cout << "Outlet flow angle for Row "<< iZone + 1<< ": "<< flowAngleOut <<"°."  <<endl;

    }
  }

}




CDriver::~CDriver(void) {}

CFluidDriver::CFluidDriver(char* confFile, unsigned short val_nZone, SU2_Comm MPICommunicator) : CDriver(confFile, val_nZone, MPICommunicator, false) {
  Max_Iter = config_container[ZONE_0]->GetnInner_Iter();
}

CFluidDriver::~CFluidDriver(void) { }

void CFluidDriver::StartSolver(){

#ifdef VTUNEPROF
  __itt_resume();
#endif

  /*--- Main external loop of the solver. Within this loop, each iteration ---*/

  if (rank == MASTER_NODE)
    cout << endl <<"------------------------------ Begin Solver -----------------------------" << endl;

  unsigned long Iter = 0;
  while ( Iter < Max_Iter ) {

    /*--- Perform some external iteration preprocessing. ---*/

    Preprocess(Iter);

     /*--- Perform a dynamic mesh update if required. ---*/

      if (!fem_solver) {
        DynamicMeshUpdate(Iter);
      }

    /*--- Run a single iteration of the problem (fluid, elasticity, heat, ...). ---*/

    Run();

    /*--- Update the solution for dual time stepping strategy ---*/

    Update();

    /*--- Terminate the simulation if only the Jacobian must be computed. ---*/
    if (config_container[ZONE_0]->GetJacobian_Spatial_Discretization_Only()) break;

    /*--- Monitor the computations after each iteration. ---*/

    Monitor(Iter);

    /*--- Output the solution in files. ---*/

    Output(Iter);

    /*--- If the convergence criteria has been met, terminate the simulation. ---*/

    if (StopCalc) break;

    Iter++;

  }
#ifdef VTUNEPROF
  __itt_pause();
#endif
}


void CFluidDriver::Preprocess(unsigned long Iter) {

  /*--- Set the value of the external iteration and physical time. ---*/

  for (iZone = 0; iZone < nZone; iZone++) {  
    config_container[iZone]->SetInnerIter(Iter);
    if (config_container[iZone]->GetTime_Marching())
      config_container[iZone]->SetPhysicalTime(static_cast<su2double>(Iter)*config_container[iZone]->GetDelta_UnstTimeND());
    else
      config_container[iZone]->SetPhysicalTime(0.0);
  
  }
  

//  /*--- Read the target pressure ---*/

//  if (config_container[ZONE_0]->GetInvDesign_Cp() == YES)
//    output[ZONE_0]->SetCp_InverseDesign(solver_container[ZONE_0][INST_0][MESH_0][FLOW_SOL],
//        geometry_container[ZONE_0][INST_0][MESH_0], config_container[ZONE_0], ExtIter);

//  /*--- Read the target heat flux ---*/

//  if (config_container[ZONE_0]->GetInvDesign_HeatFlux() == YES)
//    output[ZONE_0]->SetHeatFlux_InverseDesign(solver_container[ZONE_0][INST_0][MESH_0][FLOW_SOL],
//        geometry_container[ZONE_0][INST_0][MESH_0], config_container[ZONE_0], ExtIter);

  /*--- Set the initial condition for EULER/N-S/RANS and for a non FSI simulation ---*/

  if(!fsi) {
    for (iZone = 0; iZone < nZone; iZone++) {
      if ((config_container[iZone]->GetKind_Solver() ==  EULER) ||
          (config_container[iZone]->GetKind_Solver() ==  NAVIER_STOKES) ||
          (config_container[iZone]->GetKind_Solver() ==  RANS) ||
          (config_container[iZone]->GetKind_Solver() ==  INC_EULER) ||
          (config_container[iZone]->GetKind_Solver() ==  INC_NAVIER_STOKES) ||
          (config_container[iZone]->GetKind_Solver() ==  INC_RANS)) {
        for (iInst = 0; iInst < nInst[iZone]; iInst++)
          solver_container[iZone][iInst][MESH_0][FLOW_SOL]->SetInitialCondition(geometry_container[iZone][INST_0], solver_container[iZone][iInst], config_container[iZone], Iter);
      }
    }
  }

}
void CFluidDriver::Run() {

  unsigned short iZone, jZone, checkConvergence;
  unsigned long IntIter, nIntIter;
  bool unsteady;

  /*--- Run a single iteration of a multi-zone problem by looping over all
   zones and executing the iterations. Note that data transers between zones
   and other intermediate procedures may be required. ---*/

  unsteady = (config_container[MESH_0]->GetTime_Marching() == DT_STEPPING_1ST) || (config_container[MESH_0]->GetTime_Marching() == DT_STEPPING_2ND);

  /*--- Zone preprocessing ---*/

  for (iZone = 0; iZone < nZone; iZone++)
    iteration_container[iZone][INST_0]->Preprocess(output_container[iZone], integration_container, geometry_container, solver_container, numerics_container, config_container, surface_movement, grid_movement, FFDBox, iZone, INST_0);

  /*--- Updating zone interface communication patterns,
   needed only for unsteady simulation since for steady problems
   this is done once in the interpolator_container constructor 
   at the beginning of the computation ---*/

  if ( unsteady ) {
    for (iZone = 0; iZone < nZone; iZone++) {   
      for (jZone = 0; jZone < nZone; jZone++)
        if(jZone != iZone && interpolator_container[iZone][jZone] != NULL)
        interpolator_container[iZone][jZone]->Set_TransferCoeff(config_container);
    }
  }

  /*--- Begin Unsteady pseudo-time stepping internal loop, if not unsteady it does only one step --*/

  if (unsteady) 
    nIntIter = config_container[MESH_0]->GetUnst_nIntIter();
  else
    nIntIter = 1;

  for (IntIter = 0; IntIter < nIntIter; IntIter++) {

    /*--- At each pseudo time-step updates transfer data ---*/
    for (iZone = 0; iZone < nZone; iZone++)   
      for (jZone = 0; jZone < nZone; jZone++)
        if(jZone != iZone && transfer_container[iZone][jZone] != NULL)
          Transfer_Data(iZone, jZone);

    /*--- For each zone runs one single iteration ---*/

    for (iZone = 0; iZone < nZone; iZone++) {
      config_container[iZone]->SetInnerIter(IntIter);
      iteration_container[iZone][INST_0]->Iterate(output_container[iZone], integration_container, geometry_container, solver_container, numerics_container, config_container, surface_movement, grid_movement, FFDBox, iZone, INST_0);
    }

    /*--- Check convergence in each zone --*/

    checkConvergence = 0;
    for (iZone = 0; iZone < nZone; iZone++)
    checkConvergence += (int) integration_container[iZone][INST_0][FLOW_SOL]->GetConvergence();

    /*--- If convergence was reached in every zone --*/

  if (checkConvergence == nZone) break;
  }

}

void CFluidDriver::Transfer_Data(unsigned short donorZone, unsigned short targetZone) {

  transfer_container[donorZone][targetZone]->Broadcast_InterfaceData(solver_container[donorZone][INST_0][MESH_0][FLOW_SOL],solver_container[targetZone][INST_0][MESH_0][FLOW_SOL],
      geometry_container[donorZone][INST_0][MESH_0],geometry_container[targetZone][INST_0][MESH_0],
      config_container[donorZone], config_container[targetZone]);
  if (config_container[targetZone]->GetKind_Solver() == RANS)
    transfer_container[donorZone][targetZone]->Broadcast_InterfaceData(solver_container[donorZone][INST_0][MESH_0][TURB_SOL],solver_container[targetZone][INST_0][MESH_0][TURB_SOL],
        geometry_container[donorZone][INST_0][MESH_0],geometry_container[targetZone][INST_0][MESH_0],
        config_container[donorZone], config_container[targetZone]);

}

void CFluidDriver::Update() {

  for(iZone = 0; iZone < nZone; iZone++)
    iteration_container[iZone][INST_0]->Update(output_container[iZone], integration_container, geometry_container,
         solver_container, numerics_container, config_container,
         surface_movement, grid_movement, FFDBox, iZone, INST_0);
}

void CFluidDriver::DynamicMeshUpdate(unsigned long TimeIter) {

  bool harmonic_balance;

  for (iZone = 0; iZone < nZone; iZone++) {
   harmonic_balance = (config_container[iZone]->GetTime_Marching() == HARMONIC_BALANCE);
    /*--- Dynamic mesh update ---*/
    if ((config_container[iZone]->GetGrid_Movement()) && (!harmonic_balance)) {
      iteration_container[iZone][INST_0]->SetGrid_Movement(geometry_container[iZone][INST_0], surface_movement[iZone], grid_movement[iZone][INST_0], solver_container[iZone][INST_0], config_container[iZone], 0, TimeIter );
    }
  }

}
bool CFluidDriver::Monitor(unsigned long ExtIter) {

  /*--- Synchronization point after a single solver iteration. Compute the
   wall clock time required. ---*/

#ifndef HAVE_MPI
  StopTime = su2double(clock())/su2double(CLOCKS_PER_SEC);
#else
  StopTime = MPI_Wtime();
#endif
  IterCount++;
  UsedTime = (StopTime - StartTime) + UsedTimeCompute;
  
  
  /*--- Check if there is any change in the runtime parameters ---*/
  
  CConfig *runtime = NULL;
  strcpy(runtime_file_name, "runtime.dat");
  runtime = new CConfig(runtime_file_name, config_container[ZONE_0]);
  runtime->SetTimeIter(ExtIter);
  delete runtime;

  /*--- Evaluate the new CFL number (adaptive). ---*/
  if (config_container[ZONE_0]->GetCFL_Adapt() == YES) {
    for (iZone = 0; iZone < nZone; iZone++){
      if (!(config_container[iZone]->GetMultizone_Problem())) // This needs to be changed everywhere in the code, in a future PR
        output_container[iZone]->SetCFL_Number(solver_container, config_container, iZone);
    }
  }

  /*--- Check whether the current simulation has reached the specified
   convergence criteria, and set StopCalc to true, if so. ---*/
  
  switch (config_container[ZONE_0]->GetKind_Solver()) {
    case EULER: case NAVIER_STOKES: case RANS:
      StopCalc = integration_container[ZONE_0][INST_0][FLOW_SOL]->GetConvergence(); break;
    case HEAT_EQUATION_FVM:
      StopCalc = integration_container[ZONE_0][INST_0][HEAT_SOL]->GetConvergence(); break;
    case FEM_ELASTICITY:
      StopCalc = integration_container[ZONE_0][INST_0][FEA_SOL]->GetConvergence(); break;
    case ADJ_EULER: case ADJ_NAVIER_STOKES: case ADJ_RANS:
    case DISC_ADJ_EULER: case DISC_ADJ_NAVIER_STOKES: case DISC_ADJ_RANS:
    case DISC_ADJ_INC_EULER: case DISC_ADJ_INC_NAVIER_STOKES: case DISC_ADJ_INC_RANS:      
    case DISC_ADJ_FEM_EULER: case DISC_ADJ_FEM_NS: case DISC_ADJ_FEM_RANS:
      StopCalc = integration_container[ZONE_0][INST_0][ADJFLOW_SOL]->GetConvergence(); break;
  }
  
  return StopCalc;
  
}


void CFluidDriver::Output(unsigned long InnerIter) {
 
}


CTurbomachineryDriver::CTurbomachineryDriver(char* confFile, unsigned short val_nZone,
                                             SU2_Comm MPICommunicator):
                                             CFluidDriver(confFile, val_nZone, MPICommunicator) {
  
  output_legacy = new COutputLegacy(config_container[ZONE_0]);
  
  /*--- LEGACY OUTPUT (going to be removed soon) --- */
  
  /*--- Open the convergence history file ---*/
  ConvHist_file = NULL;
  ConvHist_file = new ofstream*[nZone];
  for (iZone = 0; iZone < nZone; iZone++) {
    ConvHist_file[iZone] = NULL;
    if (rank == MASTER_NODE){
      ConvHist_file[iZone] = new ofstream[nInst[iZone]];
      for (iInst = 0; iInst < nInst[iZone]; iInst++) {
        output_legacy->SetConvHistory_Header(&ConvHist_file[iZone][iInst], config_container[iZone], iZone, iInst);
        config_container[iZone]->SetHistFile(&ConvHist_file[iZone][INST_0]);
      }
    }
  }
  
  if (nZone > 1){
    Max_Iter = config_container[ZONE_0]->GetnOuter_Iter();
  }
}

CTurbomachineryDriver::~CTurbomachineryDriver(void) {
  if (rank == MASTER_NODE){
    /*--- Close the convergence history file. ---*/
    for (iZone = 0; iZone < nZone; iZone++) {
      for (iInst = 0; iInst < 1; iInst++) {
        ConvHist_file[iZone][iInst].close();
      }
      delete [] ConvHist_file[iZone];
    }
    delete [] ConvHist_file;  
  }
}

void CTurbomachineryDriver::Run() {

  /*--- Run a single iteration of a multi-zone problem by looping over all
   zones and executing the iterations. Note that data transers between zones
   and other intermediate procedures may be required. ---*/

  for (iZone = 0; iZone < nZone; iZone++) {
    iteration_container[iZone][INST_0]->Preprocess(output_container[iZone], integration_container, geometry_container,
                                           solver_container, numerics_container, config_container,
                                           surface_movement, grid_movement, FFDBox, iZone, INST_0);
  }

  /* --- Update the mixing-plane interface ---*/
  for (iZone = 0; iZone < nZone; iZone++) {
    if(mixingplane)SetMixingPlane(iZone);
  }

  for (iZone = 0; iZone < nZone; iZone++) {
    iteration_container[iZone][INST_0]->Iterate(output_container[iZone], integration_container, geometry_container,
                                        solver_container, numerics_container, config_container,
                                        surface_movement, grid_movement, FFDBox, iZone, INST_0);
  }

  for (iZone = 0; iZone < nZone; iZone++) {
    iteration_container[iZone][INST_0]->Postprocess(output_container[iZone], integration_container, geometry_container,
                                      solver_container, numerics_container, config_container,
                                      surface_movement, grid_movement, FFDBox, iZone, INST_0);
  }

  if (rank == MASTER_NODE){
    SetTurboPerformance(ZONE_0);
  }

  
}

void CTurbomachineryDriver::SetMixingPlane(unsigned short donorZone){

  unsigned short targetZone, nMarkerInt, iMarkerInt ;
  nMarkerInt     = config_container[donorZone]->GetnMarker_MixingPlaneInterface()/2;

  /* --- transfer the average value from the donorZone to the targetZone*/
  for (iMarkerInt = 1; iMarkerInt <= nMarkerInt; iMarkerInt++){
    for (targetZone = 0; targetZone < nZone; targetZone++) {
      if (targetZone != donorZone){
        transfer_container[donorZone][targetZone]->Allgather_InterfaceAverage(solver_container[donorZone][INST_0][MESH_0][FLOW_SOL],solver_container[targetZone][INST_0][MESH_0][FLOW_SOL],
            geometry_container[donorZone][INST_0][MESH_0],geometry_container[targetZone][INST_0][MESH_0],
            config_container[donorZone], config_container[targetZone], iMarkerInt );
      }
    }
  }
}

void CTurbomachineryDriver::SetTurboPerformance(unsigned short targetZone){

  unsigned short donorZone;
  //IMPORTANT this approach of multi-zone performances rely upon the fact that turbomachinery markers follow the natural (stator-rotor) development of the real machine.
  /* --- transfer the local turboperfomance quantities (for each blade)  from all the donorZones to the targetZone (ZONE_0) ---*/
  for (donorZone = 1; donorZone < nZone; donorZone++) {
    transfer_container[donorZone][targetZone]->GatherAverageValues(solver_container[donorZone][INST_0][MESH_0][FLOW_SOL],solver_container[targetZone][INST_0][MESH_0][FLOW_SOL], donorZone);
  }

  /* --- compute turboperformance for each stage and the global machine ---*/

 output_legacy->ComputeTurboPerformance(solver_container[targetZone][INST_0][MESH_0][FLOW_SOL], geometry_container[targetZone][INST_0][MESH_0], config_container[targetZone]);

}


bool CTurbomachineryDriver::Monitor(unsigned long ExtIter) {

  su2double CFL;
  su2double rot_z_ini, rot_z_final ,rot_z;
  su2double outPres_ini, outPres_final, outPres;
  unsigned long rampFreq, finalRamp_Iter;
  unsigned short iMarker, KindBC, KindBCOption;
  string Marker_Tag;

  bool print;

  /*--- Synchronization point after a single solver iteration. Compute the
   wall clock time required. ---*/

#ifndef HAVE_MPI
  StopTime = su2double(clock())/su2double(CLOCKS_PER_SEC);
#else
  StopTime = MPI_Wtime();
#endif
  IterCount++;
  UsedTime = (StopTime - StartTime);


  /*--- Check if there is any change in the runtime parameters ---*/
  CConfig *runtime = NULL;
  strcpy(runtime_file_name, "runtime.dat");
  runtime = new CConfig(runtime_file_name, config_container[ZONE_0]);
  runtime->SetInnerIter(ExtIter);
  delete runtime;

  /*--- Update the convergence history file (serial and parallel computations). ---*/

  for (iZone = 0; iZone < nZone; iZone++) {
    for (iInst = 0; iInst < nInst[iZone]; iInst++)    
      output_legacy->SetConvHistory_Body(&ConvHist_file[iZone][iInst], geometry_container, solver_container,
          config_container, integration_container, false, UsedTime, iZone, iInst);
  }


  /*--- Evaluate the new CFL number (adaptive). ---*/
  if (config_container[ZONE_0]->GetCFL_Adapt() == YES) {
    if(mixingplane){
      CFL = 0;
      for (iZone = 0; iZone < nZone; iZone++){
        output_container[iZone]->SetCFL_Number(solver_container, config_container, iZone);
        CFL += config_container[iZone]->GetCFL(MESH_0);
      }
      /*--- For fluid-multizone the new CFL number is the same for all the zones and it is equal to the zones' minimum value. ---*/
      for (iZone = 0; iZone < nZone; iZone++){
        config_container[iZone]->SetCFL(MESH_0, CFL/nZone);
      }
    }
    else{
      output_container[ZONE_0]->SetCFL_Number(solver_container, config_container, ZONE_0);
    }
  }


  /*--- ROTATING FRAME Ramp: Compute the updated rotational velocity. ---*/
  if (config_container[ZONE_0]->GetGrid_Movement() && config_container[ZONE_0]->GetRampRotatingFrame()) {
    rampFreq       = SU2_TYPE::Int(config_container[ZONE_0]->GetRampRotatingFrame_Coeff(1));
    finalRamp_Iter = SU2_TYPE::Int(config_container[ZONE_0]->GetRampRotatingFrame_Coeff(2));
    rot_z_ini = config_container[ZONE_0]->GetRampRotatingFrame_Coeff(0);
    print = false;
    if(ExtIter % rampFreq == 0 &&  ExtIter <= finalRamp_Iter){

      for (iZone = 0; iZone < nZone; iZone++) {
        rot_z_final = config_container[iZone]->GetFinalRotation_Rate_Z();
        if(abs(rot_z_final) > 0.0){
          rot_z = rot_z_ini + ExtIter*( rot_z_final - rot_z_ini)/finalRamp_Iter;
          config_container[iZone]->SetRotation_Rate(2, rot_z);
          if(rank == MASTER_NODE && print && ExtIter > 0) {
            cout << endl << " Updated rotating frame grid velocities";
            cout << " for zone " << iZone << "." << endl;
          }
          geometry_container[iZone][INST_0][MESH_0]->SetRotationalVelocity(config_container[iZone], iZone, print);
          geometry_container[iZone][INST_0][MESH_0]->SetShroudVelocity(config_container[iZone]);
        }
      }

      for (iZone = 0; iZone < nZone; iZone++) {
        geometry_container[iZone][INST_0][MESH_0]->SetAvgTurboValue(config_container[iZone], iZone, INFLOW, false);
        geometry_container[iZone][INST_0][MESH_0]->SetAvgTurboValue(config_container[iZone],iZone, OUTFLOW, false);
        geometry_container[iZone][INST_0][MESH_0]->GatherInOutAverageValues(config_container[iZone], false);

      }

      for (iZone = 1; iZone < nZone; iZone++) {
        transfer_container[iZone][ZONE_0]->GatherAverageTurboGeoValues(geometry_container[iZone][INST_0][MESH_0],geometry_container[ZONE_0][INST_0][MESH_0], iZone);
      }

    }
  }


  /*--- Outlet Pressure Ramp: Compute the updated rotational velocity. ---*/
  if (config_container[ZONE_0]->GetRampOutletPressure()) {
    rampFreq       = SU2_TYPE::Int(config_container[ZONE_0]->GetRampOutletPressure_Coeff(1));
    finalRamp_Iter = SU2_TYPE::Int(config_container[ZONE_0]->GetRampOutletPressure_Coeff(2));
    outPres_ini    = config_container[ZONE_0]->GetRampOutletPressure_Coeff(0);
    outPres_final  = config_container[ZONE_0]->GetFinalOutletPressure();

    if(ExtIter % rampFreq == 0 &&  ExtIter <= finalRamp_Iter){
      outPres = outPres_ini + ExtIter*(outPres_final - outPres_ini)/finalRamp_Iter;
      if(rank == MASTER_NODE) config_container[ZONE_0]->SetMonitotOutletPressure(outPres);

      for (iZone = 0; iZone < nZone; iZone++) {
        for (iMarker = 0; iMarker < config_container[iZone]->GetnMarker_All(); iMarker++) {
          KindBC = config_container[iZone]->GetMarker_All_KindBC(iMarker);
          switch (KindBC) {
          case RIEMANN_BOUNDARY:
            Marker_Tag         = config_container[iZone]->GetMarker_All_TagBound(iMarker);
            KindBCOption       = config_container[iZone]->GetKind_Data_Riemann(Marker_Tag);
            if(KindBCOption == STATIC_PRESSURE || KindBCOption == RADIAL_EQUILIBRIUM ){
              SU2_MPI::Error("Outlet pressure ramp only implemented for NRBC", CURRENT_FUNCTION);
            }
            break;
          case GILES_BOUNDARY:
            Marker_Tag         = config_container[iZone]->GetMarker_All_TagBound(iMarker);
            KindBCOption       = config_container[iZone]->GetKind_Data_Giles(Marker_Tag);
            if(KindBCOption == STATIC_PRESSURE || KindBCOption == STATIC_PRESSURE_1D || KindBCOption == RADIAL_EQUILIBRIUM ){
              config_container[iZone]->SetGiles_Var1(outPres, Marker_Tag);
            }
            break;
          }
        }
      }
    }
  }


  /*--- Check whether the current simulation has reached the specified
   convergence criteria, and set StopCalc to true, if so. ---*/

  switch (config_container[ZONE_0]->GetKind_Solver()) {
  case EULER: case NAVIER_STOKES: case RANS:
  case INC_EULER: case INC_NAVIER_STOKES: case INC_RANS:
    StopCalc = integration_container[ZONE_0][INST_0][FLOW_SOL]->GetConvergence(); break;
  case DISC_ADJ_EULER: case DISC_ADJ_NAVIER_STOKES: case DISC_ADJ_RANS:
  case DISC_ADJ_INC_EULER: case DISC_ADJ_INC_NAVIER_STOKES: case DISC_ADJ_INC_RANS:
  case DISC_ADJ_FEM_EULER: case DISC_ADJ_FEM_NS: case DISC_ADJ_FEM_RANS:
    StopCalc = integration_container[ZONE_0][INST_0][ADJFLOW_SOL]->GetConvergence(); break;
  }

  return StopCalc;

}

CHBDriver::CHBDriver(char* confFile,
    unsigned short val_nZone,
    SU2_Comm MPICommunicator) : CFluidDriver(confFile,
        val_nZone,
        MPICommunicator) {
  unsigned short kInst;

  nInstHB = nInst[ZONE_0];

  D = NULL;
  /*--- allocate dynamic memory for the Harmonic Balance operator ---*/
  D = new su2double*[nInstHB]; for (kInst = 0; kInst < nInstHB; kInst++) D[kInst] = new su2double[nInstHB];
  
  output_legacy = new COutputLegacy(config_container[ZONE_0]);
  
  /*--- Open the convergence history file ---*/
  ConvHist_file = NULL;
  ConvHist_file = new ofstream*[nZone];
  for (iZone = 0; iZone < nZone; iZone++) {
    ConvHist_file[iZone] = NULL;
    if (rank == MASTER_NODE){
      ConvHist_file[iZone] = new ofstream[nInst[iZone]];
      for (iInst = 0; iInst < nInst[iZone]; iInst++) {
        output_legacy->SetConvHistory_Header(&ConvHist_file[iZone][iInst], config_container[iZone], iZone, iInst);
        config_container[iZone]->SetHistFile(&ConvHist_file[iZone][iInst]);
      }
    }
  }
  
  
}

CHBDriver::~CHBDriver(void) {

  unsigned short kInst;

  /*--- delete dynamic memory for the Harmonic Balance operator ---*/
  for (kInst = 0; kInst < nInstHB; kInst++) if (D[kInst] != NULL) delete [] D[kInst];
  if (D[kInst] != NULL) delete [] D;
  
  if (rank == MASTER_NODE){
  /*--- Close the convergence history file. ---*/
  for (iZone = 0; iZone < nZone; iZone++) {
    for (iInst = 0; iInst < nInstHB; iInst++) {
      ConvHist_file[iZone][iInst].close();
    }
    delete [] ConvHist_file[iZone];
  }
  delete [] ConvHist_file;
  }
}
  

void CHBDriver::Run() {

  /*--- Run a single iteration of a Harmonic Balance problem. Preprocess all
   all zones before beginning the iteration. ---*/

  for (iInst = 0; iInst < nInstHB; iInst++)
    iteration_container[ZONE_0][iInst]->Preprocess(output_container[ZONE_0], integration_container, geometry_container,
        solver_container, numerics_container, config_container,
        surface_movement, grid_movement, FFDBox, ZONE_0, iInst);

  for (iInst = 0; iInst < nInstHB; iInst++)
    iteration_container[ZONE_0][iInst]->Iterate(output_container[ZONE_0], integration_container, geometry_container,
        solver_container, numerics_container, config_container,
        surface_movement, grid_movement, FFDBox, ZONE_0, iInst);
  
  /*--- Update the convergence history file (serial and parallel computations). ---*/

  for (iZone = 0; iZone < nZone; iZone++) {
    for (iInst = 0; iInst < nInst[iZone]; iInst++)    
      output_legacy->SetConvHistory_Body(&ConvHist_file[iZone][iInst], geometry_container, solver_container,
          config_container, integration_container, false, UsedTime, iZone, iInst);
  }
  
}

void CHBDriver::Update() {

  for (iInst = 0; iInst < nInstHB; iInst++) {
    /*--- Compute the harmonic balance terms across all zones ---*/
    SetHarmonicBalance(iInst);

  }

  /*--- Precondition the harmonic balance source terms ---*/
  if (config_container[ZONE_0]->GetHB_Precondition() == YES) {
    StabilizeHarmonicBalance();

  }

  for (iInst = 0; iInst < nInstHB; iInst++) {

    /*--- Update the harmonic balance terms across all zones ---*/
    iteration_container[ZONE_0][iInst]->Update(output_container[ZONE_0], integration_container, geometry_container,
        solver_container, numerics_container, config_container,
        surface_movement, grid_movement, FFDBox, ZONE_0, iInst);

  }

}

void CHBDriver::ResetConvergence() {

  for(iInst = 0; iInst < nZone; iInst++) {
    switch (config_container[ZONE_0]->GetKind_Solver()) {

    case EULER: case NAVIER_STOKES: case RANS:
      integration_container[ZONE_0][iInst][FLOW_SOL]->SetConvergence(false);
      if (config_container[ZONE_0]->GetKind_Solver() == RANS) integration_container[ZONE_0][iInst][TURB_SOL]->SetConvergence(false);
      if(config_container[ZONE_0]->GetKind_Trans_Model() == LM) integration_container[ZONE_0][iInst][TRANS_SOL]->SetConvergence(false);
      break;

    case FEM_ELASTICITY:
      integration_container[ZONE_0][iInst][FEA_SOL]->SetConvergence(false);
      break;

    case ADJ_EULER: case ADJ_NAVIER_STOKES: case ADJ_RANS: case DISC_ADJ_EULER: case DISC_ADJ_NAVIER_STOKES: case DISC_ADJ_RANS:
      integration_container[ZONE_0][iInst][ADJFLOW_SOL]->SetConvergence(false);
      if( (config_container[ZONE_0]->GetKind_Solver() == ADJ_RANS) || (config_container[ZONE_0]->GetKind_Solver() == DISC_ADJ_RANS) )
        integration_container[ZONE_0][iInst][ADJTURB_SOL]->SetConvergence(false);
      break;
    }
  }

}

void CHBDriver::SetHarmonicBalance(unsigned short iInst) {

  unsigned short iVar, jInst, iMGlevel;
  unsigned short nVar = solver_container[ZONE_0][INST_0][MESH_0][FLOW_SOL]->GetnVar();
  unsigned long iPoint;
  bool implicit = (config_container[ZONE_0]->GetKind_TimeIntScheme_Flow() == EULER_IMPLICIT);
  bool adjoint = (config_container[ZONE_0]->GetContinuous_Adjoint());
  if (adjoint) {
    implicit = (config_container[ZONE_0]->GetKind_TimeIntScheme_AdjFlow() == EULER_IMPLICIT);
  }

  unsigned long InnerIter = config_container[ZONE_0]->GetInnerIter();

  /*--- Retrieve values from the config file ---*/
  su2double *U = new su2double[nVar];
  su2double *U_old = new su2double[nVar];
  su2double *Psi = new su2double[nVar];
  su2double *Psi_old = new su2double[nVar];
  su2double *Source = new su2double[nVar];
  su2double deltaU, deltaPsi;

  /*--- Compute period of oscillation ---*/
  su2double period = config_container[ZONE_0]->GetHarmonicBalance_Period();

  /*--- Non-dimensionalize the input period, if necessary.  */
  period /= config_container[ZONE_0]->GetTime_Ref();

  if (InnerIter == 0)
    ComputeHB_Operator();

  /*--- Compute various source terms for explicit direct, implicit direct, and adjoint problems ---*/
  /*--- Loop over all grid levels ---*/
  for (iMGlevel = 0; iMGlevel <= config_container[ZONE_0]->GetnMGLevels(); iMGlevel++) {

    /*--- Loop over each node in the volume mesh ---*/
    for (iPoint = 0; iPoint < geometry_container[ZONE_0][iInst][iMGlevel]->GetnPoint(); iPoint++) {

      for (iVar = 0; iVar < nVar; iVar++) {
        Source[iVar] = 0.0;
      }

      /*--- Step across the columns ---*/
      for (jInst = 0; jInst < nInstHB; jInst++) {

        /*--- Retrieve solution at this node in current zone ---*/
        for (iVar = 0; iVar < nVar; iVar++) {

          if (!adjoint) {
            U[iVar] = solver_container[ZONE_0][jInst][iMGlevel][FLOW_SOL]->node[iPoint]->GetSolution(iVar);
            Source[iVar] += U[iVar]*D[iInst][jInst];

            if (implicit) {
              U_old[iVar] = solver_container[ZONE_0][jInst][iMGlevel][FLOW_SOL]->node[iPoint]->GetSolution_Old(iVar);
              deltaU = U[iVar] - U_old[iVar];
              Source[iVar] += deltaU*D[iInst][jInst];
            }

          }

          else {
            Psi[iVar] = solver_container[ZONE_0][jInst][iMGlevel][ADJFLOW_SOL]->node[iPoint]->GetSolution(iVar);
            Source[iVar] += Psi[iVar]*D[jInst][iInst];

            if (implicit) {
              Psi_old[iVar] = solver_container[ZONE_0][jInst][iMGlevel][ADJFLOW_SOL]->node[iPoint]->GetSolution_Old(iVar);
              deltaPsi = Psi[iVar] - Psi_old[iVar];
              Source[iVar] += deltaPsi*D[jInst][iInst];
            }
          }
        }

        /*--- Store sources for current row ---*/
        for (iVar = 0; iVar < nVar; iVar++) {
          if (!adjoint) {
            solver_container[ZONE_0][iInst][iMGlevel][FLOW_SOL]->node[iPoint]->SetHarmonicBalance_Source(iVar, Source[iVar]);
          }
          else {
            solver_container[ZONE_0][iInst][iMGlevel][ADJFLOW_SOL]->node[iPoint]->SetHarmonicBalance_Source(iVar, Source[iVar]);
          }
        }

      }
    }
  }

  /*--- Source term for a turbulence model ---*/
  if (config_container[ZONE_0]->GetKind_Solver() == RANS) {

    /*--- Extra variables needed if we have a turbulence model. ---*/
    unsigned short nVar_Turb = solver_container[ZONE_0][INST_0][MESH_0][TURB_SOL]->GetnVar();
    su2double *U_Turb = new su2double[nVar_Turb];
    su2double *Source_Turb = new su2double[nVar_Turb];

    /*--- Loop over only the finest mesh level (turbulence is always solved
     on the original grid only). ---*/
    for (iPoint = 0; iPoint < geometry_container[ZONE_0][INST_0][MESH_0]->GetnPoint(); iPoint++) {
      for (iVar = 0; iVar < nVar_Turb; iVar++) Source_Turb[iVar] = 0.0;
      for (jInst = 0; jInst < nInstHB; jInst++) {

        /*--- Retrieve solution at this node in current zone ---*/
        for (iVar = 0; iVar < nVar_Turb; iVar++) {
          U_Turb[iVar] = solver_container[ZONE_0][jInst][MESH_0][TURB_SOL]->node[iPoint]->GetSolution(iVar);
          Source_Turb[iVar] += U_Turb[iVar]*D[iInst][jInst];
        }
      }

      /*--- Store sources for current iZone ---*/
      for (iVar = 0; iVar < nVar_Turb; iVar++)
        solver_container[ZONE_0][iInst][MESH_0][TURB_SOL]->node[iPoint]->SetHarmonicBalance_Source(iVar, Source_Turb[iVar]);
    }

    delete [] U_Turb;
    delete [] Source_Turb;
  }

  delete [] Source;
  delete [] U;
  delete [] U_old;
  delete [] Psi;
  delete [] Psi_old;

}

void CHBDriver::StabilizeHarmonicBalance() {

  unsigned short i, j, k, iVar, iInst, jInst, iMGlevel;
  unsigned short nVar = solver_container[ZONE_0][INST_0][MESH_0][FLOW_SOL]->GetnVar();
  unsigned long iPoint;
  bool adjoint = (config_container[ZONE_0]->GetContinuous_Adjoint());

  /*--- Retrieve values from the config file ---*/
  su2double *Source     = new su2double[nInstHB];
  su2double *Source_old = new su2double[nInstHB];
  su2double Delta;

  su2double **Pinv     = new su2double*[nInstHB];
  su2double **P        = new su2double*[nInstHB];
  for (iInst = 0; iInst < nInstHB; iInst++) {
    Pinv[iInst]       = new su2double[nInstHB];
    P[iInst]          = new su2double[nInstHB];
  }

  /*--- Loop over all grid levels ---*/
  for (iMGlevel = 0; iMGlevel <= config_container[ZONE_0]->GetnMGLevels(); iMGlevel++) {

    /*--- Loop over each node in the volume mesh ---*/
    for (iPoint = 0; iPoint < geometry_container[ZONE_0][INST_0][iMGlevel]->GetnPoint(); iPoint++) {

      /*--- Get time step for current node ---*/
      Delta = solver_container[ZONE_0][INST_0][iMGlevel][FLOW_SOL]->node[iPoint]->GetDelta_Time();

      /*--- Setup stabilization matrix for this node ---*/
      for (iInst = 0; iInst < nInstHB; iInst++) {
        for (jInst = 0; jInst < nInstHB; jInst++) {
          if (jInst == iInst ) {
            Pinv[iInst][jInst] = 1.0 + Delta*D[iInst][jInst];
          }
          else {
            Pinv[iInst][jInst] = Delta*D[iInst][jInst];
          }
        }
      }

      /*--- Invert stabilization matrix Pinv with Gauss elimination---*/

      /*--  A temporary matrix to hold the inverse, dynamically allocated ---*/
      su2double **temp = new su2double*[nInstHB];
      for (i = 0; i < nInstHB; i++) {
        temp[i] = new su2double[2 * nInstHB];
      }

      /*---  Copy the desired matrix into the temporary matrix ---*/
      for (i = 0; i < nInstHB; i++) {
        for (j = 0; j < nInstHB; j++) {
          temp[i][j] = Pinv[i][j];
          temp[i][nInstHB + j] = 0;
        }
        temp[i][nInstHB + i] = 1;
      }

      su2double max_val;
      unsigned short max_idx;

      /*---  Pivot each column such that the largest number possible divides the other rows  ---*/
      for (k = 0; k < nInstHB - 1; k++) {
        max_idx = k;
        max_val = abs(temp[k][k]);
        /*---  Find the largest value (pivot) in the column  ---*/
        for (j = k; j < nInstHB; j++) {
          if (abs(temp[j][k]) > max_val) {
            max_idx = j;
            max_val = abs(temp[j][k]);
          }
        }

        /*---  Move the row with the highest value up  ---*/
        for (j = 0; j < (nInstHB * 2); j++) {
          su2double d = temp[k][j];
          temp[k][j] = temp[max_idx][j];
          temp[max_idx][j] = d;
        }
        /*---  Subtract the moved row from all other rows ---*/
        for (i = k + 1; i < nInstHB; i++) {
          su2double c = temp[i][k] / temp[k][k];
          for (j = 0; j < (nInstHB * 2); j++) {
            temp[i][j] = temp[i][j] - temp[k][j] * c;
          }
        }
      }

      /*---  Back-substitution  ---*/
      for (k = nInstHB - 1; k > 0; k--) {
        if (temp[k][k] != su2double(0.0)) {
          for (int i = k - 1; i > -1; i--) {
            su2double c = temp[i][k] / temp[k][k];
            for (j = 0; j < (nInstHB * 2); j++) {
              temp[i][j] = temp[i][j] - temp[k][j] * c;
            }
          }
        }
      }

      /*---  Normalize the inverse  ---*/
      for (i = 0; i < nInstHB; i++) {
        su2double c = temp[i][i];
        for (j = 0; j < nInstHB; j++) {
          temp[i][j + nInstHB] = temp[i][j + nInstHB] / c;
        }
      }

      /*---  Copy the inverse back to the main program flow ---*/
      for (i = 0; i < nInstHB; i++) {
        for (j = 0; j < nInstHB; j++) {
          P[i][j] = temp[i][j + nInstHB];
        }
      }

      /*---  Delete dynamic template  ---*/
      for (iInst = 0; iInst < nInstHB; iInst++) {
        delete[] temp[iInst];
      }
      delete[] temp;

      /*--- Loop through variables to precondition ---*/
      for (iVar = 0; iVar < nVar; iVar++) {

        /*--- Get current source terms (not yet preconditioned) and zero source array to prepare preconditioning ---*/
        for (iInst = 0; iInst < nInstHB; iInst++) {
          Source_old[iInst] = solver_container[ZONE_0][iInst][iMGlevel][FLOW_SOL]->node[iPoint]->GetHarmonicBalance_Source(iVar);
          Source[iInst] = 0;
        }

        /*--- Step through columns ---*/
        for (iInst = 0; iInst < nInstHB; iInst++) {
          for (jInst = 0; jInst < nInstHB; jInst++) {
            Source[iInst] += P[iInst][jInst]*Source_old[jInst];
          }

          /*--- Store updated source terms for current node ---*/
          if (!adjoint) {
            solver_container[ZONE_0][iInst][iMGlevel][FLOW_SOL]->node[iPoint]->SetHarmonicBalance_Source(iVar, Source[iInst]);
          }
          else {
            solver_container[ZONE_0][iInst][iMGlevel][ADJFLOW_SOL]->node[iPoint]->SetHarmonicBalance_Source(iVar, Source[iInst]);
          }
        }

      }
    }
  }

  /*--- Deallocate dynamic memory ---*/
  for (iInst = 0; iInst < nInstHB; iInst++){
    delete [] P[iInst];
    delete [] Pinv[iInst];
  }
  delete [] P;
  delete [] Pinv;
  delete [] Source;
  delete [] Source_old;

}

void CHBDriver::ComputeHB_Operator() {

  const   complex<su2double> J(0.0,1.0);
  unsigned short i, j, k, iInst;

  su2double *Omega_HB       = new su2double[nInstHB];
  complex<su2double> **E    = new complex<su2double>*[nInstHB];
  complex<su2double> **Einv = new complex<su2double>*[nInstHB];
  complex<su2double> **DD   = new complex<su2double>*[nInstHB];
  for (iInst = 0; iInst < nInstHB; iInst++) {
    E[iInst]    = new complex<su2double>[nInstHB];
    Einv[iInst] = new complex<su2double>[nInstHB];
    DD[iInst]   = new complex<su2double>[nInstHB];
  }

  /*--- Get simualation period from config file ---*/
  su2double Period = config_container[ZONE_0]->GetHarmonicBalance_Period();

  /*--- Non-dimensionalize the input period, if necessary.      */
  Period /= config_container[ZONE_0]->GetTime_Ref();

  /*--- Build the array containing the selected frequencies to solve ---*/
  for (iInst = 0; iInst < nInstHB; iInst++) {
    Omega_HB[iInst]  = config_container[ZONE_0]->GetOmega_HB()[iInst];
    Omega_HB[iInst] /= config_container[ZONE_0]->GetOmega_Ref(); //TODO: check
  }

  /*--- Build the diagonal matrix of the frequencies DD ---*/
  for (i = 0; i < nInstHB; i++) {
    for (k = 0; k < nInstHB; k++) {
      if (k == i ) {
        DD[i][k] = J*Omega_HB[k];
      }
    }
  }


  /*--- Build the harmonic balance inverse matrix ---*/
  for (i = 0; i < nInstHB; i++) {
    for (k = 0; k < nInstHB; k++) {
      Einv[i][k] = complex<su2double>(cos(Omega_HB[k]*(i*Period/nInstHB))) + J*complex<su2double>(sin(Omega_HB[k]*(i*Period/nInstHB)));
    }
  }

  /*---  Invert inverse harmonic balance Einv with Gauss elimination ---*/

  /*--  A temporary matrix to hold the inverse, dynamically allocated ---*/
  complex<su2double> **temp = new complex<su2double>*[nInstHB];
  for (i = 0; i < nInstHB; i++) {
    temp[i] = new complex<su2double>[2 * nInstHB];
  }

  /*---  Copy the desired matrix into the temporary matrix ---*/
  for (i = 0; i < nInstHB; i++) {
    for (j = 0; j < nInstHB; j++) {
      temp[i][j] = Einv[i][j];
      temp[i][nInstHB + j] = 0;
    }
    temp[i][nInstHB + i] = 1;
  }

  su2double max_val;
  unsigned short max_idx;

  /*---  Pivot each column such that the largest number possible divides the other rows  ---*/
  for (k = 0; k < nInstHB - 1; k++) {
    max_idx = k;
    max_val = abs(temp[k][k]);
    /*---  Find the largest value (pivot) in the column  ---*/
    for (j = k; j < nInstHB; j++) {
      if (abs(temp[j][k]) > max_val) {
        max_idx = j;
        max_val = abs(temp[j][k]);
      }
    }
    /*---  Move the row with the highest value up  ---*/
    for (j = 0; j < (nInstHB * 2); j++) {
      complex<su2double> d = temp[k][j];
      temp[k][j] = temp[max_idx][j];
      temp[max_idx][j] = d;
    }
    /*---  Subtract the moved row from all other rows ---*/
    for (i = k + 1; i < nInstHB; i++) {
      complex<su2double> c = temp[i][k] / temp[k][k];
      for (j = 0; j < (nInstHB * 2); j++) {
        temp[i][j] = temp[i][j] - temp[k][j] * c;
      }
    }
  }
  /*---  Back-substitution  ---*/
  for (k = nInstHB - 1; k > 0; k--) {
    if (temp[k][k] != complex<su2double>(0.0)) {
      for (int i = k - 1; i > -1; i--) {
        complex<su2double> c = temp[i][k] / temp[k][k];
        for (j = 0; j < (nInstHB * 2); j++) {
          temp[i][j] = temp[i][j] - temp[k][j] * c;
        }
      }
    }
  }
  /*---  Normalize the inverse  ---*/
  for (i = 0; i < nInstHB; i++) {
    complex<su2double> c = temp[i][i];
    for (j = 0; j < nInstHB; j++) {
      temp[i][j + nInstHB] = temp[i][j + nInstHB] / c;
    }
  }
  /*---  Copy the inverse back to the main program flow ---*/
  for (i = 0; i < nInstHB; i++) {
    for (j = 0; j < nInstHB; j++) {
      E[i][j] = temp[i][j + nInstHB];
    }
  }
  /*---  Delete dynamic template  ---*/
  for (i = 0; i < nInstHB; i++) {
    delete[] temp[i];
  }
  delete[] temp;


  /*---  Temporary matrix for performing product  ---*/
  complex<su2double> **Temp    = new complex<su2double>*[nInstHB];

  /*---  Temporary complex HB operator  ---*/
  complex<su2double> **Dcpx    = new complex<su2double>*[nInstHB];

  for (iInst = 0; iInst < nInstHB; iInst++){
    Temp[iInst]    = new complex<su2double>[nInstHB];
    Dcpx[iInst]   = new complex<su2double>[nInstHB];
  }


  /*---  Calculation of the HB operator matrix ---*/
  for (int row = 0; row < nInstHB; row++) {
    for (int col = 0; col < nInstHB; col++) {
      for (int inner = 0; inner < nInstHB; inner++) {
        Temp[row][col] += Einv[row][inner] * DD[inner][col];
      }
    }
  }

  unsigned short row, col, inner;

  for (row = 0; row < nInstHB; row++) {
    for (col = 0; col < nInstHB; col++) {
      for (inner = 0; inner < nInstHB; inner++) {
        Dcpx[row][col] += Temp[row][inner] * E[inner][col];
      }
    }
  }

  /*---  Take just the real part of the HB operator matrix ---*/
  for (i = 0; i < nInstHB; i++) {
    for (k = 0; k < nInstHB; k++) {
      D[i][k] = real(Dcpx[i][k]);
    }
  }

  /*--- Deallocate dynamic memory ---*/
  for (iInst = 0; iInst < nInstHB; iInst++){
    delete [] E[iInst];
    delete [] Einv[iInst];
    delete [] DD[iInst];
    delete [] Temp[iInst];
    delete [] Dcpx[iInst];
  }
  delete [] E;
  delete [] Einv;
  delete [] DD;
  delete [] Temp;
  delete [] Dcpx;
  delete [] Omega_HB;

}

CFSIDriver::CFSIDriver(char* confFile,
                       unsigned short val_nZone,
                       SU2_Comm MPICommunicator) : CDriver(confFile,
                                                           val_nZone,
                                                           MPICommunicator,
                                                           false) {
  unsigned short iVar;
  unsigned short nVar_Flow = 0, nVar_Struct = 0;

  unsigned short iZone;
  for (iZone = 0; iZone < nZone; iZone++){
    switch (config_container[iZone]->GetKind_Solver()) {
       case RANS: case EULER: case NAVIER_STOKES:
      case INC_RANS: case INC_EULER: case INC_NAVIER_STOKES:   
         nVar_Flow = solver_container[iZone][INST_0][MESH_0][FLOW_SOL]->GetnVar();
         flow_criteria = config_container[iZone]->GetMinLogResidual_BGS_F();
         flow_criteria_rel = config_container[iZone]->GetOrderMagResidual_BGS_F();
         break;
       case FEM_ELASTICITY:
         nVar_Struct = solver_container[iZone][INST_0][MESH_0][FEA_SOL]->GetnVar();
         structure_criteria    = config_container[iZone]->GetMinLogResidual_BGS_S();
         structure_criteria_rel = config_container[iZone]->GetOrderMagResidual_BGS_S();
         break;
    }
  }

  init_res_flow   = new su2double[nVar_Flow];
  init_res_struct = new su2double[nVar_Struct];

  residual_flow   = new su2double[nVar_Flow];
  residual_struct = new su2double[nVar_Struct];

  residual_flow_rel   = new su2double[nVar_Flow];
  residual_struct_rel = new su2double[nVar_Struct];

  for (iVar = 0; iVar < nVar_Flow; iVar++){
    init_res_flow[iVar] = 0.0;
    residual_flow[iVar] = 0.0;
    residual_flow_rel[iVar] = 0.0;
  }
  for (iVar = 0; iVar < nVar_Struct; iVar++){
    init_res_struct[iVar] = 0.0;
    residual_struct[iVar] = 0.0;
    residual_struct_rel[iVar] = 0.0;
  }

}

CFSIDriver::~CFSIDriver(void) {

  delete [] init_res_flow;
  delete [] init_res_struct;
  delete [] residual_flow;
  delete [] residual_struct;
  delete [] residual_flow_rel;
  delete [] residual_struct_rel;

}

void CFSIDriver::Run() {

  /*--- As of now, we are coding it for just 2 zones. ---*/
  /*--- This will become more general, but we need to modify the configuration for that ---*/
  unsigned short ZONE_FLOW = 0, ZONE_STRUCT = 1;
  unsigned short iZone;

  /*--- Boolean to determine if we are running a static or dynamic case ---*/
  bool stat_fsi = (!config_container[ZONE_STRUCT]->GetTime_Domain());
  bool dyn_fsi = (((config_container[ZONE_FLOW]->GetTime_Marching() == DT_STEPPING_1ST) || (config_container[ZONE_FLOW]->GetTime_Marching() == DT_STEPPING_2ND))
                   && (config_container[ZONE_STRUCT]->GetTime_Domain()));

  unsigned long IntIter = 0; for (iZone = 0; iZone < nZone; iZone++) config_container[iZone]->SetInnerIter(IntIter);
  unsigned long OuterIter = 0; for (iZone = 0; iZone < nZone; iZone++) config_container[iZone]->SetOuterIter(OuterIter);
  unsigned long nOuterIter = config_container[ZONE_FLOW]->GetnIterFSI();
  unsigned long nIntIter;

  bool Convergence = false;

  bool StopCalc_Flow = false;

  /*--- Be careful with whether or not we load the coords and grid velocity
   from the restart files... this needs to be standardized for the different
   solvers, in particular with FSI. ---*/

  /*-----------------------------------------------------------------*/
  /*---------------- Predict structural displacements ---------------*/
  /*-----------------------------------------------------------------*/

  Predict_Displacements(ZONE_STRUCT, ZONE_FLOW);

  while (OuterIter < nOuterIter) {

    /*-----------------------------------------------------------------*/
    /*------------------- Transfer Displacements ----------------------*/
    /*-----------------------------------------------------------------*/
  if(transfer_container[ZONE_STRUCT][ZONE_FLOW] != NULL)
      Transfer_Displacements(ZONE_STRUCT, ZONE_FLOW);

    /*-----------------------------------------------------------------*/
    /*--------------------- Mesh deformation --------------------------*/
    /*-----------------------------------------------------------------*/

  iteration_container[ZONE_FLOW][INST_0]->SetGrid_Movement(geometry_container[ZONE_FLOW][INST_0], 
                                                           surface_movement[ZONE_FLOW], grid_movement[ZONE_FLOW][INST_0],
                                                           solver_container[ZONE_FLOW][INST_0], config_container[ZONE_FLOW], 0, TimeIter );

    /*-----------------------------------------------------------------*/
    /*-------------------- Fluid subiteration -------------------------*/
    /*-----------------------------------------------------------------*/

  iteration_container[ZONE_FLOW][INST_0]->Preprocess(output_container[ZONE_FLOW], integration_container, geometry_container,
      solver_container, numerics_container, config_container,
      surface_movement, grid_movement, FFDBox, ZONE_FLOW, INST_0);

  if ( stat_fsi ) {

    /*--- For steady-state flow simulations, we need to loop over ExtIter for the number of time steps ---*/
    /*--- However, ExtIter is the number of FSI iterations, so nIntIter is used in this case ---*/

    nIntIter = config_container[ZONE_FLOW]->GetUnst_nIntIter();

    for (IntIter = 0; IntIter < nIntIter; IntIter++){

      iteration_container[ZONE_FLOW][INST_0]->Iterate(output_container[ZONE_FLOW], integration_container, geometry_container,
          solver_container, numerics_container, config_container,
          surface_movement, grid_movement, FFDBox, ZONE_FLOW, INST_0);

      /*--- Write the convergence history for the fluid (only screen output) ---*/
      if ((!config_container[iZone]->GetMultizone_Problem() && !config_container[iZone]->GetSinglezone_Driver()))
        output_container[iZone]->GetLegacyOutput()->SetConvHistory_Body(&ConvHist_file[iZone][iInst],geometry_container, solver_container, config_container, integration_container, false, 0.0, ZONE_FLOW, INST_0);

      /*--- If the convergence criteria is met for the flow, break the loop ---*/
      StopCalc_Flow = integration_container[ZONE_FLOW][INST_0][FLOW_SOL]->GetConvergence();
      if (StopCalc_Flow) break;

    }

  }
  else if ( dyn_fsi ) {

    /*--- For unsteady flow simulations, we need to loop over nIntIter for the number of time steps ---*/

    nIntIter = config_container[ZONE_FLOW]->GetUnst_nIntIter();

    for (IntIter = 0; IntIter < nIntIter; IntIter++){

      iteration_container[ZONE_FLOW][INST_0]->Iterate(output_container[ZONE_FLOW], integration_container, geometry_container, solver_container, numerics_container, config_container, surface_movement, grid_movement, FFDBox, ZONE_FLOW, INST_0);

      /*--- If convergence was reached in every zone --*/

      if (integration_container[ZONE_FLOW][INST_0][FLOW_SOL]->GetConvergence() == 1) break;
    }

    /*--- Write the convergence history for the fluid (only screen output) ---*/
    if ((!config_container[iZone]->GetMultizone_Problem() && !config_container[iZone]->GetSinglezone_Driver()))
      output_container[iZone]->GetLegacyOutput()->SetConvHistory_Body(&ConvHist_file[iZone][iInst], geometry_container, solver_container, config_container, integration_container, true, 0.0, ZONE_FLOW, INST_0);

  } else {

    SU2_MPI::Error( "The definition of Fluid and Structural solvers is inconsistent for FSI applications ", CURRENT_FUNCTION);
    
  }

  /*--- Set the fluid convergence to false (to make sure FSI subiterations converge) ---*/

  integration_container[ZONE_FLOW][INST_0][FLOW_SOL]->SetConvergence(false);

  /*-----------------------------------------------------------------*/
  /*------------------- Set FEA loads from fluid --------------------*/
  /*-----------------------------------------------------------------*/
  if(transfer_container[ZONE_FLOW][ZONE_STRUCT] != NULL)
      Transfer_Tractions(ZONE_FLOW, ZONE_STRUCT);

    /*-----------------------------------------------------------------*/
    /*------------------ Structural subiteration ----------------------*/
    /*-----------------------------------------------------------------*/

  iteration_container[ZONE_STRUCT][INST_0]->Iterate(output_container[ZONE_STRUCT], integration_container, geometry_container,
                                  solver_container, numerics_container, config_container,
                                  surface_movement, grid_movement, FFDBox, ZONE_STRUCT, INST_0);

    /*--- Write the convergence history for the structure (only screen output) ---*/
   if ((!config_container[iZone]->GetMultizone_Problem() && !config_container[iZone]->GetSinglezone_Driver()))
     output_container[ZONE_STRUCT]->GetLegacyOutput()->SetConvHistory_Body(&ConvHist_file[iZone][iInst], geometry_container, solver_container, config_container, integration_container, false, 0.0, ZONE_STRUCT, INST_0);

    /*--- Set the fluid convergence to false (to make sure FSI subiterations converge) ---*/

    integration_container[ZONE_STRUCT][INST_0][FEA_SOL]->SetConvergence(false);

    /*-----------------------------------------------------------------*/
    /*----------------- Displacements relaxation ----------------------*/
    /*-----------------------------------------------------------------*/

    Relaxation_Displacements(ZONE_STRUCT, ZONE_FLOW, OuterIter);

    /*-----------------------------------------------------------------*/
    /*-------------------- Check convergence --------------------------*/
    /*-----------------------------------------------------------------*/

    Convergence = BGSConvergence(OuterIter, ZONE_FLOW, ZONE_STRUCT);

    /*-----------------------------------------------------------------*/
    /*-------------------- Output FSI history -------------------------*/
    /*-----------------------------------------------------------------*/

//    output[ZONE_0]->SpecialOutput_FSI(&FSIHist_file, geometry_container, solver_container,
//                              config_container, integration_container, 0,
//                              ZONE_FLOW, ZONE_STRUCT, false);

    if (Convergence) break;

    /*-----------------------------------------------------------------*/
    /*--------------------- Update OuterIter ---------------------------*/
    /*-----------------------------------------------------------------*/

    OuterIter++; for (iZone = 0; iZone < nZone; iZone++) config_container[iZone]->SetOuterIter(OuterIter);

  }

}

void CFSIDriver::Predict_Displacements(unsigned short donorZone, unsigned short targetZone) {

  solver_container[donorZone][INST_0][MESH_0][FEA_SOL]->PredictStruct_Displacement(geometry_container[donorZone][INST_0], config_container[donorZone],
      solver_container[donorZone][INST_0]);

  /*--- For parallel simulations we need to communicate the predicted solution before updating the fluid mesh ---*/
  
  solver_container[donorZone][INST_0][MESH_0][FEA_SOL]->InitiateComms(geometry_container[donorZone][INST_0][MESH_0], config_container[donorZone], SOLUTION_PRED);
  solver_container[donorZone][INST_0][MESH_0][FEA_SOL]->CompleteComms(geometry_container[donorZone][INST_0][MESH_0], config_container[donorZone], SOLUTION_PRED);

}

void CFSIDriver::Predict_Tractions(unsigned short donorZone, unsigned short targetZone) {

}

void CFSIDriver::Transfer_Displacements(unsigned short donorZone, unsigned short targetZone) {

  transfer_container[donorZone][targetZone]->Broadcast_InterfaceData(solver_container[donorZone][INST_0][MESH_0][FEA_SOL],solver_container[targetZone][INST_0][MESH_0][FLOW_SOL],
                                                                     geometry_container[donorZone][INST_0][MESH_0],geometry_container[targetZone][INST_0][MESH_0],
                                                                     config_container[donorZone], config_container[targetZone]);

}

void CFSIDriver::Transfer_Tractions(unsigned short donorZone, unsigned short targetZone) {


  transfer_container[donorZone][targetZone]->Broadcast_InterfaceData(solver_container[donorZone][INST_0][MESH_0][FLOW_SOL],solver_container[targetZone][INST_0][MESH_0][FEA_SOL],
                                                                     geometry_container[donorZone][INST_0][MESH_0],geometry_container[targetZone][INST_0][MESH_0],
                                                                     config_container[donorZone], config_container[targetZone]);

}

void CFSIDriver::Relaxation_Displacements(unsigned short donorZone, unsigned short targetZone, unsigned long OuterIter) {

  /*-------------------- Aitken's relaxation ------------------------*/

  /*------------------- Compute the coefficient ---------------------*/

  solver_container[donorZone][INST_0][MESH_0][FEA_SOL]->ComputeAitken_Coefficient(geometry_container[donorZone][INST_0], config_container[donorZone],
      solver_container[donorZone][INST_0], OuterIter);

  /*----------------- Set the relaxation parameter ------------------*/

  solver_container[donorZone][INST_0][MESH_0][FEA_SOL]->SetAitken_Relaxation(geometry_container[donorZone][INST_0], config_container[donorZone],
      solver_container[donorZone][INST_0]);

  /*----------------- Communicate the predicted solution and the old one ------------------*/
  
  solver_container[donorZone][INST_0][MESH_0][FEA_SOL]->InitiateComms(geometry_container[donorZone][INST_0][MESH_0], config_container[donorZone], SOLUTION_PRED_OLD);
  solver_container[donorZone][INST_0][MESH_0][FEA_SOL]->CompleteComms(geometry_container[donorZone][INST_0][MESH_0], config_container[donorZone], SOLUTION_PRED_OLD);


}

void CFSIDriver::Relaxation_Tractions(unsigned short donorZone, unsigned short targetZone, unsigned long OuterIter) {

}

bool CFSIDriver::BGSConvergence(unsigned long IntIter, unsigned short ZONE_FLOW, unsigned short ZONE_STRUCT) {


  int rank = MASTER_NODE;
#ifdef HAVE_MPI
  int size;
  MPI_Comm_rank(MPI_COMM_WORLD, &rank);
  MPI_Comm_size(MPI_COMM_WORLD, &size);
#endif

  unsigned short iMarker;
  unsigned short nVar_Flow = solver_container[ZONE_FLOW][INST_0][MESH_0][FLOW_SOL]->GetnVar(),
                 nVar_Struct = solver_container[ZONE_STRUCT][INST_0][MESH_0][FEA_SOL]->GetnVar();
  unsigned short iRes;

//  bool flow_converged_absolute = false,
//        flow_converged_relative = false,
//        struct_converged_absolute = false,
//        struct_converged_relative = false;

  bool Convergence = false;

  /*--- Apply BC's to the structural adjoint - otherwise, clamped nodes have too values that make no sense... ---*/
  for (iMarker = 0; iMarker < config_container[ZONE_STRUCT]->GetnMarker_All(); iMarker++){
  switch (config_container[ZONE_STRUCT]->GetMarker_All_KindBC(iMarker)) {
    case CLAMPED_BOUNDARY:
    solver_container[ZONE_STRUCT][INST_0][MESH_0][FEA_SOL]->BC_Clamped_Post(geometry_container[ZONE_STRUCT][INST_0][MESH_0],
        solver_container[ZONE_STRUCT][INST_0][MESH_0], numerics_container[ZONE_STRUCT][INST_0][MESH_0][FEA_SOL][FEA_TERM],
        config_container[ZONE_STRUCT], iMarker);
    break;
  }
  }

  /*--- Compute the residual for the flow and structural zones ---*/

  /*--- Flow ---*/

  solver_container[ZONE_FLOW][INST_0][MESH_0][FLOW_SOL]->ComputeResidual_Multizone(geometry_container[ZONE_FLOW][INST_0][MESH_0],
                                                                        config_container[ZONE_FLOW]);

  /*--- Structure ---*/

  solver_container[ZONE_STRUCT][INST_0][MESH_0][FEA_SOL]->ComputeResidual_Multizone(geometry_container[ZONE_STRUCT][INST_0][MESH_0],
                                                                         config_container[ZONE_STRUCT]);


  /*--- Retrieve residuals ---*/

  /*--- Flow residuals ---*/

  for (iRes = 0; iRes < nVar_Flow; iRes++){
    residual_flow[iRes] = log10(solver_container[ZONE_FLOW][INST_0][MESH_0][FLOW_SOL]->GetRes_BGS(iRes));
    if (IntIter == 0) init_res_flow[iRes] = residual_flow[iRes];
    residual_flow_rel[iRes] = fabs(residual_flow[iRes] - init_res_flow[iRes]);
  }

  /*--- Structure residuals ---*/

  for (iRes = 0; iRes < nVar_Struct; iRes++){
    residual_struct[iRes] = log10(solver_container[ZONE_STRUCT][INST_0][MESH_0][FEA_SOL]->GetRes_BGS(iRes));
    if (IntIter == 0) init_res_struct[iRes] = residual_struct[iRes];
    residual_struct_rel[iRes] = fabs(residual_struct[iRes] - init_res_struct[iRes]);
  }

  /*--- Check convergence ---*/
//  flow_converged_absolute = ((residual_flow[0] < flow_criteria) && (residual_flow[nVar_Flow-1] < flow_criteria));
//  flow_converged_relative = ((residual_flow_rel[0] > flow_criteria_rel) && (residual_flow_rel[nVar_Flow-1] > flow_criteria_rel));
//
//  struct_converged_absolute = ((residual_struct[0] < structure_criteria) && (residual_struct[nVar_Flow-1] < structure_criteria));
//  struct_converged_relative = ((residual_struct_rel[0] > structure_criteria_rel) && (residual_struct_rel[nVar_Flow-1] > structure_criteria_rel));

//  Convergence = ((flow_converged_absolute && struct_converged_absolute) ||
//                 (flow_converged_absolute && struct_converged_relative) ||
//                 (flow_converged_relative && struct_converged_relative) ||
//                 (flow_converged_relative && struct_converged_absolute));

  if (rank == MASTER_NODE){

    cout << endl << "-------------------------------------------------------------------------" << endl;
    cout << endl;
    cout << "Convergence summary for BGS iteration ";
    cout << IntIter << endl;
    cout << endl;
    /*--- TODO: This is a workaround until the TestCases.py script incorporates new classes for nested loops. ---*/
    cout << "Iter[ID]" << "    BGSRes[Rho]" << "   BGSRes[RhoE]" << "     BGSRes[Ux]" << "     BGSRes[Uy]" << endl;
    cout.precision(6); cout.setf(ios::fixed, ios::floatfield);
    cout.width(8); cout << IntIter*1000;
    cout.width(15); cout << residual_flow[0];
    cout.width(15); cout << residual_flow[nVar_Flow-1];
    cout.width(15); cout << residual_struct[0];
    cout.width(15); cout << residual_struct[1];
    cout << endl;

  }

//  integration_container[ZONE_STRUCT][INST_0][FEA_SOL]->Convergence_Monitoring_FSI(geometry_container[ZONE_STRUCT][INST_0][MESH_0], config_container[ZONE_STRUCT], solver_container[ZONE_STRUCT][INST_0][MESH_0][FEA_SOL]);

  Convergence = integration_container[ZONE_STRUCT][INST_0][FEA_SOL]->GetConvergence_FSI();


  /*--- Flow ---*/

  solver_container[ZONE_FLOW][INST_0][MESH_0][FLOW_SOL]->UpdateSolution_BGS(geometry_container[ZONE_FLOW][INST_0][MESH_0],
                                                                       config_container[ZONE_FLOW]);

  /*--- Structure ---*/

  solver_container[ZONE_STRUCT][INST_0][MESH_0][FEA_SOL]->UpdateSolution_BGS(geometry_container[ZONE_STRUCT][INST_0][MESH_0],
                                                                       config_container[ZONE_STRUCT]);

  if (rank == MASTER_NODE) cout.setf(ios::scientific, ios::floatfield);

  return Convergence;

}

void CFSIDriver::Update() {

  /*--- As of now, we are coding it for just 2 zones. ---*/
  /*--- This will become more general, but we need to modify the configuration for that ---*/
  unsigned short ZONE_FLOW = 0, ZONE_STRUCT = 1;

  TimeIter = config_container[ZONE_FLOW]->GetTimeIter();

  /*-----------------------------------------------------------------*/
  /*--------------------- Enforce continuity ------------------------*/
  /*-----------------------------------------------------------------*/

  /*--- Enforces that the geometry of the flow corresponds to the converged, relaxed solution ---*/

  /*-------------------- Transfer the displacements --------------------*/

  Transfer_Displacements(ZONE_STRUCT, ZONE_FLOW);

  /*-------------------- Set the grid movement -------------------------*/

  
  iteration_container[ZONE_FLOW][INST_0]->SetGrid_Movement(geometry_container[ZONE_FLOW][INST_0], 
                                                           surface_movement[ZONE_FLOW], grid_movement[ZONE_FLOW][INST_0],
                                                           solver_container[ZONE_FLOW][INST_0], config_container[ZONE_FLOW], 0, TimeIter );

  /*--- TODO: Temporary output of objective function for Flow OFs. Needs to be integrated into the refurbished output ---*/


  if (rank == MASTER_NODE){

  /*--- Choose the filename of the objective function ---*/

    ofstream myfile_res;
    bool of_output = false;
    su2double objective_function = 0.0;

    switch (config_container[ZONE_FLOW]->GetKind_ObjFunc()) {
      case DRAG_COEFFICIENT:
        myfile_res.open("of_drag.opt");
        objective_function = solver_container[ZONE_FLOW][INST_0][MESH_0][FLOW_SOL]->GetTotal_CD();
        of_output = true;
        break;
      case LIFT_COEFFICIENT:
        myfile_res.open("of_lift.opt");
        objective_function = solver_container[ZONE_FLOW][INST_0][MESH_0][FLOW_SOL]->GetTotal_CL();
        of_output = true;
      break;
      case EFFICIENCY:
        myfile_res.open("of_efficiency.opt");
        objective_function = solver_container[ZONE_FLOW][INST_0][MESH_0][FLOW_SOL]->GetTotal_CEff();
        of_output = true;
        break;
      default:
        of_output = false;
        break;
    }

    if (of_output){

        myfile_res.precision(15);
        myfile_res << scientific << objective_function << endl;
        myfile_res.close();

    }

  }

  /*-----------------------------------------------------------------*/
  /*-------------------- Update fluid solver ------------------------*/
  /*-----------------------------------------------------------------*/

  iteration_container[ZONE_FLOW][INST_0]->Update(output_container[ZONE_FLOW], integration_container, geometry_container,
                       solver_container, numerics_container, config_container,
                       surface_movement, grid_movement, FFDBox, ZONE_FLOW, INST_0);

  /*-----------------------------------------------------------------*/
  /*----------------- Update structural solver ----------------------*/
  /*-----------------------------------------------------------------*/

  iteration_container[ZONE_STRUCT][INST_0]->Update(output_container[ZONE_STRUCT], integration_container, geometry_container,
                         solver_container, numerics_container, config_container,
                         surface_movement, grid_movement, FFDBox, ZONE_STRUCT, INST_0);


  /*-----------------------------------------------------------------*/
  /*--------------- Update convergence parameter --------------------*/
  /*-----------------------------------------------------------------*/
  integration_container[ZONE_STRUCT][INST_0][FEA_SOL]->SetConvergence_FSI(false);


}

void CFSIDriver::DynamicMeshUpdate(unsigned long ExtIter){

}

CDiscAdjFSIDriver::CDiscAdjFSIDriver(char* confFile,
                                     unsigned short val_nZone,
                                     SU2_Comm MPICommunicator) : CDriver(confFile,
                                                                         val_nZone,
                                                                         MPICommunicator,
                                                                         false) {

  unsigned short iVar;
  unsigned short nVar_Flow = 0, nVar_Struct = 0;
  RecordingState = 0;
  CurrentRecording = 0;

  switch (config_container[ZONE_0]->GetKind_ObjFunc()){
  case DRAG_COEFFICIENT:
  case LIFT_COEFFICIENT:
  case SIDEFORCE_COEFFICIENT:
  case EFFICIENCY:
  case MOMENT_X_COEFFICIENT:
  case MOMENT_Y_COEFFICIENT:
  case MOMENT_Z_COEFFICIENT:
  case EQUIVALENT_AREA:
    Kind_Objective_Function = FLOW_OBJECTIVE_FUNCTION;
    break;
  case REFERENCE_GEOMETRY:
  case REFERENCE_NODE:
  case VOLUME_FRACTION:
    Kind_Objective_Function = FEM_OBJECTIVE_FUNCTION;
    break;
  default:
    Kind_Objective_Function = NO_OBJECTIVE_FUNCTION;
    break;
  }

  direct_iteration = new CIteration*[nZone];

  unsigned short iZone;
  for (iZone = 0; iZone < nZone; iZone++){
    switch (config_container[iZone]->GetKind_Solver()) {
      case DISC_ADJ_INC_RANS: case DISC_ADJ_INC_EULER: case DISC_ADJ_INC_NAVIER_STOKES:      
       case DISC_ADJ_RANS: case DISC_ADJ_EULER: case DISC_ADJ_NAVIER_STOKES:
         direct_iteration[iZone] = new CFluidIteration(config_container[iZone]);
         nVar_Flow = solver_container[iZone][INST_0][MESH_0][ADJFLOW_SOL]->GetnVar();
         flow_criteria = config_container[iZone]->GetMinLogResidual_BGS_F();
         flow_criteria_rel = config_container[iZone]->GetOrderMagResidual_BGS_F();
         break;
       case DISC_ADJ_FEM:
         direct_iteration[iZone] = new CFEAIteration(config_container[iZone]);
         nVar_Struct = solver_container[iZone][INST_0][MESH_0][ADJFEA_SOL]->GetnVar();
         structure_criteria    = config_container[iZone]->GetMinLogResidual_BGS_S();
         structure_criteria_rel = config_container[iZone]->GetOrderMagResidual_BGS_S();
         break;
    }
  }

  init_res_flow   = new su2double[nVar_Flow];
  init_res_struct = new su2double[nVar_Struct];

  residual_flow   = new su2double[nVar_Flow];
  residual_struct = new su2double[nVar_Struct];

  residual_flow_rel   = new su2double[nVar_Flow];
  residual_struct_rel = new su2double[nVar_Struct];

  for (iVar = 0; iVar < nVar_Flow; iVar++){
    init_res_flow[iVar] = 0.0;
    residual_flow[iVar] = 0.0;
    residual_flow_rel[iVar] = 0.0;
  }
  for (iVar = 0; iVar < nVar_Struct; iVar++){
    init_res_struct[iVar] = 0.0;
    residual_struct[iVar] = 0.0;
    residual_struct_rel[iVar] = 0.0;
  }


  bool write_history = true;

  /*--- Header of the temporary output file ---*/
  if ((write_history) && (rank == MASTER_NODE)){
    ofstream myfile_res;
    myfile_res.open ("history_adjoint_FSI.csv");

    myfile_res << "BGS_Iter\t";

    for (iVar = 0; iVar < nVar_Flow; iVar++){
      myfile_res << "ResFlow[" << iVar << "]\t";
    }

    for (iVar = 0; iVar < nVar_Struct; iVar++){
      myfile_res << "ResFEA[" << iVar << "]\t";
    }


    bool de_effects = config_container[ZONE_0]->GetDE_Effects();
    for (iVar = 0; iVar < config_container[ZONE_0]->GetnElasticityMod(); iVar++)
        myfile_res << "Sens_E_" << iVar << "\t";

    for (iVar = 0; iVar < config_container[ZONE_0]->GetnPoissonRatio(); iVar++)
      myfile_res << "Sens_Nu_" << iVar << "\t";

    if (de_effects){
        for (iVar = 0; iVar < config_container[ZONE_0]->GetnElectric_Field(); iVar++)
          myfile_res << "Sens_EField_" << iVar << "\t";
    }

    myfile_res << endl;

    myfile_res.close();
  }

  // TEST: for implementation of python framework in standalone structural problems
  if ((config_container[ZONE_1]->GetDV_FEA() != NODV_FEA) && (rank == MASTER_NODE)){

    /*--- Header of the temporary output file ---*/
    ofstream myfile_res;

    switch (config_container[ZONE_1]->GetDV_FEA()) {
      case YOUNG_MODULUS:
        myfile_res.open("grad_young.opt");
        break;
      case POISSON_RATIO:
        myfile_res.open("grad_poisson.opt");
        break;
      case DENSITY_VAL:
      case DEAD_WEIGHT:
        myfile_res.open("grad_density.opt");
        break;
      case ELECTRIC_FIELD:
        myfile_res.open("grad_efield.opt");
        break;
      default:
        myfile_res.open("grad.opt");
        break;
    }

    unsigned short iDV;
    unsigned short nDV = solver_container[ZONE_1][INST_0][MESH_0][ADJFEA_SOL]->GetnDVFEA();

    myfile_res << "INDEX" << "\t" << "GRAD" << endl;

    myfile_res.precision(15);

    for (iDV = 0; iDV < nDV; iDV++){
      myfile_res << iDV;
      myfile_res << "\t";
      myfile_res << scientific << solver_container[ZONE_1][INST_0][MESH_0][ADJFEA_SOL]->GetGlobal_Sens_DVFEA(iDV);
      myfile_res << endl;
    }

    myfile_res.close();
  }

//  /*--- TODO: This is a workaround until the TestCases.py script incorporates new classes for nested loops. ---*/
//  config_container[ZONE_0]->SetnExtIter(1);
//  config_container[ZONE_1]->SetnExtIter(1);

}

CDiscAdjFSIDriver::~CDiscAdjFSIDriver(void) {

  delete [] direct_iteration;
  delete [] init_res_flow;
  delete [] init_res_struct;
  delete [] residual_flow;
  delete [] residual_struct;
  delete [] residual_flow_rel;
  delete [] residual_struct_rel;

}

void CDiscAdjFSIDriver::Update(){

}

void CDiscAdjFSIDriver::DynamicMeshUpdate(unsigned long ExtIter){

}

void CDiscAdjFSIDriver::Run( ) {

  /*--- As of now, we are coding it for just 2 zones. ---*/
  /*--- This will become more general, but we need to modify the configuration for that ---*/
  unsigned short ZONE_FLOW = 0, ZONE_STRUCT = 1;
  unsigned short iZone;
  bool BGS_Converged = false;

  unsigned long IntIter = 0; for (iZone = 0; iZone < nZone; iZone++) config_container[iZone]->SetInnerIter(IntIter);
  unsigned long iOuterIter = 0; for (iZone = 0; iZone < nZone; iZone++) config_container[iZone]->SetOuterIter(iOuterIter);
  unsigned long nOuterIter = config_container[ZONE_FLOW]->GetnIterFSI();

  ofstream myfile_struc, myfile_flow, myfile_geo;

  Preprocess(ZONE_FLOW, ZONE_STRUCT, ALL_VARIABLES);


  for (iOuterIter = 0; iOuterIter < nOuterIter && !BGS_Converged; iOuterIter++){

    if (rank == MASTER_NODE){
      cout << endl << "                    ****** BGS ITERATION ";
      cout << iOuterIter;
      cout << " ******" << endl;
    }

    for (iZone = 0; iZone < nZone; iZone++) config_container[iZone]->SetOuterIter(iOuterIter);
    
    /*--- Start with structural terms if OF is based on displacements ---*/

    if (Kind_Objective_Function == FEM_OBJECTIVE_FUNCTION)
      Iterate_Block(ZONE_FLOW, ZONE_STRUCT, FEA_DISP_VARS);

    /*--- Iterate fluid (including cross term) ---*/

    Iterate_Block(ZONE_FLOW, ZONE_STRUCT, FLOW_CONS_VARS);

    /*--- Compute mesh (it is a cross term dF / dMv ) ---*/

    Iterate_Block(ZONE_FLOW, ZONE_STRUCT, MESH_COORDS);

    /*--- Compute mesh cross term (dM / dSv) ---*/

    Iterate_Block(ZONE_FLOW, ZONE_STRUCT, FEM_CROSS_TERM_GEOMETRY);
    
    /*--- End with structural terms if OF is based on fluid variables ---*/
    
    if (Kind_Objective_Function == FLOW_OBJECTIVE_FUNCTION)
      Iterate_Block(ZONE_FLOW, ZONE_STRUCT, FEA_DISP_VARS);

    /*--- Check convergence of the BGS method ---*/
    BGS_Converged = BGSConvergence(iOuterIter, ZONE_FLOW, ZONE_STRUCT);
  }


  Postprocess(ZONE_FLOW, ZONE_STRUCT);

}


void CDiscAdjFSIDriver::Preprocess(unsigned short ZONE_FLOW,
                  unsigned short ZONE_STRUCT,
                  unsigned short kind_recording){

  unsigned long IntIter = 0, iPoint;
  config_container[ZONE_0]->SetInnerIter(IntIter);
  unsigned short ExtIter = config_container[ZONE_FLOW]->GetTimeIter();

  bool dual_time_1st = (config_container[ZONE_FLOW]->GetTime_Marching() == DT_STEPPING_1ST);
  bool dual_time_2nd = (config_container[ZONE_FLOW]->GetTime_Marching() == DT_STEPPING_2ND);
  bool turbulent = (config_container[ZONE_FLOW]->GetKind_Solver() == DISC_ADJ_RANS) ||
                   (config_container[ZONE_FLOW]->GetKind_Solver() == DISC_ADJ_INC_RANS);
  bool dual_time = (dual_time_1st || dual_time_2nd);
  unsigned short iMesh;
  int Direct_Iter_Flow;
  bool update_geo = false;

  /*----------------------------------------------------------------------------*/
  /*------------------------------ FLOW SOLUTION -------------------------------*/
  /*----------------------------------------------------------------------------*/

  /*--- For the unsteady adjoint, load direct solutions from restart files. ---*/

  if (config_container[ZONE_FLOW]->GetTime_Marching()) {

    Direct_Iter_Flow = SU2_TYPE::Int(config_container[ZONE_FLOW]->GetUnst_AdjointIter()) - SU2_TYPE::Int(ExtIter) - 2;

    /*--- For dual-time stepping we want to load the already converged solution at timestep n ---*/

    if (dual_time) {
      Direct_Iter_Flow += 1;
    }

    if (ExtIter == 0){

      if (dual_time_2nd) {

        /*--- Load solution at timestep n-2 ---*/

        iteration_container[ZONE_FLOW][INST_0]->LoadUnsteady_Solution(geometry_container, solver_container,config_container, ZONE_FLOW, INST_0, Direct_Iter_Flow-2);

        /*--- Push solution back to correct array ---*/

        for (iMesh=0; iMesh<=config_container[ZONE_FLOW]->GetnMGLevels();iMesh++) {
          for(iPoint=0; iPoint<geometry_container[ZONE_FLOW][INST_0][iMesh]->GetnPoint();iPoint++) {
            solver_container[ZONE_FLOW][INST_0][iMesh][FLOW_SOL]->node[iPoint]->Set_Solution_time_n();
            solver_container[ZONE_FLOW][INST_0][iMesh][FLOW_SOL]->node[iPoint]->Set_Solution_time_n1();
            if (turbulent) {
              solver_container[ZONE_FLOW][INST_0][iMesh][TURB_SOL]->node[iPoint]->Set_Solution_time_n();
              solver_container[ZONE_FLOW][INST_0][iMesh][TURB_SOL]->node[iPoint]->Set_Solution_time_n1();
            }
          }
        }
      }
      if (dual_time) {

        /*--- Load solution at timestep n-1 ---*/

        iteration_container[ZONE_FLOW][INST_0]->LoadUnsteady_Solution(geometry_container, solver_container,config_container, ZONE_FLOW, INST_0, Direct_Iter_Flow-1);

        /*--- Push solution back to correct array ---*/

        for (iMesh=0; iMesh<=config_container[ZONE_FLOW]->GetnMGLevels();iMesh++) {
          for(iPoint=0; iPoint<geometry_container[ZONE_FLOW][INST_0][iMesh]->GetnPoint();iPoint++) {
            solver_container[ZONE_FLOW][INST_0][iMesh][FLOW_SOL]->node[iPoint]->Set_Solution_time_n();
            if (turbulent) {
              solver_container[ZONE_FLOW][INST_0][iMesh][TURB_SOL]->node[iPoint]->Set_Solution_time_n();
            }
          }
        }
      }

      /*--- Load solution timestep n ---*/

      iteration_container[ZONE_FLOW][INST_0]->LoadUnsteady_Solution(geometry_container, solver_container,config_container, ZONE_FLOW, INST_0, Direct_Iter_Flow);

    }


    if ((ExtIter > 0) && dual_time){

      /*--- Load solution timestep n - 2 ---*/

      iteration_container[ZONE_FLOW][INST_0]->LoadUnsteady_Solution(geometry_container, solver_container,config_container, ZONE_FLOW, INST_0, Direct_Iter_Flow - 2);

      /*--- Temporarily store the loaded solution in the Solution_Old array ---*/

      for (iMesh=0; iMesh<=config_container[ZONE_FLOW]->GetnMGLevels();iMesh++) {
        for(iPoint=0; iPoint<geometry_container[ZONE_FLOW][INST_0][iMesh]->GetnPoint();iPoint++) {
           solver_container[ZONE_FLOW][INST_0][iMesh][FLOW_SOL]->node[iPoint]->Set_OldSolution();
           if (turbulent){
             solver_container[ZONE_FLOW][INST_0][iMesh][TURB_SOL]->node[iPoint]->Set_OldSolution();
           }
        }
      }

      /*--- Set Solution at timestep n to solution at n-1 ---*/

      for (iMesh=0; iMesh<=config_container[ZONE_FLOW]->GetnMGLevels();iMesh++) {
        for(iPoint=0; iPoint<geometry_container[ZONE_FLOW][INST_0][iMesh]->GetnPoint();iPoint++) {
          solver_container[ZONE_FLOW][INST_0][iMesh][FLOW_SOL]->node[iPoint]->SetSolution(solver_container[ZONE_FLOW][INST_0][iMesh][FLOW_SOL]->node[iPoint]->GetSolution_time_n());
          if (turbulent) {
            solver_container[ZONE_FLOW][INST_0][iMesh][TURB_SOL]->node[iPoint]->SetSolution(solver_container[ZONE_FLOW][INST_0][iMesh][TURB_SOL]->node[iPoint]->GetSolution_time_n());
          }
        }
      }
      if (dual_time_1st){
      /*--- Set Solution at timestep n-1 to the previously loaded solution ---*/
        for (iMesh=0; iMesh<=config_container[ZONE_FLOW]->GetnMGLevels();iMesh++) {
          for(iPoint=0; iPoint<geometry_container[ZONE_FLOW][INST_0][iMesh]->GetnPoint();iPoint++) {
            solver_container[ZONE_FLOW][INST_0][iMesh][FLOW_SOL]->node[iPoint]->Set_Solution_time_n(solver_container[ZONE_FLOW][INST_0][iMesh][FLOW_SOL]->node[iPoint]->GetSolution_time_n1());
            if (turbulent) {
              solver_container[ZONE_FLOW][INST_0][iMesh][TURB_SOL]->node[iPoint]->Set_Solution_time_n(solver_container[ZONE_FLOW][INST_0][iMesh][TURB_SOL]->node[iPoint]->GetSolution_time_n1());
            }
          }
        }
      }
      if (dual_time_2nd){
        /*--- Set Solution at timestep n-1 to solution at n-2 ---*/
        for (iMesh=0; iMesh<=config_container[ZONE_FLOW]->GetnMGLevels();iMesh++) {
          for(iPoint=0; iPoint<geometry_container[ZONE_FLOW][INST_0][iMesh]->GetnPoint();iPoint++) {
            solver_container[ZONE_FLOW][INST_0][iMesh][FLOW_SOL]->node[iPoint]->Set_Solution_time_n(solver_container[ZONE_FLOW][INST_0][iMesh][FLOW_SOL]->node[iPoint]->GetSolution_time_n1());
            if (turbulent) {
              solver_container[ZONE_FLOW][INST_0][iMesh][TURB_SOL]->node[iPoint]->Set_Solution_time_n(solver_container[ZONE_FLOW][INST_0][iMesh][TURB_SOL]->node[iPoint]->GetSolution_time_n1());
            }
          }
        }
        /*--- Set Solution at timestep n-2 to the previously loaded solution ---*/
        for (iMesh=0; iMesh<=config_container[ZONE_FLOW]->GetnMGLevels();iMesh++) {
          for(iPoint=0; iPoint<geometry_container[ZONE_FLOW][INST_0][iMesh]->GetnPoint();iPoint++) {
            solver_container[ZONE_FLOW][INST_0][iMesh][FLOW_SOL]->node[iPoint]->Set_Solution_time_n1(solver_container[ZONE_FLOW][INST_0][iMesh][FLOW_SOL]->node[iPoint]->GetSolution_Old());
            if (turbulent) {
              solver_container[ZONE_FLOW][INST_0][iMesh][TURB_SOL]->node[iPoint]->Set_Solution_time_n1(solver_container[ZONE_FLOW][INST_0][iMesh][TURB_SOL]->node[iPoint]->GetSolution_Old());
            }
          }
        }
      }
    }
  }
  else{

    /*--- Load the restart (we need to use the routine in order to get the GEOMETRY, otherwise it's restarted from the base mesh ---*/

    solver_container[ZONE_FLOW][INST_0][MESH_0][FLOW_SOL]->LoadRestart(geometry_container[ZONE_FLOW][INST_0], solver_container[ZONE_FLOW][INST_0], config_container[ZONE_FLOW], 0, true);

  if (ExtIter == 0 || dual_time) {

    for (iMesh=0; iMesh<=config_container[ZONE_FLOW]->GetnMGLevels();iMesh++) {
      for (iPoint = 0; iPoint < geometry_container[ZONE_FLOW][INST_0][iMesh]->GetnPoint(); iPoint++) {
        solver_container[ZONE_FLOW][INST_0][iMesh][ADJFLOW_SOL]->node[iPoint]->SetSolution_Direct(solver_container[ZONE_FLOW][INST_0][iMesh][FLOW_SOL]->node[iPoint]->GetSolution());
      }
    }
    if (turbulent && !config_container[ZONE_FLOW]->GetFrozen_Visc_Disc()) {
      for (iPoint = 0; iPoint < geometry_container[ZONE_FLOW][INST_0][MESH_0]->GetnPoint(); iPoint++) {
        solver_container[ZONE_FLOW][INST_0][MESH_0][ADJTURB_SOL]->node[iPoint]->SetSolution_Direct(solver_container[ZONE_FLOW][INST_0][MESH_0][TURB_SOL]->node[iPoint]->GetSolution());
      }
    }
  }

    /*--- Store geometry of the converged solution also in the adjoint solver in order to be able to reset it later ---*/

    for (iPoint = 0; iPoint < geometry_container[ZONE_FLOW][INST_0][MESH_0]->GetnPoint(); iPoint++){
      solver_container[ZONE_FLOW][INST_0][MESH_0][ADJFLOW_SOL]->node[iPoint]->SetGeometry_Direct(geometry_container[ZONE_FLOW][INST_0][MESH_0]->node[iPoint]->GetCoord());
    }

  }

  /*----------------------------------------------------------------------------*/
  /*-------------------------- STRUCTURAL SOLUTION -----------------------------*/
  /*----------------------------------------------------------------------------*/

  IntIter = 0;
  config_container[ZONE_STRUCT]->SetInnerIter(IntIter);
  ExtIter = config_container[ZONE_STRUCT]->GetTimeIter();
  bool dynamic = (config_container[ZONE_STRUCT]->GetTime_Domain());

  int Direct_Iter_FEA;

  /*--- For the dynamic adjoint, load direct solutions from restart files. ---*/

  if (dynamic) {

    Direct_Iter_FEA = SU2_TYPE::Int(config_container[ZONE_STRUCT]->GetUnst_AdjointIter()) - SU2_TYPE::Int(ExtIter) - 1;

    /*--- We want to load the already converged solution at timesteps n and n-1 ---*/

    /*--- Load solution at timestep n-1 ---*/

    iteration_container[ZONE_STRUCT][INST_0]->LoadDynamic_Solution(geometry_container, solver_container,config_container, ZONE_STRUCT, INST_0, Direct_Iter_FEA-1);

    /*--- Push solution back to correct array ---*/

    for(iPoint=0; iPoint<geometry_container[ZONE_STRUCT][INST_0][MESH_0]->GetnPoint();iPoint++){
      solver_container[ZONE_STRUCT][INST_0][MESH_0][FEA_SOL]->node[iPoint]->SetSolution_time_n();
    }

    /*--- Push solution back to correct array ---*/

    for(iPoint=0; iPoint<geometry_container[ZONE_STRUCT][INST_0][MESH_0]->GetnPoint();iPoint++){
      solver_container[ZONE_STRUCT][INST_0][MESH_0][FEA_SOL]->node[iPoint]->SetSolution_Accel_time_n();
    }

    /*--- Push solution back to correct array ---*/

    for(iPoint=0; iPoint<geometry_container[ZONE_STRUCT][INST_0][MESH_0]->GetnPoint();iPoint++){
      solver_container[ZONE_STRUCT][INST_0][MESH_0][FEA_SOL]->node[iPoint]->SetSolution_Vel_time_n();
    }

    /*--- Load solution timestep n ---*/

    iteration_container[ZONE_STRUCT][INST_0]->LoadDynamic_Solution(geometry_container, solver_container,config_container, ZONE_STRUCT, INST_0, Direct_Iter_FEA);

    /*--- Store FEA solution also in the adjoint solver in order to be able to reset it later ---*/

    for (iPoint = 0; iPoint < geometry_container[ZONE_STRUCT][INST_0][MESH_0]->GetnPoint(); iPoint++){
      solver_container[ZONE_STRUCT][INST_0][MESH_0][ADJFEA_SOL]->node[iPoint]->SetSolution_Direct(solver_container[ZONE_STRUCT][INST_0][MESH_0][FEA_SOL]->node[iPoint]->GetSolution());
    }

    for (iPoint = 0; iPoint < geometry_container[ZONE_STRUCT][INST_0][MESH_0]->GetnPoint(); iPoint++){
      solver_container[ZONE_STRUCT][INST_0][MESH_0][ADJFEA_SOL]->node[iPoint]->SetSolution_Accel_Direct(solver_container[ZONE_STRUCT][INST_0][MESH_0][FEA_SOL]->node[iPoint]->GetSolution_Accel());
    }

    for (iPoint = 0; iPoint < geometry_container[ZONE_STRUCT][INST_0][MESH_0]->GetnPoint(); iPoint++){
      solver_container[ZONE_STRUCT][INST_0][MESH_0][ADJFEA_SOL]->node[iPoint]->SetSolution_Vel_Direct(solver_container[ZONE_STRUCT][INST_0][MESH_0][FEA_SOL]->node[iPoint]->GetSolution_Vel());
    }

  }
  else {

    solver_container[ZONE_STRUCT][INST_0][MESH_0][FEA_SOL]->LoadRestart(geometry_container[ZONE_STRUCT][INST_0], solver_container[ZONE_STRUCT][INST_0], config_container[ZONE_STRUCT], 0, update_geo);

    /*--- Store FEA solution also in the adjoint solver in order to be able to reset it later ---*/

    for (iPoint = 0; iPoint < geometry_container[ZONE_STRUCT][INST_0][MESH_0]->GetnPoint(); iPoint++){
      solver_container[ZONE_STRUCT][INST_0][MESH_0][ADJFEA_SOL]->node[iPoint]->SetSolution_Direct(solver_container[ZONE_STRUCT][INST_0][MESH_0][FEA_SOL]->node[iPoint]->GetSolution());
    }

  }

  /*----------------------------------------------------------------------------*/
  /*--------------------- ADJOINT SOLVER PREPROCESSING -------------------------*/
  /*----------------------------------------------------------------------------*/

  solver_container[ZONE_FLOW][INST_0][MESH_0][ADJFLOW_SOL]->Preprocessing(geometry_container[ZONE_FLOW][INST_0][MESH_0], solver_container[ZONE_FLOW][INST_0][MESH_0],  config_container[ZONE_FLOW] , MESH_0, 0, RUNTIME_ADJFLOW_SYS, false);

  if (turbulent){
    solver_container[ZONE_FLOW][INST_0][MESH_0][ADJTURB_SOL]->Preprocessing(geometry_container[ZONE_FLOW][INST_0][MESH_0], solver_container[ZONE_FLOW][INST_0][MESH_0],  config_container[ZONE_FLOW] , MESH_0, 0, RUNTIME_ADJTURB_SYS, false);
  }

  solver_container[ZONE_STRUCT][INST_0][MESH_0][ADJFEA_SOL]->Preprocessing(geometry_container[ZONE_STRUCT][INST_0][MESH_0], solver_container[ZONE_STRUCT][INST_0][MESH_0],  config_container[ZONE_STRUCT] , MESH_0, 0, RUNTIME_ADJFEA_SYS, false);



}

void CDiscAdjFSIDriver::PrintDirect_Residuals(unsigned short ZONE_FLOW,
                                                          unsigned short ZONE_STRUCT,
                                                          unsigned short kind_recording){

  unsigned short ExtIter = config_container[ZONE_FLOW]->GetTimeIter();
  bool turbulent = (config_container[ZONE_FLOW]->GetKind_Solver() == DISC_ADJ_RANS) ||
                   (config_container[ZONE_FLOW]->GetKind_Solver() == DISC_ADJ_INC_RANS);
  bool nonlinear_analysis = (config_container[ZONE_STRUCT]->GetGeometricConditions() == LARGE_DEFORMATIONS);   // Nonlinear analysis.
  bool unsteady = config_container[ZONE_FLOW]->GetTime_Marching() != NONE;
  bool dynamic = (config_container[ZONE_STRUCT]->GetTime_Domain());

  su2double val_OFunction = 0.0;
  string kind_OFunction;

  cout.precision(6);
  cout.setf(ios::scientific, ios::floatfield);

  if ((kind_recording == FLOW_CONS_VARS) || (kind_recording == MESH_COORDS)) {

    /*--- Print residuals in the first iteration ---*/

    if (rank == MASTER_NODE && ((ExtIter == 0) || unsteady )){
      cout << "log10[RMS Density]: "<< log10(solver_container[ZONE_FLOW][INST_0][MESH_0][FLOW_SOL]->GetRes_RMS(0))
                     <<", Drag: " <<solver_container[ZONE_FLOW][INST_0][MESH_0][FLOW_SOL]->GetTotal_CD()
                     <<", Lift: " << solver_container[ZONE_FLOW][INST_0][MESH_0][FLOW_SOL]->GetTotal_CL() << "." << endl;

      if (turbulent){
        cout << "log10[RMS k]: " << log10(solver_container[ZONE_FLOW][INST_0][MESH_0][TURB_SOL]->GetRes_RMS(0)) << endl;
      }
      if (Kind_Objective_Function == FLOW_OBJECTIVE_FUNCTION){
        switch (config_container[ZONE_FLOW]->GetKind_ObjFunc()){
        case DRAG_COEFFICIENT:
          kind_OFunction = "(Drag coefficient): ";
          val_OFunction = solver_container[ZONE_FLOW][INST_0][MESH_0][FLOW_SOL]->GetTotal_CD();
          break;
        case LIFT_COEFFICIENT:
          kind_OFunction = "(Lift coefficient): ";
          val_OFunction = solver_container[ZONE_FLOW][INST_0][MESH_0][FLOW_SOL]->GetTotal_CL();
          break;
        case SIDEFORCE_COEFFICIENT:
          kind_OFunction = "(Sideforce coefficient): ";
          val_OFunction = solver_container[ZONE_FLOW][INST_0][MESH_0][FLOW_SOL]->GetTotal_CSF();
          break;
        case EFFICIENCY:
          kind_OFunction = "(Efficiency): ";
          val_OFunction = solver_container[ZONE_FLOW][INST_0][MESH_0][FLOW_SOL]->GetTotal_CEff();
          break;
        case MOMENT_X_COEFFICIENT:
          kind_OFunction = "(Moment X coefficient): ";
          val_OFunction = solver_container[ZONE_FLOW][INST_0][MESH_0][FLOW_SOL]->GetTotal_CMx();
          break;
        case MOMENT_Y_COEFFICIENT:
          kind_OFunction = "(Moment Y coefficient): ";
          val_OFunction = solver_container[ZONE_FLOW][INST_0][MESH_0][FLOW_SOL]->GetTotal_CMy();
          break;
        case MOMENT_Z_COEFFICIENT:
          kind_OFunction = "(Moment Z coefficient): ";
          val_OFunction = solver_container[ZONE_FLOW][INST_0][MESH_0][FLOW_SOL]->GetTotal_CMz();
          break;
        case EQUIVALENT_AREA:
          kind_OFunction = "(Equivalent area): ";
          val_OFunction = solver_container[ZONE_FLOW][INST_0][MESH_0][FLOW_SOL]->GetTotal_CEquivArea();
          break;
        default:
          val_OFunction = 0.0;  // If the objective function is computed in a different physical problem
          break;
        }
        cout << "Objective function " << kind_OFunction << val_OFunction << endl;
      }
    }

  }

  if ((kind_recording == FEA_DISP_VARS) || (kind_recording == FLOW_CROSS_TERM) || (kind_recording == GEOMETRY_CROSS_TERM)) {

    if (rank == MASTER_NODE && ((ExtIter == 0) || dynamic )){
      if (nonlinear_analysis){
        cout << "UTOL-A: "   << log10(solver_container[ZONE_STRUCT][INST_0][MESH_0][FEA_SOL]->GetRes_FEM(0))
             << ", RTOL-A: " << log10(solver_container[ZONE_STRUCT][INST_0][MESH_0][FEA_SOL]->GetRes_FEM(1))
             << ", ETOL-A: " << log10(solver_container[ZONE_STRUCT][INST_0][MESH_0][FEA_SOL]->GetRes_FEM(2)) << "." << endl;
      }
      else{
        if (solver_container[ZONE_STRUCT][INST_0][MESH_0][FEA_SOL]->GetnVar() == 2){
          cout << "log10[RMS Ux]: "   << log10(solver_container[ZONE_STRUCT][INST_0][MESH_0][FEA_SOL]->GetRes_RMS(0))
               << ", log10[RMS Uy]: " << log10(solver_container[ZONE_STRUCT][INST_0][MESH_0][FEA_SOL]->GetRes_RMS(1)) << "." << endl;

        }
        else{
          cout << "log10[RMS Ux]: "   << log10(solver_container[ZONE_STRUCT][INST_0][MESH_0][FEA_SOL]->GetRes_RMS(0))
               << ", log10[RMS Uy]: " << log10(solver_container[ZONE_STRUCT][INST_0][MESH_0][FEA_SOL]->GetRes_RMS(1))
               << ", log10[RMS Uz]: " << log10(solver_container[ZONE_STRUCT][INST_0][MESH_0][FEA_SOL]->GetRes_RMS(2))<< "." << endl;
        }

      }
      if (Kind_Objective_Function == FEM_OBJECTIVE_FUNCTION){
        switch (config_container[ZONE_STRUCT]->GetKind_ObjFunc()){
        case REFERENCE_GEOMETRY:
          kind_OFunction = "(Reference Geometry): ";
          val_OFunction = solver_container[ZONE_STRUCT][INST_0][MESH_0][FEA_SOL]->GetTotal_OFRefGeom();
          break;
        case REFERENCE_NODE:
          kind_OFunction = "(Reference Node): ";
          val_OFunction = solver_container[ZONE_STRUCT][INST_0][MESH_0][FEA_SOL]->GetTotal_OFRefNode();
          break;
        case VOLUME_FRACTION:
          kind_OFunction = "(Volume Fraction): ";
          val_OFunction = solver_container[ZONE_STRUCT][INST_0][MESH_0][FEA_SOL]->GetTotal_OFVolFrac();
          break;
        default:
          val_OFunction = 0.0;  // If the objective function is computed in a different physical problem
          break;
        }
        cout << "Objective function " << kind_OFunction << val_OFunction << endl;
      }
    }

  }

}

void CDiscAdjFSIDriver::Iterate_Direct(unsigned short ZONE_FLOW, unsigned short ZONE_STRUCT, unsigned short kind_recording){

  if ((kind_recording == FLOW_CONS_VARS) ||
      (kind_recording == MESH_COORDS)) {

    Fluid_Iteration_Direct(ZONE_FLOW, ZONE_STRUCT);


  }

  if ((kind_recording == FEA_DISP_VARS) ||
      (kind_recording == FLOW_CROSS_TERM) ||
      (kind_recording == GEOMETRY_CROSS_TERM)) {

    Structural_Iteration_Direct(ZONE_FLOW, ZONE_STRUCT);

  }


  if (kind_recording == FEM_CROSS_TERM_GEOMETRY) {

    Mesh_Deformation_Direct(ZONE_FLOW, ZONE_STRUCT);

  }


}

void CDiscAdjFSIDriver::Fluid_Iteration_Direct(unsigned short ZONE_FLOW, unsigned short ZONE_STRUCT) {

  bool turbulent = (config_container[ZONE_FLOW]->GetKind_Solver() == DISC_ADJ_RANS) ||
                   (config_container[ZONE_FLOW]->GetKind_Solver() == DISC_ADJ_INC_RANS);
  bool frozen_visc = config_container[ZONE_FLOW]->GetFrozen_Visc_Disc();

  /*-----------------------------------------------------------------*/
  /*------------------- Set Dependency on Geometry ------------------*/
  /*-----------------------------------------------------------------*/

  geometry_container[ZONE_FLOW][INST_0][MESH_0]->UpdateGeometry(geometry_container[ZONE_FLOW][INST_0], config_container[ZONE_FLOW]);

  solver_container[ZONE_FLOW][INST_0][MESH_0][FLOW_SOL]->InitiateComms(geometry_container[ZONE_FLOW][INST_0][MESH_0], config_container[ZONE_FLOW], SOLUTION);
  solver_container[ZONE_FLOW][INST_0][MESH_0][FLOW_SOL]->CompleteComms(geometry_container[ZONE_FLOW][INST_0][MESH_0], config_container[ZONE_FLOW], SOLUTION);
  
  solver_container[ZONE_FLOW][INST_0][MESH_0][FLOW_SOL]->Preprocessing(geometry_container[ZONE_FLOW][INST_0][MESH_0],solver_container[ZONE_FLOW][INST_0][MESH_0], config_container[ZONE_FLOW], MESH_0, NO_RK_ITER, RUNTIME_FLOW_SYS, true);

  if (turbulent && !frozen_visc) {
    solver_container[ZONE_FLOW][INST_0][MESH_0][TURB_SOL]->Postprocessing(geometry_container[ZONE_FLOW][INST_0][MESH_0], solver_container[ZONE_FLOW][INST_0][MESH_0], config_container[ZONE_FLOW], MESH_0);
    
    solver_container[ZONE_FLOW][INST_0][MESH_0][TURB_SOL]->InitiateComms(geometry_container[ZONE_FLOW][INST_0][MESH_0], config_container[ZONE_FLOW], SOLUTION_EDDY);
    solver_container[ZONE_FLOW][INST_0][MESH_0][TURB_SOL]->CompleteComms(geometry_container[ZONE_FLOW][INST_0][MESH_0], config_container[ZONE_FLOW], SOLUTION_EDDY);

  }

  /*-----------------------------------------------------------------*/
  /*----------------- Iterate the flow solver -----------------------*/
  /*---- Sets all the cross dependencies for the flow variables -----*/
  /*-----------------------------------------------------------------*/

  config_container[ZONE_FLOW]->SetInnerIter(0);

  direct_iteration[ZONE_FLOW]->Iterate(output_container[ZONE_FLOW], integration_container, geometry_container,
      solver_container, numerics_container, config_container,
      surface_movement, grid_movement, FFDBox, ZONE_FLOW, INST_0);

  /*-----------------------------------------------------------------*/
  /*--------------------- Set MPI Solution --------------------------*/
  /*-----------------------------------------------------------------*/

  solver_container[ZONE_FLOW][INST_0][MESH_0][FLOW_SOL]->InitiateComms(geometry_container[ZONE_FLOW][INST_0][MESH_0], config_container[ZONE_FLOW], SOLUTION);
  solver_container[ZONE_FLOW][INST_0][MESH_0][FLOW_SOL]->CompleteComms(geometry_container[ZONE_FLOW][INST_0][MESH_0], config_container[ZONE_FLOW], SOLUTION);

}

void CDiscAdjFSIDriver::Structural_Iteration_Direct(unsigned short ZONE_FLOW, unsigned short ZONE_STRUCT) {

  bool turbulent = (config_container[ZONE_FLOW]->GetKind_Solver() == DISC_ADJ_RANS) ||
                   (config_container[ZONE_FLOW]->GetKind_Solver() == DISC_ADJ_INC_RANS);
  bool frozen_visc = config_container[ZONE_FLOW]->GetFrozen_Visc_Disc();

  /*-----------------------------------------------------------------*/
  /*---------- Set Dependencies on Geometry and Flow ----------------*/
  /*-----------------------------------------------------------------*/

  solver_container[ZONE_STRUCT][INST_0][MESH_0][FEA_SOL]->InitiateComms(geometry_container[ZONE_STRUCT][INST_0][MESH_0], config_container[ZONE_STRUCT], SOLUTION_FEA);
  solver_container[ZONE_STRUCT][INST_0][MESH_0][FEA_SOL]->CompleteComms(geometry_container[ZONE_STRUCT][INST_0][MESH_0], config_container[ZONE_STRUCT], SOLUTION_FEA);

  geometry_container[ZONE_FLOW][INST_0][MESH_0]->UpdateGeometry(geometry_container[ZONE_FLOW][INST_0], config_container[ZONE_FLOW]);

  solver_container[ZONE_FLOW][INST_0][MESH_0][FLOW_SOL]->InitiateComms(geometry_container[ZONE_FLOW][INST_0][MESH_0], config_container[ZONE_FLOW], SOLUTION);
  solver_container[ZONE_FLOW][INST_0][MESH_0][FLOW_SOL]->CompleteComms(geometry_container[ZONE_FLOW][INST_0][MESH_0], config_container[ZONE_FLOW], SOLUTION);

  solver_container[ZONE_FLOW][INST_0][MESH_0][FLOW_SOL]->Preprocessing(geometry_container[ZONE_FLOW][INST_0][MESH_0],solver_container[ZONE_FLOW][INST_0][MESH_0], config_container[ZONE_FLOW], MESH_0, NO_RK_ITER, RUNTIME_FLOW_SYS, true);

  if (turbulent && !frozen_visc) {
    solver_container[ZONE_FLOW][INST_0][MESH_0][TURB_SOL]->Postprocessing(geometry_container[ZONE_FLOW][INST_0][MESH_0], solver_container[ZONE_FLOW][INST_0][MESH_0], config_container[ZONE_FLOW], MESH_0);
    
    solver_container[ZONE_FLOW][INST_0][MESH_0][TURB_SOL]->InitiateComms(geometry_container[ZONE_FLOW][INST_0][MESH_0], config_container[ZONE_FLOW], SOLUTION_EDDY);
    solver_container[ZONE_FLOW][INST_0][MESH_0][TURB_SOL]->CompleteComms(geometry_container[ZONE_FLOW][INST_0][MESH_0], config_container[ZONE_FLOW], SOLUTION_EDDY);

  }
  
  /*-----------------------------------------------------------------*/
  /*-------------------- Transfer Tractions -------------------------*/
  /*-----------------------------------------------------------------*/

  Transfer_Tractions(ZONE_FLOW, ZONE_STRUCT);

  /*-----------------------------------------------------------------*/
  /*--------------- Iterate the structural solver -------------------*/
  /*-----------------------------------------------------------------*/

  direct_iteration[ZONE_STRUCT]->Iterate(output_container[ZONE_STRUCT], integration_container, geometry_container,
                                        solver_container, numerics_container, config_container,
                                        surface_movement, grid_movement, FFDBox, ZONE_STRUCT, INST_0);

  /*-----------------------------------------------------------------*/
  /*--------------------- Set MPI Solution --------------------------*/
  /*-----------------------------------------------------------------*/

  solver_container[ZONE_STRUCT][INST_0][MESH_0][FEA_SOL]->InitiateComms(geometry_container[ZONE_STRUCT][INST_0][MESH_0], config_container[ZONE_STRUCT], SOLUTION_FEA);
  solver_container[ZONE_STRUCT][INST_0][MESH_0][FEA_SOL]->CompleteComms(geometry_container[ZONE_STRUCT][INST_0][MESH_0], config_container[ZONE_STRUCT], SOLUTION_FEA);

}

void CDiscAdjFSIDriver::Mesh_Deformation_Direct(unsigned short ZONE_FLOW, unsigned short ZONE_STRUCT) {

  unsigned long ExtIter = config_container[ZONE_STRUCT]->GetTimeIter();

  /*-----------------------------------------------------------------*/
  /*--------------------- Set MPI Solution --------------------------*/
  /*-----------------------------------------------------------------*/

  geometry_container[ZONE_FLOW][INST_0][MESH_0]->UpdateGeometry(geometry_container[ZONE_FLOW][INST_0], config_container[ZONE_FLOW]);

  solver_container[ZONE_FLOW][INST_0][MESH_0][FLOW_SOL]->InitiateComms(geometry_container[ZONE_FLOW][INST_0][MESH_0], config_container[ZONE_FLOW], SOLUTION);
  solver_container[ZONE_FLOW][INST_0][MESH_0][FLOW_SOL]->CompleteComms(geometry_container[ZONE_FLOW][INST_0][MESH_0], config_container[ZONE_FLOW], SOLUTION);

  solver_container[ZONE_FLOW][INST_0][MESH_0][FLOW_SOL]->Preprocessing(geometry_container[ZONE_FLOW][INST_0][MESH_0],solver_container[ZONE_FLOW][INST_0][MESH_0], config_container[ZONE_FLOW], MESH_0, NO_RK_ITER, RUNTIME_FLOW_SYS, true);

  solver_container[ZONE_STRUCT][INST_0][MESH_0][FEA_SOL]->InitiateComms(geometry_container[ZONE_STRUCT][INST_0][MESH_0], config_container[ZONE_STRUCT], SOLUTION_FEA);
  solver_container[ZONE_STRUCT][INST_0][MESH_0][FEA_SOL]->CompleteComms(geometry_container[ZONE_STRUCT][INST_0][MESH_0], config_container[ZONE_STRUCT], SOLUTION_FEA);

  /*-----------------------------------------------------------------*/
  /*------------------- Transfer Displacements ----------------------*/
  /*-----------------------------------------------------------------*/

  Transfer_Displacements(ZONE_STRUCT, ZONE_FLOW);

  /*-----------------------------------------------------------------*/
  /*------------------- Set the Grid movement -----------------------*/
  /*---- No longer done in the preprocess of the flow iteration -----*/
  /*---- as the flag Grid_Movement is set to false in this case -----*/
  /*-----------------------------------------------------------------*/

  direct_iteration[ZONE_FLOW]->SetGrid_Movement(geometry_container[ZONE_FLOW][INST_0], 
                                                               surface_movement[ZONE_FLOW], grid_movement[ZONE_FLOW][INST_0],
                                                               solver_container[ZONE_FLOW][INST_0], config_container[ZONE_FLOW], 0, ExtIter );

  geometry_container[ZONE_FLOW][INST_0][MESH_0]->UpdateGeometry(geometry_container[ZONE_FLOW][INST_0], config_container[ZONE_FLOW]);

  solver_container[ZONE_STRUCT][INST_0][MESH_0][FEA_SOL]->InitiateComms(geometry_container[ZONE_STRUCT][INST_0][MESH_0], config_container[ZONE_STRUCT], SOLUTION_FEA);
  solver_container[ZONE_STRUCT][INST_0][MESH_0][FEA_SOL]->CompleteComms(geometry_container[ZONE_STRUCT][INST_0][MESH_0], config_container[ZONE_STRUCT], SOLUTION_FEA);

}

void CDiscAdjFSIDriver::SetRecording(unsigned short ZONE_FLOW,
                                              unsigned short ZONE_STRUCT,
                                              unsigned short kind_recording){

  unsigned long IntIter = config_container[ZONE_0]->GetInnerIter();
  bool unsteady = (config_container[ZONE_FLOW]->GetTime_Marching() != NONE);
  bool dynamic = (config_container[ZONE_STRUCT]->GetTime_Domain());

  string kind_DirectIteration = " ";
  string kind_AdjointIteration = " ";

  if (unsteady || dynamic){
    SU2_MPI::Error("DYNAMIC ADJOINT SOLVER NOT IMPLEMENTED FOR FSI APPLICATIONS", CURRENT_FUNCTION);
  }


  if (rank == MASTER_NODE){
    cout << endl;
    switch (kind_recording){
    case FLOW_CONS_VARS:
      kind_AdjointIteration = "Flow iteration: flow input -> flow output";
      kind_DirectIteration = "flow ";
      break;
    case MESH_COORDS:
      kind_AdjointIteration = "Geometry cross term from flow: geometry input -> flow output";
      kind_DirectIteration = "flow ";
      break;
    case FEA_DISP_VARS:
      kind_AdjointIteration = "Structural iteration: structural input -> structural output";
      kind_DirectIteration = "structural ";
      break;
    case FLOW_CROSS_TERM:
      kind_AdjointIteration = "Flow cross term: flow input -> structural output";
      kind_DirectIteration = "structural ";
      break;
    case GEOMETRY_CROSS_TERM:
      kind_AdjointIteration = "Geometry cross term from structure: geometry input -> structural output";
      kind_DirectIteration = "structural ";
      break;
    case FEM_CROSS_TERM_GEOMETRY:
      kind_AdjointIteration = "Structural cross term from geometry: structural input -> geometry output";
      kind_DirectIteration = "mesh deformation ";
      break;
    }
    cout << kind_AdjointIteration << endl;
    cout << "Direct " << kind_DirectIteration << "iteration to store computational graph." << endl;
    switch (kind_recording){
    case FLOW_CONS_VARS: case MESH_COORDS:
    case FEA_DISP_VARS: case FLOW_CROSS_TERM: case GEOMETRY_CROSS_TERM:
      cout << "Compute residuals to check the convergence of the direct problem." << endl; break;
    case FEM_CROSS_TERM_GEOMETRY:
      cout << "Deform the grid using the converged solution of the direct problem." << endl; break;
    }
  }


  AD::Reset();

  if (CurrentRecording != kind_recording && (CurrentRecording != NONE) ){

    /*--- Clear indices ---*/

    PrepareRecording(ZONE_FLOW, ZONE_STRUCT, ALL_VARIABLES);

    /*--- Clear indices of coupling variables ---*/

    SetDependencies(ZONE_FLOW, ZONE_STRUCT, ALL_VARIABLES);

    /*--- Run one iteration while tape is passive - this clears all indices ---*/
    Iterate_Direct(ZONE_FLOW, ZONE_STRUCT, kind_recording);

  }

  /*--- Prepare for recording ---*/

  PrepareRecording(ZONE_FLOW, ZONE_STRUCT, kind_recording);

  /*--- Start the recording of all operations ---*/

  AD::StartRecording();

  /*--- Register input variables ---*/

  RegisterInput(ZONE_FLOW, ZONE_STRUCT, kind_recording);

  /*--- Set dependencies for flow, geometry and structural solvers ---*/

  SetDependencies(ZONE_FLOW, ZONE_STRUCT, kind_recording);

  /*--- Run a direct iteration ---*/
  Iterate_Direct(ZONE_FLOW, ZONE_STRUCT, kind_recording);

  /*--- Register objective function and output variables ---*/

  RegisterOutput(ZONE_FLOW, ZONE_STRUCT, kind_recording);

  /*--- Stop the recording ---*/
  AD::StopRecording();

  /*--- Set the recording status ---*/

  CurrentRecording = kind_recording;

  /* --- Reset the number of the internal iterations---*/

  config_container[ZONE_0]->SetInnerIter(IntIter);


}

void CDiscAdjFSIDriver::PrepareRecording(unsigned short ZONE_FLOW,
                                                   unsigned short ZONE_STRUCT,
                                                   unsigned short kind_recording){

  unsigned short iMesh;
  bool turbulent = (config_container[ZONE_FLOW]->GetKind_Solver() == DISC_ADJ_RANS) ||
                   (config_container[ZONE_FLOW]->GetKind_Solver() == DISC_ADJ_INC_RANS);

  /*--- Set fluid variables to direct solver values ---*/
  for (iMesh = 0; iMesh <= config_container[ZONE_FLOW]->GetnMGLevels(); iMesh++){
    solver_container[ZONE_FLOW][INST_0][iMesh][ADJFLOW_SOL]->SetRecording(geometry_container[ZONE_FLOW][INST_0][MESH_0], config_container[ZONE_FLOW]);
  }
  if (turbulent){
    solver_container[ZONE_FLOW][INST_0][MESH_0][ADJTURB_SOL]->SetRecording(geometry_container[ZONE_FLOW][INST_0][MESH_0], config_container[ZONE_FLOW]);
  }

  /*--- Set geometry to the converged values ---*/

  solver_container[ZONE_FLOW][INST_0][MESH_0][ADJFLOW_SOL]->SetMesh_Recording(geometry_container[ZONE_FLOW][INST_0], grid_movement[ZONE_FLOW][INST_0], config_container[ZONE_FLOW]);

  /*--- Set structural variables to direct solver values ---*/

  solver_container[ZONE_STRUCT][INST_0][MESH_0][ADJFEA_SOL]->SetRecording(geometry_container[ZONE_STRUCT][INST_0][MESH_0], config_container[ZONE_STRUCT]);

}

void CDiscAdjFSIDriver::RegisterInput(unsigned short ZONE_FLOW,
                                               unsigned short ZONE_STRUCT,
                                               unsigned short kind_recording){
  
  /*--- Register flow variables ---*/
  if (kind_recording == FLOW_CONS_VARS) {
    iteration_container[ZONE_FLOW][INST_0]->RegisterInput(solver_container, geometry_container, config_container, ZONE_FLOW, INST_0, kind_recording);
  }

  /*--- Register geometry variables ---*/
  if (kind_recording == MESH_COORDS) {
    iteration_container[ZONE_FLOW][INST_0]->RegisterInput(solver_container, geometry_container, config_container, ZONE_FLOW, INST_0, kind_recording);
  }
  
  /*--- Register structural variables ---*/
  if (kind_recording == FEM_CROSS_TERM_GEOMETRY) {
    iteration_container[ZONE_STRUCT][INST_0]->RegisterInput(solver_container, geometry_container, config_container, ZONE_STRUCT, INST_0, kind_recording);
  }

  /*--- Register all variables ---*/
  if (kind_recording == FEA_DISP_VARS) {
    iteration_container[ZONE_STRUCT][INST_0]->RegisterInput(solver_container, geometry_container, config_container, ZONE_STRUCT, INST_0, FEA_DISP_VARS);
    iteration_container[ZONE_FLOW][INST_0]->RegisterInput(solver_container, geometry_container, config_container, ZONE_FLOW, INST_0, FLOW_CROSS_TERM);
    iteration_container[ZONE_FLOW][INST_0]->RegisterInput(solver_container, geometry_container, config_container, ZONE_FLOW, INST_0, GEOMETRY_CROSS_TERM);
  }

}

void CDiscAdjFSIDriver::SetDependencies(unsigned short ZONE_FLOW,
                                                  unsigned short ZONE_STRUCT,
                                                  unsigned short kind_recording){

  /*--- Add dependencies for geometrical and turbulent variables ---*/

  iteration_container[ZONE_FLOW][INST_0]->SetDependencies(solver_container, geometry_container, numerics_container, config_container, ZONE_FLOW, INST_0, kind_recording);

  /*--- Add dependencies for E, Nu, Rho, and Rho_DL variables ---*/

  iteration_container[ZONE_STRUCT][INST_0]->SetDependencies(solver_container, geometry_container, numerics_container, config_container, ZONE_STRUCT, INST_0, kind_recording);


}

void CDiscAdjFSIDriver::RegisterOutput(unsigned short ZONE_FLOW,
                                                 unsigned short ZONE_STRUCT,
                                                 unsigned short kind_recording){

  bool turbulent = (config_container[ZONE_FLOW]->GetKind_Solver() == DISC_ADJ_RANS) ||
                   (config_container[ZONE_FLOW]->GetKind_Solver() == DISC_ADJ_INC_RANS);
  bool frozen_visc = config_container[ZONE_FLOW]->GetFrozen_Visc_Disc();


  /*--- Register a flow-type objective function and the conservative variables of the flow as output of the iteration. ---*/
  if ((kind_recording == FLOW_CONS_VARS) ||
      (kind_recording == MESH_COORDS)) {
    solver_container[ZONE_FLOW][INST_0][MESH_0][ADJFLOW_SOL]->RegisterObj_Func(config_container[ZONE_FLOW]);

    solver_container[ZONE_FLOW][INST_0][MESH_0][ADJFLOW_SOL]->RegisterOutput(geometry_container[ZONE_FLOW][INST_0][MESH_0],config_container[ZONE_FLOW]);

    if (turbulent && !frozen_visc) {
      solver_container[ZONE_FLOW][INST_0][MESH_0][ADJTURB_SOL]->RegisterOutput(geometry_container[ZONE_FLOW][INST_0][MESH_0],config_container[ZONE_FLOW]);
    }
  }


  /*--- Register a structural-type objective function and the displacements of the structure as output of the iteration. ---*/
  if (kind_recording == FEA_DISP_VARS) {
    solver_container[ZONE_STRUCT][INST_0][MESH_0][ADJFEA_SOL]->RegisterObj_Func(config_container[ZONE_STRUCT]);

    solver_container[ZONE_STRUCT][INST_0][MESH_0][ADJFEA_SOL]->RegisterOutput(geometry_container[ZONE_STRUCT][INST_0][MESH_0],config_container[ZONE_STRUCT]);
  }


  /*--- The FEM_CROSS_TERM_GEOMETRY evaluates the mesh routines, they do not throw any dependency on the objective function. ---*/
  /*--- Register the displacements of the fluid nodes as output of the iteration. ---*/
  if (kind_recording == FEM_CROSS_TERM_GEOMETRY) {
    geometry_container[ZONE_FLOW][INST_0][MESH_0]->RegisterOutput_Coordinates(config_container[ZONE_FLOW]);
  }

}


void CDiscAdjFSIDriver::Iterate_Block(unsigned short ZONE_FLOW,
                                                unsigned short ZONE_STRUCT,
                                                unsigned short kind_recording){

  unsigned long IntIter=0, nIntIter = 1;
  bool dual_time_1st = (config_container[ZONE_0]->GetTime_Marching() == DT_STEPPING_1ST);
  bool dual_time_2nd = (config_container[ZONE_0]->GetTime_Marching() == DT_STEPPING_2ND);
  bool dual_time = (dual_time_1st || dual_time_2nd);
  bool dynamic = (config_container[ZONE_STRUCT]->GetTime_Domain());

  bool adjoint_convergence = false;

  /*--- Record one direct iteration with kind_recording as input ---*/

  SetRecording(ZONE_FLOW, ZONE_STRUCT, kind_recording);

  /*--- Print the residuals of the direct subiteration ---*/

  PrintDirect_Residuals(ZONE_FLOW, ZONE_STRUCT, kind_recording);

  /*--- Run the iteration ---*/

  switch (kind_recording){
  case FLOW_CONS_VARS:
    nIntIter = config_container[ZONE_FLOW]->GetUnst_nIntIter();
    break;
  case FEA_DISP_VARS:
    nIntIter = config_container[ZONE_STRUCT]->GetDyn_nIntIter();
    break;
  case MESH_COORDS:
  case FEM_CROSS_TERM_GEOMETRY:
  case FLOW_CROSS_TERM:
  case GEOMETRY_CROSS_TERM:
    nIntIter = 1;
    break;
  }

  for (unsigned short iZone = 0; iZone < config_container[ZONE_FLOW]->GetnZone(); iZone++)
    config_container[iZone]->SetInnerIter(IntIter);

  for(IntIter = 0; IntIter < nIntIter; IntIter++){

    /*--- Set the internal iteration ---*/

    for (unsigned short iZone = 0; iZone < config_container[ZONE_FLOW]->GetnZone(); iZone++)
      config_container[iZone]->SetInnerIter(IntIter);

    /*--- Set the adjoint values of the flow and objective function ---*/

    InitializeAdjoint(ZONE_FLOW, ZONE_STRUCT, kind_recording);

    /*--- Run the adjoint computation ---*/

    AD::ComputeAdjoint();

    /*--- Extract the adjoints of the input variables and store them for the next iteration ---*/

    ExtractAdjoint(ZONE_FLOW, ZONE_STRUCT, kind_recording);

    /*--- Clear all adjoints to re-use the stored computational graph in the next iteration ---*/
    AD::ClearAdjoints();

    /*--- Check the convergence of the adjoint block ---*/

    adjoint_convergence = CheckConvergence(IntIter, ZONE_FLOW, ZONE_STRUCT, kind_recording);

    /*--- Write the convergence history (only screen output) ---*/

    ConvergenceHistory(IntIter, nIntIter, ZONE_FLOW, ZONE_STRUCT, kind_recording);

    /*--- Break the loop if converged ---*/

    if (adjoint_convergence) break;


  }

  if (dual_time){
    integration_container[ZONE_FLOW][INST_0][ADJFLOW_SOL]->SetConvergence(false);
  }
  if (dynamic){
    integration_container[ZONE_FLOW][INST_0][ADJFLOW_SOL]->SetConvergence(false);
  }

}


void CDiscAdjFSIDriver::InitializeAdjoint(unsigned short ZONE_FLOW,
                                                     unsigned short ZONE_STRUCT,
                                                     unsigned short kind_recording){

  bool turbulent = (config_container[ZONE_FLOW]->GetKind_Solver() == DISC_ADJ_RANS) ||
                   (config_container[ZONE_FLOW]->GetKind_Solver() == DISC_ADJ_INC_RANS);
  bool frozen_visc = config_container[ZONE_FLOW]->GetFrozen_Visc_Disc();

  /*--- Seed a fluid-type objective function and initialize the adjoints of fluid conservative variables. ---*/
  if ((kind_recording == FLOW_CONS_VARS) ||
      (kind_recording == MESH_COORDS)) {
    solver_container[ZONE_FLOW][INST_0][MESH_0][ADJFLOW_SOL]->SetAdj_ObjFunc(geometry_container[ZONE_FLOW][INST_0][MESH_0],
                                                                             config_container[ZONE_FLOW]);

    solver_container[ZONE_FLOW][INST_0][MESH_0][ADJFLOW_SOL]->SetAdjoint_Output(geometry_container[ZONE_FLOW][INST_0][MESH_0],
                                                                                config_container[ZONE_FLOW]);
    if (turbulent && !frozen_visc) {
      solver_container[ZONE_FLOW][INST_0][MESH_0][ADJTURB_SOL]->SetAdjoint_Output(geometry_container[ZONE_FLOW][INST_0][MESH_0],
                                                                                  config_container[ZONE_FLOW]);
    }
  }

  /*--- Seed a structural-type objective function and initialize the adjoints of structural displacements. ---*/
  if (kind_recording == FEA_DISP_VARS) {
    solver_container[ZONE_STRUCT][INST_0][MESH_0][ADJFEA_SOL]->SetAdj_ObjFunc(geometry_container[ZONE_STRUCT][INST_0][MESH_0],
                                                                              config_container[ZONE_STRUCT]);
    
    solver_container[ZONE_STRUCT][INST_0][MESH_0][ADJFEA_SOL]->SetAdjoint_Output(geometry_container[ZONE_STRUCT][INST_0][MESH_0],
                                                                                 config_container[ZONE_STRUCT]);
  }

  /*--- Initialize the adjoints of fluid grid nodes. ---*/
  if (kind_recording == FEM_CROSS_TERM_GEOMETRY) {
    solver_container[ZONE_FLOW][INST_0][MESH_0][ADJFLOW_SOL]->SetAdjoint_OutputMesh(geometry_container[ZONE_FLOW][INST_0][MESH_0],
                                                                                    config_container[ZONE_FLOW]);
  }
}

void CDiscAdjFSIDriver::ExtractAdjoint(unsigned short ZONE_FLOW,
                                                  unsigned short ZONE_STRUCT,
                                                  unsigned short kind_recording){

  bool turbulent = (config_container[ZONE_FLOW]->GetKind_Solver() == DISC_ADJ_RANS) ||
                   (config_container[ZONE_FLOW]->GetKind_Solver() == DISC_ADJ_INC_RANS);
  bool frozen_visc = config_container[ZONE_FLOW]->GetFrozen_Visc_Disc();

  /*--- Extract the adjoint of the fluid conservative variables ---*/

  if (kind_recording == FLOW_CONS_VARS) {

    /*--- Extract the adjoints of the conservative input variables and store them for the next iteration ---*/

    solver_container[ZONE_FLOW][INST_0][MESH_0][ADJFLOW_SOL]->ExtractAdjoint_Solution(geometry_container[ZONE_FLOW][INST_0][MESH_0],
                                                      config_container[ZONE_FLOW]);

    solver_container[ZONE_FLOW][INST_0][MESH_0][ADJFLOW_SOL]->ExtractAdjoint_Variables(geometry_container[ZONE_FLOW][INST_0][MESH_0],
                                                      config_container[ZONE_FLOW]);

    if (turbulent && !frozen_visc) {
      solver_container[ZONE_FLOW][INST_0][MESH_0][ADJTURB_SOL]->ExtractAdjoint_Solution(geometry_container[ZONE_FLOW][INST_0][MESH_0],
                                                        config_container[ZONE_FLOW]);
    }

  }

  /*--- Extract the adjoint of the mesh coordinates ---*/

  if (kind_recording == MESH_COORDS) {

    /*--- Extract the adjoints of the flow geometry and store them for the next iteration ---*/

    solver_container[ZONE_FLOW][INST_0][MESH_0][ADJFLOW_SOL]->ExtractAdjoint_CrossTerm_Geometry_Flow(geometry_container[ZONE_FLOW][INST_0][MESH_0],
                                                      config_container[ZONE_FLOW]);

  }

  /*--- Extract the adjoint of the structural displacements ---*/

  if (kind_recording == FEA_DISP_VARS) {

    /*--- Extract the adjoints of the conservative input variables and store them for the next iteration ---*/

    solver_container[ZONE_STRUCT][INST_0][MESH_0][ADJFEA_SOL]->ExtractAdjoint_Solution(geometry_container[ZONE_STRUCT][INST_0][MESH_0],
                                                                               config_container[ZONE_STRUCT]);

    solver_container[ZONE_STRUCT][INST_0][MESH_0][ADJFEA_SOL]->ExtractAdjoint_Variables(geometry_container[ZONE_STRUCT][INST_0][MESH_0],
                                                                                config_container[ZONE_STRUCT]);

    solver_container[ZONE_FLOW][INST_0][MESH_0][ADJFLOW_SOL]->ExtractAdjoint_CrossTerm(geometry_container[ZONE_FLOW][INST_0][MESH_0],
                                                      config_container[ZONE_FLOW]);

    if (turbulent && !frozen_visc)
      solver_container[ZONE_FLOW][INST_0][MESH_0][ADJTURB_SOL]->ExtractAdjoint_CrossTerm(geometry_container[ZONE_FLOW][INST_0][MESH_0],
                                                                                         config_container[ZONE_FLOW]);

    solver_container[ZONE_FLOW][INST_0][MESH_0][ADJFLOW_SOL]->ExtractAdjoint_CrossTerm_Geometry(geometry_container[ZONE_FLOW][INST_0][MESH_0],
                                                                                                config_container[ZONE_FLOW]);
  }


  if (kind_recording == FEM_CROSS_TERM_GEOMETRY) {

    /*--- Extract the adjoints of the displacements (input variables) and store them for the next iteration ---*/

    solver_container[ZONE_STRUCT][INST_0][MESH_0][ADJFEA_SOL]->ExtractAdjoint_CrossTerm_Geometry(geometry_container[ZONE_STRUCT][INST_0][MESH_0],
                                                                                config_container[ZONE_STRUCT]);
  }

}


bool CDiscAdjFSIDriver::CheckConvergence(unsigned long IntIter,
                                                   unsigned short ZONE_FLOW,
                                                   unsigned short ZONE_STRUCT,
                                                   unsigned short kind_recording){

  bool flow_convergence    = false,
        struct_convergence  = false;

  bool adjoint_convergence = false;

  su2double residual_1, residual_2;

  if (kind_recording == FLOW_CONS_VARS) {

      /*--- Set the convergence criteria (only residual possible as of now) ---*/

      residual_1 = log10(solver_container[ZONE_FLOW][INST_0][MESH_0][ADJFLOW_SOL]->GetRes_RMS(0));
      residual_2 = log10(solver_container[ZONE_FLOW][INST_0][MESH_0][ADJFLOW_SOL]->GetRes_RMS(1));

      flow_convergence = ((residual_1 < config_container[ZONE_FLOW]->GetMinLogResidual()) &&
                          (residual_2 < config_container[ZONE_FLOW]->GetMinLogResidual()));

  }

  if (kind_recording == FEA_DISP_VARS) {

    /*--- Set the convergence criteria (only residual possible as of now) ---*/

    residual_1 = log10(solver_container[ZONE_STRUCT][INST_0][MESH_0][ADJFEA_SOL]->GetRes_RMS(0));
    residual_2 = log10(solver_container[ZONE_STRUCT][INST_0][MESH_0][ADJFEA_SOL]->GetRes_RMS(1));

    // Temporary, until function is added
    struct_convergence = ((residual_1 < config_container[ZONE_STRUCT]->GetResidual_FEM_UTOL()) &&
                          (residual_2 < config_container[ZONE_STRUCT]->GetResidual_FEM_UTOL()));

  }

  switch (kind_recording){
  case FLOW_CONS_VARS:      adjoint_convergence = flow_convergence; break;
  case MESH_COORDS:  adjoint_convergence = true; break;
  case FEA_DISP_VARS:       adjoint_convergence = struct_convergence; break;
  case FLOW_CROSS_TERM:     adjoint_convergence = true; break;
  case FEM_CROSS_TERM_GEOMETRY:      adjoint_convergence = true; break;
  case GEOMETRY_CROSS_TERM: adjoint_convergence = true; break;
  default:                  adjoint_convergence = false; break;
  }

  /*--- Apply the same convergence criteria to all the processors ---*/

#ifdef HAVE_MPI

  unsigned short *sbuf_conv = NULL, *rbuf_conv = NULL;
  sbuf_conv = new unsigned short[1]; sbuf_conv[0] = 0;
  rbuf_conv = new unsigned short[1]; rbuf_conv[0] = 0;

  /*--- Convergence criteria ---*/

  sbuf_conv[0] = adjoint_convergence;
  SU2_MPI::Reduce(sbuf_conv, rbuf_conv, 1, MPI_UNSIGNED_SHORT, MPI_SUM, MASTER_NODE, MPI_COMM_WORLD);

  /*-- Compute global convergence criteria in the master node --*/

  sbuf_conv[0] = 0;
  if (rank == MASTER_NODE) {
    if (rbuf_conv[0] == size) sbuf_conv[0] = 1;
    else sbuf_conv[0] = 0;
  }

  SU2_MPI::Bcast(sbuf_conv, 1, MPI_UNSIGNED_SHORT, MASTER_NODE, MPI_COMM_WORLD);

  if (sbuf_conv[0] == 1) { adjoint_convergence = true;}
  else { adjoint_convergence = false;}

  delete [] sbuf_conv;
  delete [] rbuf_conv;

#endif

  return adjoint_convergence;

}

void CDiscAdjFSIDriver::ConvergenceHistory(unsigned long IntIter,
                                                      unsigned long nIntIter,
                                                      unsigned short ZONE_FLOW,
                                                      unsigned short ZONE_STRUCT,
                                                      unsigned short kind_recording){

  unsigned long BGS_Iter = config_container[ZONE_FLOW]->GetOuterIter();


  if (rank == MASTER_NODE)  
    if ((!config_container[ZONE_0]->GetMultizone_Problem() && !config_container[ZONE_0]->GetSinglezone_Driver()))
     output_container[ZONE_0]->GetLegacyOutput()->SetConvHistory_Header(&ConvHist_file[ZONE_0][INST_0], config_container[ZONE_0], ZONE_0, INST_0);

  if (kind_recording == FLOW_CONS_VARS) {

    if (rank == MASTER_NODE){
      if (IntIter == 0){
        cout << endl;
        cout << " IntIter" << "    BGSIter" << "   Res[Psi_Rho]" << "     Res[Psi_E]" << endl;
      }

      if (IntIter % config_container[ZONE_FLOW]->GetWrt_Con_Freq() == 0){
        /*--- Output the flow convergence ---*/
        /*--- This is temporary as it requires several changes in the output structure ---*/
        cout.width(8);     cout << IntIter;
        cout.width(11);    cout << BGS_Iter + 1;
        cout.precision(6); cout.setf(ios::fixed, ios::floatfield);
        cout.width(15);    cout << log10(solver_container[ZONE_FLOW][INST_0][MESH_0][ADJFLOW_SOL]->GetRes_RMS(0));
        cout.width(15);    cout << log10(solver_container[ZONE_FLOW][INST_0][MESH_0][ADJFLOW_SOL]->GetRes_RMS(1));
        cout << endl;
      }

    }
  }

  if (kind_recording == FEA_DISP_VARS) {
    if ((!config_container[ZONE_0]->GetMultizone_Problem() && !config_container[ZONE_0]->GetSinglezone_Driver()))
    /*--- Set the convergence criteria (only residual possible) ---*/
       output_container[ZONE_0]->GetLegacyOutput()->SetConvHistory_Body(NULL, geometry_container, solver_container, config_container, integration_container, true, 0.0, ZONE_STRUCT, INST_0);

  }


}


bool CDiscAdjFSIDriver::BGSConvergence(unsigned long IntIter,
                                                 unsigned short ZONE_FLOW,
                                                 unsigned short ZONE_STRUCT){

  unsigned short iMarker;
  unsigned short nVar_Flow = solver_container[ZONE_FLOW][INST_0][MESH_0][ADJFLOW_SOL]->GetnVar(),
                   nVar_Struct = solver_container[ZONE_STRUCT][INST_0][MESH_0][ADJFEA_SOL]->GetnVar();
  unsigned short iRes;

  bool flow_converged_absolute = false,
        flow_converged_relative = false,
        struct_converged_absolute = false,
        struct_converged_relative = false;

  bool Convergence = false;

  /*--- Apply BC's to the structural adjoint - otherwise, clamped nodes have too values that make no sense... ---*/
  for (iMarker = 0; iMarker < config_container[ZONE_STRUCT]->GetnMarker_All(); iMarker++)
  switch (config_container[ZONE_STRUCT]->GetMarker_All_KindBC(iMarker)) {
    case CLAMPED_BOUNDARY:
    solver_container[ZONE_STRUCT][INST_0][MESH_0][ADJFEA_SOL]->BC_Clamped_Post(geometry_container[ZONE_STRUCT][INST_0][MESH_0],
        solver_container[ZONE_STRUCT][INST_0][MESH_0], numerics_container[ZONE_STRUCT][INST_0][MESH_0][FEA_SOL][FEA_TERM],
        config_container[ZONE_STRUCT], iMarker);
    break;
  }

  /*--- Compute the residual for the flow and structural zones ---*/

  /*--- Flow ---*/

  solver_container[ZONE_FLOW][INST_0][MESH_0][ADJFLOW_SOL]->ComputeResidual_Multizone(geometry_container[ZONE_FLOW][INST_0][MESH_0],
                                                                        config_container[ZONE_FLOW]);

  /*--- Structure ---*/

  solver_container[ZONE_STRUCT][INST_0][MESH_0][ADJFEA_SOL]->ComputeResidual_Multizone(geometry_container[ZONE_STRUCT][INST_0][MESH_0],
                                                                         config_container[ZONE_STRUCT]);


  /*--- Retrieve residuals ---*/

  /*--- Flow residuals ---*/

  for (iRes = 0; iRes < nVar_Flow; iRes++){
    residual_flow[iRes] = log10(solver_container[ZONE_FLOW][INST_0][MESH_0][ADJFLOW_SOL]->GetRes_BGS(iRes));
    if (IntIter == 0) init_res_flow[iRes] = residual_flow[iRes];
    residual_flow_rel[iRes] = fabs(residual_flow[iRes] - init_res_flow[iRes]);
  }

  /*--- Structure residuals ---*/

  for (iRes = 0; iRes < nVar_Struct; iRes++){
    residual_struct[iRes] = log10(solver_container[ZONE_STRUCT][INST_0][MESH_0][ADJFEA_SOL]->GetRes_BGS(iRes));
    if (IntIter == 0) init_res_struct[iRes] = residual_struct[iRes];
    residual_struct_rel[iRes] = fabs(residual_struct[iRes] - init_res_struct[iRes]);
  }

  /*--- Check convergence ---*/
  flow_converged_absolute = ((residual_flow[0] < flow_criteria) && (residual_flow[nVar_Flow-1] < flow_criteria));
  flow_converged_relative = ((residual_flow_rel[0] > flow_criteria_rel) && (residual_flow_rel[nVar_Flow-1] > flow_criteria_rel));

  struct_converged_absolute = ((residual_struct[0] < structure_criteria) && (residual_struct[nVar_Flow-1] < structure_criteria));
  struct_converged_relative = ((residual_struct_rel[0] > structure_criteria_rel) && (residual_struct_rel[nVar_Flow-1] > structure_criteria_rel));

  Convergence = ((flow_converged_absolute && struct_converged_absolute) ||
                 (flow_converged_absolute && struct_converged_relative) ||
                 (flow_converged_relative && struct_converged_relative) ||
                 (flow_converged_relative && struct_converged_absolute));

  if (rank == MASTER_NODE){

    cout << endl << "-------------------------------------------------------------------------" << endl;
    cout << endl;
    cout << "Convergence summary for BGS iteration ";
    cout << IntIter << endl;
    cout << endl;
    /*--- TODO: This is a workaround until the TestCases.py script incorporates new classes for nested loops. ---*/
    cout << "Iter[ID]" << "  BGSRes[Psi_Rho]" << "  BGSRes[Psi_E]" << "  BGSRes[Psi_Ux]" << "  BGSRes[Psi_Uy]" << endl;
    cout.precision(6); cout.setf(ios::fixed, ios::floatfield);
    cout.width(8); cout << IntIter*1000;
    cout.width(17); cout << residual_flow[0];
    cout.width(15); cout << residual_flow[nVar_Flow-1];
    cout.width(16); cout << residual_struct[0];
    cout.width(16); cout << residual_struct[1];
    cout << endl;
    cout << endl;
    cout << "-------------------------------------------------------------------------" << endl;


    bool write_history = true;
    unsigned short iVar;

    /*--- Header of the temporary output file ---*/
    if ((write_history) && (rank == MASTER_NODE)){
      ofstream myfile_res;
      bool de_effects = config_container[ZONE_STRUCT]->GetDE_Effects();

      myfile_res.open ("history_adjoint_FSI.csv", ios::app);

      myfile_res << IntIter << "\t";

      myfile_res.precision(15);

      for (iVar = 0; iVar < nVar_Flow; iVar++){
        myfile_res << fixed << residual_flow[iVar] << "\t";
      }

      for (iVar = 0; iVar < nVar_Struct; iVar++){
        myfile_res << fixed << residual_struct[iVar] << "\t";
      }

      for (iVar = 0; iVar < config_container[ZONE_STRUCT]->GetnElasticityMod(); iVar++)
         myfile_res << scientific << solver_container[ZONE_STRUCT][INST_0][MESH_0][ADJFEA_SOL]->GetGlobal_Sens_E(iVar) << "\t";
      for (iVar = 0; iVar < config_container[ZONE_STRUCT]->GetnPoissonRatio(); iVar++)
         myfile_res << scientific << solver_container[ZONE_STRUCT][INST_0][MESH_0][ADJFEA_SOL]->GetGlobal_Sens_Nu(iVar) << "\t";
      if (de_effects){
        for (iVar = 0; iVar < config_container[ZONE_STRUCT]->GetnElectric_Field(); iVar++)
          myfile_res << scientific << solver_container[ZONE_STRUCT][INST_0][MESH_0][ADJFEA_SOL]->GetGlobal_Sens_EField(0) << "\t";
      }

      myfile_res << endl;

      myfile_res.close();
    }

    // TEST: for implementation of python framework in coupled FSI problems
    if ((config_container[ZONE_1]->GetDV_FEA() != NODV_FEA) && (rank == MASTER_NODE)){

      /*--- Header of the temporary output file ---*/
      ofstream myfile_res;

      switch (config_container[ZONE_1]->GetDV_FEA()) {
        case YOUNG_MODULUS:
          myfile_res.open("grad_young.opt");
          break;
        case POISSON_RATIO:
          myfile_res.open("grad_poisson.opt");
          break;
        case DENSITY_VAL:
        case DEAD_WEIGHT:
          myfile_res.open("grad_density.opt");
          break;
        case ELECTRIC_FIELD:
          myfile_res.open("grad_efield.opt");
          break;
        default:
          myfile_res.open("grad.opt");
          break;
      }

      unsigned short iDV;
      unsigned short nDV = solver_container[ZONE_1][INST_0][MESH_0][ADJFEA_SOL]->GetnDVFEA();

      myfile_res << "INDEX" << "\t" << "GRAD" << endl;

      myfile_res.precision(15);

      for (iDV = 0; iDV < nDV; iDV++){
        myfile_res << iDV;
        myfile_res << "\t";
        myfile_res << scientific << solver_container[ZONE_1][INST_0][MESH_0][ADJFEA_SOL]->GetGlobal_Sens_DVFEA(iDV);
        myfile_res << endl;
      }

      myfile_res.close();
    }


  }

  /*--- Apply the same convergence criteria to all the processors ---*/

#ifdef HAVE_MPI

  unsigned short *sbuf_conv = NULL, *rbuf_conv = NULL;
  sbuf_conv = new unsigned short[1]; sbuf_conv[0] = 0;
  rbuf_conv = new unsigned short[1]; rbuf_conv[0] = 0;

  /*--- Convergence criteria ---*/

  sbuf_conv[0] = Convergence;
  SU2_MPI::Reduce(sbuf_conv, rbuf_conv, 1, MPI_UNSIGNED_SHORT, MPI_SUM, MASTER_NODE, MPI_COMM_WORLD);

  /*-- Compute global convergence criteria in the master node --*/

  sbuf_conv[0] = 0;
  if (rank == MASTER_NODE) {
    if (rbuf_conv[0] == size) sbuf_conv[0] = 1;
    else sbuf_conv[0] = 0;
  }

  SU2_MPI::Bcast(sbuf_conv, 1, MPI_UNSIGNED_SHORT, MASTER_NODE, MPI_COMM_WORLD);

  if (sbuf_conv[0] == 1) { Convergence = true;}
  else { Convergence = false;}

  delete [] sbuf_conv;
  delete [] rbuf_conv;

#endif

  /*--- Update the solution for the flow and structural zones ---*/

  /*--- Flow ---*/

  solver_container[ZONE_FLOW][INST_0][MESH_0][ADJFLOW_SOL]->UpdateSolution_BGS(geometry_container[ZONE_FLOW][INST_0][MESH_0],
                                                                       config_container[ZONE_FLOW]);

  /*--- Structure ---*/

  solver_container[ZONE_STRUCT][INST_0][MESH_0][ADJFEA_SOL]->UpdateSolution_BGS(geometry_container[ZONE_STRUCT][INST_0][MESH_0],
                                                                       config_container[ZONE_STRUCT]);

  return Convergence;
}

void CDiscAdjFSIDriver::Postprocess(unsigned short ZONE_FLOW,
                                             unsigned short ZONE_STRUCT) {

  unsigned short iMarker;

  /*--- Apply BC's to the structural adjoint after the solution has converged (to avoid unphysical values in clamped nodes) ---*/
  for (iMarker = 0; iMarker < config_container[ZONE_STRUCT]->GetnMarker_All(); iMarker++)
  switch (config_container[ZONE_STRUCT]->GetMarker_All_KindBC(iMarker)) {
    case CLAMPED_BOUNDARY:
    solver_container[ZONE_STRUCT][INST_0][MESH_0][ADJFEA_SOL]->BC_Clamped_Post(geometry_container[ZONE_STRUCT][INST_0][MESH_0],
        solver_container[ZONE_STRUCT][INST_0][MESH_0], numerics_container[ZONE_STRUCT][INST_0][MESH_0][FEA_SOL][FEA_TERM],
        config_container[ZONE_STRUCT], iMarker);
    break;
  }


}

void CDiscAdjFSIDriver::Transfer_Displacements(unsigned short donorZone, unsigned short targetZone) {


  transfer_container[donorZone][targetZone]->Broadcast_InterfaceData(solver_container[donorZone][INST_0][MESH_0][FEA_SOL],solver_container[targetZone][INST_0][MESH_0][FLOW_SOL],
                                                                     geometry_container[donorZone][INST_0][MESH_0],geometry_container[targetZone][INST_0][MESH_0],
                                                                     config_container[donorZone], config_container[targetZone]);

}

void CDiscAdjFSIDriver::Transfer_Tractions(unsigned short donorZone, unsigned short targetZone) {

  transfer_container[donorZone][targetZone]->Broadcast_InterfaceData(solver_container[donorZone][INST_0][MESH_0][FEA_SOL],solver_container[targetZone][INST_0][MESH_0][FLOW_SOL],
                                                                     geometry_container[donorZone][INST_0][MESH_0],geometry_container[targetZone][INST_0][MESH_0],
                                                                     config_container[donorZone], config_container[targetZone]);
}


CMultiphysicsZonalDriver::CMultiphysicsZonalDriver(char* confFile,
                                                   unsigned short val_nZone,
                                                   SU2_Comm MPICommunicator) : CDriver(confFile,
                                                                                       val_nZone,
                                                                                       MPICommunicator,
                                                                                       false) { }

CMultiphysicsZonalDriver::~CMultiphysicsZonalDriver(void) { }

void CMultiphysicsZonalDriver::Run() {

  unsigned short iZone, jZone, checkConvergence;
  unsigned long IntIter, nIntIter;
  bool unsteady;

  /*--- Check whether the driver is capable of solving the problem ---*/

  for (iZone = 0; iZone < nZone; iZone++) {
    for (jZone = 0; jZone < nZone; jZone++) {

      if (iZone != jZone) {
        bool not_capable_fsi        = (   (transfer_types[iZone][jZone] == FLOW_TRACTION)
                                      ||  (transfer_types[iZone][jZone] == STRUCTURAL_DISPLACEMENTS)
                                      ||  (transfer_types[iZone][jZone] == STRUCTURAL_DISPLACEMENTS_DISC_ADJ));
        bool not_capable_turbo      = transfer_types[iZone][jZone] == MIXING_PLANE;
        bool not_capable_ConsVar    = transfer_types[iZone][jZone] == CONSERVATIVE_VARIABLES;

        if (not_capable_fsi)
          SU2_MPI::Error("Coupling between fluids and elastic solids not provided. Please use designated FSI driver instead.", CURRENT_FUNCTION);

        if (not_capable_turbo)
          SU2_MPI::Error("Turbo machinery environment not provided. Please use designated turbo machinery driver instead.", CURRENT_FUNCTION);

        if (not_capable_ConsVar)
          SU2_MPI::Error("Exchange of conservative variables not necessarily well defined. Exiting.", CURRENT_FUNCTION);
      }
    }
  }

  /*--- Run a single iteration of a multi-zone problem by looping over all
   zones and executing the iterations. Note that data transers between zones
   and other intermediate procedures may be required. ---*/

  unsteady = (config_container[ZONE_0]->GetTime_Marching() == DT_STEPPING_1ST) || (config_container[MESH_0]->GetTime_Marching() == DT_STEPPING_2ND);

  /*--- Zone preprocessing ---*/

  for (iZone = 0; iZone < nZone; iZone++) {
    iteration_container[iZone][INST_0]->Preprocess(output_container[iZone], integration_container, geometry_container, solver_container, numerics_container, config_container, surface_movement, grid_movement, FFDBox, iZone, INST_0);
    config_container[iZone]->SetDelta_UnstTimeND(config_container[ZONE_0]->GetDelta_UnstTimeND());
  }

  /*--- Updating zone interface communication patterns,
   needed only for unsteady simulation since for steady problems
   this is done once in the interpolator_container constructor
   at the beginning of the computation ---*/

  if ( unsteady ) {
    for (iZone = 0; iZone < nZone; iZone++) {
      for (jZone = 0; jZone < nZone; jZone++)
        if(jZone != iZone && interpolator_container[iZone][jZone] != NULL)
        interpolator_container[iZone][jZone]->Set_TransferCoeff(config_container);
    }
  }

  /*--- Begin Unsteady pseudo-time stepping internal loop, if not unsteady it does only one step --*/

  if (unsteady)
    nIntIter = config_container[MESH_0]->GetUnst_nIntIter();
  else
    nIntIter = 1;

  for (IntIter = 0; IntIter < nIntIter; IntIter++) {

    /*--- For each zone runs one single iteration including the data transfers to it ---*/

    for (iZone = 0; iZone < nZone; iZone++) {

      // When running a unsteady simulation, we have to adapt CFL values here.
      if (unsteady && (config_container[ZONE_0]->GetCFL_Adapt() == YES)) {
          output_container[iZone]->SetCFL_Number(solver_container, config_container, iZone);
      }

      config_container[iZone]->SetInnerIter(IntIter);

      for (jZone = 0; jZone < nZone; jZone++)
        if(jZone != iZone && transfer_container[jZone][iZone] != NULL)
          Transfer_Data(jZone, iZone);

      iteration_container[iZone][INST_0]->Iterate(output_container[iZone], integration_container, geometry_container, solver_container, numerics_container, config_container, surface_movement, grid_movement, FFDBox, iZone, INST_0);
    }

    /*--- Check convergence in each zone --*/

    checkConvergence = 0;
    for (iZone = 0; iZone < nZone; iZone++) {

      if ((config_container[iZone]->GetKind_Solver() == EULER)
          || (config_container[iZone]->GetKind_Solver() == NAVIER_STOKES)
          || (config_container[iZone]->GetKind_Solver() == RANS) 
          || (config_container[iZone]->GetKind_Solver() == INC_EULER)
          || (config_container[iZone]->GetKind_Solver() == INC_NAVIER_STOKES)
          || (config_container[iZone]->GetKind_Solver() == INC_RANS))
        checkConvergence += (int) integration_container[iZone][INST_0][FLOW_SOL]->GetConvergence();
      else if ((config_container[iZone]->GetKind_Solver() == DISC_ADJ_EULER)
               || (config_container[iZone]->GetKind_Solver() == DISC_ADJ_NAVIER_STOKES)
               || (config_container[iZone]->GetKind_Solver() == DISC_ADJ_RANS)
               ||(config_container[iZone]->GetKind_Solver() == DISC_ADJ_INC_EULER)
               || (config_container[iZone]->GetKind_Solver() == DISC_ADJ_INC_NAVIER_STOKES)
               || (config_container[iZone]->GetKind_Solver() == DISC_ADJ_INC_RANS))
        checkConvergence += (int) integration_container[iZone][INST_0][ADJFLOW_SOL]->GetConvergence();
      else if ((config_container[iZone]->GetKind_Solver() == HEAT_EQUATION_FVM))
        checkConvergence += (int) integration_container[iZone][INST_0][HEAT_SOL]->GetConvergence();
    }

    /*--- If convergence was reached in every zone --*/

    if (checkConvergence == nZone) break;
  }

}

void CMultiphysicsZonalDriver::Update() {

  for(iZone = 0; iZone < nZone; iZone++)
    iteration_container[iZone][INST_0]->Update(output_container[iZone], integration_container, geometry_container,
         solver_container, numerics_container, config_container,
         surface_movement, grid_movement, FFDBox, iZone, INST_0);
}

void CMultiphysicsZonalDriver::DynamicMeshUpdate(unsigned long ExtIter) {

  bool harmonic_balance;

  for (iZone = 0; iZone < nZone; iZone++) {
   harmonic_balance = (config_container[iZone]->GetTime_Marching() == HARMONIC_BALANCE);
    /*--- Dynamic mesh update ---*/
    if ((config_container[iZone]->GetGrid_Movement()) && (!harmonic_balance)) {
      
      iteration_container[iZone][INST_0]->SetGrid_Movement(geometry_container[iZone][INST_0], 
                                                           surface_movement[iZone], grid_movement[iZone][INST_0],
                                                           solver_container[iZone][INST_0], config_container[iZone], 0, ExtIter );  
    }
  }

}

void CMultiphysicsZonalDriver::Transfer_Data(unsigned short donorZone, unsigned short targetZone) {

  if (transfer_types[donorZone][targetZone] == SLIDING_INTERFACE) {
    transfer_container[donorZone][targetZone]->Broadcast_InterfaceData(solver_container[donorZone][INST_0][MESH_0][FLOW_SOL],solver_container[targetZone][INST_0][MESH_0][FLOW_SOL],
                                                                       geometry_container[donorZone][INST_0][MESH_0],geometry_container[targetZone][INST_0][MESH_0],
                                                                       config_container[donorZone], config_container[targetZone]);
    if (config_container[targetZone]->GetKind_Solver() == RANS || config_container[targetZone]->GetKind_Solver() == INC_RANS)
      transfer_container[donorZone][targetZone]->Broadcast_InterfaceData(solver_container[donorZone][INST_0][MESH_0][TURB_SOL],solver_container[targetZone][INST_0][MESH_0][TURB_SOL],
                                                                         geometry_container[donorZone][INST_0][MESH_0],geometry_container[targetZone][INST_0][MESH_0],
                                                                         config_container[donorZone], config_container[targetZone]);
  }
  else if (transfer_types[donorZone][targetZone] == CONJUGATE_HEAT_FS) {
    transfer_container[donorZone][targetZone]->Broadcast_InterfaceData(solver_container[donorZone][INST_0][MESH_0][FLOW_SOL],solver_container[targetZone][INST_0][MESH_0][HEAT_SOL],
                                                                       geometry_container[donorZone][INST_0][MESH_0],geometry_container[targetZone][INST_0][MESH_0],
                                                                       config_container[donorZone], config_container[targetZone]);
  }
  else if (transfer_types[donorZone][targetZone] == CONJUGATE_HEAT_WEAKLY_FS) {
    transfer_container[donorZone][targetZone]->Broadcast_InterfaceData(solver_container[donorZone][INST_0][MESH_0][HEAT_SOL],solver_container[targetZone][INST_0][MESH_0][HEAT_SOL],
                                                                       geometry_container[donorZone][INST_0][MESH_0],geometry_container[targetZone][INST_0][MESH_0],
                                                                       config_container[donorZone], config_container[targetZone]);
  }
  else if (transfer_types[donorZone][targetZone] == CONJUGATE_HEAT_SF) {
    transfer_container[donorZone][targetZone]->Broadcast_InterfaceData(solver_container[donorZone][INST_0][MESH_0][HEAT_SOL],solver_container[targetZone][INST_0][MESH_0][FLOW_SOL],
                                                                       geometry_container[donorZone][INST_0][MESH_0],geometry_container[targetZone][INST_0][MESH_0],
                                                                       config_container[donorZone], config_container[targetZone]);
  }
  else if (transfer_types[donorZone][targetZone] == CONJUGATE_HEAT_WEAKLY_SF) {
    transfer_container[donorZone][targetZone]->Broadcast_InterfaceData(solver_container[donorZone][INST_0][MESH_0][HEAT_SOL],solver_container[targetZone][INST_0][MESH_0][HEAT_SOL],
                                                                       geometry_container[donorZone][INST_0][MESH_0],geometry_container[targetZone][INST_0][MESH_0],
                                                                       config_container[donorZone], config_container[targetZone]);
  }
  else if ((transfer_types[donorZone][targetZone] == NO_TRANSFER)
           || (transfer_types[donorZone][targetZone] == ZONES_ARE_EQUAL)
           || (transfer_types[donorZone][targetZone] == NO_COMMON_INTERFACE)) { }
  else {
    cout << "WARNING: One of the intended interface transfer routines is not known to the chosen driver and has not been executed." << endl;
  }

}<|MERGE_RESOLUTION|>--- conflicted
+++ resolved
@@ -1861,16 +1861,6 @@
   /*--- Assign booleans ---*/
   switch (config->GetKind_Solver()) {
     case TEMPLATE_SOLVER: template_solver = true; break;
-<<<<<<< HEAD
-    case EULER : case DISC_ADJ_EULER: euler = true; break;
-    case NAVIER_STOKES: case DISC_ADJ_NAVIER_STOKES: ns = true; heat_fvm = config->GetWeakly_Coupled_Heat(); break;
-    case RANS : case DISC_ADJ_RANS:  ns = true; turbulent = true; if (config->GetKind_Trans_Model() == LM) transition = true; heat_fvm = config->GetWeakly_Coupled_Heat(); break;
-    case FEM_EULER : case DISC_ADJ_FEM_EULER : fem_euler = true; break;
-    case FEM_NAVIER_STOKES: case DISC_ADJ_FEM_NS : fem_ns = true; break;
-    case FEM_RANS : case DISC_ADJ_FEM_RANS : fem_ns = true; fem_turbulent = true; break;
-    case FEM_LES :  fem_ns = true; break;
-    case HEAT_EQUATION_FVM: case DISC_ADJ_HEAT: heat_fvm = true; break;
-=======
     case EULER : case DISC_ADJ_EULER: compressible = true; euler = true; break;
     case NAVIER_STOKES: case DISC_ADJ_NAVIER_STOKES:compressible = true; ns = true;  break;
     case RANS : case DISC_ADJ_RANS:  ns = true; compressible = true; turbulent = true; if (config->GetKind_Trans_Model() == LM) transition = true; break;
@@ -1881,8 +1871,7 @@
     case FEM_NAVIER_STOKES: case DISC_ADJ_FEM_NS : compressible =true; fem_ns = true; break;
     case FEM_RANS : case DISC_ADJ_FEM_RANS : compressible =true; fem_ns = true; fem_turbulent = true; break;
     case FEM_LES :  compressible =true; fem_ns = true; break;
-    case HEAT_EQUATION_FVM: heat_fvm = true; break;
->>>>>>> 98a734ab
+    case HEAT_EQUATION_FVM: case DISC_ADJ_HEAT: heat_fvm = true; break;
     case FEM_ELASTICITY: case DISC_ADJ_FEM: fem = true; break;
     case ADJ_EULER : compressible =true; euler = true; adj_euler = true; break;
     case ADJ_NAVIER_STOKES : compressible =true; ns = true; turbulent = (config->GetKind_Turb_Model() != NONE); adj_ns = true; break;
@@ -3649,10 +3638,6 @@
         cout << ": adjoint Euler/Navier-Stokes/RANS output structure." << endl;
       output[iZone] = new CAdjFlowIncOutput(config[iZone], nDim);
       break;
-<<<<<<< HEAD
-      
-=======
->>>>>>> 98a734ab
     case DISC_ADJ_FEM:
       if (rank == MASTER_NODE)
         cout << ": discrete adjoint FEA output structure." << endl;
