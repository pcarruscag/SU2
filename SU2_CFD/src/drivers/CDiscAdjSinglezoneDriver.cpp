--- conflicted
+++ resolved
@@ -196,19 +196,7 @@
     /*--- Clear the stored adjoint information to be ready for a new evaluation. ---*/
 
     AD::ClearAdjoints();
-<<<<<<< HEAD
-
-    if (config->GetTime_Domain())
-      output_container[ZONE_0]->SetHistory_Output(geometry_container[ZONE_0][INST_0][MESH_0], 
-                                        solver_container[ZONE_0][INST_0][MESH_0], 
-                                        config_container[ZONE_0], 
-                                        config_container[ZONE_0]->GetTimeIter(),
-                                        config_container[ZONE_0]->GetOuterIter(),
-                                        config_container[ZONE_0]->GetInnerIter());
-
-=======
     
->>>>>>> 9977c3e7
     if (StopCalc) break;
 
   }
@@ -419,31 +407,15 @@
 
   /*--- Zone preprocessing ---*/
 
-<<<<<<< HEAD
-  direct_iteration->Preprocess(output_container[ZONE_0], integration_container, geometry_container, solver_container, numerics_container, config_container, surface_movement, grid_movement, FFDBox, ZONE_0, INST_0);
-
-  /*--- Run one single iteration ---*/
-
-  config->SetInnerIter(1);
+  direct_iteration->Preprocess(direct_output, integration_container, geometry_container, solver_container, numerics_container, config_container, surface_movement, grid_movement, FFDBox, ZONE_0, INST_0);
 
   /*--- Iterate the direct solver ---*/
 
-  direct_iteration->Iterate(output_container[ZONE_0], integration_container, geometry_container, solver_container, numerics_container, config_container, surface_movement, grid_movement, FFDBox, ZONE_0, INST_0);
+  direct_iteration->Iterate(direct_output, integration_container, geometry_container, solver_container, numerics_container, config_container, surface_movement, grid_movement, FFDBox, ZONE_0, INST_0);
 
   /*--- Postprocess the direct solver ---*/
 
-  direct_iteration->Postprocess(output_container[ZONE_0], integration_container, geometry_container, solver_container, numerics_container, config_container, surface_movement, grid_movement, FFDBox, ZONE_0, INST_0);
-=======
-  direct_iteration->Preprocess(direct_output, integration_container, geometry_container, solver_container, numerics_container, config_container, surface_movement, grid_movement, FFDBox, ZONE_0, INST_0);
-
-  /*--- Iterate the direct solver ---*/
-
-  direct_iteration->Iterate(direct_output, integration_container, geometry_container, solver_container, numerics_container, config_container, surface_movement, grid_movement, FFDBox, ZONE_0, INST_0);
-
-  /*--- Postprocess the direct solver ---*/
-
   direct_iteration->Postprocess(direct_output, integration_container, geometry_container, solver_container, numerics_container, config_container, surface_movement, grid_movement, FFDBox, ZONE_0, INST_0);
->>>>>>> 9977c3e7
 
   /*--- Print the direct residual to screen ---*/
 
