--- conflicted
+++ resolved
@@ -197,11 +197,7 @@
 
   /*--- Initialize External with the objective function gradient. ---*/
 
-<<<<<<< HEAD
   su2double rhs_norm = 0.0;
-=======
-   su2double rhs_norm = 0.0;
->>>>>>> 813ff067
 
   for (iZone = 0; iZone < nZone; iZone++) {
 
@@ -218,10 +214,6 @@
     }
   }
 
-<<<<<<< HEAD
-  if (rhs_norm < EPS) {
-    /*--- If the gradient of the objective function is 0 so are the adjoint variables. ---*/
-=======
   /*--- If the gradient of the objective function is 0 so are the adjoint variables. ---*/
 
   if (rhs_norm < EPS) {
@@ -229,7 +221,6 @@
       cout << "\nThe gradient of the objective function is numerically 0.";
       cout << "\nThis implies that the adjoint variables are also 0.\n\n";
     }
->>>>>>> 813ff067
     EvaluateSensitivities(0, true);
     return;
   }
@@ -714,52 +705,7 @@
       case DISC_ADJ_EULER:     case DISC_ADJ_NAVIER_STOKES:     case DISC_ADJ_RANS:
       case DISC_ADJ_INC_EULER: case DISC_ADJ_INC_NAVIER_STOKES: case DISC_ADJ_INC_RANS:
       {
-<<<<<<< HEAD
-        string FieldName;
-
-        switch (config->GetKind_ObjFunc()) {
-
-          // Aerodynamic coefficients
-
-          case DRAG_COEFFICIENT:
-          case LIFT_COEFFICIENT:
-          case SIDEFORCE_COEFFICIENT:
-          case EFFICIENCY:
-          case MOMENT_X_COEFFICIENT:
-          case MOMENT_Y_COEFFICIENT:
-          case MOMENT_Z_COEFFICIENT:
-          case FORCE_X_COEFFICIENT:
-          case FORCE_Y_COEFFICIENT:
-          case FORCE_Z_COEFFICIENT:
-            FieldName = config->GetName_ObjFunc();
-            break;
-
-          // Other surface-related output values
-          // The names are different than in CConfig...
-
-          case SURFACE_MASSFLOW:            FieldName = "AVG_MASSFLOW";              break;
-          case SURFACE_MACH:                FieldName = "AVG_MACH";                  break;
-          case SURFACE_UNIFORMITY:          FieldName = "UNIFORMITY";                break;
-          case SURFACE_SECONDARY:           FieldName = "SECONDARY_STRENGTH";        break;
-          case SURFACE_MOM_DISTORTION:      FieldName = "MOMENTUM_DISTORTION";       break;
-          case SURFACE_SECOND_OVER_UNIFORM: FieldName = "SECONDARY_OVER_UNIFORMITY"; break;
-          case TOTAL_AVG_TEMPERATURE:       FieldName = "AVG_TOTALTEMP";             break;
-          case SURFACE_TOTAL_PRESSURE:      FieldName = "AVG_TOTALPRESS";            break;
-
-          // Not yet covered by new output structure. Be careful these use MARKER_MONITORING.
-
-          case SURFACE_PRESSURE_DROP:
-            ObjFunc += config->GetSurface_PressureDrop(0)*Weight_ObjFunc;
-            break;
-          case SURFACE_STATIC_PRESSURE:
-            ObjFunc += config->GetSurface_Pressure(0)*Weight_ObjFunc;
-            break;
-          case TOTAL_HEATFLUX:
-            ObjFunc += solvers[FLOW_SOL]->GetTotal_HeatFlux()*Weight_ObjFunc;
-            break;
-=======
         auto val = solvers[FLOW_SOL]->GetTotal_ComboObj();
->>>>>>> 813ff067
 
         if (config->GetWeakly_Coupled_Heat()) {
           if (config->GetKind_ObjFunc() == TOTAL_HEATFLUX) {
