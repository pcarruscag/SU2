--- conflicted
+++ resolved
@@ -132,7 +132,7 @@
     } else {
       geometry_container[iZone] = new CPhysicalGeometry(geometry_aux, config_container[iZone], periodic);
     }
-
+    
     /*--- Deallocate the memory of geometry_aux ---*/
     
     delete geometry_aux;
@@ -287,11 +287,7 @@
   if (config_container[ZONE_0]->GetDesign_Variable(0) == NO_DEFORMATION) NewFile = true;
   
   output->SetMesh_Files(geometry_container, config_container, nZone, NewFile, true);
-<<<<<<< HEAD
-
-=======
-  
->>>>>>> 6ffa52f7
+  
   if ((config_container[ZONE_0]->GetDesign_Variable(0) != NO_DEFORMATION) &&
       (config_container[ZONE_0]->GetDesign_Variable(0) != SCALE_GRID)     &&
       (config_container[ZONE_0]->GetDesign_Variable(0) != TRANSLATE_GRID) &&
