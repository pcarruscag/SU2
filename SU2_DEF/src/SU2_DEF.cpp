--- conflicted
+++ resolved
@@ -385,10 +385,6 @@
       geometry_container[iZone]->SetBoundVolume();
       geometry_container[iZone]->SetEdges();
       geometry_container[iZone]->SetVertex(config_container[iZone]);
-<<<<<<< HEAD
-      geometry_container[iZone]->SetCoord_CG();
-=======
->>>>>>> 813ff067
       geometry_container[iZone]->SetControlVolume(config_container[iZone], ALLOCATE);
       geometry_container[iZone]->SetBoundControlVolume(config_container[iZone], ALLOCATE);
 
