#!/usr/bin/env python

## \file parallel_regression.py
#  \brief Python script for automated regression testing of SU2 examples
#  \author A. Aranake, A. Campos, T. Economon, T. Lukaczyk, S. Padron
#  \version 6.2.0 "Falcon"
#
# The current SU2 release has been coordinated by the
# SU2 International Developers Society <www.su2devsociety.org>
# with selected contributions from the open-source community.
#
# The main research teams contributing to the current release are:
#  - Prof. Juan J. Alonso's group at Stanford University.
#  - Prof. Piero Colonna's group at Delft University of Technology.
#  - Prof. Nicolas R. Gauger's group at Kaiserslautern University of Technology.
#  - Prof. Alberto Guardone's group at Polytechnic University of Milan.
#  - Prof. Rafael Palacios' group at Imperial College London.
#  - Prof. Vincent Terrapon's group at the University of Liege.
#  - Prof. Edwin van der Weide's group at the University of Twente.
#  - Lab. of New Concepts in Aeronautics at Tech. Institute of Aeronautics.
#
# Copyright 2012-2019, Francisco D. Palacios, Thomas D. Economon,
#                      Tim Albring, and the SU2 contributors.
#
# SU2 is free software; you can redistribute it and/or
# modify it under the terms of the GNU Lesser General Public
# License as published by the Free Software Foundation; either
# version 2.1 of the License, or (at your option) any later version.
#
# SU2 is distributed in the hope that it will be useful,
# but WITHOUT ANY WARRANTY; without even the implied warranty of
# MERCHANTABILITY or FITNESS FOR A PARTICULAR PURPOSE. See the GNU
# Lesser General Public License for more details.
#
# You should have received a copy of the GNU Lesser General Public
# License along with SU2. If not, see <http://www.gnu.org/licenses/>.

# make print(*args) function available in PY2.6+, does'nt work on PY < 2.6
from __future__ import print_function

import sys
from TestCase import TestCase    

def main():
    '''This program runs SU2 and ensures that the output matches specified values. 
       This will be used to do checks when code is pushed to github 
       to make sure nothing is broken. '''

    test_list = []

    ##########################
    ### Compressible Euler ###
    ##########################

    # Channel
    channel           = TestCase('channel')
    channel.cfg_dir   = "euler/channel"
    channel.cfg_file  = "inv_channel_RK.cfg"
    channel.test_iter = 20
    channel.test_vals = [-2.652944, 2.813720, 0.033489, 0.002890] #last 4 columns
    channel.su2_exec  = "parallel_computation.py -f"
    channel.timeout   = 1600
    channel.tol       = 0.00001
    test_list.append(channel)

    # NACA0012 
    naca0012           = TestCase('naca0012')
    naca0012.cfg_dir   = "euler/naca0012"
    naca0012.cfg_file  = "inv_NACA0012_Roe.cfg"
    naca0012.test_iter = 20
    naca0012.test_vals = [-4.080618, -3.586817, 0.337090, 0.022611] #last 4 columns
    naca0012.su2_exec  = "parallel_computation.py -f"
    naca0012.timeout   = 1600
    naca0012.tol       = 0.00001
    test_list.append(naca0012)

    # Supersonic wedge 
    wedge           = TestCase('wedge')
    wedge.cfg_dir   = "euler/wedge"
    wedge.cfg_file  = "inv_wedge_HLLC.cfg"
    wedge.test_iter = 20
    wedge.test_vals = [-0.816407, 4.925831, -0.251950, 0.044386] #last 4 columns
    wedge.su2_exec  = "parallel_computation.py -f"
    wedge.timeout   = 1600
    wedge.tol       = 0.00001
    test_list.append(wedge)

    # ONERA M6 Wing
    oneram6           = TestCase('oneram6')
    oneram6.cfg_dir   = "euler/oneram6"
    oneram6.cfg_file  = "inv_ONERAM6.cfg"
    oneram6.test_iter = 10
    oneram6.test_vals = [-10.392429, -9.840519, 0.282580, 0.012694] #last 4 columns
    oneram6.su2_exec  = "parallel_computation.py -f"
    oneram6.timeout   = 3200
    oneram6.tol       = 0.00001
    test_list.append(oneram6)

#    # Fixed CL NACA0012
#    fixedCL_naca0012           = TestCase('fixedcl_naca0012')
#    fixedCL_naca0012.cfg_dir   = "fixed_cl/naca0012"
#    fixedCL_naca0012.cfg_file  = "inv_NACA0012.cfg"
#    fixedCL_naca0012.test_iter = 100
#    fixedCL_naca0012.test_vals = [-2.474140, 2.927471, 0.290169, 0.019080] #last 4 columns
#    fixedCL_naca0012.su2_exec  = "parallel_computation.py -f"
#    fixedCL_naca0012.timeout   = 1600
#    fixedCL_naca0012.tol       = 0.00001
#    test_list.append(fixedCL_naca0012)
    
    # Polar sweep of the inviscid NACA0012
    polar_naca0012           = TestCase('polar_naca0012')
    polar_naca0012.cfg_dir   = "polar/naca0012"
    polar_naca0012.cfg_file  = "inv_NACA0012.cfg"
    polar_naca0012.polar     = True
    polar_naca0012.test_iter = 10
    polar_naca0012.test_vals = [-1.301350, 4.133308, -0.002728, 0.008768] #last 4 columns
    polar_naca0012.su2_exec  = "compute_polar.py -i 11"
    polar_naca0012.timeout   = 1600
    polar_naca0012.tol       = 0.00001
    test_list.append(polar_naca0012)

    # HYPERSONIC FLOW PAST BLUNT BODY          
    bluntbody           = TestCase('bluntbody')
    bluntbody.cfg_dir   = "euler/bluntbody"
    bluntbody.cfg_file  = "blunt.cfg"
    bluntbody.test_iter = 20
    bluntbody.test_vals = [0.626808, 7.014695, -0.000000, 1.648026] #last 4 columns
    bluntbody.su2_exec  = "parallel_computation.py -f"
    bluntbody.timeout   = 1600
    bluntbody.tol       = 0.00001
    test_list.append(bluntbody)

    ##########################
    ###  Compressible N-S  ###
    ##########################

    # Laminar flat plate
    flatplate           = TestCase('flatplate')
    flatplate.cfg_dir   = "navierstokes/flatplate"
    flatplate.cfg_file  = "lam_flatplate.cfg"
    flatplate.test_iter = 20
    flatplate.test_vals = [-4.648252, 0.813253, -0.130643, 0.024357] #last 4 columns
    flatplate.su2_exec  = "parallel_computation.py -f"
    flatplate.timeout   = 1600
    flatplate.tol       = 0.00001
    test_list.append(flatplate)

    # Laminar cylinder (steady)
    cylinder           = TestCase('cylinder')
    cylinder.cfg_dir   = "navierstokes/cylinder"
    cylinder.cfg_file  = "lam_cylinder.cfg"
    cylinder.test_iter = 25
    cylinder.test_vals = [-6.759137, -1.291223, 0.107133, 0.853339] #last 4 columns
    cylinder.su2_exec  = "parallel_computation.py -f"
    cylinder.timeout   = 1600
    cylinder.tol       = 0.00001
    test_list.append(cylinder)

    # Laminar cylinder (low Mach correction)
    cylinder_lowmach           = TestCase('cylinder_lowmach')
    cylinder_lowmach.cfg_dir   = "navierstokes/cylinder"
    cylinder_lowmach.cfg_file  = "cylinder_lowmach.cfg"
    cylinder_lowmach.test_iter = 25
    cylinder_lowmach.test_vals = [-6.870761, -1.408778, -0.228736, 112.418622] #last 4 columns
    cylinder_lowmach.su2_exec  = "parallel_computation.py -f"
    cylinder_lowmach.timeout   = 1600
    cylinder_lowmach.tol       = 0.00001
    test_list.append(cylinder_lowmach)

    # 2D Poiseuille flow (body force driven with periodic inlet / outlet)
    poiseuille           = TestCase('poiseuille')
    poiseuille.cfg_dir   = "navierstokes/poiseuille"
    poiseuille.cfg_file  = "lam_poiseuille.cfg"
    poiseuille.test_iter = 10
    poiseuille.test_vals = [-5.050864, 0.648220, 0.000349, 13.639525] #last 4 columns
    poiseuille.su2_exec  = "parallel_computation.py -f"
    poiseuille.timeout   = 1600
    poiseuille.tol       = 0.001
    test_list.append(poiseuille)

    # 2D Poiseuille flow (inlet profile file)
    poiseuille_profile           = TestCase('poiseuille_profile')
    poiseuille_profile.cfg_dir   = "navierstokes/poiseuille"
    poiseuille_profile.cfg_file  = "profile_poiseuille.cfg"
    poiseuille_profile.test_iter = 10
    poiseuille_profile.test_vals = [-12.493460, -7.672043, -0.000000, 2.085796] #last 4 columns
    poiseuille_profile.su2_exec  = "parallel_computation.py -f"
    poiseuille_profile.timeout   = 1600
    poiseuille_profile.tol       = 0.00001
    test_list.append(poiseuille_profile)

    ##########################
    ### Compressible RANS  ###
    ##########################

    # RAE2822 SA
    rae2822_sa           = TestCase('rae2822_sa')
    rae2822_sa.cfg_dir   = "rans/rae2822"
    rae2822_sa.cfg_file  = "turb_SA_RAE2822.cfg"
    rae2822_sa.test_iter = 20
    rae2822_sa.test_vals = [-1.999739, -5.231505, 0.826880, 0.052973] #last 4 columns
    rae2822_sa.su2_exec  = "parallel_computation.py -f"
    rae2822_sa.timeout   = 1600
    rae2822_sa.tol       = 0.00001
    test_list.append(rae2822_sa)
    
    # RAE2822 SST
    rae2822_sst           = TestCase('rae2822_sst')
    rae2822_sst.cfg_dir   = "rans/rae2822"
    rae2822_sst.cfg_file  = "turb_SST_RAE2822.cfg"
    rae2822_sst.test_iter = 20
    rae2822_sst.test_vals = [-0.510806, 4.916635, 0.827705, 0.053331] #last 4 columns
    rae2822_sst.su2_exec  = "parallel_computation.py -f"
    rae2822_sst.timeout   = 1600
    rae2822_sst.tol       = 0.00001
    test_list.append(rae2822_sst)

    # RAE2822 SST_SUST
    rae2822_sst_sust           = TestCase('rae2822_sst_sust')
    rae2822_sst_sust.cfg_dir   = "rans/rae2822"
    rae2822_sst_sust.cfg_file  = "turb_SST_SUST_RAE2822.cfg"
    rae2822_sst_sust.test_iter = 20
    rae2822_sst_sust.test_vals = [-2.407053, 4.916635, 0.827705, 0.053331] #last 4 columns
    rae2822_sst_sust.su2_exec  = "parallel_computation.py -f"
    rae2822_sst_sust.timeout   = 1600
    rae2822_sst_sust.tol       = 0.00001
    test_list.append(rae2822_sst_sust)

    # Flat plate
    turb_flatplate           = TestCase('turb_flatplate')
    turb_flatplate.cfg_dir   = "rans/flatplate"
    turb_flatplate.cfg_file  = "turb_SA_flatplate.cfg"
    turb_flatplate.test_iter = 20
    turb_flatplate.test_vals = [-4.145487, -6.734014, -0.176490, 0.057451] #last 4 columns
    turb_flatplate.su2_exec  = "parallel_computation.py -f"
    turb_flatplate.timeout   = 1600
    turb_flatplate.tol       = 0.00001
    test_list.append(turb_flatplate)

    # ONERA M6 Wing
    turb_oneram6           = TestCase('turb_oneram6')
    turb_oneram6.cfg_dir   = "rans/oneram6"
    turb_oneram6.cfg_file  = "turb_ONERAM6.cfg"
    turb_oneram6.test_iter = 10
    turb_oneram6.test_vals = [-2.327430, -6.564331, 0.230257, 0.155839] #last 4 columns
    turb_oneram6.su2_exec  = "parallel_computation.py -f"
    turb_oneram6.timeout   = 3200
    turb_oneram6.tol       = 0.00001
    test_list.append(turb_oneram6)

    # NACA0012 (SA, FUN3D finest grid results: CL=1.0983, CD=0.01242)
    turb_naca0012_sa           = TestCase('turb_naca0012_sa')
    turb_naca0012_sa.cfg_dir   = "rans/naca0012"
    turb_naca0012_sa.cfg_file  = "turb_NACA0012_sa.cfg"
    turb_naca0012_sa.test_iter = 10
    turb_naca0012_sa.test_vals = [-11.981164, -9.145363, 1.070528, 0.019417] #last 4 columns
    turb_naca0012_sa.su2_exec  = "parallel_computation.py -f"
    turb_naca0012_sa.timeout   = 3200
    turb_naca0012_sa.tol       = 0.00001
    test_list.append(turb_naca0012_sa)

    # NACA0012 (SA, FUN3D results for finest grid: CL=1.0983, CD=0.01242) with binary restart
    turb_naca0012_sa_bin           = TestCase('turb_naca0012_sa_bin')
    turb_naca0012_sa_bin.cfg_dir   = "rans/naca0012"
    turb_naca0012_sa_bin.cfg_file  = "turb_NACA0012_sa_binary.cfg"
    turb_naca0012_sa_bin.test_iter = 10
    turb_naca0012_sa_bin.test_vals = [-11.981288, -9.145363, 1.070528, 0.019417] #last 4 columns
    turb_naca0012_sa_bin.su2_exec  = "parallel_computation.py -f"
    turb_naca0012_sa_bin.timeout   = 3200
    turb_naca0012_sa_bin.tol       = 0.00001
    test_list.append(turb_naca0012_sa_bin)
    
    # NACA0012 (SST, FUN3D finest grid results: CL=1.0840, CD=0.01253)
    turb_naca0012_sst           = TestCase('turb_naca0012_sst')
    turb_naca0012_sst.cfg_dir   = "rans/naca0012"
    turb_naca0012_sst.cfg_file  = "turb_NACA0012_sst.cfg"
    turb_naca0012_sst.test_iter = 10
    turb_naca0012_sst.test_vals = [-12.454442, -6.574917, 1.059622, 0.019138] #last 4 columns
    turb_naca0012_sst.su2_exec  = "parallel_computation.py -f"
    turb_naca0012_sst.timeout   = 3200
    turb_naca0012_sst.tol       = 0.00001
    test_list.append(turb_naca0012_sst)

    # NACA0012 (SST_SUST, FUN3D finest grid results: CL=1.0840, CD=0.01253)
    turb_naca0012_sst_sust           = TestCase('turb_naca0012_sst_sust')
    turb_naca0012_sst_sust.cfg_dir   = "rans/naca0012"
    turb_naca0012_sst_sust.cfg_file  = "turb_NACA0012_sst_sust.cfg"
    turb_naca0012_sst_sust.test_iter = 10
    turb_naca0012_sst_sust.test_vals = [-13.280836, -5.645158, 1.022304, 0.019539] #last 4 columns
    turb_naca0012_sst_sust.su2_exec  = "parallel_computation.py -f"
    turb_naca0012_sst_sust.timeout   = 3200
    turb_naca0012_sst_sust.tol       = 0.00001
    test_list.append(turb_naca0012_sst_sust)

    # PROPELLER
    propeller           = TestCase('propeller')
    propeller.cfg_dir   = "rans/propeller"
    propeller.cfg_file  = "propeller.cfg"
    propeller.test_iter = 10
    propeller.test_vals = [-3.378876, -8.396837, 0.000047, 0.055591] #last 4 columns
    propeller.su2_exec  = "parallel_computation.py -f"
    propeller.timeout   = 3200
    propeller.tol       = 0.00001
    test_list.append(propeller)
    
    #################################
    ## Compressible RANS Restart  ###
    #################################
    
    # NACA0012 SST Multigrid restart
    turb_naca0012_sst_restart_mg           = TestCase('turb_naca0012_sst_restart_mg')
    turb_naca0012_sst_restart_mg.cfg_dir   = "rans/naca0012"
    turb_naca0012_sst_restart_mg.cfg_file  = "turb_NACA0012_sst_multigrid_restart.cfg"
    turb_naca0012_sst_restart_mg.test_iter = 20
    turb_naca0012_sst_restart_mg.ntest_vals = 5
    turb_naca0012_sst_restart_mg.test_vals = [-6.437400, -4.558626, 1.231779, -0.007820, 0.081480] #last 5 columns
    turb_naca0012_sst_restart_mg.su2_exec  = "parallel_computation.py -f"
    turb_naca0012_sst_restart_mg.timeout   = 3200
    turb_naca0012_sst_restart_mg.tol       = 0.000001
    test_list.append(turb_naca0012_sst_restart_mg)

    #############################
    ### Incompressible Euler  ###
    #############################

    # NACA0012 Hydrofoil
    inc_euler_naca0012           = TestCase('inc_euler_naca0012')
    inc_euler_naca0012.cfg_dir   = "incomp_euler/naca0012"
    inc_euler_naca0012.cfg_file  = "incomp_NACA0012.cfg"
    inc_euler_naca0012.test_iter = 20
    inc_euler_naca0012.test_vals = [-4.821760, -3.785208, 0.505728, 0.007424] #last 4 columns
    inc_euler_naca0012.su2_exec  = "parallel_computation.py -f"
    inc_euler_naca0012.timeout   = 1600
    inc_euler_naca0012.tol       = 0.00001
    test_list.append(inc_euler_naca0012)

    # C-D nozzle with pressure inlet and mass flow outlet
    inc_nozzle           = TestCase('inc_nozzle')
    inc_nozzle.cfg_dir   = "incomp_euler/nozzle"
    inc_nozzle.cfg_file  = "inv_nozzle.cfg"
    inc_nozzle.test_iter = 20
    inc_nozzle.test_vals = [-5.852261, -4.818859, -0.000280, 0.124229] #last 4 columns
    inc_nozzle.su2_exec  = "parallel_computation.py -f"
    inc_nozzle.timeout   = 1600
    inc_nozzle.tol       = 0.00001
    test_list.append(inc_nozzle)

    #############################
    ### Incompressible N-S    ###
    #############################

    # Laminar cylinder
    inc_lam_cylinder          = TestCase('inc_lam_cylinder')
    inc_lam_cylinder.cfg_dir   = "incomp_navierstokes/cylinder"
    inc_lam_cylinder.cfg_file  = "incomp_cylinder.cfg"
    inc_lam_cylinder.test_iter = 10
    inc_lam_cylinder.test_vals = [-3.987107, -3.176477, -0.057813, 7.691336] #last 4 columns
    inc_lam_cylinder.su2_exec  = "parallel_computation.py -f"
    inc_lam_cylinder.timeout   = 1600
    inc_lam_cylinder.tol       = 0.00001
    test_list.append(inc_lam_cylinder)

    # Buoyancy-driven cavity
    inc_buoyancy          = TestCase('inc_buoyancy')
    inc_buoyancy.cfg_dir   = "incomp_navierstokes/buoyancy_cavity"
    inc_buoyancy.cfg_file  = "lam_buoyancy_cavity.cfg"
    inc_buoyancy.test_iter = 20
    inc_buoyancy.test_vals = [-4.436564, 0.508012, 0.000000, 0.000000] #last 4 columns
    inc_buoyancy.su2_exec  = "parallel_computation.py -f"
    inc_buoyancy.timeout   = 1600
    inc_buoyancy.tol       = 0.00001
    test_list.append(inc_buoyancy)

    # Laminar heated cylinder with polynomial fluid model
    inc_poly_cylinder          = TestCase('inc_poly_cylinder')
    inc_poly_cylinder.cfg_dir   = "incomp_navierstokes/cylinder"
    inc_poly_cylinder.cfg_file  = "poly_cylinder.cfg"
    inc_poly_cylinder.test_iter = 20
    inc_poly_cylinder.test_vals = [-7.812686, -2.080649, 0.016033, 1.912088] #last 4 columns
    inc_poly_cylinder.su2_exec  = "parallel_computation.py -f"
    inc_poly_cylinder.timeout   = 1600
    inc_poly_cylinder.tol       = 0.00001
    test_list.append(inc_poly_cylinder)
    
    # X-coarse laminar bend as a mixed element CGNS test
    inc_lam_bend          = TestCase('inc_lam_bend')
    inc_lam_bend.cfg_dir   = "incomp_navierstokes/bend"
    inc_lam_bend.cfg_file  = "lam_bend.cfg"
    inc_lam_bend.test_iter = 10
    inc_lam_bend.test_vals = [-3.437518, -3.087892, -0.022290, -0.172644] #last 4 columns
    inc_lam_bend.su2_exec  = "mpirun -n 2 SU2_CFD"
    inc_lam_bend.timeout   = 1600
    inc_lam_bend.tol       = 0.00001
    test_list.append(inc_lam_bend)

    ############################
    ### Incompressible RANS  ###
    ############################

    # NACA0012
    inc_turb_naca0012           = TestCase('inc_turb_naca0012')
    inc_turb_naca0012.cfg_dir   = "incomp_rans/naca0012"
    inc_turb_naca0012.cfg_file  = "naca0012.cfg"
    inc_turb_naca0012.test_iter = 20
    inc_turb_naca0012.test_vals = [-4.788584, -11.040550, -0.000000, 0.309515] #last 4 columns
    inc_turb_naca0012.su2_exec  = "parallel_computation.py -f"
    inc_turb_naca0012.timeout   = 1600
    inc_turb_naca0012.tol       = 0.00001
    test_list.append(inc_turb_naca0012)

    # NACA0012, SST_SUST
    inc_turb_naca0012_sst_sust           = TestCase('inc_turb_naca0012_sst_sust')
    inc_turb_naca0012_sst_sust.cfg_dir   = "incomp_rans/naca0012"
    inc_turb_naca0012_sst_sust.cfg_file  = "naca0012_SST_SUST.cfg"
    inc_turb_naca0012_sst_sust.test_iter = 20
    inc_turb_naca0012_sst_sust.test_vals = [-7.277551, 0.147212, -0.000000, 0.311977] #last 4 columns
    inc_turb_naca0012_sst_sust.su2_exec  = "parallel_computation.py -f"
    inc_turb_naca0012_sst_sust.timeout   = 1600
    inc_turb_naca0012_sst_sust.tol       = 0.00001
    test_list.append(inc_turb_naca0012_sst_sust)
    
    ####################
    ### DG-FEM Euler ###
    ####################
    
    # NACA0012
    fem_euler_naca0012           = TestCase('fem_euler_naca0012')
    fem_euler_naca0012.cfg_dir   = "hom_euler/NACA0012_5thOrder"
    fem_euler_naca0012.cfg_file  = "fem_NACA0012_reg.cfg"
    fem_euler_naca0012.test_iter = 10
    fem_euler_naca0012.test_vals = [-6.519946,-5.976944,0.255551,0.000028] #last 4 columns
    fem_euler_naca0012.su2_exec  = "mpirun -n 2 SU2_CFD"
    fem_euler_naca0012.timeout   = 1600
    fem_euler_naca0012.tol       = 0.00001
    test_list.append(fem_euler_naca0012)
    
    ############################
    ### DG-FEM Navier-Stokes ###
    ############################
    
    # Flat plate
    fem_ns_flatplate           = TestCase('fem_ns_flatplate')
    fem_ns_flatplate.cfg_dir   = "hom_navierstokes/FlatPlate/nPoly4"
    fem_ns_flatplate.cfg_file  = "lam_flatplate_reg.cfg"
    fem_ns_flatplate.test_iter = 25
    fem_ns_flatplate.test_vals = [1.383727,3.175247,0.058387,0.257951] #last 4 columns
    fem_ns_flatplate.su2_exec  = "mpirun -n 2 SU2_CFD"
    fem_ns_flatplate.timeout   = 1600
    fem_ns_flatplate.tol       = 0.00001
    test_list.append(fem_ns_flatplate)
    
    # Steady cylinder
    fem_ns_cylinder           = TestCase('fem_ns_cylinder')
    fem_ns_cylinder.cfg_dir   = "hom_navierstokes/CylinderViscous/nPoly3"
    fem_ns_cylinder.cfg_file  = "fem_Cylinder_reg.cfg"
    fem_ns_cylinder.test_iter = 10
    fem_ns_cylinder.test_vals = [0.454960,0.979123,-0.000028,79.984799] #last 4 columns
    fem_ns_cylinder.su2_exec  = "mpirun -n 2 SU2_CFD"
    fem_ns_cylinder.timeout   = 1600
    fem_ns_cylinder.tol       = 0.00001
    test_list.append(fem_ns_cylinder)

    # Steady sphere
    fem_ns_sphere           = TestCase('fem_ns_sphere')
    fem_ns_sphere.cfg_dir   = "hom_navierstokes/SphereViscous/nPoly3_QuadDominant"
    fem_ns_sphere.cfg_file  = "fem_Sphere_reg.cfg"
    fem_ns_sphere.test_iter = 10
    fem_ns_sphere.test_vals = [-0.288121,0.240324,0.000258,21.797363] #last 4 columns
    fem_ns_sphere.su2_exec  = "SU2_CFD"
    fem_ns_sphere.timeout   = 1600
    fem_ns_sphere.tol       = 0.00001
    test_list.append(fem_ns_sphere)

    # Unsteady sphere ADER
    fem_ns_sphere_ader           = TestCase('fem_ns_sphere_ader')
    fem_ns_sphere_ader.cfg_dir   = "hom_navierstokes/SphereViscous/nPoly3_QuadDominant"
    fem_ns_sphere_ader.cfg_file  = "fem_Sphere_reg_ADER.cfg"
    fem_ns_sphere_ader.test_iter = 10
    fem_ns_sphere_ader.test_vals = [-35.000000,-35.000000,0.000047,31.110911] #last 4 columns
    fem_ns_sphere_ader.su2_exec  = "SU2_CFD"
    fem_ns_sphere_ader.timeout   = 1600
    fem_ns_sphere_ader.tol       = 0.00001
    test_list.append(fem_ns_sphere_ader)

    # Unsteady cylinder
    fem_ns_unsteady_cylinder           = TestCase('fem_ns_unsteady_cylinder')
    fem_ns_unsteady_cylinder.cfg_dir   = "hom_navierstokes/UnsteadyCylinder/nPoly4"
    fem_ns_unsteady_cylinder.cfg_file  = "fem_unst_cylinder.cfg"
    fem_ns_unsteady_cylinder.test_iter = 11
    fem_ns_unsteady_cylinder.test_vals = [-3.558582,-3.014464,-0.038927,1.383983] #last 4 columns
    fem_ns_unsteady_cylinder.su2_exec  = "SU2_CFD"
    fem_ns_unsteady_cylinder.timeout   = 1600
    fem_ns_unsteady_cylinder.unsteady  = True
    fem_ns_unsteady_cylinder.tol       = 0.00001
    test_list.append(fem_ns_unsteady_cylinder)

    # Unsteady cylinder ADER
    fem_ns_unsteady_cylinder_ader           = TestCase('fem_ns_unsteady_cylinder_ader')
    fem_ns_unsteady_cylinder_ader.cfg_dir   = "hom_navierstokes/UnsteadyCylinder/nPoly4"
    fem_ns_unsteady_cylinder_ader.cfg_file  = "fem_unst_cylinder_ADER.cfg"
    fem_ns_unsteady_cylinder_ader.test_iter = 11
    fem_ns_unsteady_cylinder_ader.test_vals = [-35.000000,-35.000000,-0.041003,1.391339] #last 4 columns
    fem_ns_unsteady_cylinder_ader.su2_exec  = "SU2_CFD"
    fem_ns_unsteady_cylinder_ader.timeout   = 1600
    fem_ns_unsteady_cylinder_ader.unsteady  = True
    fem_ns_unsteady_cylinder_ader.tol       = 0.00001
    test_list.append(fem_ns_unsteady_cylinder_ader)

    ############################
    ###      Transition      ###
    ############################

    # Schubauer-Klebanoff Natural Transition Case
    schubauer_klebanoff_transition              = TestCase('Schubauer_Klebanoff')
    schubauer_klebanoff_transition.cfg_dir      = "transition/Schubauer_Klebanoff"
    schubauer_klebanoff_transition.cfg_file     = "transitional_BC_model_ConfigFile.cfg"
    schubauer_klebanoff_transition.test_iter    = 10
    schubauer_klebanoff_transition.test_vals    = [-7.994738, -14.278082, 0.000046, 0.007987] #last 4 columns
    schubauer_klebanoff_transition.su2_exec     = "parallel_computation.py -f"
    schubauer_klebanoff_transition.timeout      = 1600
    schubauer_klebanoff_transition.tol          = 0.00001
    test_list.append(schubauer_klebanoff_transition)

    #####################################
    ### Cont. adj. compressible Euler ###
    #####################################

    # Inviscid NACA0012
    contadj_naca0012           = TestCase('contadj_naca0012')
    contadj_naca0012.cfg_dir   = "cont_adj_euler/naca0012"
    contadj_naca0012.cfg_file  = "inv_NACA0012.cfg"
    contadj_naca0012.test_iter = 5
    contadj_naca0012.test_vals = [-9.783199, -15.190764, 0.300920, 0.019552] #last 4 columns
    contadj_naca0012.su2_exec  = "parallel_computation.py -f"
    contadj_naca0012.timeout   = 1600
    contadj_naca0012.tol       = 0.00001
    test_list.append(contadj_naca0012)

    # Inviscid ONERA M6
    contadj_oneram6           = TestCase('contadj_oneram6')
    contadj_oneram6.cfg_dir   = "cont_adj_euler/oneram6"
    contadj_oneram6.cfg_file  = "inv_ONERAM6.cfg"
    contadj_oneram6.test_iter = 10
    contadj_oneram6.test_vals = [-12.132202, -12.702416, 0.685900, 0.007594] #last 4 columns
    contadj_oneram6.su2_exec  = "parallel_computation.py -f"
    contadj_oneram6.timeout   = 1600
    contadj_oneram6.tol       = 0.00001
    test_list.append(contadj_oneram6)

    # Inviscid WEDGE: tests averaged outflow total pressure adjoint
    contadj_wedge             = TestCase('contadj_wedge')
    contadj_wedge.cfg_dir   = "cont_adj_euler/wedge"
    contadj_wedge.cfg_file  = "inv_wedge_ROE.cfg"
    contadj_wedge.test_iter = 10  
    contadj_wedge.test_vals = [2.856008, -2.767216, 1.0029e+06, 7.0328e-14] #last 4 columns
    contadj_wedge.su2_exec  = "parallel_computation.py -f"
    contadj_wedge.timeout   = 1600
    contadj_wedge.tol       = 0.00001
    test_list.append(contadj_wedge)

#    # Inviscid fixed CL NACA0012
#    contadj_fixed_CL_naca0012           = TestCase('contadj_fixedcl_naca0012')
#    contadj_fixed_CL_naca0012.cfg_dir   = "fixed_cl/naca0012"
#    contadj_fixed_CL_naca0012.cfg_file  = "inv_NACA0012_ContAdj.cfg"
#    contadj_fixed_CL_naca0012.test_iter = 100
#    contadj_fixed_CL_naca0012.test_vals = [0.378865, -5.157403, 0.268320, -0.000149] #last 4 columns
#    contadj_fixed_CL_naca0012.su2_exec  = "parallel_computation.py -f"
#    contadj_fixed_CL_naca0012.timeout   = 1600
#    contadj_fixed_CL_naca0012.tol       = 0.00001
#    test_list.append(contadj_fixed_CL_naca0012)

    ###################################
    ### Cont. adj. compressible N-S ###
    ###################################

    # Adjoint laminar cylinder
    contadj_ns_cylinder           = TestCase('contadj_ns_cylinder')
    contadj_ns_cylinder.cfg_dir   = "cont_adj_navierstokes/cylinder"
    contadj_ns_cylinder.cfg_file  = "lam_cylinder.cfg"
    contadj_ns_cylinder.test_iter = 20
    contadj_ns_cylinder.test_vals = [-3.644966, -9.102024, 2.056700, -0.000000] #last 4 columns
    contadj_ns_cylinder.su2_exec  = "parallel_computation.py -f"
    contadj_ns_cylinder.timeout   = 1600
    contadj_ns_cylinder.tol       = 0.00001
    test_list.append(contadj_ns_cylinder)

    # Adjoint laminar naca0012 subsonic
    contadj_ns_naca0012_sub           = TestCase('contadj_ns_naca0012_sub')
    contadj_ns_naca0012_sub.cfg_dir   = "cont_adj_navierstokes/naca0012_sub"
    contadj_ns_naca0012_sub.cfg_file  = "lam_NACA0012.cfg"
    contadj_ns_naca0012_sub.test_iter = 20
    contadj_ns_naca0012_sub.test_vals = [-2.743268, -8.215193, 0.518810, 0.001210] #last 4 columns
    contadj_ns_naca0012_sub.su2_exec  = "parallel_computation.py -f"
    contadj_ns_naca0012_sub.timeout   = 1600
    contadj_ns_naca0012_sub.tol       = 0.00001
    test_list.append(contadj_ns_naca0012_sub)
    
    # Adjoint laminar naca0012 transonic
    contadj_ns_naca0012_trans           = TestCase('contadj_ns_naca0012_trans')
    contadj_ns_naca0012_trans.cfg_dir   = "cont_adj_navierstokes/naca0012_trans"
    contadj_ns_naca0012_trans.cfg_file  = "lam_NACA0012.cfg"
    contadj_ns_naca0012_trans.test_iter = 20
    contadj_ns_naca0012_trans.test_vals = [ -1.039664, -6.575019, 1.772300, 0.012495] #last 4 columns
    contadj_ns_naca0012_trans.su2_exec  = "parallel_computation.py -f"
    contadj_ns_naca0012_trans.timeout   = 1600
    contadj_ns_naca0012_trans.tol       = 0.00001
    test_list.append(contadj_ns_naca0012_trans)
    
    #######################################################
    ### Cont. adj. compressible RANS (frozen viscosity) ###
    #######################################################

    # Adjoint turbulent NACA0012
    contadj_rans_naca0012           = TestCase('contadj_rans_naca0012')
    contadj_rans_naca0012.cfg_dir   = "cont_adj_rans/naca0012"
    contadj_rans_naca0012.cfg_file  = "turb_nasa.cfg"
    contadj_rans_naca0012.test_iter = 20
    contadj_rans_naca0012.test_vals = [-0.794162, -5.761722, 19.214000, -0.000000] #last 4 columns
    contadj_rans_naca0012.su2_exec  = "parallel_computation.py -f"
    contadj_rans_naca0012.timeout   = 1600
    contadj_rans_naca0012.tol       = 0.00001
    test_list.append(contadj_rans_naca0012)
   
    # Adjoint turbulent NACA0012 with binary restarts
    contadj_rans_naca0012_bin           = TestCase('contadj_rans_naca0012_bin')
    contadj_rans_naca0012_bin.cfg_dir   = "cont_adj_rans/naca0012"
    contadj_rans_naca0012_bin.cfg_file  = "turb_nasa_binary.cfg"
    contadj_rans_naca0012_bin.test_iter = 18
    contadj_rans_naca0012_bin.test_vals = [-0.794169, -5.761671, 19.214000, -0.000000] #last 4 columns
    contadj_rans_naca0012_bin.su2_exec  = "parallel_computation.py -f"
    contadj_rans_naca0012_bin.timeout   = 1600
    contadj_rans_naca0012_bin.tol       = 0.00001
    test_list.append(contadj_rans_naca0012_bin)
 
    # Adjoint turbulent RAE2822
    contadj_rans_rae2822           = TestCase('contadj_rans_rae822')
    contadj_rans_rae2822.cfg_dir   = "cont_adj_rans/rae2822"
    contadj_rans_rae2822.cfg_file  = "turb_SA_RAE2822.cfg"
    contadj_rans_rae2822.test_iter = 20
    contadj_rans_rae2822.test_vals = [-5.381383, -10.883812, -0.212470, 0.005448] #last 4 columns
    contadj_rans_rae2822.su2_exec  = "parallel_computation.py -f"
    contadj_rans_rae2822.timeout   = 1600
    contadj_rans_rae2822.tol       = 0.00001
    test_list.append(contadj_rans_rae2822)

    #############################
    ### Compressibele RANS UQ ###
    #############################

    # NACA0012 1c
    turb_naca0012_1c           = TestCase('turb_naca0012_1c')
    turb_naca0012_1c.cfg_dir   = "rans_uq/naca0012"
    turb_naca0012_1c.cfg_file  = "turb_NACA0012_uq_1c.cfg"
    turb_naca0012_1c.test_iter = 10
    turb_naca0012_1c.test_vals = [-4.947380, 1.257714, 5.477923, 1.995089] #last 4 columns
    turb_naca0012_1c.su2_exec  = "parallel_computation.py -f"
    turb_naca0012_1c.timeout   = 1600
    turb_naca0012_1c.tol       = 0.00001
    test_list.append(turb_naca0012_1c)

    # NACA0012 2c
    turb_naca0012_2c           = TestCase('turb_naca0012_2c')
    turb_naca0012_2c.cfg_dir   = "rans_uq/naca0012"
    turb_naca0012_2c.cfg_file  = "turb_NACA0012_uq_2c.cfg"
    turb_naca0012_2c.test_iter = 10
    turb_naca0012_2c.test_vals = [-5.348057, 1.132068, 5.213200, 1.842256] #last 4 columns
    turb_naca0012_2c.su2_exec  = "parallel_computation.py -f"
    turb_naca0012_2c.timeout   = 1600
    turb_naca0012_2c.tol       = 0.00001
    test_list.append(turb_naca0012_2c)

    # NACA0012 3c
    turb_naca0012_3c           = TestCase('turb_naca0012_3c')
    turb_naca0012_3c.cfg_dir   = "rans_uq/naca0012"
    turb_naca0012_3c.cfg_file  = "turb_NACA0012_uq_3c.cfg"
    turb_naca0012_3c.test_iter = 10
    turb_naca0012_3c.test_vals = [-5.422180, 1.098616, 5.101282, 1.780416] #last 4 columns
    turb_naca0012_3c.su2_exec  = "parallel_computation.py -f"
    turb_naca0012_3c.timeout   = 1600
    turb_naca0012_3c.tol       = 0.00001
    test_list.append(turb_naca0012_3c)

    # NACA0012 p1c1
    turb_naca0012_p1c1           = TestCase('turb_naca0012_p1c1')
    turb_naca0012_p1c1.cfg_dir   = "rans_uq/naca0012"
    turb_naca0012_p1c1.cfg_file  = "turb_NACA0012_uq_p1c1.cfg"
    turb_naca0012_p1c1.test_iter = 10
    turb_naca0012_p1c1.test_vals = [-5.025765, 1.280442, 5.928243, 2.285755] #last 4 columns
    turb_naca0012_p1c1.su2_exec  = "parallel_computation.py -f"
    turb_naca0012_p1c1.timeout   = 1600
    turb_naca0012_p1c1.tol       = 0.00001
    test_list.append(turb_naca0012_p1c1)

    # NACA0012 p1c2
    turb_naca0012_p1c2           = TestCase('turb_naca0012_p1c2')
    turb_naca0012_p1c2.cfg_dir   = "rans_uq/naca0012"
    turb_naca0012_p1c2.cfg_file  = "turb_NACA0012_uq_p1c2.cfg"
    turb_naca0012_p1c2.test_iter = 10
    turb_naca0012_p1c2.test_vals = [-5.359000, 1.152959, 5.569891, 2.048355] #last 4 columns
    turb_naca0012_p1c2.su2_exec  = "parallel_computation.py -f"
    turb_naca0012_p1c2.timeout   = 1600
    turb_naca0012_p1c2.tol       = 0.00001
    test_list.append(turb_naca0012_p1c2)

    ######################################                                                                                  
    ### Harmonic Balance               ###                                                                                  
    ######################################                                                                                    

    # Description of the regression test 
    harmonic_balance           = TestCase('harmonic_balance')
    harmonic_balance.cfg_dir   = "harmonic_balance"
    harmonic_balance.cfg_file  = "HB.cfg"
    harmonic_balance.test_iter = 25
    harmonic_balance.test_vals = [-1.569573, 3.941896, 0.008780, 0.079775] #last 4 columns
    harmonic_balance.su2_exec  = "parallel_computation.py -f"
    harmonic_balance.timeout   = 1600
    harmonic_balance.tol       = 0.00001
    harmonic_balance.new_output = False
    test_list.append(harmonic_balance)

    # Turbulent pitching NACA 64a010 airfoil
    hb_rans_preconditioning           = TestCase('hb_rans_preconditioning')
    hb_rans_preconditioning.cfg_dir   = "harmonic_balance/hb_rans_preconditioning"
    hb_rans_preconditioning.cfg_file  = "davis.cfg"
    hb_rans_preconditioning.test_iter = 25
    hb_rans_preconditioning.test_vals = [-1.900984, -5.880441, 0.007759, 0.125931] #last 4 columns
    hb_rans_preconditioning.su2_exec  = "parallel_computation.py -f"
    hb_rans_preconditioning.timeout   = 1600
    hb_rans_preconditioning.tol       = 0.00001
    hb_rans_preconditioning.new_output = False
    test_list.append(hb_rans_preconditioning)

    ######################################
    ### Moving Wall                    ###
    ######################################

    # Lid-driven cavity
    cavity           = TestCase('cavity')
    cavity.cfg_dir   = "moving_wall/cavity"
    cavity.cfg_file  = "lam_cavity.cfg"
    cavity.test_iter = 25
    cavity.test_vals = [-5.588455, -0.124966, 0.308126, 0.940895] #last 4 columns
    cavity.su2_exec  = "parallel_computation.py -f"
    cavity.timeout   = 1600
    cavity.tol       = 0.00001
    test_list.append(cavity)

    # Spinning cylinder
    spinning_cylinder           = TestCase('spinning_cylinder')
    spinning_cylinder.cfg_dir   = "moving_wall/spinning_cylinder"
    spinning_cylinder.cfg_file  = "spinning_cylinder.cfg"
    spinning_cylinder.test_iter = 25
    spinning_cylinder.test_vals = [-7.696962, -2.251552, 1.542932, 1.564127] #last 4 columns
    spinning_cylinder.su2_exec  = "parallel_computation.py -f"
    spinning_cylinder.timeout   = 1600
    spinning_cylinder.tol       = 0.00001
    test_list.append(spinning_cylinder)

    ######################################
    ### Unsteady                       ###
    ######################################

    # Square cylinder
    square_cylinder           = TestCase('square_cylinder')
    square_cylinder.cfg_dir   = "unsteady/square_cylinder"
    square_cylinder.cfg_file  = "turb_square.cfg"
    square_cylinder.test_iter = 3
    square_cylinder.test_vals = [-1.164008, 0.077263, 1.398549, 2.197049] #last 4 columns
    square_cylinder.su2_exec  = "parallel_computation.py -f"
    square_cylinder.timeout   = 1600
    square_cylinder.tol       = 0.00001
    square_cylinder.unsteady  = True
    test_list.append(square_cylinder)

    # Gust
    sine_gust           = TestCase('sine_gust')
    sine_gust.cfg_dir   = "gust"
    sine_gust.cfg_file  = "inv_gust_NACA0012.cfg"
    sine_gust.test_iter = 5
    sine_gust.test_vals = [-1.977531, 3.481790, -0.009981, -0.004663] #last 4 columns
    sine_gust.su2_exec  = "parallel_computation.py -f"
    sine_gust.timeout   = 1600
    sine_gust.tol       = 0.00001
    sine_gust.unsteady  = True
    test_list.append(sine_gust)

    # Aeroelastic
    aeroelastic           = TestCase('aeroelastic')
    aeroelastic.cfg_dir   = "aeroelastic"
    aeroelastic.cfg_file  = "aeroelastic_NACA64A010.cfg"
    aeroelastic.test_iter = 2
    aeroelastic.test_vals = [0.078210, 0.036447, -0.001685, -0.000113] #last 4 columns
    aeroelastic.su2_exec  = "parallel_computation.py -f"
    aeroelastic.timeout   = 1600
    aeroelastic.tol       = 0.00001
    aeroelastic.unsteady  = True
    test_list.append(aeroelastic)

    # Delayed Detached Eddy Simulation
    ddes_flatplate        = TestCase('ddes_flatplate')
    ddes_flatplate.cfg_dir   = "ddes/flatplate"
    ddes_flatplate.cfg_file  = "ddes_flatplate.cfg"
    ddes_flatplate.test_iter = 10
    ddes_flatplate.test_vals = [-2.714758, -5.883004, -0.215005, 0.023783] #last 4 columns
    ddes_flatplate.su2_exec  = "parallel_computation.py -f"
    ddes_flatplate.timeout   = 1600
    ddes_flatplate.tol       = 0.00001
    ddes_flatplate.unsteady  = True
    test_list.append(ddes_flatplate)    

    ######################################
    ### NICFD                          ###
    ######################################	

    # Rarefaction shock wave edge_VW
    edge_VW           = TestCase('edge_VW')
    edge_VW.cfg_dir   = "nicf/edge"
    edge_VW.cfg_file  = "edge_VW.cfg"
    edge_VW.test_iter = 100
    edge_VW.test_vals = [-5.187663, 0.970512, -0.000009, 0.000000] #last 4 columns
    edge_VW.su2_exec  = "parallel_computation.py -f"
    edge_VW.timeout   = 1600
    edge_VW.tol       = 0.00001
    test_list.append(edge_VW)

    # Rarefaction shock wave edge_PPR
    edge_PPR           = TestCase('edge_PPR')
    edge_PPR.cfg_dir   = "nicf/edge"
    edge_PPR.cfg_file  = "edge_PPR.cfg"
    edge_PPR.test_iter = 100
    edge_PPR.test_vals = [-5.474846, 0.666610, -0.000037, 0.000000] #last 4 columns
    edge_PPR.su2_exec  = "parallel_computation.py -f"
    edge_PPR.timeout   = 1600
    edge_PPR.tol       = 0.00001
    test_list.append(edge_PPR)
    
    ######################################
    ### Turbomachinery                 ###
    ######################################	

    # Jones APU Turbocharger
    Jones_tc           = TestCase('jones_turbocharger')
    Jones_tc.cfg_dir   = "turbomachinery/APU_turbocharger"
    Jones_tc.cfg_file  = "Jones.cfg"
    Jones_tc.test_iter = 5
    Jones_tc.test_vals = [-5.301576, 0.418692, 78.467450, 0.990201] #last 4 columns
    Jones_tc.su2_exec  = "parallel_computation.py -f"
    Jones_tc.timeout   = 1600
    Jones_tc.new_output = False
    Jones_tc.tol       = 0.00001
    test_list.append(Jones_tc)

	# Jones APU Turbocharger restart
    Jones_tc_rst           = TestCase('jones_turbocharger_restart')
    Jones_tc_rst.cfg_dir   = "turbomachinery/APU_turbocharger"
    Jones_tc_rst.cfg_file  = "Jones_rst.cfg"
    Jones_tc_rst.test_iter = 5
    Jones_tc_rst.test_vals = [-4.344743, -1.553291, 82.250600, 2.791916] #last 4 columns
    Jones_tc_rst.su2_exec  = "parallel_computation.py -f"
    Jones_tc_rst.timeout   = 1600
    Jones_tc_rst.new_output = False
    Jones_tc_rst.tol       = 0.00001
    test_list.append(Jones_tc_rst)

    # 2D axial stage
    axial_stage2D           = TestCase('axial_stage2D')
    axial_stage2D.cfg_dir   = "turbomachinery/axial_stage_2D"
    axial_stage2D.cfg_file  = "Axial_stage2D.cfg"
    axial_stage2D.test_iter = 20
    axial_stage2D.test_vals = [-1.790261, 5.696650, 73.362820, 0.904306] #last 4 columns
    axial_stage2D.su2_exec  = "parallel_computation.py -f"
    axial_stage2D.timeout   = 1600
    axial_stage2D.new_output = False
    axial_stage2D.tol       = 0.00001
    test_list.append(axial_stage2D)
    
    # 2D transonic stator
    transonic_stator           = TestCase('transonic_stator')
    transonic_stator.cfg_dir   = "turbomachinery/transonic_stator_2D"
    transonic_stator.cfg_file  = "transonic_stator.cfg"
    transonic_stator.test_iter = 20
    transonic_stator.test_vals = [-1.198895, 6.148362, 96.766820, 0.063115] #last 4 columns
    transonic_stator.su2_exec  = "parallel_computation.py -f"
    transonic_stator.timeout   = 1600
    transonic_stator.new_output = False
    transonic_stator.tol       = 0.00001
    test_list.append(transonic_stator)
    
    # 2D transonic stator restart
    transonic_stator_rst           = TestCase('transonic_stator_restart')
    transonic_stator_rst.cfg_dir   = "turbomachinery/transonic_stator_2D"
    transonic_stator_rst.cfg_file  = "transonic_stator_rst.cfg"
    transonic_stator_rst.test_iter = 20
    transonic_stator_rst.test_vals = [-8.248805, -2.976199, 5.285722, 0.003100] #last 4 columns
    transonic_stator_rst.su2_exec  = "parallel_computation.py -f"
    transonic_stator_rst.timeout   = 1600
    transonic_stator_rst.new_output = False
    transonic_stator_rst.tol       = 0.00001
    test_list.append(transonic_stator_rst)

    ######################################
    ### Sliding Mesh                   ###
    ######################################

    # Uniform flow
    uniform_flow         = TestCase('uniform_flow')
    uniform_flow.cfg_dir   = "sliding_interface/uniform_flow"
    uniform_flow.cfg_file  = "uniform_NN.cfg"
    uniform_flow.test_iter = 5
    uniform_flow.test_vals = [5.000000, 0.000000, -0.188747, -10.631539] #last 4 columns
    uniform_flow.su2_exec  = "parallel_computation.py -f"
    uniform_flow.timeout   = 1600
    uniform_flow.tol       = 0.000001
    uniform_flow.unsteady  = True
    uniform_flow.multizone = True
    test_list.append(uniform_flow) 

    # Channel_2D
    channel_2D           = TestCase('channel_2D')
    channel_2D.cfg_dir   = "sliding_interface/channel_2D"
    channel_2D.cfg_file  = "channel_2D_WA.cfg"
    channel_2D.test_iter = 2
    channel_2D.test_vals = [2.000000, 0.000000, 0.400157, 0.352002, 0.407541] #last 4 columns
    channel_2D.su2_exec  = "parallel_computation.py -f"
    channel_2D.timeout   = 100
    channel_2D.tol       = 0.00001
    channel_2D.unsteady  = True
    channel_2D.multizone = True
    test_list.append(channel_2D)

    # Channel_3D
    channel_3D           = TestCase('channel_3D')
    channel_3D.cfg_dir   = "sliding_interface/channel_3D"
    channel_3D.cfg_file  = "channel_3D_WA.cfg"
    channel_3D.test_iter = 2
    channel_3D.test_vals = [2.000000, 0.000000, 0.626497, 0.511330, 0.422653] #last 4 columns
    channel_3D.su2_exec  = "parallel_computation.py -f"
    channel_3D.timeout   = 1600
    channel_3D.tol       = 0.00001
    channel_3D.unsteady  = True
    channel_3D.multizone = True
    test_list.append(channel_3D)

    # Pipe
    pipe           = TestCase('pipe')
    pipe.cfg_dir   = "sliding_interface/pipe"
    pipe.cfg_file  = "pipe_NN.cfg"
    pipe.test_iter = 2
    pipe.test_vals = [0.112416, 0.486612, 0.617747, 0.950972, 1.018949] #last 4 columns
    pipe.su2_exec  = "parallel_computation.py -f"
    pipe.timeout   = 1600
    pipe.tol       = 0.00001
    pipe.unsteady  = True
    pipe.multizone = True
    test_list.append(pipe)

    # Rotating cylinders
    rotating_cylinders           = TestCase('rotating_cylinders')
    rotating_cylinders.cfg_dir   = "sliding_interface/rotating_cylinders"
    rotating_cylinders.cfg_file  = "rot_cylinders_WA.cfg"
    rotating_cylinders.test_iter = 3
    rotating_cylinders.test_vals = [3.000000, 0.000000, 0.716123, 1.095620, 1.136616] #last 4 columns
    rotating_cylinders.su2_exec  = "parallel_computation.py -f"
    rotating_cylinders.timeout   = 1600
    rotating_cylinders.tol       = 0.00001
    rotating_cylinders.unsteady  = True
    rotating_cylinders.multizone  = True
    test_list.append(rotating_cylinders)

    # Supersonic vortex shedding
    supersonic_vortex_shedding           = TestCase('supersonic_vortex_shedding')
    supersonic_vortex_shedding.cfg_dir   = "sliding_interface/supersonic_vortex_shedding"
    supersonic_vortex_shedding.cfg_file  = "sup_vor_shed_WA.cfg"
    supersonic_vortex_shedding.test_iter = 5
    supersonic_vortex_shedding.test_vals = [5.000000, 0.000000, 1.208652, 1.128007] #last 4 columns
    supersonic_vortex_shedding.su2_exec  = "parallel_computation.py -f"
    supersonic_vortex_shedding.timeout   = 1600
    supersonic_vortex_shedding.tol       = 0.00001
    supersonic_vortex_shedding.unsteady  = True
    supersonic_vortex_shedding.multizone  = True
    test_list.append(supersonic_vortex_shedding)

    # Bars_SST_2D
    bars_SST_2D           = TestCase('bars_SST_2D')
    bars_SST_2D.cfg_dir   = "sliding_interface/bars_SST_2D"
    bars_SST_2D.cfg_file  = "bars.cfg"
    bars_SST_2D.test_iter = 13
    bars_SST_2D.test_vals = [13.000000, -0.719501, -1.608959] #last 4 columns
    bars_SST_2D.su2_exec  = "SU2_CFD"
    bars_SST_2D.timeout   = 1600
    bars_SST_2D.tol       = 0.00001
    bars_SST_2D.multizone = True
    test_list.append(bars_SST_2D)
    
    # Sliding mesh with incompressible flows (steady)
    slinc_steady           = TestCase('slinc_steady')
    slinc_steady.cfg_dir   = "sliding_interface/incompressible_steady"
    slinc_steady.cfg_file  = "config.cfg"
    slinc_steady.test_iter = 19
    slinc_steady.test_vals = [19.000000,  -1.766116, -2.206522] #last 4 columns
    slinc_steady.su2_exec  = "SU2_CFD"
    slinc_steady.timeout   = 100
    slinc_steady.tol       = 0.00002
    slinc_steady.multizone = True
    test_list.append(slinc_steady)
    
    # Sliding mesh with incompressible flows (unsteady)
    # slinc_unsteady           = TestCase('slinc_unsteady')
    # slinc_unsteady.cfg_dir   = "sliding_interface/incompressible_unsteady"
    # slinc_unsteady.cfg_file  = "config.cfg"
    # slinc_unsteady.test_iter = 19
    # slinc_unsteady.test_vals = [-3.513701,1.931626,0.000000,0.000000] #last 4 columns
    # slinc_unsteady.su2_exec  = "SU2_CFD"
    # slinc_unsteady.timeout   = 100
    # slinc_unsteady.tol       = 0.00001
    # slinc_unsteady.unsteady  = True
    # test_list.append(slinc_unsteady)    

    ##########################
    ### FEA - FSI          ###
    ##########################   

    # Static beam, 3d
    statbeam3d           = TestCase('statbeam3d')
    statbeam3d.cfg_dir   = "fea_fsi/StatBeam_3d"
    statbeam3d.cfg_file  = "configBeam_3d.cfg"
    statbeam3d.test_iter = 0
    statbeam3d.test_vals = [-8.396797, -8.162206, -8.156102, 64095.0] #last 4 columns
    statbeam3d.su2_exec  = "parallel_computation_fsi.py -f"
    statbeam3d.timeout   = 1600
    statbeam3d.tol       = 0.00001
    test_list.append(statbeam3d)

    # Dynamic beam, 2d
    dynbeam2d           = TestCase('dynbeam2d')
    dynbeam2d.cfg_dir   = "fea_fsi/DynBeam_2d"
    dynbeam2d.cfg_file  = "configBeam_2d.cfg"
    dynbeam2d.test_iter = 6
    dynbeam2d.test_vals = [-3.240015, 2.895057, -0.353146, 6.6127e+04] #last 4 columns
    dynbeam2d.su2_exec  = "parallel_computation_fsi.py -f"
    dynbeam2d.timeout   = 1600
    dynbeam2d.unsteady  = True
    dynbeam2d.tol       = 0.00001
    test_list.append(dynbeam2d)

    # FSI, 2d
    fsi2d           = TestCase('fsi2d')
    fsi2d.cfg_dir   = "fea_fsi/WallChannel_2d"
    fsi2d.cfg_file  = "configFSI.cfg"
    fsi2d.test_iter = 4
    fsi2d.test_vals = [4.000000, 0.000000, -3.822809, -4.641483] #last 4 columns
    fsi2d.su2_exec  = "parallel_computation_fsi.py -f"
    fsi2d.timeout   = 1600
    fsi2d.multizone= True
    fsi2d.unsteady = True
    fsi2d.tol       = 0.00001
    test_list.append(fsi2d)
    
    # FSI, Static, 2D, new mesh solver
    stat_fsi           = TestCase('stat_fsi')
    stat_fsi.cfg_dir   = "fea_fsi/stat_fsi"
    stat_fsi.cfg_file  = "config.cfg"
    stat_fsi.test_iter = 7
<<<<<<< HEAD
    stat_fsi.test_vals = [ -3.498815, -5.272652, 4.1230e-08, 46.0000, 291.00000] #last 5 columns
=======
    stat_fsi.test_vals = [-3.307431, -4.955885, 4.1224e-08, 46.0000, 71.00000] #last 5 columns
>>>>>>> 01b85206
    stat_fsi.su2_exec  = "mpirun -n 2 SU2_CFD"
    stat_fsi.multizone = True
    stat_fsi.timeout   = 1600
    stat_fsi.tol       = 0.00001
    test_list.append(stat_fsi)

    # FSI, Dynamic, 2D, new mesh solver
    dyn_fsi           = TestCase('dyn_fsi')
    dyn_fsi.cfg_dir   = "fea_fsi/dyn_fsi"
    dyn_fsi.cfg_file  = "config.cfg"
    dyn_fsi.test_iter = 4
<<<<<<< HEAD
    dyn_fsi.test_vals = [-4.413915, -4.837068, 4.7367e-08, 64.000000, 40.000000] #last 5 columns
=======
    dyn_fsi.test_vals = [ -4.413916, -4.837043, 4.7367e-08, 64.0000,  39.00000] #last 5 columns
>>>>>>> 01b85206
    dyn_fsi.multizone = True
    dyn_fsi.unsteady  = True
    dyn_fsi.su2_exec  = "mpirun -n 2 SU2_CFD"
    dyn_fsi.timeout   = 1600
    dyn_fsi.tol       = 0.00001
    test_list.append(dyn_fsi)

    # FSI, Static, 2D, new mesh solver, restart
    stat_fsi_restart           = TestCase('stat_fsi_restart')
    stat_fsi_restart.cfg_dir   = "fea_fsi/stat_fsi"
    stat_fsi_restart.cfg_file  = "config_restart.cfg"
    stat_fsi_restart.test_iter = 1
<<<<<<< HEAD
    stat_fsi_restart.test_vals = [-9.685290, -8.386780, 0.000000, 46.00000, 290.00000] #last 5 columns
=======
    stat_fsi_restart.test_vals = [-3.388879, -4.968790, 4.1230e-08, 46.00000, 103.0000] #last 5 columns
>>>>>>> 01b85206
    stat_fsi_restart.su2_exec  = "mpirun -n 2 SU2_CFD"
    stat_fsi_restart.multizone = True
    stat_fsi_restart.timeout   = 1600
    stat_fsi_restart.tol       = 0.00001
    test_list.append(stat_fsi_restart)

    ##########################
    ### Zonal multiphysics ###
    ##########################

    # CHT incompressible
    cht_incompressible           = TestCase('cht_incompressible')
    cht_incompressible.cfg_dir   = "coupled_cht/incompressible"
    cht_incompressible.cfg_file  = "config.cfg"
    cht_incompressible.test_iter = 10
    cht_incompressible.test_vals = [10.000000, -2.607260, -2.708775] #last 4 columns
    cht_incompressible.su2_exec  = "mpirun -n 2 SU2_CFD"
    cht_incompressible.timeout   = 1600
    cht_incompressible.multizone = True
    cht_incompressible.tol       = 0.00001
    test_list.append(cht_incompressible)

    ##########################
    ###   Python wrapper   ###
    ##########################
    
    # NACA0012 
    pywrapper_naca0012           = TestCase('pywrapper_naca0012')
    pywrapper_naca0012.cfg_dir   = "euler/naca0012"
    pywrapper_naca0012.cfg_file  = "inv_NACA0012_Roe.cfg"
    pywrapper_naca0012.test_iter = 100
    pywrapper_naca0012.test_vals = [-6.078642, -5.482895, 0.334875, 0.022224] #last 4 columns
    pywrapper_naca0012.su2_exec  = "mpirun -np 2 SU2_CFD.py --parallel -f"
    pywrapper_naca0012.timeout   = 1600
    pywrapper_naca0012.tol       = 0.00001
    test_list.append(pywrapper_naca0012)

    # NACA0012 (SST, FUN3D results for finest grid: CL=1.0840, CD=0.01253)
    pywrapper_turb_naca0012_sst           = TestCase('pywrapper_turb_naca0012_sst')
    pywrapper_turb_naca0012_sst.cfg_dir   = "rans/naca0012"
    pywrapper_turb_naca0012_sst.cfg_file  = "turb_NACA0012_sst.cfg"
    pywrapper_turb_naca0012_sst.test_iter = 10
    pywrapper_turb_naca0012_sst.test_vals = [-12.454442, -6.574917, 1.059622, 0.019138] #last 4 columns
    pywrapper_turb_naca0012_sst.su2_exec  = "mpirun -np 2 SU2_CFD.py --parallel -f"
    pywrapper_turb_naca0012_sst.timeout   = 3200
    pywrapper_turb_naca0012_sst.tol       = 0.00001
    test_list.append(pywrapper_turb_naca0012_sst)

    # Square cylinder
    pywrapper_square_cylinder           = TestCase('pywrapper_square_cylinder')
    pywrapper_square_cylinder.cfg_dir   = "unsteady/square_cylinder"
    pywrapper_square_cylinder.cfg_file  = "turb_square.cfg"
    pywrapper_square_cylinder.test_iter = 3
    pywrapper_square_cylinder.test_vals = [-1.164008, 0.077263, 1.398549, 2.197049] #last 4 columns
    pywrapper_square_cylinder.su2_exec  = "mpirun -np 2 SU2_CFD.py --parallel -f"
    pywrapper_square_cylinder.timeout   = 1600
    pywrapper_square_cylinder.tol       = 0.00001
    pywrapper_square_cylinder.unsteady  = True
    test_list.append(pywrapper_square_cylinder)

    # Aeroelastic
    pywrapper_aeroelastic         = TestCase('pywrapper_aeroelastic')
    pywrapper_aeroelastic.cfg_dir   = "aeroelastic"
    pywrapper_aeroelastic.cfg_file  = "aeroelastic_NACA64A010.cfg"
    pywrapper_aeroelastic.test_iter = 2
    pywrapper_aeroelastic.test_vals = [0.078210, 0.036447, -0.001685, -0.000113] #last 4 columns
    pywrapper_aeroelastic.su2_exec  = "mpirun -np 2 SU2_CFD.py --parallel -f"
    pywrapper_aeroelastic.timeout   = 1600
    pywrapper_aeroelastic.tol       = 0.00001
    pywrapper_aeroelastic.unsteady  = True
    test_list.append(pywrapper_aeroelastic)

    # FSI, 2d
    pywrapper_fsi2d           = TestCase('pywrapper_fsi2d')
    pywrapper_fsi2d.cfg_dir   = "fea_fsi/WallChannel_2d"
    pywrapper_fsi2d.cfg_file  = "configFSI.cfg"
    pywrapper_fsi2d.test_iter = 4
    pywrapper_fsi2d.test_vals = [4.000000, 0.000000, -3.822809, -4.641483] #last 4 columns
    pywrapper_fsi2d.su2_exec  = "mpirun -np 2 SU2_CFD.py --nZone 2 --fsi True --parallel -f"
    pywrapper_fsi2d.timeout   = 1600
    pywrapper_fsi2d.unsteady  = True
    pywrapper_fsi2d.multizone = True
    pywrapper_fsi2d.tol       = 0.00001
    test_list.append(pywrapper_fsi2d)

    # Unsteady CHT
    pywrapper_unsteadyCHT               = TestCase('pywrapper_unsteadyCHT')
    pywrapper_unsteadyCHT.cfg_dir       = "py_wrapper/flatPlate_unsteady_CHT"
    pywrapper_unsteadyCHT.cfg_file      = "unsteady_CHT_FlatPlate_Conf.cfg"
    pywrapper_unsteadyCHT.test_iter     = 5
    pywrapper_unsteadyCHT.test_vals     = [-1.598116, 2.263342, -0.000029, 0.145689] #last 4 columns
    pywrapper_unsteadyCHT.su2_exec      = "mpirun -np 2 python launch_unsteady_CHT_FlatPlate.py --parallel -f"
    pywrapper_unsteadyCHT.timeout       = 1600
    pywrapper_unsteadyCHT.tol           = 0.00001
    pywrapper_unsteadyCHT.unsteady      = True
    pywrapper_unsteadyCHT.new_output    = True
    test_list.append(pywrapper_unsteadyCHT)

    # Rigid motion
    pywrapper_rigidMotion               = TestCase('pywrapper_rigidMotion')
    pywrapper_rigidMotion.cfg_dir       = "py_wrapper/flatPlate_rigidMotion"
    pywrapper_rigidMotion.cfg_file      = "flatPlate_rigidMotion_Conf.cfg"
    pywrapper_rigidMotion.test_iter     = 5
    pywrapper_rigidMotion.test_vals     = [-1.598116, 2.259706, -0.040258, 0.143960] #last 4 columns
    pywrapper_rigidMotion.su2_exec      = "mpirun -np 2 python launch_flatPlate_rigidMotion.py --parallel -f"
    pywrapper_rigidMotion.timeout       = 1600
    pywrapper_rigidMotion.tol           = 0.00001
    pywrapper_rigidMotion.unsteady      = True
    test_list.append(pywrapper_rigidMotion)
    
    ######################################
    ### RUN TUTORIAL CASES             ###
    ######################################
    
    # Inviscid Bump
    tutorial_inv_bump            = TestCase('inviscid_bump_tutorial')
    tutorial_inv_bump.cfg_dir    = "../Tutorials/Inviscid_Bump"
    tutorial_inv_bump.cfg_file   = "inv_channel.cfg"
    tutorial_inv_bump.test_iter  = 0
    tutorial_inv_bump.test_vals  = [-1.437425, 4.075857, -0.262268, 0.059163] #last 4 columns
    tutorial_inv_bump.su2_exec   = "mpirun -np 2 SU2_CFD"
    tutorial_inv_bump.timeout    = 1600
    tutorial_inv_bump.tol        = 0.00001
    tutorial_inv_bump.no_restart = True
    test_list.append(tutorial_inv_bump)
    
    # Inviscid Wedge
    tutorial_inv_wedge            = TestCase('inviscid_wedge_tutorial')
    tutorial_inv_wedge.cfg_dir    = "../Tutorials/Inviscid_Wedge"
    tutorial_inv_wedge.cfg_file   = "inv_wedge_HLLC.cfg"
    tutorial_inv_wedge.test_iter  = 0
    tutorial_inv_wedge.test_vals  = [-0.481460, 5.253008, -0.240968, 0.042348] #last 4 columns
    tutorial_inv_wedge.su2_exec   = "mpirun -np 2 SU2_CFD"
    tutorial_inv_wedge.timeout    = 1600
    tutorial_inv_wedge.tol        = 0.00001
    tutorial_inv_wedge.no_restart = True
    test_list.append(tutorial_inv_wedge)
    
    # Inviscid ONERA M6
    tutorial_inv_onera            = TestCase('inviscid_onera_tutorial')
    tutorial_inv_onera.cfg_dir    = "../Tutorials/Inviscid_ONERAM6"
    tutorial_inv_onera.cfg_file   = "inv_ONERAM6.cfg"
    tutorial_inv_onera.test_iter  = 0
    tutorial_inv_onera.test_vals  = [-5.204928, -4.597762, 0.165766, 0.053239] #last 4 columns
    tutorial_inv_onera.su2_exec   = "mpirun -np 2 SU2_CFD"
    tutorial_inv_onera.timeout    = 1600
    tutorial_inv_onera.tol        = 0.00001
    tutorial_inv_onera.no_restart = True
    test_list.append(tutorial_inv_onera)
    
    # Laminar Cylinder
    tutorial_lam_cylinder            = TestCase('laminar_cylinder_tutorial')
    tutorial_lam_cylinder.cfg_dir    = "../Tutorials/Laminar_Cylinder"
    tutorial_lam_cylinder.cfg_file   = "lam_cylinder.cfg"
    tutorial_lam_cylinder.test_iter  = 0
    tutorial_lam_cylinder.test_vals  = [-6.162141, -0.699617, -0.119017, 60.376542] #last 4 columns
    tutorial_lam_cylinder.su2_exec   = "mpirun -np 2 SU2_CFD"
    tutorial_lam_cylinder.timeout    = 1600
    tutorial_lam_cylinder.tol        = 0.00001
    tutorial_lam_cylinder.no_restart = True
    test_list.append(tutorial_lam_cylinder)

    # Laminar Flat Plate
    tutorial_lam_flatplate            = TestCase('laminar_flatplate_tutorial')
    tutorial_lam_flatplate.cfg_dir    = "../Tutorials/Laminar_Flat_Plate"
    tutorial_lam_flatplate.cfg_file   = "lam_flatplate.cfg"
    tutorial_lam_flatplate.test_iter  = 0
    tutorial_lam_flatplate.test_vals  = [-2.821818, 2.657591, -0.683968, 0.028634] #last 4 columns
    tutorial_lam_flatplate.su2_exec   = "mpirun -np 2 SU2_CFD"
    tutorial_lam_flatplate.timeout    = 1600
    tutorial_lam_flatplate.tol        = 0.00001
    tutorial_lam_flatplate.no_restart = True
    test_list.append(tutorial_lam_flatplate)
    
    # Turbulent Flat Plate
    tutorial_turb_flatplate            = TestCase('turbulent_flatplate_tutorial')
    tutorial_turb_flatplate.cfg_dir    = "../Tutorials/Turbulent_Flat_Plate"
    tutorial_turb_flatplate.cfg_file   = "turb_SA_flatplate.cfg"
    tutorial_turb_flatplate.test_iter  = 0
    tutorial_turb_flatplate.test_vals  = [-2.258584, -4.899474, -0.753783, 0.200410] #last 4 columns
    tutorial_turb_flatplate.su2_exec   = "mpirun -np 2 SU2_CFD"
    tutorial_turb_flatplate.timeout    = 1600
    tutorial_turb_flatplate.tol        = 0.00001
    tutorial_turb_flatplate.no_restart = True
    test_list.append(tutorial_turb_flatplate)
    
    # Transitional FlatPlate
    tutorial_trans_flatplate            = TestCase('transitional_flatplate_tutorial')
    tutorial_trans_flatplate.cfg_dir    = "../Tutorials/Transitional_Flat_Plate"
    tutorial_trans_flatplate.cfg_file   = "transitional_BC_model_ConfigFile.cfg"
    tutorial_trans_flatplate.test_iter  = 0
    tutorial_trans_flatplate.test_vals  = [-22.021786, -15.330906, 0.000000, 0.023952] #last 4 columns
    tutorial_trans_flatplate.su2_exec   = "mpirun -np 2 SU2_CFD"
    tutorial_trans_flatplate.timeout    = 1600
    tutorial_trans_flatplate.tol        = 0.00001
    tutorial_trans_flatplate.no_restart = True
    test_list.append(tutorial_trans_flatplate)

    # Turbulent ONERA M6
    tutorial_turb_oneram6            = TestCase('turbulent_oneram6_tutorial')
    tutorial_turb_oneram6.cfg_dir    = "../Tutorials/Turbulent_ONERAM6"
    tutorial_turb_oneram6.cfg_file   = "turb_ONERAM6.cfg"
    tutorial_turb_oneram6.test_iter  = 0
    tutorial_turb_oneram6.test_vals  = [-4.499497, -11.518421, 0.391293, 0.343702] #last 4 columns
    tutorial_turb_oneram6.su2_exec   = "mpirun -np 2 SU2_CFD"
    tutorial_turb_oneram6.timeout    = 1600
    tutorial_turb_oneram6.tol        = 0.00001
    test_list.append(tutorial_turb_oneram6)

    # Inviscid NACA 0012 Design
    tutorial_design_inv_naca0012            = TestCase('design_inv_naca0012')
    tutorial_design_inv_naca0012.cfg_dir    = "../Tutorials/Inviscid_2D_Unconstrained_NACA0012"
    tutorial_design_inv_naca0012.cfg_file   = "inv_NACA0012_basic.cfg"
    tutorial_design_inv_naca0012.test_iter  = 0
    tutorial_design_inv_naca0012.test_vals  = [-3.585391, -2.989014, 0.100830, 0.176231] #last 4 columns
    tutorial_design_inv_naca0012.su2_exec   = "mpirun -np 2 SU2_CFD"
    tutorial_design_inv_naca0012.timeout    = 1600
    tutorial_design_inv_naca0012.tol        = 0.00001
    tutorial_design_inv_naca0012.no_restart = True
    test_list.append(tutorial_design_inv_naca0012)

    # Turbulent RAE 2822 Design
    tutorial_design_turb_rae2822            = TestCase('design_turb_rae2822')
    tutorial_design_turb_rae2822.cfg_dir    = "../Tutorials/Turbulent_2D_Constrained_RAE2822"
    tutorial_design_turb_rae2822.cfg_file   = "turb_SA_RAE2822.cfg"
    tutorial_design_turb_rae2822.test_iter  = 0
    tutorial_design_turb_rae2822.test_vals  = [-1.700114, -4.931291, 0.293884, 0.331019] #last 4 columns
    tutorial_design_turb_rae2822.su2_exec   = "mpirun -np 2 SU2_CFD"
    tutorial_design_turb_rae2822.timeout    = 1600
    tutorial_design_turb_rae2822.tol        = 0.00001
    tutorial_design_turb_rae2822.no_restart = True
    test_list.append(tutorial_design_turb_rae2822)

    # Multi Objective Design
    tutorial_design_multiobj            = TestCase('design_multiobj')
    tutorial_design_multiobj.cfg_dir    = "../Tutorials/Multi_Objective_Shape_Design"
    tutorial_design_multiobj.cfg_file   = "inv_wedge_ROE_multiobj_combo.cfg"
    tutorial_design_multiobj.test_iter  = 0
    tutorial_design_multiobj.test_vals  = [2.657333, -3.020635, 324840.000000, 0.000000] #last 4 columns
    tutorial_design_multiobj.su2_exec   = "mpirun -np 2 SU2_CFD"
    tutorial_design_multiobj.timeout    = 1600
    tutorial_design_multiobj.tol        = 0.00001
    tutorial_design_multiobj.no_restart = True
    test_list.append(tutorial_design_multiobj)

    ##############################################
    ### Method of Manufactured Solutions (MMS) ###
    ##############################################

    # FVM, compressible, laminar N-S
    mms_fvm_ns           = TestCase('mms_fvm_ns')
    mms_fvm_ns.cfg_dir   = "mms/fvm_navierstokes"
    mms_fvm_ns.cfg_file  = "lam_mms_roe.cfg"
    mms_fvm_ns.test_iter = 20
    mms_fvm_ns.test_vals = [-2.851428, 2.192348, 0.000000, 0.000000] #last 4 columns
    mms_fvm_ns.su2_exec  = "mpirun -n 2 SU2_CFD"
    mms_fvm_ns.timeout   = 1600
    mms_fvm_ns.tol       = 0.0001
    test_list.append(mms_fvm_ns)
    
    # FVM, incompressible, euler
    mms_fvm_inc_euler           = TestCase('mms_fvm_inc_euler')
    mms_fvm_inc_euler.cfg_dir   = "mms/fvm_incomp_euler"
    mms_fvm_inc_euler.cfg_file  = "inv_mms_jst.cfg"
    mms_fvm_inc_euler.test_iter = 20
    mms_fvm_inc_euler.test_vals = [-9.128515, -9.441740, 0.000000, 0.000000] #last 4 columns
    mms_fvm_inc_euler.su2_exec  = "mpirun -np 2 SU2_CFD"
    mms_fvm_inc_euler.timeout   = 1600
    mms_fvm_inc_euler.tol       = 0.0001
    test_list.append(mms_fvm_inc_euler)
    
    # FVM, incompressible, laminar N-S
    mms_fvm_inc_ns           = TestCase('mms_fvm_inc_ns')
    mms_fvm_inc_ns.cfg_dir   = "mms/fvm_incomp_navierstokes"
    mms_fvm_inc_ns.cfg_file  = "lam_mms_fds.cfg"
    mms_fvm_inc_ns.test_iter = 20
    mms_fvm_inc_ns.test_vals = [-7.414944, -7.631546, 0.000000, 0.000000] #last 4 columns
    mms_fvm_inc_ns.su2_exec  = "mpirun -np 2 SU2_CFD"
    mms_fvm_inc_ns.timeout   = 1600
    mms_fvm_inc_ns.tol       = 0.0001
    test_list.append(mms_fvm_inc_ns)

    # DG, compressible, euler
    ringleb_dg_euler           = TestCase('ringleb_dg_euler')
    ringleb_dg_euler.cfg_dir   = "mms/dg_ringleb"
    ringleb_dg_euler.cfg_file  = "ringleb_dg.cfg"
    ringleb_dg_euler.test_iter = 100
    ringleb_dg_euler.test_vals = [-5.136652, -4.724941, 0.000000, 0.000000] #last 4 columns
    ringleb_dg_euler.su2_exec  = "SU2_CFD"
    ringleb_dg_euler.timeout   = 1600
    ringleb_dg_euler.tol       = 0.0001
    test_list.append(ringleb_dg_euler)

    # DG, compressible, laminar N-S
    mms_dg_ns           = TestCase('mms_dg_ns')
    mms_dg_ns.cfg_dir   = "mms/dg_navierstokes"
    mms_dg_ns.cfg_file  = "lam_mms_dg.cfg"
    mms_dg_ns.test_iter = 100
    mms_dg_ns.test_vals = [-1.845393, 3.520699, 0.000000, 0.000000] #last 4 columns
    mms_dg_ns.su2_exec  = "SU2_CFD"
    mms_dg_ns.timeout   = 1600
    mms_dg_ns.tol       = 0.0001
    test_list.append(mms_dg_ns)

    # DG, compressible, laminar N-S 3D
    mms_dg_ns_3d           = TestCase('mms_dg_ns_3d')
    mms_dg_ns_3d.cfg_dir   = "mms/dg_navierstokes_3d"
    mms_dg_ns_3d.cfg_file  = "lam_mms_dg_3d.cfg"
    mms_dg_ns_3d.test_iter = 100
    mms_dg_ns_3d.test_vals = [-0.146826, 5.356413, 0.000000, 0.000000] #last 4 columns
    mms_dg_ns_3d.su2_exec  = "SU2_CFD"
    mms_dg_ns_3d.timeout   = 1600
    mms_dg_ns_3d.tol       = 0.0001
    test_list.append(mms_dg_ns_3d)
    
    ######################################
    ### RUN TESTS                      ###
    ######################################
    
    pass_list = [ test.run_test() for test in test_list ]


    ######################################
    ### RUN SU2_DEF TESTS              ###
    ######################################
    
    # Inviscid NACA0012 (triangles)
    naca0012_def            = TestCase('naca0012_def')
    naca0012_def.cfg_dir   = "deformation/naca0012"
    naca0012_def.cfg_file  = "def_NACA0012.cfg"
    naca0012_def.test_iter = 10
    naca0012_def.test_vals = [0.00354532] #residual
    naca0012_def.su2_exec  = "mpirun -n 2 SU2_DEF"
    naca0012_def.timeout   = 1600
    naca0012_def.tol       = 1e-8
    
    pass_list.append(naca0012_def.run_def())
    test_list.append(naca0012_def)
    
    # Inviscid NACA0012 based on SURFACE_FILE input (surface_bump.dat)
    naca0012_def_file            = TestCase('naca0012_def_file')
    naca0012_def_file.cfg_dir   = "deformation/naca0012"
    naca0012_def_file.cfg_file  = "surface_file_NACA0012.cfg"
    naca0012_def_file.test_iter = 10
    naca0012_def_file.test_vals = [0.00354532] #residual
    naca0012_def_file.su2_exec  = "mpirun -n 2 SU2_DEF"
    naca0012_def_file.timeout   = 1600
    naca0012_def_file.tol       = 1e-8
    
    pass_list.append(naca0012_def_file.run_def())
    test_list.append(naca0012_def_file)

    # RAE2822 (mixed tris + quads)
    rae2822_def            = TestCase('rae2822_def')
    rae2822_def.cfg_dir   = "deformation/rae2822"
    rae2822_def.cfg_file  = "def_RAE2822.cfg"
    rae2822_def.test_iter = 10
    rae2822_def.test_vals = [8.2438e-09] #residual
    rae2822_def.su2_exec  = "mpirun -n 2 SU2_DEF"
    rae2822_def.timeout   = 1600
    rae2822_def.tol       = 1e-13
    
    pass_list.append(rae2822_def.run_def())
    test_list.append(rae2822_def)
    
    # Turb NACA4412 (quads, wall distance)
    naca4412_def            = TestCase('naca4412_def')
    naca4412_def.cfg_dir   = "deformation/naca4412"
    naca4412_def.cfg_file  = "def_NACA4412.cfg"
    naca4412_def.test_iter = 10
    naca4412_def.test_vals = [2.210380e-12] #residual
    naca4412_def.su2_exec  = "mpirun -n 2 SU2_DEF"
    naca4412_def.timeout   = 1600
    naca4412_def.tol       = 1e-12
    
    pass_list.append(naca4412_def.run_def())
    test_list.append(naca4412_def)
    
    # Brick of tets (inverse volume)
    brick_tets_def            = TestCase('brick_tets_def')
    brick_tets_def.cfg_dir   = "deformation/brick_tets"
    brick_tets_def.cfg_file  = "def_brick_tets.cfg"
    brick_tets_def.test_iter = 10
    brick_tets_def.test_vals = [0.000954604] #residual
    brick_tets_def.su2_exec  = "mpirun -n 2 SU2_DEF"
    brick_tets_def.timeout   = 1600
    brick_tets_def.tol       = 1e-9
    
    pass_list.append(brick_tets_def.run_def())
    test_list.append(brick_tets_def)
    
    # Brick of isotropic hexas (inverse volume)
    brick_hex_def           = TestCase('brick_hex_def')
    brick_hex_def.cfg_dir   = "deformation/brick_hex"
    brick_hex_def.cfg_file  = "def_brick_hex.cfg"
    brick_hex_def.test_iter = 10
    brick_hex_def.test_vals = [0.000199532] #residual
    brick_hex_def.su2_exec  = "mpirun -n 2 SU2_DEF"
    brick_hex_def.timeout   = 1600
    brick_hex_def.tol       = 1e-9
    
    pass_list.append(brick_hex_def.run_def())
    test_list.append(brick_hex_def)
    
    # Brick with a pyramid layer (inverse volume)
    brick_pyra_def           = TestCase('brick_pyra_def')
    brick_pyra_def.cfg_dir   = "deformation/brick_pyra"
    brick_pyra_def.cfg_file  = "def_brick_pyra.cfg"
    brick_pyra_def.test_iter = 10
    brick_pyra_def.test_vals = [0.00160022] #residual
    brick_pyra_def.su2_exec  = "mpirun -n 2 SU2_DEF"
    brick_pyra_def.timeout   = 1600
    brick_pyra_def.tol       = 1e-8
    
    pass_list.append(brick_pyra_def.run_def())
    test_list.append(brick_pyra_def)
    
    # Brick of isotropic prisms (inverse volume)
    brick_prism_def           = TestCase('brick_prism_def')
    brick_prism_def.cfg_dir   = "deformation/brick_prism"
    brick_prism_def.cfg_file  = "def_brick_prism.cfg"
    brick_prism_def.test_iter = 10
    brick_prism_def.test_vals = [0.00260853] #residual
    brick_prism_def.su2_exec  = "mpirun -n 2 SU2_DEF"
    brick_prism_def.timeout   = 1600
    brick_prism_def.tol       = 1e-8
    
    pass_list.append(brick_prism_def.run_def())
    test_list.append(brick_prism_def)
    
    # Brick of prisms with high aspect ratio cells near the wall (wall distance)
    brick_prism_rans_def           = TestCase('brick_prism_rans_def')
    brick_prism_rans_def.cfg_dir   = "deformation/brick_prism_rans"
    brick_prism_rans_def.cfg_file  = "def_brick_prism_rans.cfg"
    brick_prism_rans_def.test_iter = 10
    brick_prism_rans_def.test_vals = [3.10348e-07] #residual
    brick_prism_rans_def.su2_exec  = "mpirun -n 2 SU2_DEF"
    brick_prism_rans_def.timeout   = 1600
    brick_prism_rans_def.tol       = 1e-12
    
    pass_list.append(brick_prism_rans_def.run_def())
    test_list.append(brick_prism_rans_def)
    
    # Brick of hexas with high aspect ratio cells near the wall (inverse volume)
    brick_hex_rans_def           = TestCase('brick_hex_rans_def')
    brick_hex_rans_def.cfg_dir   = "deformation/brick_hex_rans"
    brick_hex_rans_def.cfg_file  = "def_brick_hex_rans.cfg"
    brick_hex_rans_def.test_iter = 10
    brick_hex_rans_def.test_vals = [3.55635e-06] #residual
    brick_hex_rans_def.su2_exec  = "mpirun -n 2 SU2_DEF"
    brick_hex_rans_def.timeout   = 1600
    brick_hex_rans_def.tol       = 1e-11
    
    pass_list.append(brick_hex_rans_def.run_def())
    test_list.append(brick_hex_rans_def)

    # Cylindrical FFD test
    cylinder_ffd_def           = TestCase('cylinder_ffd_def')
    cylinder_ffd_def.cfg_dir   = "deformation/cylindrical_ffd"
    cylinder_ffd_def.cfg_file  = "def_cylindrical.cfg"
    cylinder_ffd_def.test_iter = 10
    cylinder_ffd_def.test_vals = [0.00054847] #residual
    cylinder_ffd_def.su2_exec  = "mpirun -n 2 SU2_DEF"
    cylinder_ffd_def.timeout   = 1600
    cylinder_ffd_def.tol       = 1e-9

    pass_list.append(cylinder_ffd_def.run_def())
    test_list.append(cylinder_ffd_def)

    # Spherical FFD test
    sphere_ffd_def           = TestCase('sphere_ffd_def')
    sphere_ffd_def.cfg_dir   = "deformation/spherical_ffd"
    sphere_ffd_def.cfg_file  = "def_spherical.cfg"
    sphere_ffd_def.test_iter = 10
    sphere_ffd_def.test_vals = [0.00359947] #residual
    sphere_ffd_def.su2_exec  = "mpirun -n 2 SU2_DEF"
    sphere_ffd_def.timeout   = 1600
    sphere_ffd_def.tol       = 1e-8

    pass_list.append(sphere_ffd_def.run_def())
    test_list.append(sphere_ffd_def)

    # Spherical FFD test using BSplines
    sphere_ffd_def_bspline           = TestCase('sphere_ffd_def_bspline')
    sphere_ffd_def_bspline.cfg_dir   = "deformation/spherical_ffd"
    sphere_ffd_def_bspline.cfg_file  = "def_spherical_bspline.cfg"
    sphere_ffd_def_bspline.test_iter = 10
    sphere_ffd_def_bspline.test_vals = [0.00208206] #residual
    sphere_ffd_def_bspline.su2_exec  = "mpirun -n 2 SU2_DEF"
    sphere_ffd_def_bspline.timeout   = 1600
    sphere_ffd_def_bspline.tol       = 1e-8

    pass_list.append(sphere_ffd_def_bspline.run_def())
    test_list.append(sphere_ffd_def_bspline)


    # Tests summary
    print('==================================================================')
    print('Summary of the parallel tests')
    print('python version:', sys.version)
    for i, test in enumerate(test_list):
        if (pass_list[i]):
            print('  passed - %s'%test.tag)
        else:
            print('* FAILED - %s'%test.tag)

    if all(pass_list):
        sys.exit(0)
    else:
        sys.exit(1)
    # done

if __name__ == '__main__':
    main()<|MERGE_RESOLUTION|>--- conflicted
+++ resolved
@@ -1061,11 +1061,7 @@
     stat_fsi.cfg_dir   = "fea_fsi/stat_fsi"
     stat_fsi.cfg_file  = "config.cfg"
     stat_fsi.test_iter = 7
-<<<<<<< HEAD
-    stat_fsi.test_vals = [ -3.498815, -5.272652, 4.1230e-08, 46.0000, 291.00000] #last 5 columns
-=======
     stat_fsi.test_vals = [-3.307431, -4.955885, 4.1224e-08, 46.0000, 71.00000] #last 5 columns
->>>>>>> 01b85206
     stat_fsi.su2_exec  = "mpirun -n 2 SU2_CFD"
     stat_fsi.multizone = True
     stat_fsi.timeout   = 1600
@@ -1077,11 +1073,7 @@
     dyn_fsi.cfg_dir   = "fea_fsi/dyn_fsi"
     dyn_fsi.cfg_file  = "config.cfg"
     dyn_fsi.test_iter = 4
-<<<<<<< HEAD
-    dyn_fsi.test_vals = [-4.413915, -4.837068, 4.7367e-08, 64.000000, 40.000000] #last 5 columns
-=======
     dyn_fsi.test_vals = [ -4.413916, -4.837043, 4.7367e-08, 64.0000,  39.00000] #last 5 columns
->>>>>>> 01b85206
     dyn_fsi.multizone = True
     dyn_fsi.unsteady  = True
     dyn_fsi.su2_exec  = "mpirun -n 2 SU2_CFD"
@@ -1094,11 +1086,7 @@
     stat_fsi_restart.cfg_dir   = "fea_fsi/stat_fsi"
     stat_fsi_restart.cfg_file  = "config_restart.cfg"
     stat_fsi_restart.test_iter = 1
-<<<<<<< HEAD
-    stat_fsi_restart.test_vals = [-9.685290, -8.386780, 0.000000, 46.00000, 290.00000] #last 5 columns
-=======
     stat_fsi_restart.test_vals = [-3.388879, -4.968790, 4.1230e-08, 46.00000, 103.0000] #last 5 columns
->>>>>>> 01b85206
     stat_fsi_restart.su2_exec  = "mpirun -n 2 SU2_CFD"
     stat_fsi_restart.multizone = True
     stat_fsi_restart.timeout   = 1600
