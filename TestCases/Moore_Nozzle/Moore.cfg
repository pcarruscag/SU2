--- conflicted
+++ resolved
@@ -16,10 +16,10 @@
 %                               WAVE_EQUATION, HEAT_EQUATION, LINEAR_ELASTICITY,
 %								TWO_PHASE_EULER, TWO_PHASE_NAVIER_STOKES, TWO_PHASE_RANS,
 %                               POISSON_EQUATION)                         
-PHYSICAL_PROBLEM= TWO_PHASE_RANS
+PHYSICAL_PROBLEM= TWO_PHASE_EULER
 %
 % Specify turbulent model (NONE, SA, SA_NEG, SST)
-KIND_TURB_MODEL= SA
+KIND_TURB_MODEL= NONE
 %
 % Specify 2phase model (NONE, HILL_RUS)
 KIND_2PHASE_MODEL= HILL_RUS
@@ -163,11 +163,7 @@
 NUM_METHOD_GRAD= WEIGHTED_LEAST_SQUARES
 %
 % Courant-Friedrichs-Lewy condition of the finest grid
-<<<<<<< HEAD
-CFL_NUMBER= 5
-=======
-CFL_NUMBER= 1
->>>>>>> 1feb96df
+CFL_NUMBER= 10
 %
 % Adaptive CFL number (NO, YES)
 CFL_ADAPT= NO
@@ -177,7 +173,7 @@
 CFL_ADAPT_PARAM= ( 1.5, 0.5, 1.0, 100.0 )
 %
 % Number of total iterations
-EXT_ITER= 10000
+EXT_ITER= 1000
 %
 % Linear solver for the implicit formulation (BCGSTAB, FGMRES)
 LINEAR_SOLVER= FGMRES
@@ -186,7 +182,7 @@
 LINEAR_SOLVER_ERROR= 1E-5
 %
 % Max number of iterations of the linear solver for the implicit formulation
-LINEAR_SOLVER_ITER= 50
+LINEAR_SOLVER_ITER= 20
 
 % -------------------------- MULTIGRID PARAMETERS -----------------------------%
 %
@@ -201,7 +197,7 @@
 %
 % Spatial numerical order integration (1ST_ORDER, 2ND_ORDER, 2ND_ORDER_LIMITER)
 %SPATIAL_ORDER_FLOW= 1ST_ORDER
-SPATIAL_ORDER_FLOW= 1ST_ORDER
+SPATIAL_ORDER_FLOW= 2ND_ORDER
 %
 % Slope limiter (VENKATAKRISHNAN, MINMOD)
 SLOPE_LIMITER_FLOW= VENKATAKRISHNAN
@@ -291,11 +287,7 @@
 % ------------------------- INPUT/OUTPUT INFORMATION --------------------------%
 %
 % Mesh input file
-<<<<<<< HEAD
 MESH_FILENAME= moore.su2
-=======
-MESH_FILENAME= coarse.su2
->>>>>>> 1feb96df
 %
 % Mesh input file format (SU2, CGNS, NETCDF_ASCII)
 MESH_FORMAT= SU2
