--- conflicted
+++ resolved
@@ -1395,11 +1395,7 @@
     cht_incompressible_unsteady.cfg_dir   = "coupled_cht/incomp_2d_unsteady"
     cht_incompressible_unsteady.cfg_file  = "cht_2d_3cylinders.cfg"
     cht_incompressible_unsteady.test_iter = 2
-<<<<<<< HEAD
-    cht_incompressible_unsteady.test_vals = [-1.348104, -0.080392, -0.080391, -0.080391] #last 4 columns
-=======
     cht_incompressible_unsteady.test_vals = [-1.303588, -0.080377, -0.080380, -0.080377] #last 4 columns
->>>>>>> 813ff067
     cht_incompressible_unsteady.su2_exec  = "SU2_CFD"
     cht_incompressible_unsteady.timeout   = 1600
     cht_incompressible_unsteady.multizone = True
@@ -1412,11 +1408,7 @@
     cht_incompressible.cfg_dir   = "coupled_cht/comp_2d"
     cht_incompressible.cfg_file  = "cht_2d_3cylinders.cfg"
     cht_incompressible.test_iter = 10
-<<<<<<< HEAD
-    cht_incompressible.test_vals = [-4.256303, -0.532538, -0.532538, -0.532537] #last 4 columns
-=======
     cht_incompressible.test_vals = [-4.256032, -0.532728, -0.532729, -0.532728]
->>>>>>> 813ff067
     cht_incompressible.su2_exec  = "SU2_CFD"
     cht_incompressible.timeout   = 1600
     cht_incompressible.multizone = True
