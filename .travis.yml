# Continous Integration setup for SU2.
# Tests on the develop branch in both serial and parallel.

dist: trusty
sudo: required

language: python

compiler:
    - gcc

notifications:
    email:
        recipients:
            - molinaedu85@gmail.com
            - tim.albring@scicomp.uni-kl.de
  
branches:
    only:
<<<<<<< HEAD
        - feature_DDESv5.0
=======
        - develop

>>>>>>> 0311971e

python:
    - 2.7
    - 3.6

env:
    global:
        CXXFLAGS="-O3 -Wall -Wextra -Wno-unused-parameter -Wno-empty-body -Wno-format-security" 
    matrix:
        # Serial build and test
        - CONFIGURE_COMMAND="./preconfigure.py --prefix=$TRAVIS_BUILD_DIR --enable-PY_WRAPPER"
          TEST_SCRIPT=serial_regression.py

        # Parallel build and test
        - CONFIGURE_COMMAND="./preconfigure.py --enable-mpi --with-cc=mpicc --with-cxx=mpicxx --prefix=$TRAVIS_BUILD_DIR --enable-PY_WRAPPER"
          TEST_SCRIPT=parallel_regression.py

        # Serial build and test for AD
        - CONFIGURE_COMMAND="./preconfigure.py --with-cc=gcc --with-cxx=g++ --prefix=$TRAVIS_BUILD_DIR --enable-autodiff --enable-direct-diff"
          TEST_SCRIPT=serial_regression_AD.py

        # Parallel build and test for AD:
        - CONFIGURE_COMMAND="./preconfigure.py --enable-mpi --with-cc=mpicc --with-cxx=mpicxx --prefix=$TRAVIS_BUILD_DIR --enable-autodiff --enable-direct-diff"
          TEST_SCRIPT=parallel_regression_AD.py

before_install:
    # Temporarily fixes Travis CI issue with paths for Python packages
    - export PATH=/usr/bin:$PATH

    # Install the necessary packages using apt-get with sudo
    - sudo apt-get update -qq
    - sudo apt-get install -qq build-essential libopenmpi-dev
 
    # Install Python dependencies
    # http://conda.pydata.org/docs/travis.html#the-travis-yml-file
    - wget https://repo.continuum.io/miniconda/Miniconda3-latest-Linux-x86_64.sh -O miniconda.sh
    - bash miniconda.sh -b -p $HOME/miniconda
    - export PATH="$HOME/miniconda/bin:$PATH"
    - hash -r
    - conda config --set always_yes yes --set changeps1 no
    - conda update -q conda
    - conda install -q python=$TRAVIS_PYTHON_VERSION numpy scipy mpi4py swig

    # to avoid interference with MPI
    - test -n $CC  && unset CC
    - test -n $CXX && unset CXX

install:
    # Configure, make, and install SU2
    - echo $TRAVIS_BUILD_DIR
    - echo $CONFIGURE_COMMAND
    - $CONFIGURE_COMMAND
    - make -j 4
    - make install

    # Add environmental variables according to the configure step
    - export SU2_RUN=$TRAVIS_BUILD_DIR/bin
    - export SU2_HOME=$TRAVIS_BUILD_DIR
    - export PATH=$PATH:$SU2_RUN
    - export PYTHONPATH=$PYTHONPATH:$SU2_RUN

before_script:
    # Get the test cases
    - git clone -b feature_DDES https://github.com/su2code/TestCases.git ./TestData
    - cp -R ./TestData/* ./TestCases/

    # Get the test cases
    - git clone -b develop https://github.com/su2code/Tutorials.git ./Tutorials
    
    # Enter the SU2/TestCases/ directory, which is now ready to run
    - cd TestCases/

script:
    # Run the tests via the Python scripts
    - python $TEST_SCRIPT<|MERGE_RESOLUTION|>--- conflicted
+++ resolved
@@ -17,12 +17,7 @@
   
 branches:
     only:
-<<<<<<< HEAD
         - feature_DDESv5.0
-=======
-        - develop
-
->>>>>>> 0311971e
 
 python:
     - 2.7
