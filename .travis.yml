# Continous Integration setup for SU2.
# Tests on the develop branch in both serial and parallel.

dist: trusty
sudo: required

language: python

compiler:
    - gcc

notifications:
    email:
        recipients:
<<<<<<< HEAD
            - ole.burghardt@scicomp.uni-kl.de
  
branches:
    only:
        - feature_discadj_multiphysics
=======
            - tim.albring@scicomp.uni-kl.de
  
branches:
    only:
        - feature_input_output
>>>>>>> 0c84f9fa

python:
    - 2.7
    - 3.6

env:
    global:
        CXXFLAGS="-O3 -Wall -Wextra -Wno-unused-parameter -Wno-empty-body -Wno-format-security" 
    matrix:
        # Serial build and test
        - CONFIGURE_COMMAND="./preconfigure.py --prefix=$TRAVIS_BUILD_DIR --enable-PY_WRAPPER --disable-tecio"
          TEST_SCRIPT=serial_regression.py

        # Parallel build and test
        - CONFIGURE_COMMAND="./preconfigure.py --enable-mpi --with-cc=mpicc --with-cxx=mpicxx --prefix=$TRAVIS_BUILD_DIR --enable-PY_WRAPPER --disable-tecio"
          TEST_SCRIPT=parallel_regression.py

        # Serial build and test for AD
        - CONFIGURE_COMMAND="./preconfigure.py --with-cc=gcc --with-cxx=g++ --prefix=$TRAVIS_BUILD_DIR --enable-autodiff --enable-direct-diff --disable-tecio"
          TEST_SCRIPT=serial_regression_AD.py

        # Parallel build and test for AD:
        - CONFIGURE_COMMAND="./preconfigure.py --enable-mpi --with-cc=mpicc --with-cxx=mpicxx --prefix=$TRAVIS_BUILD_DIR --enable-autodiff --enable-direct-diff --disable-tecio"
          TEST_SCRIPT=parallel_regression_AD.py

before_install:
    # Temporarily fixes Travis CI issue with paths for Python packages
    - export PATH=/usr/bin:$PATH

    # Install the necessary packages using apt-get with sudo
    - sudo apt-get update -qq
    - sudo apt-get install -qq build-essential libopenmpi-dev
 
    # Install Python dependencies
    # http://conda.pydata.org/docs/travis.html#the-travis-yml-file
    - wget https://repo.continuum.io/miniconda/Miniconda3-latest-Linux-x86_64.sh -O miniconda.sh
    - bash miniconda.sh -b -p $HOME/miniconda
    - export PATH="$HOME/miniconda/bin:$PATH"
    - hash -r
    - conda config --set always_yes yes --set changeps1 no
    - conda update -q conda
    - conda install -q python=$TRAVIS_PYTHON_VERSION numpy scipy mpi4py swig

    # to avoid interference with MPI
    - test -n $CC  && unset CC
    - test -n $CXX && unset CXX

install:
    # Configure, make, and install SU2
    - echo $TRAVIS_BUILD_DIR
    - echo $CONFIGURE_COMMAND
    - ./bootstrap
    - autoreconf -f -i
    - $CONFIGURE_COMMAND
    - make -j 4
    - make install

    # Add environmental variables according to the configure step
    - export SU2_RUN=$TRAVIS_BUILD_DIR/bin
    - export SU2_HOME=$TRAVIS_BUILD_DIR
    - export PATH=$PATH:$SU2_RUN
    - export PYTHONPATH=$PYTHONPATH:$SU2_RUN

before_script:
    # Get the test cases
    - git clone -b develop https://github.com/su2code/TestCases.git ./TestData
    - cp -R ./TestData/* ./TestCases/

    # Get the tutorial cases
    - git clone -b feature_input_output https://github.com/su2code/su2code.github.io ./Tutorials
    
    # Enter the SU2/TestCases/ directory, which is now ready to run
    - cd TestCases/

script: 
    # Run the tests via the Python scripts
    - python $TEST_SCRIPT<|MERGE_RESOLUTION|>--- conflicted
+++ resolved
@@ -12,19 +12,11 @@
 notifications:
     email:
         recipients:
-<<<<<<< HEAD
             - ole.burghardt@scicomp.uni-kl.de
   
 branches:
     only:
         - feature_discadj_multiphysics
-=======
-            - tim.albring@scicomp.uni-kl.de
-  
-branches:
-    only:
-        - feature_input_output
->>>>>>> 0c84f9fa
 
 python:
     - 2.7
