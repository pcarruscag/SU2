/*!
 * \file CGeometry.cpp
 * \brief Implementation of the base geometry class.
 * \author F. Palacios, T. Economon
 * \version 7.1.0 "Blackbird"
 *
 * SU2 Project Website: https://su2code.github.io
 *
 * The SU2 Project is maintained by the SU2 Foundation
 * (http://su2foundation.org)
 *
 * Copyright 2012-2020, SU2 Contributors (cf. AUTHORS.md)
 *
 * SU2 is free software; you can redistribute it and/or
 * modify it under the terms of the GNU Lesser General Public
 * License as published by the Free Software Foundation; either
 * version 2.1 of the License, or (at your option) any later version.
 *
 * SU2 is distributed in the hope that it will be useful,
 * but WITHOUT ANY WARRANTY; without even the implied warranty of
 * MERCHANTABILITY or FITNESS FOR A PARTICULAR PURPOSE. See the GNU
 * Lesser General Public License for more details.
 *
 * You should have received a copy of the GNU Lesser General Public
 * License along with SU2. If not, see <http://www.gnu.org/licenses/>.
 */

#include "../../include/geometry/CGeometry.hpp"
#include "../../include/geometry/elements/CElement.hpp"
#include "../../include/parallelization/omp_structure.hpp"
#include "../../include/toolboxes/geometry_toolbox.hpp"

/*--- Cross product ---*/

#define CROSS(dest,v1,v2) \
(dest)[0] = (v1)[1]*(v2)[2] - (v1)[2]*(v2)[1];  \
(dest)[1] = (v1)[2]*(v2)[0] - (v1)[0]*(v2)[2];  \
(dest)[2] = (v1)[0]*(v2)[1] - (v1)[1]*(v2)[0];

/*--- Cross product ---*/

#define DOT(v1,v2) ((v1)[0]*(v2)[0] + (v1)[1]*(v2)[1] + (v1)[2]*(v2)[2]);

/*--- a = b - c ---*/

#define SUB(dest,v1,v2) \
(dest)[0] = (v1)[0] - (v2)[0];  \
(dest)[1] = (v1)[1] - (v2)[1];  \
(dest)[2] = (v1)[2] - (v2)[2];

CGeometry::CGeometry(void) :
  size(SU2_MPI::GetSize()),
  rank(SU2_MPI::GetRank()) {

}

CGeometry::~CGeometry(void) {

  unsigned long iElem, iElem_Bound, iFace, iVertex;
  unsigned short iMarker;

  if (elem != nullptr) {
    for (iElem = 0; iElem < nElem; iElem++)
      delete elem[iElem];
    delete[] elem;
  }

  if (bound != nullptr) {
    for (iMarker = 0; iMarker < nMarker; iMarker++) {
      for (iElem_Bound = 0; iElem_Bound < nElem_Bound[iMarker]; iElem_Bound++) {
        delete bound[iMarker][iElem_Bound];
      }
      delete [] bound[iMarker];
    }
    delete [] bound;
  }

  if (face != nullptr) {
    for (iFace = 0; iFace < nFace; iFace ++)
      delete face[iFace];
    delete[] face;
  }

  delete nodes;

  delete edges;

  if (vertex != nullptr) {
    for (iMarker = 0; iMarker < nMarker; iMarker++) {
      for (iVertex = 0; iVertex < nVertex[iMarker]; iVertex++) {
        delete vertex[iMarker][iVertex];
      }
      delete [] vertex[iMarker];
    }
    delete [] vertex;
  }

  delete [] nElem_Bound;
  delete [] nVertex;
  delete [] Marker_All_SendRecv;
  delete [] Tag_to_Marker;

  delete [] beg_node;
  delete [] end_node;
  delete [] nPointLinear;
  delete [] nPointCumulative;

  if(CustomBoundaryHeatFlux != nullptr){
    for(iMarker=0; iMarker < nMarker; iMarker++){
      delete [] CustomBoundaryHeatFlux[iMarker];
    }
    delete [] CustomBoundaryHeatFlux;
  }

  if(CustomBoundaryTemperature != nullptr){
    for(iMarker=0; iMarker < nMarker; iMarker++){
      delete [] CustomBoundaryTemperature[iMarker];
    }
    delete [] CustomBoundaryTemperature;
  }

  /*--- Delete structures for MPI point-to-point communication. ---*/

  delete [] bufD_P2PRecv;
  delete [] bufD_P2PSend;

  delete [] bufS_P2PRecv;
  delete [] bufS_P2PSend;

  delete [] req_P2PSend;
  delete [] req_P2PRecv;

  delete [] nPoint_P2PRecv;
  delete [] nPoint_P2PSend;

  delete [] Neighbors_P2PSend;
  delete [] Neighbors_P2PRecv;

  delete [] Local_Point_P2PSend;
  delete [] Local_Point_P2PRecv;

  /*--- Delete structures for MPI periodic communication. ---*/

  delete [] bufD_PeriodicRecv;
  delete [] bufD_PeriodicSend;

  delete [] bufS_PeriodicRecv;
  delete [] bufS_PeriodicSend;

  delete [] req_PeriodicSend;
  delete [] req_PeriodicRecv;

  delete [] nPoint_PeriodicRecv;
  delete [] nPoint_PeriodicSend;

  delete [] Neighbors_PeriodicSend;
  delete [] Neighbors_PeriodicRecv;

  delete [] Local_Point_PeriodicSend;
  delete [] Local_Point_PeriodicRecv;

  delete [] Local_Marker_PeriodicSend;
  delete [] Local_Marker_PeriodicRecv;

}

void CGeometry::PreprocessP2PComms(CGeometry *geometry,
                                   CConfig *config) {

  /*--- We start with the send and receive lists already available in
   the form of SEND_RECEIVE boundary markers. We will loop through
   these markers and establish the neighboring ranks and number of
   send/recv points per pair. We will store this information and set
   up persistent data structures so that we can reuse them throughout
   the calculation for any point-to-point communications. The goal
   is to break the non-blocking comms into InitiateComms() and
   CompleteComms() in separate routines so that we can overlap the
   communication and computation to hide the communication latency. ---*/

  /*--- Local variables. ---*/

  unsigned short iMarker;
  unsigned long  nVertexS, nVertexR, iVertex, MarkerS, MarkerR;

  int iRank, iSend, iRecv, count;

  /*--- Create some temporary structures for tracking sends/recvs. ---*/

  int *nPoint_Send_All = new int[size+1]; nPoint_Send_All[0] = 0;
  int *nPoint_Recv_All = new int[size+1]; nPoint_Recv_All[0] = 0;
  int *nPoint_Flag = new int[size];

  for (iRank = 0; iRank < size; iRank++) {
    nPoint_Send_All[iRank] = 0; nPoint_Recv_All[iRank] = 0; nPoint_Flag[iRank]= -1;
  }
  nPoint_Send_All[size] = 0; nPoint_Recv_All[size] = 0;

  /*--- Loop through all of our SEND_RECEIVE markers and track
   our sends with each rank. ---*/

  for (iMarker = 0; iMarker < config->GetnMarker_All(); iMarker++) {
    if ((config->GetMarker_All_KindBC(iMarker) == SEND_RECEIVE) &&
        (config->GetMarker_All_SendRecv(iMarker) > 0)) {

      /*--- Get the destination rank and number of points to send. ---*/

      iRank    = config->GetMarker_All_SendRecv(iMarker)-1;
      nVertexS = geometry->nVertex[iMarker];

      /*--- If we have not visited this element yet, increment our
       number of elements that must be sent to a particular proc. ---*/

      if ((nPoint_Flag[iRank] != (int)iMarker)) {
        nPoint_Flag[iRank]        = (int)iMarker;
        nPoint_Send_All[iRank+1] += nVertexS;
      }

    }
  }

  delete [] nPoint_Flag;

  /*--- Communicate the number of points to be sent/recv'd amongst
   all processors. After this communication, each proc knows how
   many cells it will receive from each other processor. ---*/

  SU2_MPI::Alltoall(&(nPoint_Send_All[1]), 1, MPI_INT,
                    &(nPoint_Recv_All[1]), 1, MPI_INT, SU2_MPI::GetComm());

  /*--- Prepare to send connectivities. First check how many
   messages we will be sending and receiving. Here we also put
   the counters into cumulative storage format to make the
   communications simpler. ---*/

  nP2PSend = 0; nP2PRecv = 0;

  for (iRank = 0; iRank < size; iRank++) {
    if ((iRank != rank) && (nPoint_Send_All[iRank+1] > 0)) nP2PSend++;
    if ((iRank != rank) && (nPoint_Recv_All[iRank+1] > 0)) nP2PRecv++;

    nPoint_Send_All[iRank+1] += nPoint_Send_All[iRank];
    nPoint_Recv_All[iRank+1] += nPoint_Recv_All[iRank];
  }

  /*--- Allocate only as much memory as we need for the P2P neighbors. ---*/

  nPoint_P2PSend = new int[nP2PSend+1]; nPoint_P2PSend[0] = 0;
  nPoint_P2PRecv = new int[nP2PRecv+1]; nPoint_P2PRecv[0] = 0;

  Neighbors_P2PSend = new int[nP2PSend];
  Neighbors_P2PRecv = new int[nP2PRecv];

  iSend = 0; iRecv = 0;
  for (iRank = 0; iRank < size; iRank++) {

    if ((nPoint_Send_All[iRank+1] > nPoint_Send_All[iRank]) && (iRank != rank)) {
      Neighbors_P2PSend[iSend] = iRank;
      nPoint_P2PSend[iSend+1] = nPoint_Send_All[iRank+1];
      iSend++;
    }

    if ((nPoint_Recv_All[iRank+1] > nPoint_Recv_All[iRank]) && (iRank != rank)) {
      Neighbors_P2PRecv[iRecv] = iRank;
      nPoint_P2PRecv[iRecv+1] = nPoint_Recv_All[iRank+1];
      iRecv++;
    }

  }

  /*--- Create a reverse mapping of the message to the rank so that we
   can quickly access the correct data in the buffers when receiving
   messages dynamically. ---*/

  P2PSend2Neighbor.clear();
  for (iSend = 0; iSend < nP2PSend; iSend++)
    P2PSend2Neighbor[Neighbors_P2PSend[iSend]] = iSend;

  P2PRecv2Neighbor.clear();
  for (iRecv = 0; iRecv < nP2PRecv; iRecv++)
    P2PRecv2Neighbor[Neighbors_P2PRecv[iRecv]] = iRecv;

  delete [] nPoint_Send_All;
  delete [] nPoint_Recv_All;

  /*--- Allocate the memory that we need for receiving the conn
   values and then cue up the non-blocking receives. Note that
   we do not include our own rank in the communications. We will
   directly copy our own data later. ---*/

  Local_Point_P2PSend = nullptr;
  Local_Point_P2PSend = new unsigned long[nPoint_P2PSend[nP2PSend]];
  for (iSend = 0; iSend < nPoint_P2PSend[nP2PSend]; iSend++)
    Local_Point_P2PSend[iSend] = 0;

  Local_Point_P2PRecv = nullptr;
  Local_Point_P2PRecv = new unsigned long[nPoint_P2PRecv[nP2PRecv]];
  for (iRecv = 0; iRecv < nPoint_P2PRecv[nP2PRecv]; iRecv++)
    Local_Point_P2PRecv[iRecv] = 0;

  /*--- We allocate the memory for communicating values in a later step
   once we know the maximum packet size that we need to communicate. This
   memory is deallocated and reallocated automatically in the case that
   the previously allocated memory is not sufficient. ---*/

  bufD_P2PSend = nullptr;
  bufD_P2PRecv = nullptr;

  bufS_P2PSend = nullptr;
  bufS_P2PRecv = nullptr;

  /*--- Allocate memory for the MPI requests if we need to communicate. ---*/

  if (nP2PSend > 0) {
    req_P2PSend   = new SU2_MPI::Request[nP2PSend];
  }
  if (nP2PRecv > 0) {
    req_P2PRecv   = new SU2_MPI::Request[nP2PRecv];
  }

  /*--- Build lists of local index values for send. ---*/

  count = 0;
  for (iSend = 0; iSend < nP2PSend; iSend++) {
    for (iMarker = 0; iMarker < config->GetnMarker_All(); iMarker++) {
      if ((config->GetMarker_All_KindBC(iMarker) == SEND_RECEIVE) &&
          (config->GetMarker_All_SendRecv(iMarker) > 0)) {

        MarkerS  = iMarker;
        nVertexS = geometry->nVertex[MarkerS];
        iRank    = config->GetMarker_All_SendRecv(MarkerS)-1;

        if (iRank == Neighbors_P2PSend[iSend]) {
          for (iVertex = 0; iVertex < nVertexS; iVertex++) {
            Local_Point_P2PSend[count] = geometry->vertex[MarkerS][iVertex]->GetNode();
            count++;
          }
        }

      }
    }
  }

  /*--- Build lists of local index values for receive. ---*/

  count = 0;
  for (iRecv = 0; iRecv < nP2PRecv; iRecv++) {
    for (iMarker = 0; iMarker < config->GetnMarker_All(); iMarker++) {
      if ((config->GetMarker_All_KindBC(iMarker) == SEND_RECEIVE) &&
          (config->GetMarker_All_SendRecv(iMarker) > 0)) {

        MarkerR  = iMarker+1;
        nVertexR = geometry->nVertex[MarkerR];
        iRank    = abs(config->GetMarker_All_SendRecv(MarkerR))-1;

        if (iRank == Neighbors_P2PRecv[iRecv]) {
          for (iVertex = 0; iVertex < nVertexR; iVertex++) {
            Local_Point_P2PRecv[count] = geometry->vertex[MarkerR][iVertex]->GetNode();
            count++;
          }
        }

      }
    }
  }

  /*--- In the future, some additional data structures could be created
   here to separate the interior and boundary nodes in order to help
   further overlap computation and communication. ---*/

}

void CGeometry::AllocateP2PComms(unsigned short countPerPoint) {

  /*--- This routine is activated whenever we attempt to perform
   a point-to-point MPI communication with our neighbors but the
   memory buffer allocated is not large enough for the packet size.
   Therefore, we deallocate the previously allocated space and
   reallocate a large enough array. Note that after the first set
   communications, this routine will not need to be called again. ---*/

  if (countPerPoint <= maxCountPerPoint) return;

  SU2_OMP_BARRIER
  SU2_OMP_MASTER {

  /*--- Store the larger packet size to the class data. ---*/

  maxCountPerPoint = countPerPoint;

  /*-- Deallocate and reallocate our su2double cummunication memory. ---*/

  delete [] bufD_P2PSend;
  bufD_P2PSend = new su2double[maxCountPerPoint*nPoint_P2PSend[nP2PSend]] ();

  delete [] bufD_P2PRecv;
  bufD_P2PRecv = new su2double[maxCountPerPoint*nPoint_P2PRecv[nP2PRecv]] ();

  delete [] bufS_P2PSend;
  bufS_P2PSend = new unsigned short[maxCountPerPoint*nPoint_P2PSend[nP2PSend]] ();

  delete [] bufS_P2PRecv;
  bufS_P2PRecv = new unsigned short[maxCountPerPoint*nPoint_P2PRecv[nP2PRecv]] ();

  } SU2_OMP_BARRIER

}

void CGeometry::PostP2PRecvs(CGeometry *geometry,
                             const CConfig *config,
                             unsigned short commType,
                             unsigned short countPerPoint,
                             bool val_reverse) const {

  /*--- Launch the non-blocking recv's first. Note that we have stored
   the counts and sources, so we can launch these before we even load
   the data and send from the neighbor ranks. ---*/

  SU2_OMP_MASTER
  for (int iRecv = 0; iRecv < nP2PRecv; iRecv++) {
    const auto iMessage = iRecv;

    /*--- In some instances related to the adjoint solver, we need
     to reverse the direction of communications such that the normal
     send nodes become the recv nodes and vice-versa. ---*/

    if (val_reverse) {

      /*--- Compute our location in the buffer using the send data
       structure since we are reversing the comms. ---*/

      auto offset = countPerPoint*nPoint_P2PSend[iRecv];

      /*--- Take advantage of cumulative storage format to get the number
       of elems that we need to recv. Note again that we select the send
       points here as the recv points. ---*/

      auto nPointP2P = nPoint_P2PSend[iRecv+1] - nPoint_P2PSend[iRecv];

      /*--- Total count can include multiple pieces of data per element. ---*/

      auto count = countPerPoint*nPointP2P;

      /*--- Get the rank from which we receive the message. Note again
       that we use the send rank as the source instead of the recv rank. ---*/

      auto source = Neighbors_P2PSend[iRecv];
      auto tag = source + 1;

      /*--- Post non-blocking recv for this proc. Note that we use the
       send buffer here too. This is important to make sure the arrays
       are the correct size. ---*/

      switch (commType) {
        case COMM_TYPE_DOUBLE:
          SU2_MPI::Irecv(&(bufD_P2PSend[offset]), count, MPI_DOUBLE,
                         source, tag, SU2_MPI::GetComm(), &(req_P2PRecv[iRecv]));
          break;
        case COMM_TYPE_UNSIGNED_SHORT:
          SU2_MPI::Irecv(&(bufS_P2PSend[offset]), count, MPI_UNSIGNED_SHORT,
                         source, tag, SU2_MPI::GetComm(), &(req_P2PRecv[iRecv]));
          break;
        default:
          SU2_MPI::Error("Unrecognized data type for point-to-point MPI comms.",
                         CURRENT_FUNCTION);
          break;
      }

    } else {

      /*--- Compute our location in the recv buffer. ---*/

      auto offset = countPerPoint*nPoint_P2PRecv[iRecv];

      /*--- Take advantage of cumulative storage format to get the number
       of elems that we need to recv. ---*/

      auto nPointP2P = nPoint_P2PRecv[iRecv+1] - nPoint_P2PRecv[iRecv];

      /*--- Total count can include multiple pieces of data per element. ---*/

      auto count = countPerPoint*nPointP2P;

      /*--- Get the rank from which we receive the message. ---*/

      auto source = Neighbors_P2PRecv[iRecv];
      auto tag = source + 1;

      /*--- Post non-blocking recv for this proc. ---*/

      switch (commType) {
        case COMM_TYPE_DOUBLE:
          SU2_MPI::Irecv(&(bufD_P2PRecv[offset]), count, MPI_DOUBLE,
                         source, tag, SU2_MPI::GetComm(), &(req_P2PRecv[iMessage]));
          break;
        case COMM_TYPE_UNSIGNED_SHORT:
          SU2_MPI::Irecv(&(bufS_P2PRecv[offset]), count, MPI_UNSIGNED_SHORT,
                         source, tag, SU2_MPI::GetComm(), &(req_P2PRecv[iMessage]));
          break;
        default:
          SU2_MPI::Error("Unrecognized data type for point-to-point MPI comms.",
                         CURRENT_FUNCTION);
          break;
      }

    }

  }

}

void CGeometry::PostP2PSends(CGeometry *geometry,
                             const CConfig *config,
                             unsigned short commType,
                             unsigned short countPerPoint,
                             int val_iSend,
                             bool val_reverse) const {

  /*--- Post the non-blocking send as soon as the buffer is loaded. ---*/

  /*--- In some instances related to the adjoint solver, we need
   to reverse the direction of communications such that the normal
   send nodes become the recv nodes and vice-versa. ---*/

  SU2_OMP_MASTER
  if (val_reverse) {

    /*--- Compute our location in the buffer using the recv data
     structure since we are reversing the comms. ---*/

    auto offset = countPerPoint*nPoint_P2PRecv[val_iSend];

    /*--- Take advantage of cumulative storage format to get the number
     of points that we need to send. Note again that we select the recv
     points here as the send points. ---*/

    auto nPointP2P = nPoint_P2PRecv[val_iSend+1] - nPoint_P2PRecv[val_iSend];

    /*--- Total count can include multiple pieces of data per element. ---*/

    auto count = countPerPoint*nPointP2P;

    /*--- Get the rank to which we send the message. Note again
     that we use the recv rank as the dest instead of the send rank. ---*/

    auto dest = Neighbors_P2PRecv[val_iSend];
    auto tag = rank + 1;

    /*--- Post non-blocking send for this proc. Note that we use the
     send buffer here too. This is important to make sure the arrays
     are the correct size. ---*/

    switch (commType) {
      case COMM_TYPE_DOUBLE:
        SU2_MPI::Isend(&(bufD_P2PRecv[offset]), count, MPI_DOUBLE,
                       dest, tag, SU2_MPI::GetComm(), &(req_P2PSend[val_iSend]));
        break;
      case COMM_TYPE_UNSIGNED_SHORT:
        SU2_MPI::Isend(&(bufS_P2PRecv[offset]), count, MPI_UNSIGNED_SHORT,
                       dest, tag, SU2_MPI::GetComm(), &(req_P2PSend[val_iSend]));
        break;
      default:
        SU2_MPI::Error("Unrecognized data type for point-to-point MPI comms.",
                       CURRENT_FUNCTION);
        break;
    }

  } else {

    /*--- Compute our location in the send buffer. ---*/

    auto offset = countPerPoint*nPoint_P2PSend[val_iSend];

    /*--- Take advantage of cumulative storage format to get the number
     of points that we need to send. ---*/

    auto nPointP2P = nPoint_P2PSend[val_iSend+1] - nPoint_P2PSend[val_iSend];

    /*--- Total count can include multiple pieces of data per element. ---*/

    auto count = countPerPoint*nPointP2P;

    /*--- Get the rank to which we send the message. ---*/

    auto dest = Neighbors_P2PSend[val_iSend];
    auto tag = rank + 1;

    /*--- Post non-blocking send for this proc. ---*/

    switch (commType) {
      case COMM_TYPE_DOUBLE:
        SU2_MPI::Isend(&(bufD_P2PSend[offset]), count, MPI_DOUBLE,
                       dest, tag, SU2_MPI::GetComm(), &(req_P2PSend[val_iSend]));
        break;
      case COMM_TYPE_UNSIGNED_SHORT:
        SU2_MPI::Isend(&(bufS_P2PSend[offset]), count, MPI_UNSIGNED_SHORT,
                       dest, tag, SU2_MPI::GetComm(), &(req_P2PSend[val_iSend]));
        break;
      default:
        SU2_MPI::Error("Unrecognized data type for point-to-point MPI comms.",
                       CURRENT_FUNCTION);
        break;
    }

  }

}

void CGeometry::GetCommCountAndType(const CConfig* config,
                                    unsigned short commType,
                                    unsigned short &COUNT_PER_POINT,
                                    unsigned short &MPI_TYPE) const {
  switch (commType) {
    case COORDINATES:
      COUNT_PER_POINT  = nDim;
      MPI_TYPE         = COMM_TYPE_DOUBLE;
      break;
    case GRID_VELOCITY:
      COUNT_PER_POINT  = nDim;
      MPI_TYPE         = COMM_TYPE_DOUBLE;
      break;
    case COORDINATES_OLD:
      if (config->GetTime_Marching() == DT_STEPPING_2ND)
        COUNT_PER_POINT  = nDim*2;
      else
        COUNT_PER_POINT  = nDim;
      MPI_TYPE         = COMM_TYPE_DOUBLE;
      break;
    case MAX_LENGTH:
      COUNT_PER_POINT  = 1;
      MPI_TYPE         = COMM_TYPE_DOUBLE;
      break;
    case NEIGHBORS:
      COUNT_PER_POINT  = 1;
      MPI_TYPE         = COMM_TYPE_UNSIGNED_SHORT;
      break;
    default:
      SU2_MPI::Error("Unrecognized quantity for point-to-point MPI comms.",
                     CURRENT_FUNCTION);
      break;
  }
}

void CGeometry::InitiateComms(CGeometry *geometry,
                              const CConfig *config,
                              unsigned short commType) const {

  if (nP2PSend == 0) return;

  /*--- Local variables ---*/

  unsigned short iDim;
  unsigned short COUNT_PER_POINT = 0;
  unsigned short MPI_TYPE        = 0;

  unsigned long iPoint, msg_offset, buf_offset;

  int iMessage, iSend, nSend;

  /*--- Set the size of the data packet and type depending on quantity. ---*/

  GetCommCountAndType(config, commType, COUNT_PER_POINT, MPI_TYPE);

  /*--- Check to make sure we have created a large enough buffer
   for these comms during preprocessing. This is only for the su2double
   buffer. It will be reallocated whenever we find a larger count
   per point. After the first cycle of comms, this should be inactive. ---*/

  geometry->AllocateP2PComms(COUNT_PER_POINT);

  /*--- Set some local pointers to make access simpler. ---*/

  su2double *bufDSend      = geometry->bufD_P2PSend;
  unsigned short *bufSSend = geometry->bufS_P2PSend;

  su2double *vector = nullptr;

  /*--- Load the specified quantity from the solver into the generic
   communication buffer in the geometry class. ---*/

  /*--- Post all non-blocking recvs first before sends. ---*/

  geometry->PostP2PRecvs(geometry, config, MPI_TYPE, COUNT_PER_POINT, false);

  for (iMessage = 0; iMessage < nP2PSend; iMessage++) {

    /*--- Get the offset in the buffer for the start of this message. ---*/

    msg_offset = nPoint_P2PSend[iMessage];

    /*--- Total count can include multiple pieces of data per element. ---*/

    nSend = (nPoint_P2PSend[iMessage+1] - nPoint_P2PSend[iMessage]);

    SU2_OMP_FOR_STAT(OMP_MIN_SIZE)
    for (iSend = 0; iSend < nSend; iSend++) {

      /*--- Get the local index for this communicated data. ---*/

      iPoint = geometry->Local_Point_P2PSend[msg_offset + iSend];

      /*--- Compute the offset in the recv buffer for this point. ---*/

      buf_offset = (msg_offset + iSend)*COUNT_PER_POINT;

      switch (commType) {
        case COORDINATES:
          vector = nodes->GetCoord(iPoint);
          for (iDim = 0; iDim < nDim; iDim++)
            bufDSend[buf_offset+iDim] = vector[iDim];
          break;
        case GRID_VELOCITY:
          vector = nodes->GetGridVel(iPoint);
          for (iDim = 0; iDim < nDim; iDim++)
            bufDSend[buf_offset+iDim] = vector[iDim];
          break;
        case COORDINATES_OLD:
          vector = nodes->GetCoord_n(iPoint);
          for (iDim = 0; iDim < nDim; iDim++) {
            bufDSend[buf_offset+iDim] = vector[iDim];
          }
          if (config->GetTime_Marching() == DT_STEPPING_2ND) {
            vector = nodes->GetCoord_n1(iPoint);
            for (iDim = 0; iDim < nDim; iDim++) {
              bufDSend[buf_offset+nDim+iDim] = vector[iDim];
            }
          }
          break;
        case MAX_LENGTH:
          bufDSend[buf_offset] = nodes->GetMaxLength(iPoint);
          break;
        case NEIGHBORS:
          bufSSend[buf_offset] = geometry->nodes->GetnNeighbor(iPoint);
          break;
        default:
          SU2_MPI::Error("Unrecognized quantity for point-to-point MPI comms.",
                         CURRENT_FUNCTION);
          break;
      }
    }

    /*--- Launch the point-to-point MPI send for this message. ---*/

    geometry->PostP2PSends(geometry, config, MPI_TYPE, COUNT_PER_POINT, iMessage, false);

  }

}

void CGeometry::CompleteComms(CGeometry *geometry,
                              const CConfig *config,
                              unsigned short commType) {

  if (nP2PRecv == 0) return;

  /*--- Local variables ---*/

  unsigned short iDim, COUNT_PER_POINT = 0, MPI_TYPE = 0;
  unsigned long iPoint, iRecv, nRecv, msg_offset, buf_offset;

  int ind, source, iMessage, jRecv;

  /*--- Global status so all threads can see the result of Waitany. ---*/
  static SU2_MPI::Status status;

  /*--- Set the size of the data packet and type depending on quantity. ---*/

  GetCommCountAndType(config, commType, COUNT_PER_POINT, MPI_TYPE);

  /*--- Set some local pointers to make access simpler. ---*/

  const su2double *bufDRecv      = geometry->bufD_P2PRecv;
  const unsigned short *bufSRecv = geometry->bufS_P2PRecv;

  /*--- Store the data that was communicated into the appropriate
   location within the local class data structures. Note that we
   recv and store the data in any order to take advantage of the
   non-blocking comms. ---*/

  for (iMessage = 0; iMessage < nP2PRecv; iMessage++) {

    /*--- For efficiency, recv the messages dynamically based on
     the order they arrive. ---*/

    SU2_OMP_MASTER
    SU2_MPI::Waitany(nP2PRecv, req_P2PRecv, &ind, &status);
    SU2_OMP_BARRIER

    /*--- Once we have recv'd a message, get the source rank. ---*/

    source = status.MPI_SOURCE;

    /*--- We know the offsets based on the source rank. ---*/

    jRecv = P2PRecv2Neighbor[source];

    /*--- Get the offset in the buffer for the start of this message. ---*/

    msg_offset = nPoint_P2PRecv[jRecv];

    /*--- Get the number of packets to be received in this message. ---*/

    nRecv = nPoint_P2PRecv[jRecv+1] - nPoint_P2PRecv[jRecv];

    SU2_OMP_FOR_STAT(OMP_MIN_SIZE)
    for (iRecv = 0; iRecv < nRecv; iRecv++) {

      /*--- Get the local index for this communicated data. ---*/

      iPoint = geometry->Local_Point_P2PRecv[msg_offset + iRecv];

      /*--- Compute the total offset in the recv buffer for this point. ---*/

      buf_offset = (msg_offset + iRecv)*COUNT_PER_POINT;

      /*--- Store the data correctly depending on the quantity. ---*/

      switch (commType) {
        case COORDINATES:
          for (iDim = 0; iDim < nDim; iDim++)
            nodes->SetCoord(iPoint, iDim, bufDRecv[buf_offset+iDim]);
          break;
        case GRID_VELOCITY:
          for (iDim = 0; iDim < nDim; iDim++)
            nodes->SetGridVel(iPoint, iDim, bufDRecv[buf_offset+iDim]);
          break;
        case COORDINATES_OLD:
          nodes->SetCoord_n(iPoint, &bufDRecv[buf_offset]);
          if (config->GetTime_Marching() == DT_STEPPING_2ND)
            nodes->SetCoord_n1(iPoint, &bufDRecv[buf_offset+nDim]);
          break;
        case MAX_LENGTH:
          nodes->SetMaxLength(iPoint, bufDRecv[buf_offset]);
          break;
        case NEIGHBORS:
          nodes->SetnNeighbor(iPoint, bufSRecv[buf_offset]);
          break;
        default:
          SU2_MPI::Error("Unrecognized quantity for point-to-point MPI comms.",
                         CURRENT_FUNCTION);
          break;
      }
    }
  }

  /*--- Verify that all non-blocking point-to-point sends have finished.
   Note that this should be satisfied, as we have received all of the
   data in the loop above at this point. ---*/

#ifdef HAVE_MPI
  SU2_OMP_MASTER
  SU2_MPI::Waitall(nP2PSend, req_P2PSend, MPI_STATUS_IGNORE);
#endif
  SU2_OMP_BARRIER

}

void CGeometry::PreprocessPeriodicComms(CGeometry *geometry,
                                        CConfig *config) {

  /*--- We start with the send and receive lists already available in
   the form of stored periodic point-donor pairs. We will loop through
   these markers and establish the neighboring ranks and number of
   send/recv points per pair. We will store this information and set
   up persistent data structures so that we can reuse them throughout
   the calculation for any periodic boundary communications. The goal
   is to break the non-blocking comms into InitiatePeriodicComms() and
   CompletePeriodicComms() in separate routines so that we can overlap the
   communication and computation to hide the communication latency. ---*/

  /*--- Local variables. ---*/

  unsigned short iMarker;
  unsigned long iPoint, iVertex, iPeriodic;

  int iRank, iSend, iRecv, ii, jj;

  /*--- Create some temporary structures for tracking sends/recvs. ---*/

  int *nPoint_Send_All = new int[size+1]; nPoint_Send_All[0] = 0;
  int *nPoint_Recv_All = new int[size+1]; nPoint_Recv_All[0] = 0;
  int *nPoint_Flag     = new int[size];

  for (iRank = 0; iRank < size; iRank++) {
    nPoint_Send_All[iRank] = 0;
    nPoint_Recv_All[iRank] = 0;
    nPoint_Flag[iRank]= -1;
  }
  nPoint_Send_All[size] = 0; nPoint_Recv_All[size] = 0;

  /*--- Loop through all of our periodic markers and track
   our sends with each rank. ---*/

  for (iMarker = 0; iMarker < config->GetnMarker_All(); iMarker++) {
    if (config->GetMarker_All_KindBC(iMarker) == PERIODIC_BOUNDARY) {
      iPeriodic = config->GetMarker_All_PerBound(iMarker);
      for (iVertex = 0; iVertex < geometry->nVertex[iMarker]; iVertex++) {

        /*--- Get the current periodic point index. We only communicate
         the owned nodes on a rank, as the MPI comms will take care of
         the halos after completing the periodic comms. ---*/

        iPoint = geometry->vertex[iMarker][iVertex]->GetNode();

        if (geometry->nodes->GetDomain(iPoint)) {

          /*--- Get the rank that holds the matching periodic point
           on the other marker in the periodic pair. ---*/

          iRank = (int)geometry->vertex[iMarker][iVertex]->GetDonorProcessor();

          /*--- If we have not visited this point last, increment our
           number of points that must be sent to a particular proc. ---*/

          if ((nPoint_Flag[iRank] != (int)iPoint)) {
            nPoint_Flag[iRank]    = (int)iPoint;
            nPoint_Send_All[iRank+1] += 1;
          }

        }
      }
    }
  }

  delete [] nPoint_Flag;

  /*--- Communicate the number of points to be sent/recv'd amongst
   all processors. After this communication, each proc knows how
   many periodic points it will receive from each other processor. ---*/

  SU2_MPI::Alltoall(&(nPoint_Send_All[1]), 1, MPI_INT,
                    &(nPoint_Recv_All[1]), 1, MPI_INT, SU2_MPI::GetComm());

  /*--- Check how many messages we will be sending and receiving.
   Here we also put the counters into cumulative storage format to
   make the communications simpler. Note that we are allowing each
   rank to communicate to themselves in these counters, although
   it will not be done through MPI. ---*/

  nPeriodicSend = 0; nPeriodicRecv = 0;

  for (iRank = 0; iRank < size; iRank++) {
    if ((nPoint_Send_All[iRank+1] > 0)) nPeriodicSend++;
    if ((nPoint_Recv_All[iRank+1] > 0)) nPeriodicRecv++;

    nPoint_Send_All[iRank+1] += nPoint_Send_All[iRank];
    nPoint_Recv_All[iRank+1] += nPoint_Recv_All[iRank];
  }

  /*--- Allocate only as much memory as needed for the periodic neighbors. ---*/

  nPoint_PeriodicSend = new int[nPeriodicSend+1]; nPoint_PeriodicSend[0] = 0;
  nPoint_PeriodicRecv = new int[nPeriodicRecv+1]; nPoint_PeriodicRecv[0] = 0;

  Neighbors_PeriodicSend = new int[nPeriodicSend];
  Neighbors_PeriodicRecv = new int[nPeriodicRecv];

  iSend = 0; iRecv = 0;
  for (iRank = 0; iRank < size; iRank++) {
    if ((nPoint_Send_All[iRank+1] > nPoint_Send_All[iRank])) {
      Neighbors_PeriodicSend[iSend] = iRank;
      nPoint_PeriodicSend[iSend+1] = nPoint_Send_All[iRank+1];
      iSend++;
    }
    if ((nPoint_Recv_All[iRank+1] > nPoint_Recv_All[iRank])) {
      Neighbors_PeriodicRecv[iRecv] = iRank;
      nPoint_PeriodicRecv[iRecv+1] = nPoint_Recv_All[iRank+1];
      iRecv++;
    }
  }

  /*--- Create a reverse mapping of the message to the rank so that we
   can quickly access the correct data in the buffers when receiving
   messages dynamically later during the iterations. ---*/

  PeriodicSend2Neighbor.clear();
  for (iSend = 0; iSend < nPeriodicSend; iSend++)
    PeriodicSend2Neighbor[Neighbors_PeriodicSend[iSend]] = iSend;

  PeriodicRecv2Neighbor.clear();
  for (iRecv = 0; iRecv < nPeriodicRecv; iRecv++)
    PeriodicRecv2Neighbor[Neighbors_PeriodicRecv[iRecv]] = iRecv;

  delete [] nPoint_Send_All;
  delete [] nPoint_Recv_All;

  /*--- Allocate the memory to store the local index values for both
   the send and receive periodic points and periodic index. ---*/

  Local_Point_PeriodicSend = nullptr;
  Local_Point_PeriodicSend = new unsigned long[nPoint_PeriodicSend[nPeriodicSend]];
  for (iSend = 0; iSend < nPoint_PeriodicSend[nPeriodicSend]; iSend++)
    Local_Point_PeriodicSend[iSend] = 0;

  Local_Marker_PeriodicSend = nullptr;
  Local_Marker_PeriodicSend = new unsigned long[nPoint_PeriodicSend[nPeriodicSend]];
  for (iSend = 0; iSend < nPoint_PeriodicSend[nPeriodicSend]; iSend++)
    Local_Marker_PeriodicSend[iSend] = 0;

  Local_Point_PeriodicRecv = nullptr;
  Local_Point_PeriodicRecv = new unsigned long[nPoint_PeriodicRecv[nPeriodicRecv]];
  for (iRecv = 0; iRecv < nPoint_PeriodicRecv[nPeriodicRecv]; iRecv++)
    Local_Point_PeriodicRecv[iRecv] = 0;

  Local_Marker_PeriodicRecv = nullptr;
  Local_Marker_PeriodicRecv = new unsigned long[nPoint_PeriodicRecv[nPeriodicRecv]];
  for (iRecv = 0; iRecv < nPoint_PeriodicRecv[nPeriodicRecv]; iRecv++)
    Local_Marker_PeriodicRecv[iRecv] = 0;

  /*--- We allocate the buffers for communicating values in a later step
   once we know the maximum packet size that we need to communicate. This
   memory is deallocated and reallocated automatically in the case that
   the previously allocated memory is not sufficient. ---*/

  bufD_PeriodicSend = nullptr;
  bufD_PeriodicRecv = nullptr;

  bufS_PeriodicSend = nullptr;
  bufS_PeriodicRecv = nullptr;

  /*--- Allocate memory for the MPI requests if we need to communicate. ---*/

  if (nPeriodicSend > 0) {
    req_PeriodicSend   = new SU2_MPI::Request[nPeriodicSend];
  }
  if (nPeriodicRecv > 0) {
    req_PeriodicRecv   = new SU2_MPI::Request[nPeriodicRecv];
  }

  /*--- Allocate arrays for sending the periodic point index and marker
   index to the recv rank so that it can store the local values. Therefore,
   the recv rank can quickly loop through the buffers to unpack the data. ---*/

  unsigned short nPackets = 2;
  unsigned long *idSend = new unsigned long[nPoint_PeriodicSend[nPeriodicSend]*nPackets];
  for (iSend = 0; iSend < nPoint_PeriodicSend[nPeriodicSend]*nPackets; iSend++)
    idSend[iSend] = 0;

  /*--- Build the lists of local index and periodic marker index values. ---*/

  ii = 0; jj = 0;
  for (iSend = 0; iSend < nPeriodicSend; iSend++) {
    for (iMarker = 0; iMarker < config->GetnMarker_All(); iMarker++) {
      if (config->GetMarker_All_KindBC(iMarker) == PERIODIC_BOUNDARY) {
        iPeriodic = config->GetMarker_All_PerBound(iMarker);
        for (iVertex = 0; iVertex < geometry->nVertex[iMarker]; iVertex++) {

          /*--- Get the current periodic point index. We only communicate
           the owned nodes on a rank, as the MPI comms will take care of
           the halos after completing the periodic comms. ---*/

          iPoint = geometry->vertex[iMarker][iVertex]->GetNode();

          if (geometry->nodes->GetDomain(iPoint)) {

            /*--- Get the rank that holds the matching periodic point
             on the other marker in the periodic pair. ---*/

            iRank = (int)geometry->vertex[iMarker][iVertex]->GetDonorProcessor();

            /*--- If the rank for the current periodic point matches the
             rank of the current send message, then store the local point
             index on the matching periodic point and the periodic marker
             index to be communicated to the recv rank. ---*/

            if (iRank == Neighbors_PeriodicSend[iSend]) {
              Local_Point_PeriodicSend[ii]  = iPoint;
              Local_Marker_PeriodicSend[ii] = (unsigned long)iMarker;
              jj = ii*nPackets;
              idSend[jj] = geometry->vertex[iMarker][iVertex]->GetDonorPoint();
              jj++;
              idSend[jj] = (unsigned long)iPeriodic;
              ii++;
            }

          }
        }
      }
    }
  }

  /*--- Allocate arrays for receiving the periodic point index and marker
   index to the recv rank so that it can store the local values. ---*/

  unsigned long *idRecv = new unsigned long[nPoint_PeriodicRecv[nPeriodicRecv]*nPackets];
  for (iRecv = 0; iRecv < nPoint_PeriodicRecv[nPeriodicRecv]*nPackets; iRecv++)
    idRecv[iRecv] = 0;

#ifdef HAVE_MPI

  int iMessage, offset, count, source, dest, tag;

  /*--- Launch the non-blocking recv's first. Note that we have stored
   the counts and sources, so we can launch these before we even load
   the data and send from the periodically matching ranks. ---*/

  iMessage = 0;
  for (iRecv = 0; iRecv < nPeriodicRecv; iRecv++) {

    /*--- Compute our location in the recv buffer. ---*/

    offset = nPackets*nPoint_PeriodicRecv[iRecv];

    /*--- Take advantage of cumulative storage format to get the number
     of elems that we need to recv. ---*/

    count = nPackets*(nPoint_PeriodicRecv[iRecv+1] - nPoint_PeriodicRecv[iRecv]);

    /*--- Get the rank from which we receive the message. ---*/

    source = Neighbors_PeriodicRecv[iRecv];
    tag    = source + 1;

    /*--- Post non-blocking recv for this proc. ---*/

    SU2_MPI::Irecv(&(static_cast<unsigned long*>(idRecv)[offset]),
                   count, MPI_UNSIGNED_LONG, source, tag, SU2_MPI::GetComm(),
                   &(req_PeriodicRecv[iMessage]));

    /*--- Increment message counter. ---*/

    iMessage++;

  }

  /*--- Post the non-blocking sends. ---*/

  iMessage = 0;
  for (iSend = 0; iSend < nPeriodicSend; iSend++) {

    /*--- Compute our location in the send buffer. ---*/

    offset = nPackets*nPoint_PeriodicSend[iSend];

    /*--- Take advantage of cumulative storage format to get the number
     of points that we need to send. ---*/

    count = nPackets*(nPoint_PeriodicSend[iSend+1] - nPoint_PeriodicSend[iSend]);

    /*--- Get the rank to which we send the message. ---*/

    dest = Neighbors_PeriodicSend[iSend];
    tag  = rank + 1;

    /*--- Post non-blocking send for this proc. ---*/

    SU2_MPI::Isend(&(static_cast<unsigned long*>(idSend)[offset]),
                   count, MPI_UNSIGNED_LONG, dest, tag, SU2_MPI::GetComm(),
                   &(req_PeriodicSend[iMessage]));

    /*--- Increment message counter. ---*/

    iMessage++;

  }

  /*--- Wait for the non-blocking comms to complete. ---*/

  SU2_MPI::Waitall(nPeriodicSend, req_PeriodicSend, MPI_STATUS_IGNORE);
  SU2_MPI::Waitall(nPeriodicRecv, req_PeriodicRecv, MPI_STATUS_IGNORE);

#else

  /*--- Copy my own rank's data into the recv buffer directly in serial. ---*/

  int myStart, myFinal;
  for (int val_iSend = 0; val_iSend < nPeriodicSend; val_iSend++) {
    iRank   = geometry->PeriodicRecv2Neighbor[rank];
    iRecv   = geometry->nPoint_PeriodicRecv[iRank]*nPackets;
    myStart = nPoint_PeriodicSend[val_iSend]*nPackets;
    myFinal = nPoint_PeriodicSend[val_iSend+1]*nPackets;
    for (iSend = myStart; iSend < myFinal; iSend++) {
      idRecv[iRecv] = idSend[iSend];
      iRecv++;
    }
  }

#endif

  /*--- Store the local periodic point and marker index values in our
   data structures so we can quickly unpack data during the iterations. ---*/

  ii = 0;
  for (iRecv = 0; iRecv < nPoint_PeriodicRecv[nPeriodicRecv]; iRecv++) {
    Local_Point_PeriodicRecv[iRecv]  = idRecv[ii]; ii++;
    Local_Marker_PeriodicRecv[iRecv] = idRecv[ii]; ii++;
  }

  delete [] idSend;
  delete [] idRecv;

}

void CGeometry::AllocatePeriodicComms(unsigned short countPerPeriodicPoint) {

  /*--- This routine is activated whenever we attempt to perform
   a periodic MPI communication with our neighbors but the
   memory buffer allocated is not large enough for the packet size.
   Therefore, we deallocate the previously allocated arrays and
   reallocate a large enough array. Note that after the first set
   communications, this routine will not need to be called again. ---*/

  if (countPerPeriodicPoint <= maxCountPerPeriodicPoint) return;

  SU2_OMP_BARRIER
  SU2_OMP_MASTER {

  /*--- Store the larger packet size to the class data. ---*/

  maxCountPerPeriodicPoint = countPerPeriodicPoint;

  /*--- Store the total size of the send/recv arrays for clarity. ---*/

  auto nSend = countPerPeriodicPoint*nPoint_PeriodicSend[nPeriodicSend];
  auto nRecv = countPerPeriodicPoint*nPoint_PeriodicRecv[nPeriodicRecv];

  /*-- Deallocate and reallocate our cummunication memory. ---*/

  delete [] bufD_PeriodicSend;
  bufD_PeriodicSend = new su2double[nSend] ();

  delete [] bufD_PeriodicRecv;
  bufD_PeriodicRecv = new su2double[nRecv] ();

  delete [] bufS_PeriodicSend;
  bufS_PeriodicSend = new unsigned short[nSend] ();

  delete [] bufS_PeriodicRecv;
  bufS_PeriodicRecv = new unsigned short[nRecv] ();

  } SU2_OMP_BARRIER
}

void CGeometry::PostPeriodicRecvs(CGeometry *geometry,
                                  const CConfig *config,
                                  unsigned short commType,
                                  unsigned short countPerPeriodicPoint) {

  /*--- In parallel, communicate the data with non-blocking send/recv. ---*/

#ifdef HAVE_MPI

  /*--- Launch the non-blocking recv's first. Note that we have stored
   the counts and sources, so we can launch these before we even load
   the data and send from the neighbor ranks. ---*/

  SU2_OMP_MASTER
  for (int iRecv = 0; iRecv < nPeriodicRecv; iRecv++) {

    /*--- Compute our location in the recv buffer. ---*/

    auto offset = countPerPeriodicPoint*nPoint_PeriodicRecv[iRecv];

    /*--- Take advantage of cumulative storage format to get the number
     of elems that we need to recv. ---*/

    auto nPointPeriodic = nPoint_PeriodicRecv[iRecv+1] - nPoint_PeriodicRecv[iRecv];

    /*--- Total count can include multiple pieces of data per element. ---*/

    auto count = countPerPeriodicPoint*nPointPeriodic;

    /*--- Get the rank from which we receive the message. ---*/

    auto source = Neighbors_PeriodicRecv[iRecv];
    auto tag = source + 1;

    /*--- Post non-blocking recv for this proc. ---*/

    switch (commType) {
      case COMM_TYPE_DOUBLE:
        SU2_MPI::Irecv(&(static_cast<su2double*>(bufD_PeriodicRecv)[offset]),
                       count, MPI_DOUBLE, source, tag, SU2_MPI::GetComm(),
                       &(req_PeriodicRecv[iRecv]));
        break;
      case COMM_TYPE_UNSIGNED_SHORT:
        SU2_MPI::Irecv(&(static_cast<unsigned short*>(bufS_PeriodicRecv)[offset]),
                       count, MPI_UNSIGNED_SHORT, source, tag, SU2_MPI::GetComm(),
                       &(req_PeriodicRecv[iRecv]));
        break;
      default:
        SU2_MPI::Error("Unrecognized data type for periodic MPI comms.",
                       CURRENT_FUNCTION);
        break;
    }

  }

#endif

}

void CGeometry::PostPeriodicSends(CGeometry *geometry,
                                  const CConfig *config,
                                  unsigned short commType,
                                  unsigned short countPerPeriodicPoint,
                                  int val_iSend) const {

  /*--- In parallel, communicate the data with non-blocking send/recv. ---*/

#ifdef HAVE_MPI
  SU2_OMP_MASTER {
  /*--- Post the non-blocking send as soon as the buffer is loaded. ---*/

  /*--- Compute our location in the send buffer. ---*/

  auto offset = countPerPeriodicPoint*nPoint_PeriodicSend[val_iSend];

  /*--- Take advantage of cumulative storage format to get the number
   of points that we need to send. ---*/

  auto nPointPeriodic = (nPoint_PeriodicSend[val_iSend+1] -
                         nPoint_PeriodicSend[val_iSend]);

  /*--- Total count can include multiple pieces of data per element. ---*/

  auto count = countPerPeriodicPoint*nPointPeriodic;

  /*--- Get the rank to which we send the message. ---*/

  auto dest = Neighbors_PeriodicSend[val_iSend];
  auto tag = rank + 1;

  /*--- Post non-blocking send for this proc. ---*/

  switch (commType) {
    case COMM_TYPE_DOUBLE:
      SU2_MPI::Isend(&(static_cast<su2double*>(bufD_PeriodicSend)[offset]),
                     count, MPI_DOUBLE, dest, tag, SU2_MPI::GetComm(),
                     &(req_PeriodicSend[val_iSend]));
      break;
    case COMM_TYPE_UNSIGNED_SHORT:
      SU2_MPI::Isend(&(static_cast<unsigned short*>(bufS_PeriodicSend)[offset]),
                     count, MPI_UNSIGNED_SHORT, dest, tag, SU2_MPI::GetComm(),
                     &(req_PeriodicSend[val_iSend]));
      break;
    default:
      SU2_MPI::Error("Unrecognized data type for periodic MPI comms.",
                     CURRENT_FUNCTION);
      break;
  }
  } // end master
#else

  /*--- Copy my own rank's data into the recv buffer directly in serial. ---*/

  int myStart, myFinal, iRecv, iRank;
  iRank   = geometry->PeriodicRecv2Neighbor[rank];
  iRecv   = geometry->nPoint_PeriodicRecv[iRank]*countPerPeriodicPoint;
  myStart = nPoint_PeriodicSend[val_iSend]*countPerPeriodicPoint;
  myFinal = nPoint_PeriodicSend[val_iSend+1]*countPerPeriodicPoint;

  switch (commType) {
    case COMM_TYPE_DOUBLE:
      parallelCopy(myFinal-myStart, &bufD_PeriodicSend[myStart], &bufD_PeriodicRecv[iRecv]);
      break;
    case COMM_TYPE_UNSIGNED_SHORT:
      parallelCopy(myFinal-myStart, &bufS_PeriodicSend[myStart], &bufS_PeriodicRecv[iRecv]);
      break;
    default:
      SU2_MPI::Error("Unrecognized data type for periodic MPI comms.",
                     CURRENT_FUNCTION);
      break;
  }

#endif

}

su2double CGeometry::Point2Plane_Distance(const su2double *Coord, const su2double *iCoord, const su2double *jCoord, const su2double *kCoord) {
  su2double CrossProduct[3], iVector[3], jVector[3], distance, modulus;
  unsigned short iDim;

  for (iDim = 0; iDim < 3; iDim ++) {
    iVector[iDim] = jCoord[iDim] - iCoord[iDim];
    jVector[iDim] = kCoord[iDim] - iCoord[iDim];
  }

  CrossProduct[0] = iVector[1]*jVector[2] - iVector[2]*jVector[1];
  CrossProduct[1] = iVector[2]*jVector[0] - iVector[0]*jVector[2];
  CrossProduct[2] = iVector[0]*jVector[1] - iVector[1]*jVector[0];

  modulus = sqrt(CrossProduct[0]*CrossProduct[0]+CrossProduct[1]*CrossProduct[1]+CrossProduct[2]*CrossProduct[2]);

  distance = 0.0;
  for (iDim = 0; iDim < 3; iDim ++)
    distance += CrossProduct[iDim]*(Coord[iDim]-iCoord[iDim]);
  distance /= modulus;

  return distance;

}

void CGeometry::SetEdges(void) {

  nEdge = 0;
  for (auto iPoint = 0ul; iPoint < nPoint; iPoint++) {
    for (auto iNode = 0u; iNode < nodes->GetnPoint(iPoint); iNode++) {
      auto jPoint = nodes->GetPoint(iPoint, iNode);
      for (auto jNode = 0u; jNode < nodes->GetnPoint(jPoint); jNode++) {
        if (nodes->GetPoint(jPoint, jNode) == iPoint) {
          auto TestEdge = nodes->GetEdge(jPoint, jNode);
          if (TestEdge == -1) {
            nodes->SetEdge(iPoint, nEdge, iNode);
            nodes->SetEdge(jPoint, nEdge, jNode);
            nEdge++;
          }
          break;
        }
      }
    }
  }

  edges = new CEdge(nEdge,nDim);

  for (auto iPoint = 0ul; iPoint < nPoint; iPoint++) {
    for (auto jPoint : nodes->GetPoints(iPoint)) {
      if (iPoint < jPoint) {
        auto iEdge = FindEdge(iPoint, jPoint);
        edges->SetNodes(iEdge, iPoint, jPoint);
      }
    }
  }
}

void CGeometry::SetFaces(void) {
  //  unsigned long iPoint, jPoint, iFace;
  //  unsigned short jNode, iNode;
  //  long TestFace = 0;
  //
  //  nFace = 0;
  //  for (iPoint = 0; iPoint < nPoint; iPoint++)
  //    for (iNode = 0; iNode < nodes->GetnPoint(iPoint); iNode++) {
  //      jPoint = nodes->GetPoint(iPoint, iNode);
  //      for (jNode = 0; jNode < nodes->GetnPoint(jPoint); jNode++)
  //        if (nodes->GetPoint(jPoint, jNode) == iPoint) {
  //          TestFace = nodes->GetFace(jPoint, jNode);
  //          break;
  //        }
  //      if (TestFace == -1) {
  //        nodes->SetFace(iPoint, nFace, iNode);
  //        nodes->SetFace(jPoint, nFace, jNode);
  //        nFace++;
  //      }
  //    }
  //
  //  face = new CFace*[nFace];
  //
  //  for (iPoint = 0; iPoint < nPoint; iPoint++)
  //    for (iNode = 0; iNode < nodes->GetnPoint(iPoint); iNode++) {
  //      jPoint = nodes->GetPoint(iPoint, iNode);
  //      iFace = FindFace(iPoint, jPoint);
  //      if (iPoint < jPoint) face[iFace] = new CFace(iPoint, jPoint, nDim);
  //    }
}

void CGeometry::TestGeometry(void) const {

  ofstream para_file;

  para_file.open("test_geometry.dat", ios::out);

  su2double *Normal = new su2double[nDim];

  for (unsigned long iEdge = 0; iEdge < nEdge; iEdge++) {
    para_file << "Edge index: " << iEdge << endl;
    para_file << "   Point index: " << edges->GetNode(iEdge,0) << "\t" << edges->GetNode(iEdge,1) << endl;
    edges->GetNormal(iEdge,Normal);
    para_file << "      Face normal : ";
    for (unsigned short iDim = 0; iDim < nDim; iDim++)
      para_file << Normal[iDim] << "\t";
    para_file << endl;
  }

  para_file << endl;
  para_file << endl;
  para_file << endl;
  para_file << endl;

  for (unsigned short iMarker =0; iMarker < nMarker; iMarker++) {
    para_file << "Marker index: " << iMarker << endl;
    for (unsigned long iVertex = 0; iVertex < nVertex[iMarker]; iVertex++) {
      para_file << "   Vertex index: " << iVertex << endl;
      para_file << "      Point index: " << vertex[iMarker][iVertex]->GetNode() << endl;
      para_file << "      Point coordinates : ";
      for (unsigned short iDim = 0; iDim < nDim; iDim++) {
        para_file << nodes->GetCoord(vertex[iMarker][iVertex]->GetNode(), iDim) << "\t";}
      para_file << endl;
      vertex[iMarker][iVertex]->GetNormal(Normal);
      para_file << "         Face normal : ";
      for (unsigned short iDim = 0; iDim < nDim; iDim++)
        para_file << Normal[iDim] << "\t";
      para_file << endl;
    }
  }

  delete [] Normal;

}

void CGeometry::SetSpline(vector<su2double> &x, vector<su2double> &y, unsigned long n, su2double yp1, su2double ypn, vector<su2double> &y2) {
  unsigned long i, k;
  su2double p, qn, sig, un, *u;

  u = new su2double [n];

  if (yp1 > 0.99e30)      // The lower boundary condition is set either to be "nat
    y2[0]=u[0]=0.0;       // -ural"
  else {                  // or else to have a specified first derivative.
    y2[0] = -0.5;
    u[0]=(3.0/(x[1]-x[0]))*((y[1]-y[0])/(x[1]-x[0])-yp1);
  }

  for (i=2; i<=n-1; i++) {                  //  This is the decomposition loop of the tridiagonal al-
    sig=(x[i-1]-x[i-2])/(x[i]-x[i-2]);      //  gorithm. y2 and u are used for tem-
    p=sig*y2[i-2]+2.0;                      //  porary storage of the decomposed
    y2[i-1]=(sig-1.0)/p;                    //  factors.

    su2double a1 = (y[i]-y[i-1])/(x[i]-x[i-1]); if (x[i] == x[i-1]) a1 = 1.0;
    su2double a2 = (y[i-1]-y[i-2])/(x[i-1]-x[i-2]); if (x[i-1] == x[i-2]) a2 = 1.0;
    u[i-1]= a1 - a2;
    u[i-1]=(6.0*u[i-1]/(x[i]-x[i-2])-sig*u[i-2])/p;

  }

  if (ypn > 0.99e30)            // The upper boundary condition is set either to be
    qn=un=0.0;                  // "natural"
  else {                        // or else to have a specified first derivative.
    qn=0.5;
    un=(3.0/(x[n-1]-x[n-2]))*(ypn-(y[n-1]-y[n-2])/(x[n-1]-x[n-2]));
  }
  y2[n-1]=(un-qn*u[n-2])/(qn*y2[n-2]+1.0);
  for (k=n-1; k>=1; k--)  // This is the backsubstitution loop of the tridiagonal algorithm.
    y2[k-1]=y2[k-1]*y2[k]+u[k-1];

  delete[] u;

}

su2double CGeometry::GetSpline(vector<su2double>&xa, vector<su2double>&ya, vector<su2double>&y2a, unsigned long n, su2double x) {
  unsigned long klo, khi, k;
  su2double h, b, a, y;

  if (x < xa[0]) x = xa[0];       // Clip max and min values
  if (x > xa[n-1]) x = xa[n-1];

  klo = 1;                     // We will find the right place in the table by means of
  khi = n;                     // bisection. This is optimal if sequential calls to this
  while (khi-klo > 1) {        // routine are at random values of x. If sequential calls
    k = (khi+klo) >> 1;        // are in order, and closely spaced, one would do better
    if (xa[k-1] > x) khi = k;  // to store previous values of klo and khi and test if
    else klo=k;                // they remain appropriate on the next call.
  }                            // klo and khi now bracket the input value of x
  h = xa[khi-1] - xa[klo-1];
  if (h == 0.0) h = EPS; // cout << "Bad xa input to routine splint" << endl; // The xa?s must be distinct.
  a = (xa[khi-1]-x)/h;
  b = (x-xa[klo-1])/h;         // Cubic spline polynomial is now evaluated.
  y = a*ya[klo-1]+b*ya[khi-1]+((a*a*a-a)*y2a[klo-1]+(b*b*b-b)*y2a[khi-1])*(h*h)/6.0;

  return y;
}

bool CGeometry::SegmentIntersectsPlane(const su2double *Segment_P0, const su2double *Segment_P1, su2double Variable_P0, su2double Variable_P1,
                                                           const su2double *Plane_P0, const su2double *Plane_Normal, su2double *Intersection, su2double &Variable_Interp) {
  su2double u[3], v[3], Denominator, Numerator, Aux, ModU;
  su2double epsilon = 1E-6; // An epsilon is added to eliminate, as much as possible, the posibility of a line that intersects a point
  unsigned short iDim;

  for (iDim = 0; iDim < 3; iDim++) {
    u[iDim] = Segment_P1[iDim] - Segment_P0[iDim];
    v[iDim] = (Plane_P0[iDim]+epsilon) - Segment_P0[iDim];
  }

  ModU = sqrt(u[0]*u[0]+u[1]*u[1]+u[2]*u[2]);

  Numerator = (Plane_Normal[0]+epsilon)*v[0] + (Plane_Normal[1]+epsilon)*v[1] + (Plane_Normal[2]+epsilon)*v[2];
  Denominator = (Plane_Normal[0]+epsilon)*u[0] + (Plane_Normal[1]+epsilon)*u[1] + (Plane_Normal[2]+epsilon)*u[2];

  if (fabs(Denominator) <= 0.0) return (false); // No intersection.

  Aux = Numerator / Denominator;

  if (Aux < 0.0 || Aux > 1.0) return (false); // No intersection.

  for (iDim = 0; iDim < 3; iDim++)
    Intersection[iDim] = Segment_P0[iDim] + Aux * u[iDim];


  /*--- Check that the intersection is in the segment ---*/

  for (iDim = 0; iDim < 3; iDim++) {
    u[iDim] = Segment_P0[iDim] - Intersection[iDim];
    v[iDim] = Segment_P1[iDim] - Intersection[iDim];
  }

  Variable_Interp = Variable_P0 + (Variable_P1 - Variable_P0)*sqrt(u[0]*u[0]+u[1]*u[1]+u[2]*u[2])/ModU;

  Denominator = (Plane_Normal[0]+epsilon)*u[0] + (Plane_Normal[1]+epsilon)*u[1] + (Plane_Normal[2]+epsilon)*u[2];
  Numerator = (Plane_Normal[0]+epsilon)*v[0] + (Plane_Normal[1]+epsilon)*v[1] + (Plane_Normal[2]+epsilon)*v[2];

  Aux = Numerator * Denominator;

  if (Aux > 0.0) return (false); // Intersection outside the segment.

  return (true);

}

bool CGeometry::RayIntersectsTriangle(const su2double orig[3], const su2double dir[3],
                                      const su2double vert0[3], const su2double vert1[3], const su2double vert2[3],
                                      su2double *intersect) {

  const passivedouble epsilon = 0.000001;
  su2double edge1[3], edge2[3], tvec[3], pvec[3], qvec[3];
  su2double det, inv_det, t, u, v;

  /*--- Find vectors for two edges sharing vert0 ---*/

  SUB(edge1, vert1, vert0);
  SUB(edge2, vert2, vert0);

  /*--- Begin calculating determinant - also used to calculate U parameter ---*/

  CROSS(pvec, dir, edge2);

  /*--- If determinant is near zero, ray lies in plane of triangle ---*/

  det = DOT(edge1, pvec);


  if (fabs(det) < epsilon) return(false);

  inv_det = 1.0 / det;

  /*--- Calculate distance from vert0 to ray origin ---*/

  SUB(tvec, orig, vert0);

  /*--- Calculate U parameter and test bounds ---*/

  u = inv_det * DOT(tvec, pvec);

  if (u < 0.0 || u > 1.0) return(false);

  /*--- prepare to test V parameter ---*/

  CROSS(qvec, tvec, edge1);

  /*--- Calculate V parameter and test bounds ---*/

  v = inv_det * DOT(dir, qvec);

  if (v < 0.0 || u + v > 1.0) return(false);

  /*--- Calculate t, ray intersects triangle ---*/

  t = inv_det * DOT(edge2, qvec);

  /*--- Compute the intersection point in cartesian coordinates ---*/

  intersect[0] = orig[0] + (t * dir[0]);
  intersect[1] = orig[1] + (t * dir[1]);
  intersect[2] = orig[2] + (t * dir[2]);

  return (true);

}

bool CGeometry::SegmentIntersectsLine(const su2double point0[2], const su2double point1[2], const su2double vert0[2], const su2double vert1[2]) {

  su2double det, diff0_A, diff0_B, diff1_A, diff1_B, intersect[2];

  diff0_A = point0[0] - point1[0];
  diff1_A = point0[1] - point1[1];

  diff0_B = vert0[0] - vert1[0];
  diff1_B = vert0[1] - vert1[1];

  det = (diff0_A)*(diff1_B) - (diff1_A)*(diff0_B);

  if (det == 0) return false;

  /*--- Compute point of intersection ---*/

  intersect[0] = ((point0[0]*point1[1] - point0[1]*point1[0])*diff0_B
                -(vert0[0]* vert1[1]  - vert0[1]* vert1[0])*diff0_A)/det;

  intersect[1] =  ((point0[0]*point1[1] - point0[1]*point1[0])*diff1_B
                  -(vert0[0]* vert1[1]  - vert0[1]* vert1[0])*diff1_A)/det;


  /*--- Check that the point is between the two surface points ---*/

  su2double dist0, dist1, length;

  dist0 = (intersect[0] - point0[0])*(intersect[0] - point0[0])
         +(intersect[1] - point0[1])*(intersect[1] - point0[1]);

  dist1 = (intersect[0] - point1[0])*(intersect[0] - point1[0])
         +(intersect[1] - point1[1])*(intersect[1] - point1[1]);

  length = diff0_A*diff0_A
          +diff1_A*diff1_A;

  if ( (dist0 > length) || (dist1 > length) ) {
    return false;
  }

  return true;
}

bool CGeometry::SegmentIntersectsTriangle(su2double point0[3], const su2double point1[3],
                                          su2double vert0[3], su2double vert1[3], su2double vert2[3]) {

  su2double dir[3], intersect[3], u[3], v[3], edge1[3], edge2[3], Plane_Normal[3], Denominator, Numerator, Aux;

  SUB(dir, point1, point0);

  if (RayIntersectsTriangle(point0, dir, vert0, vert1, vert2, intersect)) {

    /*--- Check that the intersection is in the segment ---*/

    SUB(u, point0, intersect);
    SUB(v, point1, intersect);

    SUB(edge1, vert1, vert0);
    SUB(edge2, vert2, vert0);
    CROSS(Plane_Normal, edge1, edge2);

    Denominator = DOT(Plane_Normal, u);
    Numerator = DOT(Plane_Normal, v);

    Aux = Numerator * Denominator;

    /*--- Intersection outside the segment ---*/

    if (Aux > 0.0) return (false);

  }
  else {

    /*--- No intersection with the ray ---*/

    return (false);

  }

  /*--- Intersection inside the segment ---*/

  return (true);

}

void CGeometry::ComputeAirfoil_Section(su2double *Plane_P0, su2double *Plane_Normal,
                                       su2double MinXCoord, su2double MaxXCoord,
                                       su2double MinYCoord, su2double MaxYCoord,
                                       su2double MinZCoord, su2double MaxZCoord,
                                       const su2double *FlowVariable,
                                       vector<su2double> &Xcoord_Airfoil, vector<su2double> &Ycoord_Airfoil,
                                       vector<su2double> &Zcoord_Airfoil, vector<su2double> &Variable_Airfoil,
                                       bool original_surface, CConfig *config) {

  const bool wasActive = AD::BeginPassive();

  unsigned short iMarker, iNode, jNode, iDim, Index = 0;
  bool intersect;
  long Next_Edge = 0;
  unsigned long iPoint, jPoint, iElem, Trailing_Point, Airfoil_Point, iVertex, iEdge, PointIndex, jEdge;
  su2double Segment_P0[3] = {0.0, 0.0, 0.0}, Segment_P1[3] = {0.0, 0.0, 0.0}, Variable_P0 = 0.0, Variable_P1 = 0.0, Intersection[3] = {0.0, 0.0, 0.0}, Trailing_Coord,
  *VarCoord = nullptr, Variable_Interp, v1[3] = {0.0, 0.0, 0.0}, v3[3] = {0.0, 0.0, 0.0}, CrossProduct = 1.0;
  bool Found_Edge;
  passivedouble Dist_Value;
  vector<su2double> Xcoord_Index0, Ycoord_Index0, Zcoord_Index0, Variable_Index0, Xcoord_Index1, Ycoord_Index1, Zcoord_Index1, Variable_Index1;
  vector<unsigned long> IGlobalID_Index0, JGlobalID_Index0, IGlobalID_Index1, JGlobalID_Index1, IGlobalID_Airfoil, JGlobalID_Airfoil;
  vector<unsigned short> Conection_Index0, Conection_Index1;
  vector<unsigned long> Duplicate;
  su2double **Coord_Variation = nullptr;
  vector<su2double> XcoordExtra, YcoordExtra, ZcoordExtra, VariableExtra;
  vector<unsigned long> IGlobalIDExtra, JGlobalIDExtra;
  vector<bool> AddExtra;
  unsigned long EdgeDonor;
  bool FoundEdge;

#ifdef HAVE_MPI
  unsigned long nLocalEdge, MaxLocalEdge, *Buffer_Send_nEdge, *Buffer_Receive_nEdge, nBuffer_Coord, nBuffer_Variable, nBuffer_GlobalID;
  int nProcessor, iProcessor;
  su2double *Buffer_Send_Coord, *Buffer_Receive_Coord;
  su2double *Buffer_Send_Variable, *Buffer_Receive_Variable;
  unsigned long *Buffer_Send_GlobalID, *Buffer_Receive_GlobalID;
#endif

  Xcoord_Airfoil.clear();
  Ycoord_Airfoil.clear();
  Zcoord_Airfoil.clear();
  Variable_Airfoil.clear();
  IGlobalID_Airfoil.clear();
  JGlobalID_Airfoil.clear();

  /*--- Set the right plane in 2D (note the change in Y-Z plane) ---*/

  if (nDim == 2) {
    Plane_P0[0] = 0.0;      Plane_P0[1] = 0.0;      Plane_P0[2] = 0.0;
    Plane_Normal[0] = 0.0;  Plane_Normal[1] = 1.0;  Plane_Normal[2] = 0.0;
  }

  /*--- Grid movement is stored using a vertices information,
   we should go from vertex to points ---*/

  if (original_surface == false) {

    Coord_Variation = new su2double *[nPoint];
    for (iPoint = 0; iPoint < nPoint; iPoint++)
      Coord_Variation[iPoint] = new su2double [nDim];

    for (iMarker = 0; iMarker < config->GetnMarker_All(); iMarker++) {
      if (config->GetMarker_All_GeoEval(iMarker) == YES) {
        for (iVertex = 0; iVertex < nVertex[iMarker]; iVertex++) {
          VarCoord = vertex[iMarker][iVertex]->GetVarCoord();
          iPoint = vertex[iMarker][iVertex]->GetNode();
          for (iDim = 0; iDim < nDim; iDim++)
            Coord_Variation[iPoint][iDim] = VarCoord[iDim];
        }
      }
    }

  }

  for (iMarker = 0; iMarker < nMarker; iMarker++) {

    if (config->GetMarker_All_GeoEval(iMarker) == YES) {

      for (iElem = 0; iElem < nElem_Bound[iMarker]; iElem++) {

        PointIndex=0;

        /*--- To decide if an element is going to be used or not should be done element based,
         The first step is to compute and average coordinate for the element ---*/

        su2double AveXCoord = 0.0;
        su2double AveYCoord = 0.0;
        su2double AveZCoord = 0.0;

        for (iNode = 0; iNode < bound[iMarker][iElem]->GetnNodes(); iNode++) {
          iPoint = bound[iMarker][iElem]->GetNode(iNode);
          AveXCoord += nodes->GetCoord(iPoint, 0);
          AveYCoord += nodes->GetCoord(iPoint, 1);
          if (nDim == 3) AveZCoord += nodes->GetCoord(iPoint, 2);
        }

        AveXCoord /= su2double(bound[iMarker][iElem]->GetnNodes());
        AveYCoord /= su2double(bound[iMarker][iElem]->GetnNodes());
        AveZCoord /= su2double(bound[iMarker][iElem]->GetnNodes());

        /*--- To only cut one part of the nacelle based on the cross product
         of the normal to the plane and a vector that connect the point
         with the center line ---*/

        CrossProduct = 1.0;

        if (config->GetGeo_Description() == NACELLE) {

          su2double Tilt_Angle = config->GetNacelleLocation(3)*PI_NUMBER/180;
          su2double Toe_Angle = config->GetNacelleLocation(4)*PI_NUMBER/180;

          /*--- Translate to the origin ---*/

          su2double XCoord_Trans = AveXCoord - config->GetNacelleLocation(0);
          su2double YCoord_Trans = AveYCoord - config->GetNacelleLocation(1);
          su2double ZCoord_Trans = AveZCoord - config->GetNacelleLocation(2);

          /*--- Apply tilt angle ---*/

          su2double XCoord_Trans_Tilt = XCoord_Trans*cos(Tilt_Angle) + ZCoord_Trans*sin(Tilt_Angle);
          su2double YCoord_Trans_Tilt = YCoord_Trans;
          su2double ZCoord_Trans_Tilt = ZCoord_Trans*cos(Tilt_Angle) - XCoord_Trans*sin(Tilt_Angle);

          /*--- Apply toe angle ---*/

          su2double YCoord_Trans_Tilt_Toe = XCoord_Trans_Tilt*sin(Toe_Angle) + YCoord_Trans_Tilt*cos(Toe_Angle);
          su2double ZCoord_Trans_Tilt_Toe = ZCoord_Trans_Tilt;

          /*--- Undo plane rotation, we have already rotated the nacelle ---*/

          /*--- Undo tilt angle ---*/

          su2double XPlane_Normal_Tilt = Plane_Normal[0]*cos(-Tilt_Angle) + Plane_Normal[2]*sin(-Tilt_Angle);
          su2double YPlane_Normal_Tilt = Plane_Normal[1];
          su2double ZPlane_Normal_Tilt = Plane_Normal[2]*cos(-Tilt_Angle) - Plane_Normal[0]*sin(-Tilt_Angle);

          /*--- Undo toe angle ---*/

          su2double YPlane_Normal_Tilt_Toe = XPlane_Normal_Tilt*sin(-Toe_Angle) + YPlane_Normal_Tilt*cos(-Toe_Angle);
          su2double ZPlane_Normal_Tilt_Toe = ZPlane_Normal_Tilt;


          v1[1] = YCoord_Trans_Tilt_Toe - 0.0;
          v1[2] = ZCoord_Trans_Tilt_Toe - 0.0;
          v3[0] = v1[1]*ZPlane_Normal_Tilt_Toe-v1[2]*YPlane_Normal_Tilt_Toe;
          CrossProduct = v3[0] * 1.0;

        }

        for (unsigned short iFace = 0; iFace < bound[iMarker][iElem]->GetnFaces(); iFace++){
          iNode = bound[iMarker][iElem]->GetFaces(iFace,0);
          jNode = bound[iMarker][iElem]->GetFaces(iFace,1);
          iPoint = bound[iMarker][iElem]->GetNode(iNode);
          jPoint = bound[iMarker][iElem]->GetNode(jNode);

          if ((CrossProduct >= 0.0)
              && ((AveXCoord > MinXCoord) && (AveXCoord < MaxXCoord))
              && ((AveYCoord > MinYCoord) && (AveYCoord < MaxYCoord))
              && ((AveZCoord > MinZCoord) && (AveZCoord < MaxZCoord))) {

            Segment_P0[0] = 0.0;  Segment_P0[1] = 0.0;  Segment_P0[2] = 0.0;  Variable_P0 = 0.0;
            Segment_P1[0] = 0.0;  Segment_P1[1] = 0.0;  Segment_P1[2] = 0.0;  Variable_P1 = 0.0;


            for (iDim = 0; iDim < nDim; iDim++) {
              if (original_surface == true) {
                Segment_P0[iDim] = nodes->GetCoord(iPoint, iDim);
                Segment_P1[iDim] = nodes->GetCoord(jPoint, iDim);
              }
              else {
                Segment_P0[iDim] = nodes->GetCoord(iPoint, iDim) + Coord_Variation[iPoint][iDim];
                Segment_P1[iDim] = nodes->GetCoord(jPoint, iDim) + Coord_Variation[jPoint][iDim];
              }
            }

            if (FlowVariable != nullptr) {
              Variable_P0 = FlowVariable[iPoint];
              Variable_P1 = FlowVariable[jPoint];
            }

            /*--- In 2D add the points directly (note the change between Y and Z coordinate) ---*/

            if (nDim == 2) {
              Xcoord_Index0.push_back(Segment_P0[0]);                     Xcoord_Index1.push_back(Segment_P1[0]);
              Ycoord_Index0.push_back(Segment_P0[2]);                     Ycoord_Index1.push_back(Segment_P1[2]);
              Zcoord_Index0.push_back(Segment_P0[1]);                     Zcoord_Index1.push_back(Segment_P1[1]);
              Variable_Index0.push_back(Variable_P0);                     Variable_Index1.push_back(Variable_P1);
              IGlobalID_Index0.push_back(nodes->GetGlobalIndex(iPoint)); IGlobalID_Index1.push_back(nodes->GetGlobalIndex(jPoint));
              JGlobalID_Index0.push_back(nodes->GetGlobalIndex(iPoint)); JGlobalID_Index1.push_back(nodes->GetGlobalIndex(jPoint));
              PointIndex++;
            }

            /*--- In 3D compute the intersection ---*/

            else if (nDim == 3) {
              intersect = SegmentIntersectsPlane(Segment_P0, Segment_P1, Variable_P0, Variable_P1, Plane_P0, Plane_Normal, Intersection, Variable_Interp);
              if (intersect == true) {
                if (PointIndex == 0) {
                  Xcoord_Index0.push_back(Intersection[0]);
                  Ycoord_Index0.push_back(Intersection[1]);
                  Zcoord_Index0.push_back(Intersection[2]);
                  Variable_Index0.push_back(Variable_Interp);
                  IGlobalID_Index0.push_back(nodes->GetGlobalIndex(iPoint));
                  JGlobalID_Index0.push_back(nodes->GetGlobalIndex(jPoint));
                }
                if (PointIndex == 1) {
                  Xcoord_Index1.push_back(Intersection[0]);
                  Ycoord_Index1.push_back(Intersection[1]);
                  Zcoord_Index1.push_back(Intersection[2]);
                  Variable_Index1.push_back(Variable_Interp);
                  IGlobalID_Index1.push_back(nodes->GetGlobalIndex(iPoint));
                  JGlobalID_Index1.push_back(nodes->GetGlobalIndex(jPoint));
                }
                PointIndex++;
              }
            }
          }
        }
      }
    }
  }

  if (original_surface == false) {
    for (iPoint = 0; iPoint < nPoint; iPoint++)
      delete [] Coord_Variation[iPoint];
    delete [] Coord_Variation;
  }

#ifdef HAVE_MPI

  /*--- Copy the coordinates of all the points in the plane to the master node ---*/

  nLocalEdge = 0, MaxLocalEdge = 0;
  nProcessor = size;

  Buffer_Send_nEdge = new unsigned long [1];
  Buffer_Receive_nEdge = new unsigned long [nProcessor];

  nLocalEdge = Xcoord_Index0.size();

  Buffer_Send_nEdge[0] = nLocalEdge;

  SU2_MPI::Allreduce(&nLocalEdge, &MaxLocalEdge, 1, MPI_UNSIGNED_LONG, MPI_MAX, SU2_MPI::GetComm());
  SU2_MPI::Allgather(Buffer_Send_nEdge, 1, MPI_UNSIGNED_LONG, Buffer_Receive_nEdge, 1, MPI_UNSIGNED_LONG, SU2_MPI::GetComm());

  Buffer_Send_Coord    = new su2double [MaxLocalEdge*6];
  Buffer_Receive_Coord = new su2double [nProcessor*MaxLocalEdge*6];

  Buffer_Send_Variable    = new su2double [MaxLocalEdge*2];
  Buffer_Receive_Variable = new su2double [nProcessor*MaxLocalEdge*2];

  Buffer_Send_GlobalID    = new unsigned long [MaxLocalEdge*4];
  Buffer_Receive_GlobalID = new unsigned long [nProcessor*MaxLocalEdge*4];

  nBuffer_Coord    = MaxLocalEdge*6;
  nBuffer_Variable = MaxLocalEdge*2;
  nBuffer_GlobalID = MaxLocalEdge*4;

  for (iEdge = 0; iEdge < nLocalEdge; iEdge++) {
    Buffer_Send_Coord[iEdge*6 + 0] = Xcoord_Index0[iEdge];
    Buffer_Send_Coord[iEdge*6 + 1] = Ycoord_Index0[iEdge];
    Buffer_Send_Coord[iEdge*6 + 2] = Zcoord_Index0[iEdge];
    Buffer_Send_Coord[iEdge*6 + 3] = Xcoord_Index1[iEdge];
    Buffer_Send_Coord[iEdge*6 + 4] = Ycoord_Index1[iEdge];
    Buffer_Send_Coord[iEdge*6 + 5] = Zcoord_Index1[iEdge];

    Buffer_Send_Variable[iEdge*2 + 0] = Variable_Index0[iEdge];
    Buffer_Send_Variable[iEdge*2 + 1] = Variable_Index1[iEdge];

    Buffer_Send_GlobalID[iEdge*4 + 0] = IGlobalID_Index0[iEdge];
    Buffer_Send_GlobalID[iEdge*4 + 1] = JGlobalID_Index0[iEdge];
    Buffer_Send_GlobalID[iEdge*4 + 2] = IGlobalID_Index1[iEdge];
    Buffer_Send_GlobalID[iEdge*4 + 3] = JGlobalID_Index1[iEdge];
  }

  SU2_MPI::Allgather(Buffer_Send_Coord, nBuffer_Coord, MPI_DOUBLE, Buffer_Receive_Coord, nBuffer_Coord, MPI_DOUBLE, SU2_MPI::GetComm());
  SU2_MPI::Allgather(Buffer_Send_Variable, nBuffer_Variable, MPI_DOUBLE, Buffer_Receive_Variable, nBuffer_Variable, MPI_DOUBLE, SU2_MPI::GetComm());
  SU2_MPI::Allgather(Buffer_Send_GlobalID, nBuffer_GlobalID, MPI_UNSIGNED_LONG, Buffer_Receive_GlobalID, nBuffer_GlobalID, MPI_UNSIGNED_LONG, SU2_MPI::GetComm());

  /*--- Clean the vectors before adding the new vertices only to the master node ---*/

  Xcoord_Index0.clear();     Xcoord_Index1.clear();
  Ycoord_Index0.clear();     Ycoord_Index1.clear();
  Zcoord_Index0.clear();     Zcoord_Index1.clear();
  Variable_Index0.clear();   Variable_Index1.clear();
  IGlobalID_Index0.clear();  IGlobalID_Index1.clear();
  JGlobalID_Index0.clear();  JGlobalID_Index1.clear();

  /*--- Copy the boundary to the master node vectors ---*/

  if (rank == MASTER_NODE) {
    for (iProcessor = 0; iProcessor < nProcessor; iProcessor++) {
      for (iEdge = 0; iEdge < Buffer_Receive_nEdge[iProcessor]; iEdge++) {
        Xcoord_Index0.push_back( Buffer_Receive_Coord[ iProcessor*MaxLocalEdge*6 + iEdge*6 + 0] );
        Ycoord_Index0.push_back( Buffer_Receive_Coord[ iProcessor*MaxLocalEdge*6 + iEdge*6 + 1] );
        Zcoord_Index0.push_back( Buffer_Receive_Coord[ iProcessor*MaxLocalEdge*6 + iEdge*6 + 2] );
        Xcoord_Index1.push_back( Buffer_Receive_Coord[ iProcessor*MaxLocalEdge*6 + iEdge*6 + 3] );
        Ycoord_Index1.push_back( Buffer_Receive_Coord[ iProcessor*MaxLocalEdge*6 + iEdge*6 + 4] );
        Zcoord_Index1.push_back( Buffer_Receive_Coord[ iProcessor*MaxLocalEdge*6 + iEdge*6 + 5] );

        Variable_Index0.push_back( Buffer_Receive_Variable[ iProcessor*MaxLocalEdge*2 + iEdge*2 + 0] );
        Variable_Index1.push_back( Buffer_Receive_Variable[ iProcessor*MaxLocalEdge*2 + iEdge*2 + 1] );

        IGlobalID_Index0.push_back( Buffer_Receive_GlobalID[ iProcessor*MaxLocalEdge*4 + iEdge*4 + 0] );
        JGlobalID_Index0.push_back( Buffer_Receive_GlobalID[ iProcessor*MaxLocalEdge*4 + iEdge*4 + 1] );
        IGlobalID_Index1.push_back( Buffer_Receive_GlobalID[ iProcessor*MaxLocalEdge*4 + iEdge*4 + 2] );
        JGlobalID_Index1.push_back( Buffer_Receive_GlobalID[ iProcessor*MaxLocalEdge*4 + iEdge*4 + 3] );

      }
    }
  }

  delete[] Buffer_Send_Coord;      delete[] Buffer_Receive_Coord;
  delete[] Buffer_Send_Variable;   delete[] Buffer_Receive_Variable;
  delete[] Buffer_Send_GlobalID;   delete[] Buffer_Receive_GlobalID;
  delete[] Buffer_Send_nEdge;    delete[] Buffer_Receive_nEdge;

#endif

  if ((rank == MASTER_NODE) && (Xcoord_Index0.size() != 0)) {

    /*--- Remove singular edges ---*/

    bool Remove;

    do { Remove = false;
      for (iEdge = 0; iEdge < Xcoord_Index0.size(); iEdge++) {

        if (((IGlobalID_Index0[iEdge] == IGlobalID_Index1[iEdge]) && (JGlobalID_Index0[iEdge] == JGlobalID_Index1[iEdge])) ||
            ((IGlobalID_Index0[iEdge] == JGlobalID_Index1[iEdge]) && (JGlobalID_Index0[iEdge] == IGlobalID_Index1[iEdge]))) {

          Xcoord_Index0.erase (Xcoord_Index0.begin() + iEdge);
          Ycoord_Index0.erase (Ycoord_Index0.begin() + iEdge);
          Zcoord_Index0.erase (Zcoord_Index0.begin() + iEdge);
          Variable_Index0.erase (Variable_Index0.begin() + iEdge);
          IGlobalID_Index0.erase (IGlobalID_Index0.begin() + iEdge);
          JGlobalID_Index0.erase (JGlobalID_Index0.begin() + iEdge);

          Xcoord_Index1.erase (Xcoord_Index1.begin() + iEdge);
          Ycoord_Index1.erase (Ycoord_Index1.begin() + iEdge);
          Zcoord_Index1.erase (Zcoord_Index1.begin() + iEdge);
          Variable_Index1.erase (Variable_Index1.begin() + iEdge);
          IGlobalID_Index1.erase (IGlobalID_Index1.begin() + iEdge);
          JGlobalID_Index1.erase (JGlobalID_Index1.begin() + iEdge);

          Remove = true; break;
        }
        if (Remove) break;
      }
    } while (Remove == true);

    /*--- Remove repeated edges computing distance, this could happend because the MPI ---*/

    do { Remove = false;
      for (iEdge = 0; iEdge < Xcoord_Index0.size()-1; iEdge++) {
        for (jEdge = iEdge+1; jEdge < Xcoord_Index0.size(); jEdge++) {

          /*--- Edges with the same orientation ---*/

          if ((((IGlobalID_Index0[iEdge] == IGlobalID_Index0[jEdge]) && (JGlobalID_Index0[iEdge] == JGlobalID_Index0[jEdge])) ||
               ((IGlobalID_Index0[iEdge] == JGlobalID_Index0[jEdge]) && (JGlobalID_Index0[iEdge] == IGlobalID_Index0[jEdge]))) &&
              (((IGlobalID_Index1[iEdge] == IGlobalID_Index1[jEdge]) && (JGlobalID_Index1[iEdge] == JGlobalID_Index1[jEdge])) ||
               ((IGlobalID_Index1[iEdge] == JGlobalID_Index1[jEdge]) && (JGlobalID_Index1[iEdge] == IGlobalID_Index1[jEdge])))) {

                Xcoord_Index0.erase (Xcoord_Index0.begin() + jEdge);
                Ycoord_Index0.erase (Ycoord_Index0.begin() + jEdge);
                Zcoord_Index0.erase (Zcoord_Index0.begin() + jEdge);
                Variable_Index0.erase (Variable_Index0.begin() + jEdge);
                IGlobalID_Index0.erase (IGlobalID_Index0.begin() + jEdge);
                JGlobalID_Index0.erase (JGlobalID_Index0.begin() + jEdge);

                Xcoord_Index1.erase (Xcoord_Index1.begin() + jEdge);
                Ycoord_Index1.erase (Ycoord_Index1.begin() + jEdge);
                Zcoord_Index1.erase (Zcoord_Index1.begin() + jEdge);
                Variable_Index1.erase (Variable_Index1.begin() + jEdge);
                IGlobalID_Index1.erase (IGlobalID_Index1.begin() + jEdge);
                JGlobalID_Index1.erase (JGlobalID_Index1.begin() + jEdge);

                Remove = true; break;

              }

          /*--- Edges with oposite orientation ---*/

          if ((((IGlobalID_Index0[iEdge] == IGlobalID_Index1[jEdge]) && (JGlobalID_Index0[iEdge] == JGlobalID_Index1[jEdge])) ||
               ((IGlobalID_Index0[iEdge] == JGlobalID_Index1[jEdge]) && (JGlobalID_Index0[iEdge] == IGlobalID_Index1[jEdge]))) &&
              (((IGlobalID_Index1[iEdge] == IGlobalID_Index0[jEdge]) && (JGlobalID_Index1[iEdge] == JGlobalID_Index0[jEdge])) ||
               ((IGlobalID_Index1[iEdge] == JGlobalID_Index0[jEdge]) && (JGlobalID_Index1[iEdge] == IGlobalID_Index0[jEdge])))) {

                Xcoord_Index0.erase (Xcoord_Index0.begin() + jEdge);
                Ycoord_Index0.erase (Ycoord_Index0.begin() + jEdge);
                Zcoord_Index0.erase (Zcoord_Index0.begin() + jEdge);
                Variable_Index0.erase (Variable_Index0.begin() + jEdge);
                IGlobalID_Index0.erase (IGlobalID_Index0.begin() + jEdge);
                JGlobalID_Index0.erase (JGlobalID_Index0.begin() + jEdge);

                Xcoord_Index1.erase (Xcoord_Index1.begin() + jEdge);
                Ycoord_Index1.erase (Ycoord_Index1.begin() + jEdge);
                Zcoord_Index1.erase (Zcoord_Index1.begin() + jEdge);
                Variable_Index1.erase (Variable_Index1.begin() + jEdge);
                IGlobalID_Index1.erase (IGlobalID_Index1.begin() + jEdge);
                JGlobalID_Index1.erase (JGlobalID_Index1.begin() + jEdge);

                Remove = true; break;
              }
          if (Remove) break;
        }
        if (Remove) break;
      }

    } while (Remove == true);

    if (Xcoord_Index0.size() != 1) {

      /*--- Rotate from the Y-Z plane to the X-Z plane to reuse the rest of subroutines  ---*/

      if (config->GetGeo_Description() == FUSELAGE) {
        su2double Angle = -0.5*PI_NUMBER;
        for (iEdge = 0; iEdge < Xcoord_Index0.size(); iEdge++) {
          su2double XCoord = Xcoord_Index0[iEdge]*cos(Angle) - Ycoord_Index0[iEdge]*sin(Angle);
          su2double YCoord = Ycoord_Index0[iEdge]*cos(Angle) + Xcoord_Index0[iEdge]*sin(Angle);
          su2double ZCoord = Zcoord_Index0[iEdge];
          Xcoord_Index0[iEdge] = XCoord; Ycoord_Index0[iEdge] = YCoord; Zcoord_Index0[iEdge] = ZCoord;
          XCoord = Xcoord_Index1[iEdge]*cos(Angle) - Ycoord_Index1[iEdge]*sin(Angle);
          YCoord = Ycoord_Index1[iEdge]*cos(Angle) + Xcoord_Index1[iEdge]*sin(Angle);
          ZCoord = Zcoord_Index1[iEdge];
          Xcoord_Index1[iEdge] = XCoord; Ycoord_Index1[iEdge] = YCoord; Zcoord_Index1[iEdge] = ZCoord;
        }
      }

      /*--- Rotate nacelle secction to a X-Z plane to reuse the rest of subroutines  ---*/


      if (config->GetGeo_Description() == NACELLE) {

        su2double Tilt_Angle = config->GetNacelleLocation(3)*PI_NUMBER/180;
        su2double Toe_Angle = config->GetNacelleLocation(4)*PI_NUMBER/180;
        su2double Theta_deg = atan2(Plane_Normal[1],-Plane_Normal[2])/PI_NUMBER*180 + 180;
        su2double Roll_Angle = 0.5*PI_NUMBER - Theta_deg*PI_NUMBER/180;

        su2double XCoord_Trans, YCoord_Trans, ZCoord_Trans, XCoord_Trans_Tilt, YCoord_Trans_Tilt, ZCoord_Trans_Tilt,
        XCoord_Trans_Tilt_Toe, YCoord_Trans_Tilt_Toe, ZCoord_Trans_Tilt_Toe, XCoord, YCoord, ZCoord;

        for (iEdge = 0; iEdge < Xcoord_Index0.size(); iEdge++) {

          /*--- First point of the edge ---*/

          /*--- Translate to the origin ---*/

          XCoord_Trans = Xcoord_Index0[iEdge] - config->GetNacelleLocation(0);
          YCoord_Trans = Ycoord_Index0[iEdge] - config->GetNacelleLocation(1);
          ZCoord_Trans = Zcoord_Index0[iEdge] - config->GetNacelleLocation(2);

          /*--- Apply tilt angle ---*/

          XCoord_Trans_Tilt = XCoord_Trans*cos(Tilt_Angle) + ZCoord_Trans*sin(Tilt_Angle);
          YCoord_Trans_Tilt = YCoord_Trans;
          ZCoord_Trans_Tilt = ZCoord_Trans*cos(Tilt_Angle) - XCoord_Trans*sin(Tilt_Angle);

          /*--- Apply toe angle ---*/

          XCoord_Trans_Tilt_Toe = XCoord_Trans_Tilt*cos(Toe_Angle) - YCoord_Trans_Tilt*sin(Toe_Angle);
          YCoord_Trans_Tilt_Toe = XCoord_Trans_Tilt*sin(Toe_Angle) + YCoord_Trans_Tilt*cos(Toe_Angle);
          ZCoord_Trans_Tilt_Toe = ZCoord_Trans_Tilt;

          /*--- Rotate to X-Z plane (roll) ---*/

          XCoord = XCoord_Trans_Tilt_Toe;
          YCoord = YCoord_Trans_Tilt_Toe*cos(Roll_Angle) - ZCoord_Trans_Tilt_Toe*sin(Roll_Angle);
          ZCoord = YCoord_Trans_Tilt_Toe*sin(Roll_Angle) + ZCoord_Trans_Tilt_Toe*cos(Roll_Angle);

          /*--- Update coordinates ---*/

          Xcoord_Index0[iEdge] = XCoord; Ycoord_Index0[iEdge] = YCoord; Zcoord_Index0[iEdge] = ZCoord;

          /*--- Second point of the edge ---*/

          /*--- Translate to the origin ---*/

          XCoord_Trans = Xcoord_Index1[iEdge] - config->GetNacelleLocation(0);
          YCoord_Trans = Ycoord_Index1[iEdge] - config->GetNacelleLocation(1);
          ZCoord_Trans = Zcoord_Index1[iEdge] - config->GetNacelleLocation(2);

          /*--- Apply tilt angle ---*/

          XCoord_Trans_Tilt = XCoord_Trans*cos(Tilt_Angle) + ZCoord_Trans*sin(Tilt_Angle);
          YCoord_Trans_Tilt = YCoord_Trans;
          ZCoord_Trans_Tilt = ZCoord_Trans*cos(Tilt_Angle) - XCoord_Trans*sin(Tilt_Angle);

          /*--- Apply toe angle ---*/

          XCoord_Trans_Tilt_Toe = XCoord_Trans_Tilt*cos(Toe_Angle) - YCoord_Trans_Tilt*sin(Toe_Angle);
          YCoord_Trans_Tilt_Toe = XCoord_Trans_Tilt*sin(Toe_Angle) + YCoord_Trans_Tilt*cos(Toe_Angle);
          ZCoord_Trans_Tilt_Toe = ZCoord_Trans_Tilt;

          /*--- Rotate to X-Z plane (roll) ---*/

          XCoord = XCoord_Trans_Tilt_Toe;
          YCoord = YCoord_Trans_Tilt_Toe*cos(Roll_Angle) - ZCoord_Trans_Tilt_Toe*sin(Roll_Angle);
          ZCoord = YCoord_Trans_Tilt_Toe*sin(Roll_Angle) + ZCoord_Trans_Tilt_Toe*cos(Roll_Angle);

          /*--- Update coordinates ---*/

          Xcoord_Index1[iEdge] = XCoord; Ycoord_Index1[iEdge] = YCoord; Zcoord_Index1[iEdge] = ZCoord;

        }
      }


      /*--- Identify the extreme of the curve and close it ---*/

      Conection_Index0.reserve(Xcoord_Index0.size()+1);
      Conection_Index1.reserve(Xcoord_Index0.size()+1);

      for (iEdge = 0; iEdge < Xcoord_Index0.size(); iEdge++) {
        Conection_Index0[iEdge] = 0;
        Conection_Index1[iEdge] = 0;
      }

      for (iEdge = 0; iEdge < Xcoord_Index0.size()-1; iEdge++) {
        for (jEdge = iEdge+1; jEdge < Xcoord_Index0.size(); jEdge++) {

          if (((IGlobalID_Index0[iEdge] == IGlobalID_Index0[jEdge]) && (JGlobalID_Index0[iEdge] == JGlobalID_Index0[jEdge])) ||
              ((IGlobalID_Index0[iEdge] == JGlobalID_Index0[jEdge]) && (JGlobalID_Index0[iEdge] == IGlobalID_Index0[jEdge])))
          { Conection_Index0[iEdge]++; Conection_Index0[jEdge]++; }

          if (((IGlobalID_Index0[iEdge] == IGlobalID_Index1[jEdge]) && (JGlobalID_Index0[iEdge] == JGlobalID_Index1[jEdge])) ||
              ((IGlobalID_Index0[iEdge] == JGlobalID_Index1[jEdge]) && (JGlobalID_Index0[iEdge] == IGlobalID_Index1[jEdge])))
          { Conection_Index0[iEdge]++; Conection_Index1[jEdge]++; }

          if (((IGlobalID_Index1[iEdge] == IGlobalID_Index0[jEdge]) && (JGlobalID_Index1[iEdge] == JGlobalID_Index0[jEdge])) ||
              ((IGlobalID_Index1[iEdge] == JGlobalID_Index0[jEdge]) && (JGlobalID_Index1[iEdge] == IGlobalID_Index0[jEdge])))
          { Conection_Index1[iEdge]++; Conection_Index0[jEdge]++; }

          if (((IGlobalID_Index1[iEdge] == IGlobalID_Index1[jEdge]) && (JGlobalID_Index1[iEdge] == JGlobalID_Index1[jEdge])) ||
              ((IGlobalID_Index1[iEdge] == JGlobalID_Index1[jEdge]) && (JGlobalID_Index1[iEdge] == IGlobalID_Index1[jEdge])))
          { Conection_Index1[iEdge]++; Conection_Index1[jEdge]++; }

        }
      }

      /*--- Connect extremes of the curves ---*/

      /*--- First: Identify the extremes of the curve in the extra vector  ---*/

      for (iEdge = 0; iEdge < Xcoord_Index0.size(); iEdge++) {
        if (Conection_Index0[iEdge] == 0) {
          XcoordExtra.push_back(Xcoord_Index0[iEdge]);
          YcoordExtra.push_back(Ycoord_Index0[iEdge]);
          ZcoordExtra.push_back(Zcoord_Index0[iEdge]);
          VariableExtra.push_back(Variable_Index0[iEdge]);
          IGlobalIDExtra.push_back(IGlobalID_Index0[iEdge]);
          JGlobalIDExtra.push_back(JGlobalID_Index0[iEdge]);
          AddExtra.push_back(true);
        }
        if (Conection_Index1[iEdge] == 0) {
          XcoordExtra.push_back(Xcoord_Index1[iEdge]);
          YcoordExtra.push_back(Ycoord_Index1[iEdge]);
          ZcoordExtra.push_back(Zcoord_Index1[iEdge]);
          VariableExtra.push_back(Variable_Index1[iEdge]);
          IGlobalIDExtra.push_back(IGlobalID_Index1[iEdge]);
          JGlobalIDExtra.push_back(JGlobalID_Index1[iEdge]);
          AddExtra.push_back(true);
        }
      }

      /*--- Second, if it is an open curve then find the closest point to an extreme to close it  ---*/

      if (XcoordExtra.size() > 1) {

        for (iEdge = 0; iEdge < XcoordExtra.size()-1; iEdge++) {

          su2double MinDist = 1E6; FoundEdge = false; EdgeDonor = 0;
          for (jEdge = iEdge+1; jEdge < XcoordExtra.size(); jEdge++) {
            Dist_Value = sqrt(pow(SU2_TYPE::GetValue(XcoordExtra[iEdge])-SU2_TYPE::GetValue(XcoordExtra[jEdge]), 2.0));
            if ((Dist_Value < MinDist) && (AddExtra[iEdge]) && (AddExtra[jEdge])) {
              EdgeDonor = jEdge; FoundEdge = true;
            }
          }

          if (FoundEdge) {

            /*--- Add first point of the new edge ---*/

            Xcoord_Index0.push_back (XcoordExtra[iEdge]);
            Ycoord_Index0.push_back (YcoordExtra[iEdge]);
            Zcoord_Index0.push_back (ZcoordExtra[iEdge]);
            Variable_Index0.push_back (VariableExtra[iEdge]);
            IGlobalID_Index0.push_back (IGlobalIDExtra[iEdge]);
            JGlobalID_Index0.push_back (JGlobalIDExtra[iEdge]);
            AddExtra[iEdge] = false;

            /*--- Add second (closest)  point of the new edge ---*/

            Xcoord_Index1.push_back (XcoordExtra[EdgeDonor]);
            Ycoord_Index1.push_back (YcoordExtra[EdgeDonor]);
            Zcoord_Index1.push_back (ZcoordExtra[EdgeDonor]);
            Variable_Index1.push_back (VariableExtra[EdgeDonor]);
            IGlobalID_Index1.push_back (IGlobalIDExtra[EdgeDonor]);
            JGlobalID_Index1.push_back (JGlobalIDExtra[EdgeDonor]);
            AddExtra[EdgeDonor] = false;

          }

        }

      }

      else if (XcoordExtra.size() == 1) {
        cout <<"There cutting system has failed, there is an incomplete curve (not used)." << endl;
      }

      /*--- Find and add the trailing edge to to the list
       and the contect the first point to the trailing edge ---*/

      Trailing_Point = 0; Trailing_Coord = Xcoord_Index0[0];
      for (iEdge = 1; iEdge < Xcoord_Index0.size(); iEdge++) {
        if (Xcoord_Index0[iEdge] > Trailing_Coord) {
          Trailing_Point = iEdge; Trailing_Coord = Xcoord_Index0[iEdge];
        }
      }

      Xcoord_Airfoil.push_back(Xcoord_Index0[Trailing_Point]);
      Ycoord_Airfoil.push_back(Ycoord_Index0[Trailing_Point]);
      Zcoord_Airfoil.push_back(Zcoord_Index0[Trailing_Point]);
      Variable_Airfoil.push_back(Variable_Index0[Trailing_Point]);
      IGlobalID_Airfoil.push_back(IGlobalID_Index0[Trailing_Point]);
      JGlobalID_Airfoil.push_back(JGlobalID_Index0[Trailing_Point]);

      Xcoord_Airfoil.push_back(Xcoord_Index1[Trailing_Point]);
      Ycoord_Airfoil.push_back(Ycoord_Index1[Trailing_Point]);
      Zcoord_Airfoil.push_back(Zcoord_Index1[Trailing_Point]);
      Variable_Airfoil.push_back(Variable_Index1[Trailing_Point]);
      IGlobalID_Airfoil.push_back(IGlobalID_Index1[Trailing_Point]);
      JGlobalID_Airfoil.push_back(JGlobalID_Index1[Trailing_Point]);

      Xcoord_Index0.erase (Xcoord_Index0.begin() + Trailing_Point);
      Ycoord_Index0.erase (Ycoord_Index0.begin() + Trailing_Point);
      Zcoord_Index0.erase (Zcoord_Index0.begin() + Trailing_Point);
      Variable_Index0.erase (Variable_Index0.begin() + Trailing_Point);
      IGlobalID_Index0.erase (IGlobalID_Index0.begin() + Trailing_Point);
      JGlobalID_Index0.erase (JGlobalID_Index0.begin() + Trailing_Point);

      Xcoord_Index1.erase (Xcoord_Index1.begin() + Trailing_Point);
      Ycoord_Index1.erase (Ycoord_Index1.begin() + Trailing_Point);
      Zcoord_Index1.erase (Zcoord_Index1.begin() + Trailing_Point);
      Variable_Index1.erase (Variable_Index1.begin() + Trailing_Point);
      IGlobalID_Index1.erase (IGlobalID_Index1.begin() + Trailing_Point);
      JGlobalID_Index1.erase (JGlobalID_Index1.begin() + Trailing_Point);


      /*--- Algorithm for adding the rest of the points ---*/

      do {

        /*--- Last added point in the list ---*/

        Airfoil_Point = Xcoord_Airfoil.size() - 1;

        /*--- Find the closest point  ---*/

        Found_Edge = false;

        for (iEdge = 0; iEdge < Xcoord_Index0.size(); iEdge++) {

          if (((IGlobalID_Index0[iEdge] == IGlobalID_Airfoil[Airfoil_Point]) && (JGlobalID_Index0[iEdge] == JGlobalID_Airfoil[Airfoil_Point])) ||
              ((IGlobalID_Index0[iEdge] == JGlobalID_Airfoil[Airfoil_Point]) && (JGlobalID_Index0[iEdge] == IGlobalID_Airfoil[Airfoil_Point]))) {
            Next_Edge = iEdge; Found_Edge = true; Index = 0; break;
          }

          if (((IGlobalID_Index1[iEdge] == IGlobalID_Airfoil[Airfoil_Point]) && (JGlobalID_Index1[iEdge] == JGlobalID_Airfoil[Airfoil_Point])) ||
              ((IGlobalID_Index1[iEdge] == JGlobalID_Airfoil[Airfoil_Point]) && (JGlobalID_Index1[iEdge] == IGlobalID_Airfoil[Airfoil_Point]))) {
            Next_Edge = iEdge; Found_Edge = true; Index = 1; break;
          }

        }

        /*--- Add and remove the next point to the list and the next point in the edge ---*/

        if (Found_Edge) {

          if (Index == 0) {
            Xcoord_Airfoil.push_back(Xcoord_Index1[Next_Edge]);
            Ycoord_Airfoil.push_back(Ycoord_Index1[Next_Edge]);
            Zcoord_Airfoil.push_back(Zcoord_Index1[Next_Edge]);
            Variable_Airfoil.push_back(Variable_Index1[Next_Edge]);
            IGlobalID_Airfoil.push_back(IGlobalID_Index1[Next_Edge]);
            JGlobalID_Airfoil.push_back(JGlobalID_Index1[Next_Edge]);
          }

          if (Index == 1) {
            Xcoord_Airfoil.push_back(Xcoord_Index0[Next_Edge]);
            Ycoord_Airfoil.push_back(Ycoord_Index0[Next_Edge]);
            Zcoord_Airfoil.push_back(Zcoord_Index0[Next_Edge]);
            Variable_Airfoil.push_back(Variable_Index0[Next_Edge]);
            IGlobalID_Airfoil.push_back(IGlobalID_Index0[Next_Edge]);
            JGlobalID_Airfoil.push_back(JGlobalID_Index0[Next_Edge]);
          }

          Xcoord_Index0.erase(Xcoord_Index0.begin() + Next_Edge);
          Ycoord_Index0.erase(Ycoord_Index0.begin() + Next_Edge);
          Zcoord_Index0.erase(Zcoord_Index0.begin() + Next_Edge);
          Variable_Index0.erase(Variable_Index0.begin() + Next_Edge);
          IGlobalID_Index0.erase(IGlobalID_Index0.begin() + Next_Edge);
          JGlobalID_Index0.erase(JGlobalID_Index0.begin() + Next_Edge);

          Xcoord_Index1.erase(Xcoord_Index1.begin() + Next_Edge);
          Ycoord_Index1.erase(Ycoord_Index1.begin() + Next_Edge);
          Zcoord_Index1.erase(Zcoord_Index1.begin() + Next_Edge);
          Variable_Index1.erase(Variable_Index1.begin() + Next_Edge);
          IGlobalID_Index1.erase(IGlobalID_Index1.begin() + Next_Edge);
          JGlobalID_Index1.erase(JGlobalID_Index1.begin() + Next_Edge);

        }
        else { break; }

      } while (Xcoord_Index0.size() != 0);

      /*--- Clean the vector before using them again for storing the upper or the lower side ---*/

      Xcoord_Index0.clear(); Ycoord_Index0.clear(); Zcoord_Index0.clear(); Variable_Index0.clear();  IGlobalID_Index0.clear();  JGlobalID_Index0.clear();
      Xcoord_Index1.clear(); Ycoord_Index1.clear(); Zcoord_Index1.clear(); Variable_Index1.clear();  IGlobalID_Index1.clear();  JGlobalID_Index1.clear();

    }

  }

  AD::EndPassive(wasActive);

}

void CGeometry::RegisterCoordinates(CConfig *config) const {
  unsigned short iDim;
  unsigned long iPoint;
  bool input = true;
  bool push_index = config->GetMultizone_Problem()? false : true;

  for (iPoint = 0; iPoint < nPoint; iPoint++) {
    for (iDim = 0; iDim < nDim; iDim++) {
      AD::RegisterInput(nodes->GetCoord(iPoint)[iDim], push_index);
    }
    if(!push_index) {
      nodes->SetIndex(iPoint, input);
    }
  }
}

void CGeometry::RegisterOutput_Coordinates(CConfig *config) const{
  unsigned short iDim;
  unsigned long iPoint;

  for (iPoint = 0; iPoint < nPoint; iPoint++){
    if(config->GetMultizone_Problem()) {
      for (iDim = 0; iDim < nDim; iDim++) {
        AD::RegisterOutput(nodes->GetCoord(iPoint)[iDim]);
      }
    }
    else {
      for (iDim = 0; iDim < nDim; iDim++) {
        AD::RegisterOutput(nodes->GetCoord(iPoint)[iDim]);
      }
    }
  }
}

void CGeometry::UpdateGeometry(CGeometry **geometry_container, CConfig *config) {

  unsigned short iMesh;

  geometry_container[MESH_0]->InitiateComms(geometry_container[MESH_0], config, COORDINATES);
  geometry_container[MESH_0]->CompleteComms(geometry_container[MESH_0], config, COORDINATES);
  if (config->GetDynamic_Grid()){
    geometry_container[MESH_0]->InitiateComms(geometry_container[MESH_0], config, GRID_VELOCITY);
    geometry_container[MESH_0]->CompleteComms(geometry_container[MESH_0], config, GRID_VELOCITY);
  }

  geometry_container[MESH_0]->SetControlVolume(config, UPDATE);
  geometry_container[MESH_0]->SetBoundControlVolume(config, UPDATE);
  geometry_container[MESH_0]->SetMaxLength(config);

  for (iMesh = 1; iMesh <= config->GetnMGLevels(); iMesh++) {
    /*--- Update the control volume structures ---*/

    geometry_container[iMesh]->SetControlVolume(config,geometry_container[iMesh-1], UPDATE);
    geometry_container[iMesh]->SetBoundControlVolume(config,geometry_container[iMesh-1], UPDATE);
    geometry_container[iMesh]->SetCoord(geometry_container[iMesh-1]);

  }

}

void CGeometry::SetCustomBoundary(CConfig *config) {

  unsigned short iMarker;
  unsigned long iVertex;
  string Marker_Tag;

  /*--- Initialize quantities for customized boundary conditions.
   * Custom values are initialized with the default values specified in the config (avoiding non physical values) ---*/
  CustomBoundaryTemperature = new su2double*[nMarker];
  CustomBoundaryHeatFlux = new su2double*[nMarker];

  for(iMarker=0; iMarker < nMarker; iMarker++){
    Marker_Tag = config->GetMarker_All_TagBound(iMarker);
    CustomBoundaryHeatFlux[iMarker] = nullptr;
    CustomBoundaryTemperature[iMarker] = nullptr;
    if(config->GetMarker_All_PyCustom(iMarker)){
      switch(config->GetMarker_All_KindBC(iMarker)){
        case HEAT_FLUX:
          CustomBoundaryHeatFlux[iMarker] = new su2double[nVertex[iMarker]];
          for(iVertex=0; iVertex < nVertex[iMarker]; iVertex++){
            CustomBoundaryHeatFlux[iMarker][iVertex] = config->GetWall_HeatFlux(Marker_Tag);
          }
          break;
        case ISOTHERMAL:
          CustomBoundaryTemperature[iMarker] = new su2double[nVertex[iMarker]];
          for(iVertex=0; iVertex < nVertex[iMarker]; iVertex++){
            CustomBoundaryTemperature[iMarker][iVertex] = config->GetIsothermal_Temperature(Marker_Tag);
          }
          break;
        case INLET_FLOW:
          // This case is handled in the solver class.
          break;
        default:
          cout << "WARNING: Marker " << Marker_Tag << " is not customizable. Using default behavior." << endl;
          break;
      }
    }
  }

}

void CGeometry::UpdateCustomBoundaryConditions(CGeometry **geometry_container, CConfig *config){

  unsigned short iMGfine, iMGlevel, nMGlevel, iMarker;

  nMGlevel = config->GetnMGLevels();
  for (iMGlevel=1; iMGlevel <= nMGlevel; iMGlevel++){
    iMGfine = iMGlevel-1;
    for(iMarker = 0; iMarker< config->GetnMarker_All(); iMarker++){
      if(config->GetMarker_All_PyCustom(iMarker)){
        switch(config->GetMarker_All_KindBC(iMarker)){
          case HEAT_FLUX:
            geometry_container[iMGlevel]->SetMultiGridWallHeatFlux(geometry_container[iMGfine], iMarker);
            break;
          case ISOTHERMAL:
            geometry_container[iMGlevel]->SetMultiGridWallTemperature(geometry_container[iMGfine], iMarker);
            break;
          // Inlet flow handled in solver class.
          default: break;
        }
      }
    }
  }
}


void CGeometry::ComputeSurf_Straightness(CConfig *config,
                                         bool    print_on_screen) {

  bool RefUnitNormal_defined;
  unsigned short iDim,
                 iMarker,
                 iMarker_Global,
                 nMarker_Global = config->GetnMarker_CfgFile();
  unsigned long iVertex;
  constexpr passivedouble epsilon = 1.0e-6;
  su2double Area;
  string Local_TagBound,
         Global_TagBound;

  vector<su2double> Normal(nDim),
                    UnitNormal(nDim),
                    RefUnitNormal(nDim);

  /*--- Assume now that this boundary marker is straight. As soon as one
        AreaElement is found that is not aligend with a Reference then it is
        certain that the boundary marker is not straight and one can stop
        searching. Another possibility is that this process doesn't own
        any nodes of that boundary, in that case we also have to assume the
        boundary is straight.
        Any boundary type other than SYMMETRY_PLANE or EULER_WALL gets
        the value false (or see cases specified in the conditional below)
        which could be wrong. ---*/
  bound_is_straight.resize(nMarker);
  fill(bound_is_straight.begin(), bound_is_straight.end(), true);

  /*--- Loop over all local markers ---*/
  for (iMarker = 0; iMarker < nMarker; iMarker++) {

    Local_TagBound = config->GetMarker_All_TagBound(iMarker);

    /*--- Marker has to be Symmetry or Euler. Additionally marker can't be a
          moving surface and Grid Movement Elasticity is forbidden as well. All
          other GridMovements are rigid. ---*/
    if ((config->GetMarker_All_KindBC(iMarker) == SYMMETRY_PLANE ||
         config->GetMarker_All_KindBC(iMarker) == EULER_WALL) &&
        config->GetMarker_Moving_Bool(Local_TagBound) == false &&
        config->GetKind_GridMovement() != ELASTICITY) {

      /*--- Loop over all global markers, and find the local-global pair via
            matching unique string tags. ---*/
      for (iMarker_Global = 0; iMarker_Global < nMarker_Global; iMarker_Global++) {

        Global_TagBound = config->GetMarker_CfgFile_TagBound(iMarker_Global);
        if (Local_TagBound == Global_TagBound) {

          RefUnitNormal_defined = false;
          iVertex = 0;

          while(bound_is_straight[iMarker] == true &&
                iVertex < nVertex[iMarker]) {

            vertex[iMarker][iVertex]->GetNormal(Normal.data());
            UnitNormal = Normal;

            /*--- Compute unit normal. ---*/
            Area = 0.0;
            for (iDim = 0; iDim < nDim; iDim++)
              Area += Normal[iDim]*Normal[iDim];
            Area = sqrt(Area);

            /*--- Negate for outward convention. ---*/
            for (iDim = 0; iDim < nDim; iDim++)
              UnitNormal[iDim] /= -Area;

            /*--- Check if unit normal is within tolerance of the Reference unit normal.
                  Reference unit normal = first unit normal found. ---*/
            if(RefUnitNormal_defined) {
              for (iDim = 0; iDim < nDim; iDim++) {
                if( abs(RefUnitNormal[iDim] - UnitNormal[iDim]) > epsilon ) {
                  bound_is_straight[iMarker] = false;
                  break;
                }
              }
            } else {
              RefUnitNormal = UnitNormal; //deep copy of values
              RefUnitNormal_defined = true;
            }

          iVertex++;
          }//while iVertex
        }//if Local == Global
      }//for iMarker_Global
    } else {
      /*--- Enforce default value: false ---*/
      bound_is_straight[iMarker] = false;
    }//if sym or euler ...
  }//for iMarker

  /*--- Communicate results and print on screen. ---*/
  if(print_on_screen) {

    /*--- Additional vector which can later be MPI::Allreduce(d) to pring the results
          on screen as nMarker (local) can vary across ranks. Default 'true' as it can
          happen that a local rank does not contain an element of each surface marker.  ---*/
    vector<bool> bound_is_straight_Global(nMarker_Global, true);
    /*--- Match local with global tag bound and fill a Global Marker vector. ---*/
    for (iMarker = 0; iMarker < nMarker; iMarker++) {
      Local_TagBound = config->GetMarker_All_TagBound(iMarker);
      for (iMarker_Global = 0; iMarker_Global < nMarker_Global; iMarker_Global++) {
        Global_TagBound = config->GetMarker_CfgFile_TagBound(iMarker_Global);

        if(Local_TagBound == Global_TagBound)
          bound_is_straight_Global[iMarker_Global] = bound_is_straight[iMarker];

      }//for iMarker_Global
    }//for iMarker

    vector<int> Buff_Send_isStraight(nMarker_Global),
                Buff_Recv_isStraight(nMarker_Global);

    /*--- Cast to int as std::vector<boolean> can be a special construct. MPI handling using <int>
          is more straight-forward. ---*/
    for (iMarker_Global = 0; iMarker_Global < nMarker_Global; iMarker_Global++)
      Buff_Send_isStraight[iMarker_Global] = static_cast<int> (bound_is_straight_Global[iMarker_Global]);

    /*--- Product of type <int>(bool) is equivalnt to a 'logical and' ---*/
    SU2_MPI::Allreduce(Buff_Send_isStraight.data(), Buff_Recv_isStraight.data(),
                       nMarker_Global, MPI_INT, MPI_PROD, SU2_MPI::GetComm());

    /*--- Print results on screen. ---*/
    if(rank == MASTER_NODE) {
      for (iMarker_Global = 0; iMarker_Global < nMarker_Global; iMarker_Global++) {
        if (config->GetMarker_CfgFile_KindBC(config->GetMarker_CfgFile_TagBound(iMarker_Global)) == SYMMETRY_PLANE ||
          config->GetMarker_CfgFile_KindBC(config->GetMarker_CfgFile_TagBound(iMarker_Global)) == EULER_WALL) {

          cout << "Boundary marker " << config->GetMarker_CfgFile_TagBound(iMarker_Global) << " is";
          if(Buff_Recv_isStraight[iMarker_Global] == false) cout << " NOT";
          if(nDim == 2) cout << " a single straight." << endl;
          if(nDim == 3) cout << " a single plane." << endl;
        }//if sym or euler
      }//for iMarker_Global
    }//if rank==MASTER
  }//if print_on_scren

}


void CGeometry::ComputeSurf_Curvature(CConfig *config) {

  unsigned short iMarker, iNeigh_Point, iDim, iNode, iNeighbor_Nodes, Neighbor_Node;
  unsigned long Neighbor_Point, iVertex, iPoint, jPoint, iElem_Bound, iEdge, nLocalVertex, MaxLocalVertex , *Buffer_Send_nVertex, *Buffer_Receive_nVertex, TotalnPointDomain;
  vector<unsigned long> Point_NeighborList, Elem_NeighborList, Point_Triangle, Point_Edge, Point_Critical;
  su2double U[3] = {0.0}, V[3] = {0.0}, W[3] = {0.0}, Length_U, Length_V, Length_W, CosValue, Angle_Value, *K, *Angle_Defect, *Area_Vertex, *Angle_Alpha, *Angle_Beta, **NormalMeanK, MeanK, GaussK, MaxPrinK, cot_alpha, cot_beta, delta, X1, X2, X3, Y1, Y2, Y3, radius, *Buffer_Send_Coord, *Buffer_Receive_Coord, *Coord, Dist, MinDist, MaxK, MinK, SigmaK;
  bool *Check_Edge;

  const bool fea = config->GetStructuralProblem();

  /*--- Allocate surface curvature ---*/
  K = new su2double [nPoint];
  for (iPoint = 0; iPoint < nPoint; iPoint++) K[iPoint] = 0.0;

  if (nDim == 2) {

    /*--- Loop over all the markers ---*/
    for (iMarker = 0; iMarker < nMarker; iMarker++) {

      if (config->GetMarker_All_KindBC(iMarker) != SEND_RECEIVE) {

        /*--- Loop through all marker vertices again, this time also
         finding the neighbors of each node.---*/
        for (iVertex = 0; iVertex < nVertex[iMarker]; iVertex++) {
          iPoint  = vertex[iMarker][iVertex]->GetNode();

          if (nodes->GetDomain(iPoint)) {
            /*--- Loop through neighbors. In 2-D, there should be 2 nodes on either
             side of this vertex that lie on the same surface. ---*/
            Point_Edge.clear();

            for (iNeigh_Point = 0; iNeigh_Point < nodes->GetnPoint(iPoint); iNeigh_Point++) {
              Neighbor_Point = nodes->GetPoint(iPoint, iNeigh_Point);

              /*--- Check if this neighbor lies on the surface. If so,
               add to the list of neighbors. ---*/
              if (nodes->GetPhysicalBoundary(Neighbor_Point)) {
                Point_Edge.push_back(Neighbor_Point);
              }

            }

            if (Point_Edge.size() == 2) {

              /*--- Compute the curvature using three points ---*/
              X1 = nodes->GetCoord(iPoint, 0);
              X2 = nodes->GetCoord(Point_Edge[0], 0);
              X3 = nodes->GetCoord(Point_Edge[1], 0);
              Y1 = nodes->GetCoord(iPoint, 1);
              Y2 = nodes->GetCoord(Point_Edge[0], 1);
              Y3 = nodes->GetCoord(Point_Edge[1], 1);

              radius = sqrt(((X2-X1)*(X2-X1) + (Y2-Y1)*(Y2-Y1))*
                            ((X2-X3)*(X2-X3) + (Y2-Y3)*(Y2-Y3))*
                            ((X3-X1)*(X3-X1) + (Y3-Y1)*(Y3-Y1)))/
              (2.0*fabs(X1*Y2+X2*Y3+X3*Y1-X1*Y3-X2*Y1-X3*Y2)+EPS);

              K[iPoint] = 1.0/radius;
              nodes->SetCurvature(iPoint, K[iPoint]);
            }

          }

        }

      }

    }

  }

  else {

    Angle_Defect = new su2double [nPoint];
    Area_Vertex = new su2double [nPoint];
    for (iPoint = 0; iPoint < nPoint; iPoint++) {
      Angle_Defect[iPoint] = 2*PI_NUMBER;
      Area_Vertex[iPoint] = 0.0;
    }

    Angle_Alpha = new su2double [nEdge];
    Angle_Beta = new su2double [nEdge];
    Check_Edge = new bool [nEdge];
    for (iEdge = 0; iEdge < nEdge; iEdge++) {
      Angle_Alpha[iEdge] = 0.0;
      Angle_Beta[iEdge] = 0.0;
      Check_Edge[iEdge] = true;
    }

    NormalMeanK = new su2double *[nPoint];
    for (iPoint = 0; iPoint < nPoint; iPoint++) {
      NormalMeanK[iPoint] = new su2double [nDim];
      for (iDim = 0; iDim < nDim; iDim++) {
        NormalMeanK[iPoint][iDim] = 0.0;
      }
    }

    /*--- Loop over all the markers ---*/
    for (iMarker = 0; iMarker < nMarker; iMarker++) {

      if (config->GetMarker_All_KindBC(iMarker) != SEND_RECEIVE) {

        /*--- Loop over all the boundary elements ---*/
        for (iElem_Bound = 0; iElem_Bound < nElem_Bound[iMarker]; iElem_Bound++) {

          /*--- Only triangles ---*/
          if (bound[iMarker][iElem_Bound]->GetVTK_Type() == TRIANGLE) {

            /*--- Loop over all the nodes of the boundary element ---*/
            for (iNode = 0; iNode < bound[iMarker][iElem_Bound]->GetnNodes(); iNode++) {

              iPoint = bound[iMarker][iElem_Bound]->GetNode(iNode);

              Point_Triangle.clear();

              for (iNeighbor_Nodes = 0; iNeighbor_Nodes < bound[iMarker][iElem_Bound]->GetnNeighbor_Nodes(iNode); iNeighbor_Nodes++) {
                Neighbor_Node = bound[iMarker][iElem_Bound]->GetNeighbor_Nodes(iNode, iNeighbor_Nodes);
                Neighbor_Point = bound[iMarker][iElem_Bound]->GetNode(Neighbor_Node);
                Point_Triangle.push_back(Neighbor_Point);
              }

              iEdge = FindEdge(Point_Triangle[0], Point_Triangle[1]);

              for (iDim = 0; iDim < nDim; iDim++) {
                U[iDim] = nodes->GetCoord(Point_Triangle[0], iDim) - nodes->GetCoord(iPoint, iDim);
                V[iDim] = nodes->GetCoord(Point_Triangle[1], iDim) - nodes->GetCoord(iPoint, iDim);
              }

              W[0] = 0.5*(U[1]*V[2]-U[2]*V[1]); W[1] = -0.5*(U[0]*V[2]-U[2]*V[0]); W[2] = 0.5*(U[0]*V[1]-U[1]*V[0]);

              Length_U = 0.0; Length_V = 0.0; Length_W = 0.0; CosValue = 0.0;
              for (iDim = 0; iDim < nDim; iDim++) { Length_U += U[iDim]*U[iDim]; Length_V += V[iDim]*V[iDim]; Length_W += W[iDim]*W[iDim]; }
              Length_U = sqrt(Length_U); Length_V = sqrt(Length_V); Length_W = sqrt(Length_W);
              for (iDim = 0; iDim < nDim; iDim++) { U[iDim] /= Length_U; V[iDim] /= Length_V; CosValue += U[iDim]*V[iDim]; }
              if (CosValue >= 1.0) CosValue = 1.0;
              if (CosValue <= -1.0) CosValue = -1.0;

              Angle_Value = acos(CosValue);
              Area_Vertex[iPoint] += Length_W;
              Angle_Defect[iPoint] -= Angle_Value;
              if (Angle_Alpha[iEdge] == 0.0) Angle_Alpha[iEdge] = Angle_Value;
              else Angle_Beta[iEdge] = Angle_Value;

            }
          }
        }
      }
    }

    /*--- Compute mean curvature ---*/
    for (iMarker = 0; iMarker < nMarker; iMarker++) {
      if (config->GetMarker_All_KindBC(iMarker) != SEND_RECEIVE) {
        for (iElem_Bound = 0; iElem_Bound < nElem_Bound[iMarker]; iElem_Bound++) {
          if (bound[iMarker][iElem_Bound]->GetVTK_Type() == TRIANGLE) {
            for (iNode = 0; iNode < bound[iMarker][iElem_Bound]->GetnNodes(); iNode++) {
              iPoint = bound[iMarker][iElem_Bound]->GetNode(iNode);

              for (iNeighbor_Nodes = 0; iNeighbor_Nodes < bound[iMarker][iElem_Bound]->GetnNeighbor_Nodes(iNode); iNeighbor_Nodes++) {
                Neighbor_Node = bound[iMarker][iElem_Bound]->GetNeighbor_Nodes(iNode, iNeighbor_Nodes);
                jPoint = bound[iMarker][iElem_Bound]->GetNode(Neighbor_Node);

                iEdge = FindEdge(iPoint, jPoint);

                if (Check_Edge[iEdge]) {

                  Check_Edge[iEdge] = false;

                  if (tan(Angle_Alpha[iEdge]) != 0.0) cot_alpha = 1.0/tan(Angle_Alpha[iEdge]); else cot_alpha = 0.0;
                  if (tan(Angle_Beta[iEdge]) != 0.0) cot_beta = 1.0/tan(Angle_Beta[iEdge]); else cot_beta = 0.0;

                  /*--- iPoint, and jPoint ---*/
                  for (iDim = 0; iDim < nDim; iDim++) {
                    if (Area_Vertex[iPoint] != 0.0) NormalMeanK[iPoint][iDim] += 3.0 * (cot_alpha + cot_beta) * (nodes->GetCoord(iPoint, iDim) - nodes->GetCoord(jPoint, iDim)) / Area_Vertex[iPoint];
                    if (Area_Vertex[jPoint] != 0.0) NormalMeanK[jPoint][iDim] += 3.0 * (cot_alpha + cot_beta) * (nodes->GetCoord(jPoint, iDim) - nodes->GetCoord(iPoint, iDim)) / Area_Vertex[jPoint];
                  }
                }

              }
            }
          }
        }
      }
    }

    /*--- Compute Gauss, mean, max and min principal curvature,
     and set the list of critical points ---*/

    for (iMarker = 0; iMarker < nMarker; iMarker++) {
      if (config->GetMarker_All_KindBC(iMarker) != SEND_RECEIVE) {
        for (iVertex = 0; iVertex < nVertex[iMarker]; iVertex++) {
          iPoint  = vertex[iMarker][iVertex]->GetNode();

          if (nodes->GetDomain(iPoint)) {

            if (Area_Vertex[iPoint] != 0.0) GaussK = 3.0*Angle_Defect[iPoint]/Area_Vertex[iPoint];
            else GaussK = 0.0;

            MeanK = 0.0;
            for (iDim = 0; iDim < nDim; iDim++)
              MeanK += NormalMeanK[iPoint][iDim]*NormalMeanK[iPoint][iDim];
            MeanK = sqrt(MeanK);

            delta = max((MeanK*MeanK - GaussK), 0.0);

            MaxPrinK = MeanK + sqrt(delta);

            /*--- Store the curvature value ---*/
            K[iPoint] = MaxPrinK;
            nodes->SetCurvature(iPoint, K[iPoint]);
          }

        }
      }
    }

    delete [] Angle_Defect;
    delete [] Area_Vertex;
    delete [] Angle_Alpha;
    delete [] Angle_Beta;
    delete [] Check_Edge;

    for (iPoint = 0; iPoint < nPoint; iPoint++)
      delete [] NormalMeanK[iPoint];
    delete [] NormalMeanK;

  }

  /*--- Sharp edge detection is based in the statistical
   distribution of the curvature ---*/

  MaxK = K[0]; MinK = K[0]; MeanK = 0.0; TotalnPointDomain = 0;
  for (iMarker = 0; iMarker < nMarker; iMarker++) {
    if (config->GetMarker_All_KindBC(iMarker) != SEND_RECEIVE) {
      for (iVertex = 0; iVertex < nVertex[iMarker]; iVertex++) {
        iPoint  = vertex[iMarker][iVertex]->GetNode();
        if (nodes->GetDomain(iPoint)) {
          MaxK = max(MaxK, fabs(K[iPoint]));
          MinK = min(MinK, fabs(K[iPoint]));
          MeanK += fabs(K[iPoint]);
          TotalnPointDomain++;
        }
      }
    }
  }

  su2double MyMeanK = MeanK; MeanK = 0.0;
  su2double MyMaxK = MaxK; MaxK = 0.0;
  unsigned long MynPointDomain = TotalnPointDomain; TotalnPointDomain = 0;
  SU2_MPI::Allreduce(&MyMeanK, &MeanK, 1, MPI_DOUBLE, MPI_SUM, SU2_MPI::GetComm());
  SU2_MPI::Allreduce(&MyMaxK, &MaxK, 1, MPI_DOUBLE, MPI_MAX, SU2_MPI::GetComm());
  SU2_MPI::Allreduce(&MynPointDomain, &TotalnPointDomain, 1, MPI_UNSIGNED_LONG, MPI_SUM, SU2_MPI::GetComm());

  /*--- Compute the mean ---*/
  MeanK /= su2double(TotalnPointDomain);

  /*--- Compute the standard deviation ---*/
  SigmaK = 0.0;
  for (iMarker = 0; iMarker < nMarker; iMarker++) {
    if (config->GetMarker_All_KindBC(iMarker) != SEND_RECEIVE) {
      for (iVertex = 0; iVertex < nVertex[iMarker]; iVertex++) {
        iPoint  = vertex[iMarker][iVertex]->GetNode();
        if (nodes->GetDomain(iPoint)) {
          SigmaK += (fabs(K[iPoint]) - MeanK) * (fabs(K[iPoint]) - MeanK);
        }
      }
    }
  }

  su2double MySigmaK = SigmaK; SigmaK = 0.0;
  SU2_MPI::Allreduce(&MySigmaK, &SigmaK, 1, MPI_DOUBLE, MPI_SUM, SU2_MPI::GetComm());

  SigmaK = sqrt(SigmaK/su2double(TotalnPointDomain));

  if ((rank == MASTER_NODE) && (!fea))
    cout << "Max K: " << MaxK << ". Mean K: " << MeanK << ". Standard deviation K: " << SigmaK << "." << endl;

  Point_Critical.clear();

  for (iMarker = 0; iMarker < nMarker; iMarker++) {
    if (config->GetMarker_All_KindBC(iMarker) != SEND_RECEIVE) {
      for (iVertex = 0; iVertex < nVertex[iMarker]; iVertex++) {
        iPoint  = vertex[iMarker][iVertex]->GetNode();
        if (nodes->GetDomain(iPoint)) {
          if (fabs(K[iPoint]) > MeanK + config->GetRefSharpEdges()*SigmaK) {
            Point_Critical.push_back(iPoint);
          }
        }
      }
    }
  }

  /*--- Variables and buffers needed for MPI ---*/

  Buffer_Send_nVertex    = new unsigned long [1];
  Buffer_Receive_nVertex = new unsigned long [size];

  /*--- Count the total number of critical edge nodes. ---*/

  nLocalVertex = Point_Critical.size();
  Buffer_Send_nVertex[0] = nLocalVertex;

  /*--- Communicate to all processors the total number of critical edge nodes. ---*/

  MaxLocalVertex = 0;
  SU2_MPI::Allreduce(&nLocalVertex, &MaxLocalVertex, 1, MPI_UNSIGNED_LONG, MPI_MAX, SU2_MPI::GetComm());
  SU2_MPI::Allgather(Buffer_Send_nVertex, 1, MPI_UNSIGNED_LONG, Buffer_Receive_nVertex, 1, MPI_UNSIGNED_LONG, SU2_MPI::GetComm());

  /*--- Create and initialize to zero some buffers to hold the coordinates
   of the boundary nodes that are communicated from each partition (all-to-all). ---*/

  const unsigned long nBuffer = MaxLocalVertex*nDim;
  Buffer_Send_Coord     = new su2double [nBuffer] ();
  Buffer_Receive_Coord  = new su2double [size*nBuffer];

  /*--- Retrieve and store the coordinates of the sharp edges boundary nodes on
   the local partition and broadcast them to all partitions. ---*/

  for (iVertex = 0; iVertex < Point_Critical.size(); iVertex++) {
    iPoint = Point_Critical[iVertex];
    for (iDim = 0; iDim < nDim; iDim++)
      Buffer_Send_Coord[iVertex*nDim+iDim] = nodes->GetCoord(iPoint, iDim);
  }

  SU2_MPI::Allgather(Buffer_Send_Coord, nBuffer, MPI_DOUBLE, Buffer_Receive_Coord, nBuffer, MPI_DOUBLE, SU2_MPI::GetComm());

  /*--- Loop over all interior mesh nodes on the local partition and compute
   the distances to each of the no-slip boundary nodes in the entire mesh.
   Store the minimum distance to the wall for each interior mesh node. ---*/

  for (iPoint = 0; iPoint < GetnPoint(); iPoint++) {
    Coord = nodes->GetCoord(iPoint);

    MinDist = 1E20;
    for (int iProcessor = 0; iProcessor < size; iProcessor++) {
      for (iVertex = 0; iVertex < Buffer_Receive_nVertex[iProcessor]; iVertex++) {
        Dist = 0.0;
        for (iDim = 0; iDim < nDim; iDim++) {
          Dist += (Coord[iDim]-Buffer_Receive_Coord[(iProcessor*MaxLocalVertex+iVertex)*nDim+iDim])*
          (Coord[iDim]-Buffer_Receive_Coord[(iProcessor*MaxLocalVertex+iVertex)*nDim+iDim]);
        }
        if (Dist!=0.0) Dist = sqrt(Dist);
        else Dist = 0.0;
        if (Dist < MinDist) MinDist = Dist;
      }
    }
    nodes->SetSharpEdge_Distance(iPoint, MinDist);
  }

  /*--- Deallocate Max curvature ---*/
  delete[] K;

  /*--- Deallocate the buffers needed for the MPI communication. ---*/
  delete[] Buffer_Send_Coord;
  delete[] Buffer_Receive_Coord;
  delete[] Buffer_Send_nVertex;
  delete[] Buffer_Receive_nVertex;

}

void CGeometry::FilterValuesAtElementCG(const unsigned short mpi_stride,
                                        const vector<su2double> &filter_radius,
                                        const vector<pair<unsigned short,su2double> > &kernels,
                                        const unsigned short search_limit,
                                        su2activevector& values) const
{
  /*--- Apply a filter to "input_values". The filter is an averaging process over the neighbourhood
  of each element, which is a circle in 2D and a sphere in 3D of radius "filter_radius".
  The filter is characterized by its kernel, i.e. how the weights are computed. Multiple kernels
  can be specified in which case they are applied sequentially (each one being applied to the
  output values of the previous filter. ---*/

  /*--- Check if we need to do any work. ---*/
  if ( kernels.empty() ) return;


  /*--- FIRST: Gather the adjacency matrix, element centroids, volumes, and values on every
  active processor, this is required because the filter reaches far into adjacent partitions. ---*/

  /*--- Adjacency matrix ---*/
  vector<unsigned long> global_index, neighbour_start;
  vector<long> neighbour_idx;
  GetGlobalElementAdjacencyMatrix(mpi_stride, global_index, neighbour_start, neighbour_idx);

  vector<unsigned long> counts(size), displs(size,0);
  auto nE = nElem;
  SU2_MPI::Allgather(&nE, 1, MPI_UNSIGNED_LONG, counts.data(), 1, MPI_UNSIGNED_LONG, MPI_COMM_WORLD);
  for (int i=1; i<size; ++i) displs[i] = displs[i-1] + counts[i-1];
  const auto nElemGlobal = displs.back() + counts.back();

  /*--- Element centroids and volumes. ---*/
  su2activematrix cg_elem;
  su2activevector vol_elem, work_elem;

  /*--- Gatherv by hand to avoid AD problems. ---*/
  if (rank == MASTER_NODE) {
    cg_elem.resize(nElemGlobal,nDim);
    vol_elem.resize(nElemGlobal);
    work_elem.resize(nElemGlobal);

    SU2_OMP_PARALLEL_(for schedule(static,256))
    for(auto iElem=0ul; iElem<nElem; ++iElem) {
      for(unsigned short iDim=0; iDim<nDim; ++iDim)
        cg_elem(iElem+displs[rank],iDim) = elem[iElem]->GetCG(iDim);
      vol_elem[iElem+displs[rank]] = elem[iElem]->GetVolume();
      work_elem[iElem+displs[rank]] = values[iElem];
    }

    for (int p=0; p<size; ++p) {
      if (p == MASTER_NODE) continue;
      SU2_MPI::Recv(cg_elem[displs[p]], counts[p]*nDim, MPI_DOUBLE, p, 0, MPI_COMM_WORLD, MPI_STATUS_IGNORE);
      SU2_MPI::Recv(&vol_elem[displs[p]], counts[p], MPI_DOUBLE, p, 0, MPI_COMM_WORLD, MPI_STATUS_IGNORE);
      SU2_MPI::Recv(&work_elem[displs[p]], counts[p], MPI_DOUBLE, p, 0, MPI_COMM_WORLD, MPI_STATUS_IGNORE);
    }
  }
  else {
    cg_elem.resize(nElem,nDim);
    vol_elem.resize(nElem);

    SU2_OMP_PARALLEL_(for schedule(static,256))
    for(auto iElem=0ul; iElem<nElem; ++iElem) {
      for(unsigned short iDim=0; iDim<nDim; ++iDim)
        cg_elem(iElem,iDim) = elem[iElem]->GetCG(iDim);
      vol_elem[iElem] = elem[iElem]->GetVolume();
    }

    SU2_MPI::Send(cg_elem.data(), nElem*nDim, MPI_DOUBLE, MASTER_NODE, 0, MPI_COMM_WORLD);
    SU2_MPI::Send(vol_elem.data(), nElem, MPI_DOUBLE, MASTER_NODE, 0, MPI_COMM_WORLD);
    SU2_MPI::Send(values.data(), nElem, MPI_DOUBLE, MASTER_NODE, 0, MPI_COMM_WORLD);
  }

  /*--- Master node re-orders data by global index and sends it to other active nodes. ---*/
  if (rank == MASTER_NODE) {
    const auto cg_tmp = cg_elem;
    const auto vol_tmp = vol_elem;
    const auto work_tmp = work_elem;

    cg_elem.resize(Global_nElemDomain,nDim);
    vol_elem.resize(Global_nElemDomain);
    work_elem.resize(Global_nElemDomain);

    SU2_OMP_PARALLEL_(for schedule(static,256))
    for (unsigned long i = 0; i < nElemGlobal; ++i) {
      auto iElem = global_index[i];
      for(unsigned short iDim=0; iDim<nDim; ++iDim)
        cg_elem(iElem,iDim) = cg_tmp(i,iDim);
      vol_elem[iElem] = vol_tmp[i];
      work_elem[iElem] = work_tmp[i];
    }

    for (int p=0; p<size; p+=mpi_stride) {
      if (p == MASTER_NODE) continue;
      SU2_MPI::Send(cg_elem.data(), cg_elem.size(), MPI_DOUBLE, p, 0, MPI_COMM_WORLD);
      SU2_MPI::Send(vol_elem.data(), vol_elem.size(), MPI_DOUBLE, p, 0, MPI_COMM_WORLD);
      SU2_MPI::Send(work_elem.data(), work_elem.size(), MPI_DOUBLE, p, 0, MPI_COMM_WORLD);
    }
  }
  else if (rank % mpi_stride == 0) {
    cg_elem.resize(Global_nElemDomain,nDim);
    vol_elem.resize(Global_nElemDomain);
    work_elem.resize(Global_nElemDomain);

    SU2_MPI::Recv(cg_elem.data(), cg_elem.size(), MPI_DOUBLE, MASTER_NODE, 0, MPI_COMM_WORLD, MPI_STATUS_IGNORE);
    SU2_MPI::Recv(vol_elem.data(), vol_elem.size(), MPI_DOUBLE, MASTER_NODE, 0, MPI_COMM_WORLD, MPI_STATUS_IGNORE);
    SU2_MPI::Recv(work_elem.data(), work_elem.size(), MPI_DOUBLE, MASTER_NODE, 0, MPI_COMM_WORLD, MPI_STATUS_IGNORE);
  }

  /*--- Counter for the total number of searches for which the recursion
   limit is reached and the full neighborhood is not considered. ---*/
  unsigned long limited_searches = 0;

  /*--- Only active nodes filter. ---*/
  if (rank % mpi_stride == 0) {

<<<<<<< HEAD
  /*--- Partition the total work. ---*/
  const auto chunk = roundUpDiv(Global_nElemDomain, size / mpi_stride);
  const auto iElem_begin = rank / mpi_stride * chunk;
  const auto iElem_end = min(iElem_begin + chunk, Global_nElemDomain);
  const auto nElem_work = iElem_end - iElem_begin;

  su2activevector work_loc(nElem_work);

  /*--- When gathering the neighborhood of each element we use a vector of booleans to indicate
  whether an element is already added to the list of neighbors (one vector per thread). ---*/
  vector<vector<bool> > is_neighbor(omp_get_max_threads());
=======
  /*--- Share with all processors ---*/
  SU2_OMP_MASTER
  {
    su2double* dbl_buffer = new su2double [Global_nElemDomain*nDim];
    SU2_MPI::Allreduce(cg_elem,dbl_buffer,Global_nElemDomain*nDim,MPI_DOUBLE,MPI_SUM,SU2_MPI::GetComm());
    swap(dbl_buffer, cg_elem); delete [] dbl_buffer;

    dbl_buffer = new su2double [Global_nElemDomain];
    SU2_MPI::Allreduce(vol_elem,dbl_buffer,Global_nElemDomain,MPI_DOUBLE,MPI_SUM,SU2_MPI::GetComm());
    swap(dbl_buffer, vol_elem); delete [] dbl_buffer;

    vector<char> char_buffer(Global_nElemDomain);
    MPI_Allreduce(halo_detect.data(),char_buffer.data(),Global_nElemDomain,MPI_CHAR,MPI_SUM,SU2_MPI::GetComm());
    halo_detect.swap(char_buffer);
  }
  SU2_OMP_BARRIER
>>>>>>> 22e22d17

  /*--- Begin OpenMP parallel section. ---*/
  SU2_OMP_PARALLEL_(reduction(+:limited_searches))
  {

  /*--- SECOND: Each processor performs the average for its elements. For each
  element we look for neighbours of neighbours of... until the distance to the
  closest newly found one is greater than the filter radius.  ---*/

  is_neighbor[omp_get_thread_num()].resize(Global_nElemDomain,false);

  for (unsigned long iKernel=0; iKernel<kernels.size(); ++iKernel)
  {
<<<<<<< HEAD
    const auto kernel_type = kernels[iKernel].first;
    const auto kernel_param = kernels[iKernel].second;
    const auto kernel_radius = filter_radius[iKernel];
=======
    unsigned short kernel_type = kernels[iKernel].first;
    su2double kernel_param = kernels[iKernel].second;
    su2double kernel_radius = filter_radius[iKernel];

    /*--- Synchronize work values ---*/
    /*--- Initialize ---*/
    SU2_OMP_FOR_STAT(256)
    for(auto iElem=0ul; iElem<Global_nElemDomain; ++iElem)
      work_values[iElem] = 0.0;

    /*--- Populate ---*/
    SU2_OMP_FOR_STAT(256)
    for(auto iElem=0ul; iElem<nElem; ++iElem)
      work_values[elem[iElem]->GetGlobalIndex()] = values[iElem];

#ifdef HAVE_MPI
    /*--- Share with all processors ---*/
    SU2_OMP_MASTER
    {
      su2double *buffer = new su2double [Global_nElemDomain];
      SU2_MPI::Allreduce(work_values,buffer,Global_nElemDomain,MPI_DOUBLE,MPI_SUM,SU2_MPI::GetComm());
      swap(buffer, work_values); delete [] buffer;
    }
    SU2_OMP_BARRIER

    /*--- Account for duplication ---*/
    SU2_OMP_FOR_STAT(256)
    for(auto iElem=0ul; iElem<Global_nElemDomain; ++iElem) {
      su2double numRepeat = halo_detect[iElem];
      work_values[iElem] /= numRepeat;
    }
#endif
>>>>>>> 22e22d17

    /*--- Filter ---*/
    SU2_OMP_FOR_DYN(128)
    for(auto iElem_global = iElem_begin; iElem_global < iElem_end; ++iElem_global)
    {
      const auto thread = omp_get_thread_num();

      /*--- Relative center of the search ---*/
      const auto iElem = iElem_global - iElem_begin;

      /*--- Find the neighbours of iElem ---*/
      vector<long> neighbours;
      limited_searches += !GetRadialNeighbourhood(iElem_global, SU2_TYPE::GetValue(kernel_radius),
                                                  search_limit, neighbour_start, neighbour_idx,
                                                  cg_elem, neighbours, is_neighbor[thread]);
      /*--- Apply the kernel ---*/
      su2double weight = 0.0, numerator = 0.0, denominator = 0.0;

      switch ( kernel_type ) {
        /*--- distance-based kernels (weighted averages) ---*/
        case CONSTANT_WEIGHT_FILTER: case CONICAL_WEIGHT_FILTER: case GAUSSIAN_WEIGHT_FILTER:

          for (auto idx : neighbours) {
            auto distance = GeometryToolbox::Distance(nDim, cg_elem[iElem_global], cg_elem[idx]);

            switch ( kernel_type ) {
              case CONSTANT_WEIGHT_FILTER: weight = 1.0; break;
              case CONICAL_WEIGHT_FILTER:  weight = kernel_radius-distance; break;
              case GAUSSIAN_WEIGHT_FILTER: weight = exp(-0.5*pow(distance/kernel_param,2)); break;
              default: break;
            }
            weight *= vol_elem[idx];
            numerator += weight*work_elem[idx];
            denominator += weight;
          }
          work_loc[iElem] = numerator/denominator;
          break;

        /*--- morphology kernels (image processing) ---*/
        case DILATE_MORPH_FILTER: case ERODE_MORPH_FILTER:

          for (auto idx : neighbours)
          {
            switch ( kernel_type ) {
              case DILATE_MORPH_FILTER: numerator += exp(kernel_param*work_elem[idx]); break;
              case ERODE_MORPH_FILTER: numerator += exp(kernel_param*(1.0-work_elem[idx])); break;
              default: break;
            }
            denominator += 1.0;
          }
          work_loc[iElem] = log(numerator/denominator)/kernel_param;
          if ( kernel_type==ERODE_MORPH_FILTER ) work_loc[iElem] = 1.0-work_loc[iElem];
          break;

        default:
          SU2_MPI::Error("Unknown type of filter kernel",CURRENT_FUNCTION);
      }
    }

    SU2_OMP_MASTER {
      /*--- Gather result on master rank. ---*/
      if (rank != MASTER_NODE) {
        /*--- Send to master. ---*/
        SU2_MPI::Send(work_loc.data(), work_loc.size(), MPI_DOUBLE, MASTER_NODE, 0, MPI_COMM_WORLD);
      }
      else {
        for (size_t i=0, begin=rank/mpi_stride*chunk; i<work_loc.size(); ++i)
          work_elem[begin+i] = work_loc[i];

        /*--- Receive from all other ranks. ---*/
        for (int p=0; p<size; p+=mpi_stride) {
          if (p == MASTER_NODE) continue;
          const auto begin = p / mpi_stride * chunk;
          const auto end = min(begin + chunk, Global_nElemDomain);
          SU2_MPI::Recv(&work_elem[begin], end-begin, MPI_DOUBLE, p, 0, MPI_COMM_WORLD, MPI_STATUS_IGNORE);
        }
      }

      /*--- Need to bcast, but not really a bcast since only some nodes are involved. ---*/
      if (iKernel != kernels.size()-1) {
        if (rank == MASTER_NODE) {
          for (int p=0; p<size; p+=mpi_stride) {
            if (p == MASTER_NODE) continue;
            SU2_MPI::Send(work_elem.data(), work_elem.size(), MPI_DOUBLE, p, 0, MPI_COMM_WORLD);
          }
        }
        else {
          SU2_MPI::Recv(work_elem.data(), work_elem.size(), MPI_DOUBLE, MASTER_NODE, 0, MPI_COMM_WORLD, MPI_STATUS_IGNORE);
        }
      }
    }
  }
  } // end OpenMP parallel section
  } // end rank % mpi_stride == 0

  /*--- Master has all values, order needs to be undone before scattering. ---*/

  if (rank == MASTER_NODE) {
    su2activevector work_loc(*max_element(counts.begin(), counts.end()));

    for (unsigned long i = 0; i < nElem; ++i)
      values[i] = work_elem[global_index[displs[rank]+i]];

    for (int p=0; p<size; ++p) {
      if (p == MASTER_NODE) continue;
      for (auto i = 0ul; i < counts[p]; ++i)
        work_loc[i] = work_elem[global_index[displs[p]+i]];
      SU2_MPI::Send(work_loc.data(), counts[p], MPI_DOUBLE, p, 0, MPI_COMM_WORLD);
    }
  }
  else {
    SU2_MPI::Recv(values.data(), nElem, MPI_DOUBLE, MASTER_NODE, 0, MPI_COMM_WORLD, MPI_STATUS_IGNORE);
  }

  limited_searches /= kernels.size();

<<<<<<< HEAD
  unsigned long t = limited_searches;
  SU2_MPI::Reduce(&t,&limited_searches,1,MPI_UNSIGNED_LONG,MPI_SUM,MASTER_NODE,MPI_COMM_WORLD);
=======
  unsigned long tmp = limited_searches;
  SU2_MPI::Reduce(&tmp,&limited_searches,1,MPI_UNSIGNED_LONG,MPI_SUM,MASTER_NODE,SU2_MPI::GetComm());
>>>>>>> 22e22d17

  if (rank==MASTER_NODE && limited_searches>0)
    cout << "Warning: The filter radius was limited for " << limited_searches
         << " elements (" << limited_searches/(0.01*Global_nElemDomain) << "%).\n";
}

void CGeometry::GetGlobalElementAdjacencyMatrix(const unsigned short mpi_stride,
                                                vector<unsigned long> &global_index,
                                                vector<unsigned long> &neighbour_start,
                                                vector<long> &neighbour_idx) const
{
  if (size % mpi_stride)
    SU2_MPI::Error("MPI stride must be a divisor of the number of ranks.", CURRENT_FUNCTION);

  if (MASTER_NODE % mpi_stride)
    SU2_MPI::Error("MASTER_NODE must be one of the active ranks.", CURRENT_FUNCTION);

  vector<unsigned short> nFaces(nElem);
  vector<unsigned long> glblIndex(nElem);
  vector<long> connect;

  for(auto iElem=0ul; iElem<nElem; ++iElem) {
    glblIndex[iElem] = elem[iElem]->GetGlobalIndex();
    nFaces[iElem] = elem[iElem]->GetnFaces();
    for(unsigned short iFace=0; iFace<nFaces[iElem]; ++iFace) {
      long neighbour = elem[iElem]->GetNeighbor_Elements(iFace);
      if ( neighbour>=0 ) neighbour = elem[neighbour]->GetGlobalIndex();
      connect.push_back(neighbour);
    }
  }

  unsigned long nElemGlobal = 0, nE = nElem;
  SU2_MPI::Allreduce(&nE, &nElemGlobal, 1, MPI_UNSIGNED_LONG, MPI_SUM, MPI_COMM_WORLD);

  vector<unsigned short> nFaces_elem(nElemGlobal * (rank==MASTER_NODE));
  global_index.resize(nElemGlobal * (rank==MASTER_NODE));

#ifdef HAVE_MPI
<<<<<<< HEAD
  vector<int> counts(size), displs(size,0);
  int tmp = nElem;
  MPI_Allgather(&tmp, 1, MPI_INT, counts.data(), 1, MPI_INT, MPI_COMM_WORLD);
  for (int i=1; i<size; ++i) displs[i] = displs[i-1] + counts[i-1];
=======
  /*--- Share with all processors ---*/
  {
    unsigned short *buffer = new unsigned short [Global_nElemDomain];
    MPI_Allreduce(nFaces_elem,buffer,Global_nElemDomain,MPI_UNSIGNED_SHORT,MPI_MAX,SU2_MPI::GetComm());
    /*--- swap pointers and delete old data to keep the same variable name after reduction ---*/
    swap(buffer, nFaces_elem); delete [] buffer;
  }
#endif
>>>>>>> 22e22d17

  MPI_Gatherv(nFaces.data(), nElem, MPI_UNSIGNED_SHORT, nFaces_elem.data(), counts.data(),
              displs.data(), MPI_UNSIGNED_SHORT, MASTER_NODE, MPI_COMM_WORLD);
  MPI_Gatherv(glblIndex.data(), nElem, MPI_UNSIGNED_LONG, global_index.data(), counts.data(),
              displs.data(), MPI_UNSIGNED_LONG, MASTER_NODE, MPI_COMM_WORLD);

  tmp = connect.size();
  MPI_Allgather(&tmp, 1, MPI_INT, counts.data(), 1, MPI_INT, MPI_COMM_WORLD);
  for (int i=1; i<size; ++i) displs[i] = displs[i-1] + counts[i-1];

  vector<long> connectivity((displs.back()+counts.back()) * (rank==MASTER_NODE));

  MPI_Gatherv(connect.data(), tmp, MPI_LONG, connectivity.data(), counts.data(),
              displs.data(), MPI_LONG, MASTER_NODE, MPI_COMM_WORLD);
#else
  nFaces_elem = move(nFaces);
  global_index = move(glblIndex);
  connectivity = move(connect);
#endif

  if (rank == MASTER_NODE) {
    neighbour_start.resize(Global_nElemDomain+1);

    /*--- Copy number of faces. ---*/
    for (unsigned long iElem = 0; iElem < nElemGlobal; ++iElem) {
      neighbour_start[global_index[iElem]] = nFaces_elem[iElem];
    }

    /*--- Transform counts to offsets. ---*/
    auto carry = neighbour_start.front();
    neighbour_start[0] = 0;
    for (unsigned long iElem = 1; iElem <= Global_nElemDomain; ++iElem) {
      swap(carry, neighbour_start[iElem]);
      neighbour_start[iElem] += neighbour_start[iElem-1];
    }

    /*--- Init matrix. ---*/
    neighbour_idx.resize(neighbour_start.back());
    for (auto& x : neighbour_idx) x = -1;

    for (unsigned long i = 0, cursor = 0; i < nElemGlobal; ++i) {
      auto nFace = nFaces_elem[i];
      auto iElem = global_index[i];
      auto start = neighbour_start[iElem];

      /*--- Using "max" accounts for halo element whose neighbor info is spread across ranks. ---*/
      for (unsigned short iFace = 0; iFace < nFace; ++iFace) {
        neighbour_idx[start+iFace] = max(neighbour_idx[start+iFace], connectivity[cursor++]);
      }
    }

    for (int p=0; p<size; p+=mpi_stride) {
      if (p == MASTER_NODE) continue;
      SU2_MPI::Send(neighbour_start.data(), Global_nElemDomain+1, MPI_UNSIGNED_LONG, p, 0, MPI_COMM_WORLD);
      SU2_MPI::Send(neighbour_idx.data(), neighbour_start.back(), MPI_LONG, p, 0, MPI_COMM_WORLD);
    }
  }
<<<<<<< HEAD
  else if (rank % mpi_stride == 0) {
    neighbour_start.resize(Global_nElemDomain+1);
    SU2_MPI::Recv(neighbour_start.data(), Global_nElemDomain+1, MPI_UNSIGNED_LONG, MASTER_NODE, 0, MPI_COMM_WORLD, MPI_STATUS_IGNORE);
    neighbour_idx.resize(neighbour_start.back());
    SU2_MPI::Recv(neighbour_idx.data(), neighbour_start.back(), MPI_LONG, MASTER_NODE, 0, MPI_COMM_WORLD, MPI_STATUS_IGNORE);
=======
#ifdef HAVE_MPI
  /*--- Share with all processors ---*/
  {
    long *buffer = new long [matrix_size];
    MPI_Allreduce(neighbour_idx,buffer,matrix_size,MPI_LONG,MPI_MAX,SU2_MPI::GetComm());
    swap(buffer, neighbour_idx); delete [] buffer;
>>>>>>> 22e22d17
  }
}

bool CGeometry::GetRadialNeighbourhood(const unsigned long iElem_global,
                                       passivedouble radius,
                                       size_t search_limit,
                                       const vector<unsigned long> &neighbour_start,
                                       const vector<long> &neighbour_idx,
                                       const su2activematrix &cg_elem,
                                       vector<long> &neighbours,
                                       vector<bool> &is_neighbor) const
{
  const bool wasActive = AD::BeginPassive();

  /*--- Validate inputs if we are debugging. ---*/
  assert(neighbour_start.size() == Global_nElemDomain+1 &&
         is_neighbor.size() == Global_nElemDomain && "invalid inputs");

  /*--- 0 search_limit means "unlimited" (it will probably
   stop once it gathers the entire domain, probably). ---*/
  if (!search_limit) search_limit = numeric_limits<size_t>::max();

  /*--- Center of the search ---*/
  neighbours.clear();
  neighbours.push_back(iElem_global);
  is_neighbor[iElem_global] = true;

  radius = pow(radius,2);
  auto X0 = cg_elem[iElem_global];

  /*--- Loop stops when "neighbours" stops changing size, or degree reaches limit. ---*/
  bool finished = false;
  for (size_t degree=0, start=0; degree < search_limit && !finished; ++degree)
  {
    /*--- For each element of the last degree added consider its immediate
     neighbours, that are not already neighbours, as candidates. ---*/
    vector<long> candidates;

    for (auto it = neighbours.begin()+start; it!=neighbours.end(); ++it) {
      /*--- scan row of the adjacency matrix of element *it ---*/
      for (auto i = neighbour_start[*it]; i < neighbour_start[(*it)+1]; ++i) {
        auto idx = neighbour_idx[i];
        if (idx>=0) if (!is_neighbor[idx]) {
          candidates.push_back(idx);
          /*--- mark as neighbour for now to avoid duplicate candidates. ---*/
          is_neighbor[idx] = true;
        }
      }
    }
    /*--- update start position to fetch next degree candidates. ---*/
    start = neighbours.size();

    /*--- Add candidates within "radius" of X0, if none qualifies we are "finished". ---*/
    finished = true;
    for (auto idx : candidates) {
      if (GeometryToolbox::SquaredDistance(nDim, X0, cg_elem[idx]) < radius) {
        neighbours.push_back(idx);
        finished = false;
      }
      /*--- not a neighbour in the end. ---*/
      else is_neighbor[idx] = false;
    }
  }
  /*--- Restore the state of the working vector for next call. ---*/
  for(auto idx : neighbours) is_neighbor[idx] = false;

  AD::EndPassive(wasActive);

  return finished;
}

void CGeometry::SetElemVolume()
{
  SU2_OMP_PARALLEL
  {
  /*--- Create a bank of elements to avoid instantiating inside loop. ---*/
  array<CElement*,4> elements{{nullptr,nullptr,nullptr,nullptr}};

  if (nDim==2) {
    elements[0] = new CTRIA1();
    elements[1] = new CQUAD4();
  } else {
    elements[0] = new CTETRA1();
    elements[1] = new CPYRAM5();
    elements[2] = new CPRISM6();
    elements[3] = new CHEXA8();
  }

  /*--- Compute and store the volume of each "elem". ---*/
  SU2_OMP_FOR_DYN(128)
  for (unsigned long iElem=0; iElem<nElem; ++iElem)
  {
    /*--- Get the appropriate type of element. ---*/
    CElement* element = nullptr;
    switch (elem[iElem]->GetVTK_Type()) {
      case TRIANGLE:      element = elements[0]; break;
      case QUADRILATERAL: element = elements[1]; break;
      case TETRAHEDRON:   element = elements[0]; break;
      case PYRAMID:       element = elements[1]; break;
      case PRISM:         element = elements[2]; break;
      case HEXAHEDRON:    element = elements[3]; break;
      default:
        SU2_MPI::Error("Cannot compute the area/volume of a 1D element.",CURRENT_FUNCTION);
    }
    /*--- Set the nodal coordinates of the element. ---*/
    for (unsigned short iNode=0; iNode<elem[iElem]->GetnNodes(); ++iNode) {
      unsigned long node_idx = elem[iElem]->GetNode(iNode);
      for (unsigned short iDim=0; iDim<nDim; ++iDim) {
        su2double coord = nodes->GetCoord(node_idx, iDim);
        element->SetRef_Coord(iNode, iDim, coord);
      }
    }
    /*--- Compute ---*/
    if(nDim==2) elem[iElem]->SetVolume(element->ComputeArea());
    else        elem[iElem]->SetVolume(element->ComputeVolume());
  }

  for (auto e : elements) delete e;

  } // end SU2_OMP_PARALLEL
}

void CGeometry::SetGeometryPlanes(CConfig *config) {

  bool loop_on;
  unsigned short iMarker = 0;
  su2double *Face_Normal = nullptr, *Xcoord = nullptr, *Ycoord = nullptr, *Zcoord = nullptr, *FaceArea = nullptr;
  unsigned long jVertex, iVertex, ixCoord, iPoint, iVertex_Wall, nVertex_Wall = 0;

  /*--- Compute the total number of points on the near-field ---*/
  nVertex_Wall = 0;
  for (iMarker = 0; iMarker < config->GetnMarker_All(); iMarker++)
    if ((config->GetMarker_All_KindBC(iMarker) == HEAT_FLUX)               ||
        (config->GetMarker_All_KindBC(iMarker) == ISOTHERMAL)              ||
        (config->GetMarker_All_KindBC(iMarker) == EULER_WALL)                )
      nVertex_Wall += nVertex[iMarker];


  /*--- Create an array with all the coordinates, points, pressures, face area,
   equivalent area, and nearfield weight ---*/
  Xcoord = new su2double[nVertex_Wall];
  Ycoord = new su2double[nVertex_Wall];
  if (nDim == 3) Zcoord = new su2double[nVertex_Wall];
  FaceArea = new su2double[nVertex_Wall];

  /*--- Copy the boundary information to an array ---*/
  iVertex_Wall = 0;
  for (iMarker = 0; iMarker < config->GetnMarker_All(); iMarker++)
    if ((config->GetMarker_All_KindBC(iMarker) == HEAT_FLUX)               ||
        (config->GetMarker_All_KindBC(iMarker) == ISOTHERMAL)              ||
        (config->GetMarker_All_KindBC(iMarker) == EULER_WALL)                )
      for (iVertex = 0; iVertex < nVertex[iMarker]; iVertex++) {
        iPoint = vertex[iMarker][iVertex]->GetNode();
        Xcoord[iVertex_Wall] = nodes->GetCoord(iPoint, 0);
        Ycoord[iVertex_Wall] = nodes->GetCoord(iPoint, 1);
        if (nDim==3) Zcoord[iVertex_Wall] = nodes->GetCoord(iPoint, 2);
        Face_Normal = vertex[iMarker][iVertex]->GetNormal();
        FaceArea[iVertex_Wall] = fabs(Face_Normal[nDim-1]);
        iVertex_Wall ++;
      }


  //vector<su2double> XCoordList;
  vector<su2double>::iterator IterXCoordList;

  for (iVertex = 0; iVertex < nVertex_Wall; iVertex++)
    XCoordList.push_back(Xcoord[iVertex]);

  sort( XCoordList.begin(), XCoordList.end());
  IterXCoordList = unique( XCoordList.begin(), XCoordList.end());
  XCoordList.resize( IterXCoordList - XCoordList.begin() );

  /*--- Create vectors and distribute the values among the different PhiAngle queues ---*/
  Xcoord_plane.resize(XCoordList.size());
  Ycoord_plane.resize(XCoordList.size());
  if (nDim==3) Zcoord_plane.resize(XCoordList.size());
  FaceArea_plane.resize(XCoordList.size());
  Plane_points.resize(XCoordList.size());


  su2double dist_ratio;
  unsigned long iCoord;

  /*--- Distribute the values among the different PhiAngles ---*/
  for (iPoint = 0; iPoint < nPoint; iPoint++) {
    if (nodes->GetDomain(iPoint)) {
      loop_on = true;
      for (ixCoord = 0; ixCoord < XCoordList.size()-1 && loop_on; ixCoord++) {
        dist_ratio = (nodes->GetCoord(iPoint, 0) - XCoordList[ixCoord])/(XCoordList[ixCoord+1]- XCoordList[ixCoord]);
        if (dist_ratio >= 0 && dist_ratio <= 1.0) {
          if (dist_ratio <= 0.5) iCoord = ixCoord;
          else iCoord = ixCoord+1;
          Xcoord_plane[iCoord].push_back(nodes->GetCoord(iPoint, 0) );
          Ycoord_plane[iCoord].push_back(nodes->GetCoord(iPoint, 1) );
          if (nDim==3) Zcoord_plane[iCoord].push_back(nodes->GetCoord(iPoint, 2) );
          FaceArea_plane[iCoord].push_back(nodes->GetVolume(iPoint));   ///// CHECK AREA CALCULATION
          Plane_points[iCoord].push_back(iPoint );
          loop_on = false;
        }
      }
    }
  }

  /*--- Order the arrays in ascending values of y ---*/
  /// TODO: Depending on the size of the arrays, this may not be a good way of sorting them.
  for (ixCoord = 0; ixCoord < XCoordList.size(); ixCoord++)
    for (iVertex = 0; iVertex < Xcoord_plane[ixCoord].size(); iVertex++)
      for (jVertex = 0; jVertex < Xcoord_plane[ixCoord].size() - 1 - iVertex; jVertex++)
        if (Ycoord_plane[ixCoord][jVertex] > Ycoord_plane[ixCoord][jVertex+1]) {
          swap(Xcoord_plane[ixCoord][jVertex], Xcoord_plane[ixCoord][jVertex+1]);
          swap(Ycoord_plane[ixCoord][jVertex], Ycoord_plane[ixCoord][jVertex+1]);
          if (nDim==3) swap(Zcoord_plane[ixCoord][jVertex], Zcoord_plane[ixCoord][jVertex+1]);
          swap(Plane_points[ixCoord][jVertex], Plane_points[ixCoord][jVertex+1]);
          swap(FaceArea_plane[ixCoord][jVertex], FaceArea_plane[ixCoord][jVertex+1]);
        }

  /*--- Delete structures ---*/
  delete[] Xcoord; delete[] Ycoord;
  delete[] Zcoord;
  delete[] FaceArea;
}

void CGeometry::SetRotationalVelocity(CConfig *config, bool print) {

  unsigned long iPoint;
  unsigned short iDim;

  su2double RotVel[3] = {0.0,0.0,0.0}, Distance[3] = {0.0,0.0,0.0},
            Center[3] = {0.0,0.0,0.0}, Omega[3] = {0.0,0.0,0.0};

  /*--- Center of rotation & angular velocity vector from config ---*/

  for (iDim = 0; iDim < 3; iDim++) {
    Center[iDim] = config->GetMotion_Origin(iDim);
    Omega[iDim]  = config->GetRotation_Rate(iDim)/config->GetOmega_Ref();
  }

  su2double L_Ref = config->GetLength_Ref();

  /*--- Print some information to the console ---*/

  if (rank == MASTER_NODE && print) {
    cout << " Rotational origin (x, y, z): ( " << Center[0] << ", " << Center[1];
    cout << ", " << Center[2] << " )\n";
    cout << " Angular velocity about x, y, z axes: ( " << Omega[0] << ", ";
    cout << Omega[1] << ", " << Omega[2] << " ) rad/s" << endl;
  }

  /*--- Loop over all nodes and set the rotational velocity ---*/

  for (iPoint = 0; iPoint < nPoint; iPoint++) {

    /*--- Get the coordinates of the current node ---*/

    const su2double* Coord = nodes->GetCoord(iPoint);

    /*--- Calculate the non-dim. distance from the rotation center ---*/

    for (iDim = 0; iDim < nDim; iDim++)
      Distance[iDim] = (Coord[iDim]-Center[iDim])/L_Ref;

    /*--- Calculate the angular velocity as omega X r ---*/

    RotVel[0] = Omega[1]*(Distance[2]) - Omega[2]*(Distance[1]);
    RotVel[1] = Omega[2]*(Distance[0]) - Omega[0]*(Distance[2]);
    RotVel[2] = Omega[0]*(Distance[1]) - Omega[1]*(Distance[0]);

    /*--- Store the grid velocity at this node ---*/

    nodes->SetGridVel(iPoint, RotVel);

  }

}

void CGeometry::SetShroudVelocity(CConfig *config) {

  unsigned long iPoint, iVertex;
  unsigned short iMarker, iMarkerShroud;
  su2double RotVel[3] = {0.0,0.0,0.0};

  /*--- Loop over all vertex in the shroud marker and set the rotational velocity to 0.0 ---*/
  for (iMarker = 0; iMarker < nMarker; iMarker++){
    for(iMarkerShroud=0; iMarkerShroud < config->GetnMarker_Shroud(); iMarkerShroud++){
      if(config->GetMarker_Shroud(iMarkerShroud) == config->GetMarker_All_TagBound(iMarker)){
        for (iVertex = 0; iVertex  < nVertex[iMarker]; iVertex++) {
          iPoint = vertex[iMarker][iVertex]->GetNode();
          nodes->SetGridVel(iPoint, RotVel);
        }
      }
    }
  }
}

void CGeometry::SetTranslationalVelocity(CConfig *config, bool print) {

  su2double xDot[3] = {0.0,0.0,0.0};

  /*--- Get the translational velocity vector from config ---*/

  for (unsigned short iDim = 0; iDim < nDim; iDim++)
    xDot[iDim] = config->GetTranslation_Rate(iDim)/config->GetVelocity_Ref();

  /*--- Print some information to the console ---*/

  if (rank == MASTER_NODE && print) {
    cout << " Non-dim. translational velocity: ("
         << xDot[0] << ", " << xDot[1] << ", " << xDot[2] << ")." << endl;
  }

  /*--- Loop over all nodes and set the translational velocity ---*/

  for (unsigned long iPoint = 0; iPoint < nPoint; iPoint++)
    nodes->SetGridVel(iPoint, xDot);

}

void CGeometry::SetGridVelocity(CConfig *config, unsigned long iter) {

  /*--- Get timestep and whether to use 1st or 2nd order backward finite differences ---*/

  bool FirstOrder = (config->GetTime_Marching() == DT_STEPPING_1ST);
  bool SecondOrder = (config->GetTime_Marching() == DT_STEPPING_2ND);

  su2double TimeStep = config->GetDelta_UnstTimeND();

  /*--- Compute the velocity of each node in the volume mesh ---*/

  for (unsigned long iPoint = 0; iPoint < nPoint; iPoint++) {

    /*--- Coordinates of the current point at n+1, n, & n-1 time levels ---*/

    const su2double *Coord_nM1 = nodes->GetCoord_n1(iPoint);
    const su2double *Coord_n   = nodes->GetCoord_n(iPoint);
    const su2double *Coord_nP1 = nodes->GetCoord(iPoint);

    /*--- Compute and store mesh velocity with 1st or 2nd-order approximation ---*/

    for (unsigned short iDim = 0; iDim < nDim; iDim++) {

      su2double GridVel = 0.0;

      if (FirstOrder)
        GridVel = (Coord_nP1[iDim] - Coord_n[iDim]) / TimeStep;

      if (SecondOrder)
        GridVel = (1.5*Coord_nP1[iDim] - 2.0*Coord_n[iDim] + 0.5*Coord_nM1[iDim]) / TimeStep;

      nodes->SetGridVel(iPoint, iDim, GridVel);
    }
  }

}

const CCompressedSparsePatternUL& CGeometry::GetSparsePattern(ConnectivityType type, unsigned long fillLvl)
{
  bool fvm = (type == ConnectivityType::FiniteVolume);

  CCompressedSparsePatternUL* pattern = nullptr;

  if (fillLvl == 0)
    pattern = fvm? &finiteVolumeCSRFill0 : &finiteElementCSRFill0;
  else
    pattern = fvm? &finiteVolumeCSRFillN : &finiteElementCSRFillN;

  if (pattern->empty()) {
    *pattern = buildCSRPattern(*this, type, fillLvl);
    pattern->buildDiagPtr();
  }

  return *pattern;
}

const CEdgeToNonZeroMapUL& CGeometry::GetEdgeToSparsePatternMap(void)
{
  if (edgeToCSRMap.empty()) {
    if (finiteVolumeCSRFill0.empty()) {
      finiteVolumeCSRFill0 = buildCSRPattern(*this, ConnectivityType::FiniteVolume, 0ul);
    }
    edgeToCSRMap = mapEdgesToSparsePattern(*this, finiteVolumeCSRFill0);
  }
  return edgeToCSRMap;
}

const su2vector<unsigned long>& CGeometry::GetTransposeSparsePatternMap(ConnectivityType type)
{
  /*--- Yes the const cast is weird but it is still better than repeating code. ---*/
  auto& pattern = const_cast<CCompressedSparsePatternUL&>(GetSparsePattern(type));
  pattern.buildTransposePtr();
  return pattern.transposePtr();
}

const CCompressedSparsePatternUL& CGeometry::GetEdgeColoring(su2double* efficiency)
{
  /*--- Check for dry run mode with dummy geometry. ---*/
  if (nEdge==0) return edgeColoring;

  /*--- Build if required. ---*/
  if (edgeColoring.empty()) {

    /*--- When not using threading use the natural coloring to reduce overhead. ---*/
    if (omp_get_max_threads() == 1) {
      SetNaturalEdgeColoring();
      if (efficiency != nullptr) *efficiency = 1.0; // by definition
      return edgeColoring;
    }

    /*--- Create a temporary sparse pattern from the edges. ---*/
    su2vector<unsigned long> outerPtr(nEdge+1);
    su2vector<unsigned long> innerIdx(nEdge*2);

    for (unsigned long iEdge = 0; iEdge < nEdge; ++iEdge) {
      outerPtr(iEdge) = 2*iEdge;
      innerIdx(iEdge*2+0) = edges->GetNode(iEdge,0);
      innerIdx(iEdge*2+1) = edges->GetNode(iEdge,1);
    }
    outerPtr(nEdge) = 2*nEdge;

    CCompressedSparsePatternUL pattern(move(outerPtr), move(innerIdx));

    /*--- Color the edges. ---*/
    constexpr bool balanceColors = true;
    edgeColoring = colorSparsePattern(pattern, edgeColorGroupSize, balanceColors);

    /*--- If the coloring fails use the natural coloring. This is a
     *    "soft" failure as this "bad" coloring should be detected
     *    downstream and a fallback strategy put in place. ---*/
    if (edgeColoring.empty()) SetNaturalEdgeColoring();
  }

  if (efficiency != nullptr) {
    *efficiency = coloringEfficiency(edgeColoring, omp_get_max_threads(), edgeColorGroupSize);
  }
  return edgeColoring;
}

void CGeometry::SetNaturalEdgeColoring()
{
  if (nEdge == 0) return;
  edgeColoring = createNaturalColoring(nEdge);
  /*--- In parallel, set the group size to nEdge to protect client code. ---*/
  if (omp_get_max_threads() > 1) edgeColorGroupSize = nEdge;
}

const CCompressedSparsePatternUL& CGeometry::GetElementColoring(su2double* efficiency)
{
  /*--- Check for dry run mode with dummy geometry. ---*/
  if (nElem==0) return elemColoring;

  /*--- Build if required. ---*/
  if (elemColoring.empty()) {

    /*--- When not using threading use the natural coloring. ---*/
    if (omp_get_max_threads() == 1) {
      SetNaturalElementColoring();
      if (efficiency != nullptr) *efficiency = 1.0; // by definition
      return elemColoring;
    }

    /*--- Create a temporary sparse pattern from the elements. ---*/
    vector<unsigned long> outerPtr(nElem+1);
    vector<unsigned long> innerIdx; innerIdx.reserve(nElem);

    for (unsigned long iElem = 0; iElem < nElem; ++iElem) {
      outerPtr[iElem] = innerIdx.size();

      for (unsigned short iNode = 0; iNode < elem[iElem]->GetnNodes(); ++iNode) {
        innerIdx.push_back(elem[iElem]->GetNode(iNode));
      }
    }
    outerPtr[nElem] = innerIdx.size();

    CCompressedSparsePatternUL pattern(outerPtr, innerIdx);

    /*--- Color the elements. ---*/
    constexpr bool balanceColors = true;
    elemColoring = colorSparsePattern(pattern, elemColorGroupSize, balanceColors);

    /*--- Same as for the edge coloring. ---*/
    if (elemColoring.empty()) SetNaturalElementColoring();
  }

  if (efficiency != nullptr) {
    *efficiency = coloringEfficiency(elemColoring, omp_get_max_threads(), elemColorGroupSize);
  }
  return elemColoring;
}

void CGeometry::SetNaturalElementColoring()
{
  if (nElem == 0) return;
  elemColoring = createNaturalColoring(nElem);
  /*--- In parallel, set the group size to nElem to protect client code. ---*/
  if (omp_get_max_threads() > 1) elemColorGroupSize = nElem;
}

void CGeometry::ComputeWallDistance(const CConfig* const* config_container, CGeometry ****geometry_container){

  int nZone = config_container[ZONE_0]->GetnZone();
  bool allEmpty = true;
  vector<bool> wallDistanceNeeded(nZone, false);

  for (int iInst = 0; iInst < config_container[ZONE_0]->GetnTimeInstances(); iInst++){
    for (int iZone = 0; iZone < nZone; iZone++){

      /*--- Check if a zone needs the wall distance and store a boolean ---*/

      ENUM_MAIN_SOLVER kindSolver = static_cast<ENUM_MAIN_SOLVER>(config_container[iZone]->GetKind_Solver());
      if (kindSolver == RANS ||
          kindSolver == INC_RANS ||
          kindSolver == DISC_ADJ_RANS ||
          kindSolver == DISC_ADJ_INC_RANS ||
          kindSolver == FEM_LES ||
          kindSolver == FEM_RANS){
        wallDistanceNeeded[iZone] = true;
      }

      /*--- Set the wall distances in all zones to the numerical limit.
     * This is necessary, because before a computed distance is set, it will be checked
     * whether the new distance is smaller than the currently stored one. ---*/
      CGeometry *geometry = geometry_container[iZone][iInst][MESH_0];
      if (wallDistanceNeeded[iZone])
        geometry->SetWallDistance(numeric_limits<su2double>::max());
    }

    /*--- Loop over all zones and compute the ADT based on the viscous walls in that zone ---*/
    for (int iZone = 0; iZone < nZone; iZone++){
      CGeometry *geometry = geometry_container[iZone][iInst][MESH_0];
      unique_ptr<CADTElemClass> WallADT = geometry->ComputeViscousWallADT(config_container[iZone]);
      if (WallADT && !WallADT->IsEmpty()){
        allEmpty = false;
        /*--- Inner loop over all zones to update the wall distances.
       * It might happen that there is a closer viscous wall in zone iZone for points in zone jZone. ---*/
        for (int jZone = 0; jZone < nZone; jZone++){
          if (wallDistanceNeeded[jZone])
            geometry_container[jZone][iInst][MESH_0]->SetWallDistance(config_container[jZone], WallADT.get());
        }
      }
    }

    /*--- If there are no viscous walls in the entire domain, set distances to zero ---*/
    if (allEmpty){
      for (int iZone = 0; iZone < nZone; iZone++){
        CGeometry *geometry = geometry_container[iZone][iInst][MESH_0];
        geometry->SetWallDistance(0.0);
      }
    }
  }
}<|MERGE_RESOLUTION|>--- conflicted
+++ resolved
@@ -3134,7 +3134,7 @@
 
   vector<unsigned long> counts(size), displs(size,0);
   auto nE = nElem;
-  SU2_MPI::Allgather(&nE, 1, MPI_UNSIGNED_LONG, counts.data(), 1, MPI_UNSIGNED_LONG, MPI_COMM_WORLD);
+  SU2_MPI::Allgather(&nE, 1, MPI_UNSIGNED_LONG, counts.data(), 1, MPI_UNSIGNED_LONG, SU2_MPI::GetComm());
   for (int i=1; i<size; ++i) displs[i] = displs[i-1] + counts[i-1];
   const auto nElemGlobal = displs.back() + counts.back();
 
@@ -3158,9 +3158,9 @@
 
     for (int p=0; p<size; ++p) {
       if (p == MASTER_NODE) continue;
-      SU2_MPI::Recv(cg_elem[displs[p]], counts[p]*nDim, MPI_DOUBLE, p, 0, MPI_COMM_WORLD, MPI_STATUS_IGNORE);
-      SU2_MPI::Recv(&vol_elem[displs[p]], counts[p], MPI_DOUBLE, p, 0, MPI_COMM_WORLD, MPI_STATUS_IGNORE);
-      SU2_MPI::Recv(&work_elem[displs[p]], counts[p], MPI_DOUBLE, p, 0, MPI_COMM_WORLD, MPI_STATUS_IGNORE);
+      SU2_MPI::Recv(cg_elem[displs[p]], counts[p]*nDim, MPI_DOUBLE, p, 0, SU2_MPI::GetComm(), MPI_STATUS_IGNORE);
+      SU2_MPI::Recv(&vol_elem[displs[p]], counts[p], MPI_DOUBLE, p, 0, SU2_MPI::GetComm(), MPI_STATUS_IGNORE);
+      SU2_MPI::Recv(&work_elem[displs[p]], counts[p], MPI_DOUBLE, p, 0, SU2_MPI::GetComm(), MPI_STATUS_IGNORE);
     }
   }
   else {
@@ -3174,9 +3174,9 @@
       vol_elem[iElem] = elem[iElem]->GetVolume();
     }
 
-    SU2_MPI::Send(cg_elem.data(), nElem*nDim, MPI_DOUBLE, MASTER_NODE, 0, MPI_COMM_WORLD);
-    SU2_MPI::Send(vol_elem.data(), nElem, MPI_DOUBLE, MASTER_NODE, 0, MPI_COMM_WORLD);
-    SU2_MPI::Send(values.data(), nElem, MPI_DOUBLE, MASTER_NODE, 0, MPI_COMM_WORLD);
+    SU2_MPI::Send(cg_elem.data(), nElem*nDim, MPI_DOUBLE, MASTER_NODE, 0, SU2_MPI::GetComm());
+    SU2_MPI::Send(vol_elem.data(), nElem, MPI_DOUBLE, MASTER_NODE, 0, SU2_MPI::GetComm());
+    SU2_MPI::Send(values.data(), nElem, MPI_DOUBLE, MASTER_NODE, 0, SU2_MPI::GetComm());
   }
 
   /*--- Master node re-orders data by global index and sends it to other active nodes. ---*/
@@ -3200,9 +3200,9 @@
 
     for (int p=0; p<size; p+=mpi_stride) {
       if (p == MASTER_NODE) continue;
-      SU2_MPI::Send(cg_elem.data(), cg_elem.size(), MPI_DOUBLE, p, 0, MPI_COMM_WORLD);
-      SU2_MPI::Send(vol_elem.data(), vol_elem.size(), MPI_DOUBLE, p, 0, MPI_COMM_WORLD);
-      SU2_MPI::Send(work_elem.data(), work_elem.size(), MPI_DOUBLE, p, 0, MPI_COMM_WORLD);
+      SU2_MPI::Send(cg_elem.data(), cg_elem.size(), MPI_DOUBLE, p, 0, SU2_MPI::GetComm());
+      SU2_MPI::Send(vol_elem.data(), vol_elem.size(), MPI_DOUBLE, p, 0, SU2_MPI::GetComm());
+      SU2_MPI::Send(work_elem.data(), work_elem.size(), MPI_DOUBLE, p, 0, SU2_MPI::GetComm());
     }
   }
   else if (rank % mpi_stride == 0) {
@@ -3210,9 +3210,9 @@
     vol_elem.resize(Global_nElemDomain);
     work_elem.resize(Global_nElemDomain);
 
-    SU2_MPI::Recv(cg_elem.data(), cg_elem.size(), MPI_DOUBLE, MASTER_NODE, 0, MPI_COMM_WORLD, MPI_STATUS_IGNORE);
-    SU2_MPI::Recv(vol_elem.data(), vol_elem.size(), MPI_DOUBLE, MASTER_NODE, 0, MPI_COMM_WORLD, MPI_STATUS_IGNORE);
-    SU2_MPI::Recv(work_elem.data(), work_elem.size(), MPI_DOUBLE, MASTER_NODE, 0, MPI_COMM_WORLD, MPI_STATUS_IGNORE);
+    SU2_MPI::Recv(cg_elem.data(), cg_elem.size(), MPI_DOUBLE, MASTER_NODE, 0, SU2_MPI::GetComm(), MPI_STATUS_IGNORE);
+    SU2_MPI::Recv(vol_elem.data(), vol_elem.size(), MPI_DOUBLE, MASTER_NODE, 0, SU2_MPI::GetComm(), MPI_STATUS_IGNORE);
+    SU2_MPI::Recv(work_elem.data(), work_elem.size(), MPI_DOUBLE, MASTER_NODE, 0, SU2_MPI::GetComm(), MPI_STATUS_IGNORE);
   }
 
   /*--- Counter for the total number of searches for which the recursion
@@ -3222,7 +3222,6 @@
   /*--- Only active nodes filter. ---*/
   if (rank % mpi_stride == 0) {
 
-<<<<<<< HEAD
   /*--- Partition the total work. ---*/
   const auto chunk = roundUpDiv(Global_nElemDomain, size / mpi_stride);
   const auto iElem_begin = rank / mpi_stride * chunk;
@@ -3234,24 +3233,6 @@
   /*--- When gathering the neighborhood of each element we use a vector of booleans to indicate
   whether an element is already added to the list of neighbors (one vector per thread). ---*/
   vector<vector<bool> > is_neighbor(omp_get_max_threads());
-=======
-  /*--- Share with all processors ---*/
-  SU2_OMP_MASTER
-  {
-    su2double* dbl_buffer = new su2double [Global_nElemDomain*nDim];
-    SU2_MPI::Allreduce(cg_elem,dbl_buffer,Global_nElemDomain*nDim,MPI_DOUBLE,MPI_SUM,SU2_MPI::GetComm());
-    swap(dbl_buffer, cg_elem); delete [] dbl_buffer;
-
-    dbl_buffer = new su2double [Global_nElemDomain];
-    SU2_MPI::Allreduce(vol_elem,dbl_buffer,Global_nElemDomain,MPI_DOUBLE,MPI_SUM,SU2_MPI::GetComm());
-    swap(dbl_buffer, vol_elem); delete [] dbl_buffer;
-
-    vector<char> char_buffer(Global_nElemDomain);
-    MPI_Allreduce(halo_detect.data(),char_buffer.data(),Global_nElemDomain,MPI_CHAR,MPI_SUM,SU2_MPI::GetComm());
-    halo_detect.swap(char_buffer);
-  }
-  SU2_OMP_BARRIER
->>>>>>> 22e22d17
 
   /*--- Begin OpenMP parallel section. ---*/
   SU2_OMP_PARALLEL_(reduction(+:limited_searches))
@@ -3265,44 +3246,9 @@
 
   for (unsigned long iKernel=0; iKernel<kernels.size(); ++iKernel)
   {
-<<<<<<< HEAD
     const auto kernel_type = kernels[iKernel].first;
     const auto kernel_param = kernels[iKernel].second;
     const auto kernel_radius = filter_radius[iKernel];
-=======
-    unsigned short kernel_type = kernels[iKernel].first;
-    su2double kernel_param = kernels[iKernel].second;
-    su2double kernel_radius = filter_radius[iKernel];
-
-    /*--- Synchronize work values ---*/
-    /*--- Initialize ---*/
-    SU2_OMP_FOR_STAT(256)
-    for(auto iElem=0ul; iElem<Global_nElemDomain; ++iElem)
-      work_values[iElem] = 0.0;
-
-    /*--- Populate ---*/
-    SU2_OMP_FOR_STAT(256)
-    for(auto iElem=0ul; iElem<nElem; ++iElem)
-      work_values[elem[iElem]->GetGlobalIndex()] = values[iElem];
-
-#ifdef HAVE_MPI
-    /*--- Share with all processors ---*/
-    SU2_OMP_MASTER
-    {
-      su2double *buffer = new su2double [Global_nElemDomain];
-      SU2_MPI::Allreduce(work_values,buffer,Global_nElemDomain,MPI_DOUBLE,MPI_SUM,SU2_MPI::GetComm());
-      swap(buffer, work_values); delete [] buffer;
-    }
-    SU2_OMP_BARRIER
-
-    /*--- Account for duplication ---*/
-    SU2_OMP_FOR_STAT(256)
-    for(auto iElem=0ul; iElem<Global_nElemDomain; ++iElem) {
-      su2double numRepeat = halo_detect[iElem];
-      work_values[iElem] /= numRepeat;
-    }
-#endif
->>>>>>> 22e22d17
 
     /*--- Filter ---*/
     SU2_OMP_FOR_DYN(128)
@@ -3366,7 +3312,7 @@
       /*--- Gather result on master rank. ---*/
       if (rank != MASTER_NODE) {
         /*--- Send to master. ---*/
-        SU2_MPI::Send(work_loc.data(), work_loc.size(), MPI_DOUBLE, MASTER_NODE, 0, MPI_COMM_WORLD);
+        SU2_MPI::Send(work_loc.data(), work_loc.size(), MPI_DOUBLE, MASTER_NODE, 0, SU2_MPI::GetComm());
       }
       else {
         for (size_t i=0, begin=rank/mpi_stride*chunk; i<work_loc.size(); ++i)
@@ -3377,7 +3323,7 @@
           if (p == MASTER_NODE) continue;
           const auto begin = p / mpi_stride * chunk;
           const auto end = min(begin + chunk, Global_nElemDomain);
-          SU2_MPI::Recv(&work_elem[begin], end-begin, MPI_DOUBLE, p, 0, MPI_COMM_WORLD, MPI_STATUS_IGNORE);
+          SU2_MPI::Recv(&work_elem[begin], end-begin, MPI_DOUBLE, p, 0, SU2_MPI::GetComm(), MPI_STATUS_IGNORE);
         }
       }
 
@@ -3386,11 +3332,11 @@
         if (rank == MASTER_NODE) {
           for (int p=0; p<size; p+=mpi_stride) {
             if (p == MASTER_NODE) continue;
-            SU2_MPI::Send(work_elem.data(), work_elem.size(), MPI_DOUBLE, p, 0, MPI_COMM_WORLD);
+            SU2_MPI::Send(work_elem.data(), work_elem.size(), MPI_DOUBLE, p, 0, SU2_MPI::GetComm());
           }
         }
         else {
-          SU2_MPI::Recv(work_elem.data(), work_elem.size(), MPI_DOUBLE, MASTER_NODE, 0, MPI_COMM_WORLD, MPI_STATUS_IGNORE);
+          SU2_MPI::Recv(work_elem.data(), work_elem.size(), MPI_DOUBLE, MASTER_NODE, 0, SU2_MPI::GetComm(), MPI_STATUS_IGNORE);
         }
       }
     }
@@ -3410,22 +3356,17 @@
       if (p == MASTER_NODE) continue;
       for (auto i = 0ul; i < counts[p]; ++i)
         work_loc[i] = work_elem[global_index[displs[p]+i]];
-      SU2_MPI::Send(work_loc.data(), counts[p], MPI_DOUBLE, p, 0, MPI_COMM_WORLD);
+      SU2_MPI::Send(work_loc.data(), counts[p], MPI_DOUBLE, p, 0, SU2_MPI::GetComm());
     }
   }
   else {
-    SU2_MPI::Recv(values.data(), nElem, MPI_DOUBLE, MASTER_NODE, 0, MPI_COMM_WORLD, MPI_STATUS_IGNORE);
+    SU2_MPI::Recv(values.data(), nElem, MPI_DOUBLE, MASTER_NODE, 0, SU2_MPI::GetComm(), MPI_STATUS_IGNORE);
   }
 
   limited_searches /= kernels.size();
 
-<<<<<<< HEAD
   unsigned long t = limited_searches;
-  SU2_MPI::Reduce(&t,&limited_searches,1,MPI_UNSIGNED_LONG,MPI_SUM,MASTER_NODE,MPI_COMM_WORLD);
-=======
-  unsigned long tmp = limited_searches;
-  SU2_MPI::Reduce(&tmp,&limited_searches,1,MPI_UNSIGNED_LONG,MPI_SUM,MASTER_NODE,SU2_MPI::GetComm());
->>>>>>> 22e22d17
+  SU2_MPI::Reduce(&t,&limited_searches,1,MPI_UNSIGNED_LONG,MPI_SUM,MASTER_NODE,SU2_MPI::GetComm());
 
   if (rank==MASTER_NODE && limited_searches>0)
     cout << "Warning: The filter radius was limited for " << limited_searches
@@ -3458,41 +3399,30 @@
   }
 
   unsigned long nElemGlobal = 0, nE = nElem;
-  SU2_MPI::Allreduce(&nE, &nElemGlobal, 1, MPI_UNSIGNED_LONG, MPI_SUM, MPI_COMM_WORLD);
+  SU2_MPI::Allreduce(&nE, &nElemGlobal, 1, MPI_UNSIGNED_LONG, MPI_SUM, SU2_MPI::GetComm());
 
   vector<unsigned short> nFaces_elem(nElemGlobal * (rank==MASTER_NODE));
   global_index.resize(nElemGlobal * (rank==MASTER_NODE));
 
 #ifdef HAVE_MPI
-<<<<<<< HEAD
   vector<int> counts(size), displs(size,0);
   int tmp = nElem;
-  MPI_Allgather(&tmp, 1, MPI_INT, counts.data(), 1, MPI_INT, MPI_COMM_WORLD);
+  MPI_Allgather(&tmp, 1, MPI_INT, counts.data(), 1, MPI_INT, SU2_MPI::GetComm());
   for (int i=1; i<size; ++i) displs[i] = displs[i-1] + counts[i-1];
-=======
-  /*--- Share with all processors ---*/
-  {
-    unsigned short *buffer = new unsigned short [Global_nElemDomain];
-    MPI_Allreduce(nFaces_elem,buffer,Global_nElemDomain,MPI_UNSIGNED_SHORT,MPI_MAX,SU2_MPI::GetComm());
-    /*--- swap pointers and delete old data to keep the same variable name after reduction ---*/
-    swap(buffer, nFaces_elem); delete [] buffer;
-  }
-#endif
->>>>>>> 22e22d17
 
   MPI_Gatherv(nFaces.data(), nElem, MPI_UNSIGNED_SHORT, nFaces_elem.data(), counts.data(),
-              displs.data(), MPI_UNSIGNED_SHORT, MASTER_NODE, MPI_COMM_WORLD);
+              displs.data(), MPI_UNSIGNED_SHORT, MASTER_NODE, SU2_MPI::GetComm());
   MPI_Gatherv(glblIndex.data(), nElem, MPI_UNSIGNED_LONG, global_index.data(), counts.data(),
-              displs.data(), MPI_UNSIGNED_LONG, MASTER_NODE, MPI_COMM_WORLD);
+              displs.data(), MPI_UNSIGNED_LONG, MASTER_NODE, SU2_MPI::GetComm());
 
   tmp = connect.size();
-  MPI_Allgather(&tmp, 1, MPI_INT, counts.data(), 1, MPI_INT, MPI_COMM_WORLD);
+  MPI_Allgather(&tmp, 1, MPI_INT, counts.data(), 1, MPI_INT, SU2_MPI::GetComm());
   for (int i=1; i<size; ++i) displs[i] = displs[i-1] + counts[i-1];
 
   vector<long> connectivity((displs.back()+counts.back()) * (rank==MASTER_NODE));
 
   MPI_Gatherv(connect.data(), tmp, MPI_LONG, connectivity.data(), counts.data(),
-              displs.data(), MPI_LONG, MASTER_NODE, MPI_COMM_WORLD);
+              displs.data(), MPI_LONG, MASTER_NODE, SU2_MPI::GetComm());
 #else
   nFaces_elem = move(nFaces);
   global_index = move(glblIndex);
@@ -3532,24 +3462,15 @@
 
     for (int p=0; p<size; p+=mpi_stride) {
       if (p == MASTER_NODE) continue;
-      SU2_MPI::Send(neighbour_start.data(), Global_nElemDomain+1, MPI_UNSIGNED_LONG, p, 0, MPI_COMM_WORLD);
-      SU2_MPI::Send(neighbour_idx.data(), neighbour_start.back(), MPI_LONG, p, 0, MPI_COMM_WORLD);
-    }
-  }
-<<<<<<< HEAD
+      SU2_MPI::Send(neighbour_start.data(), Global_nElemDomain+1, MPI_UNSIGNED_LONG, p, 0, SU2_MPI::GetComm());
+      SU2_MPI::Send(neighbour_idx.data(), neighbour_start.back(), MPI_LONG, p, 0, SU2_MPI::GetComm());
+    }
+  }
   else if (rank % mpi_stride == 0) {
     neighbour_start.resize(Global_nElemDomain+1);
-    SU2_MPI::Recv(neighbour_start.data(), Global_nElemDomain+1, MPI_UNSIGNED_LONG, MASTER_NODE, 0, MPI_COMM_WORLD, MPI_STATUS_IGNORE);
+    SU2_MPI::Recv(neighbour_start.data(), Global_nElemDomain+1, MPI_UNSIGNED_LONG, MASTER_NODE, 0, SU2_MPI::GetComm(), MPI_STATUS_IGNORE);
     neighbour_idx.resize(neighbour_start.back());
-    SU2_MPI::Recv(neighbour_idx.data(), neighbour_start.back(), MPI_LONG, MASTER_NODE, 0, MPI_COMM_WORLD, MPI_STATUS_IGNORE);
-=======
-#ifdef HAVE_MPI
-  /*--- Share with all processors ---*/
-  {
-    long *buffer = new long [matrix_size];
-    MPI_Allreduce(neighbour_idx,buffer,matrix_size,MPI_LONG,MPI_MAX,SU2_MPI::GetComm());
-    swap(buffer, neighbour_idx); delete [] buffer;
->>>>>>> 22e22d17
+    SU2_MPI::Recv(neighbour_idx.data(), neighbour_start.back(), MPI_LONG, MASTER_NODE, 0, SU2_MPI::GetComm(), MPI_STATUS_IGNORE);
   }
 }
 
