--- conflicted
+++ resolved
@@ -69,21 +69,10 @@
 /*--- Explicit instantiations ---*/
 /*--- We allways need su2double (regardless if it is passive or active). ---*/
 template class CSysVector<su2double>;
-<<<<<<< HEAD
 #ifdef USE_MIXED_PRECISION
-/*--- In reverse AD (or with mixed precision) we will also have passive (or float) vectors,
- *    and copy operations between them and active (or double) vectors, respectively. ---*/
+/*--- In reverse AD (or with mixed precision) we will also have passive (or float) vectors. ---*/
 template class CSysVector<su2mixedfloat>;
-template void CSysVector<su2mixedfloat>::PassiveCopy(const CSysVector<su2double>&);
-template void CSysVector<su2double>::PassiveCopy(const CSysVector<su2mixedfloat>&);
 #endif
 #ifdef CODI_REVERSE_TYPE
 template class CSysVector<passivedouble>;
-template void CSysVector<passivedouble>::PassiveCopy(const CSysVector<su2double>&);
-template void CSysVector<su2double>::PassiveCopy(const CSysVector<passivedouble>&);
-=======
-#if defined(CODI_REVERSE_TYPE) || defined(USE_MIXED_PRECISION)
-/*--- In reverse AD (or with mixed precision) we will also have passive (or float) vectors. ---*/
-template class CSysVector<su2mixedfloat>;
->>>>>>> b0dfd9c6
 #endif