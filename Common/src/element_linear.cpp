/*!
 * \file element_linear.cpp
 * \brief Definition of the linear element structure for structural applications
 * \author R. Sanchez
 * \version 6.2.0 "Falcon"
 *
 * The current SU2 release has been coordinated by the
 * SU2 International Developers Society <www.su2devsociety.org>
 * with selected contributions from the open-source community.
 *
 * The main research teams contributing to the current release are:
 *  - Prof. Juan J. Alonso's group at Stanford University.
 *  - Prof. Piero Colonna's group at Delft University of Technology.
 *  - Prof. Nicolas R. Gauger's group at Kaiserslautern University of Technology.
 *  - Prof. Alberto Guardone's group at Polytechnic University of Milan.
 *  - Prof. Rafael Palacios' group at Imperial College London.
 *  - Prof. Vincent Terrapon's group at the University of Liege.
 *  - Prof. Edwin van der Weide's group at the University of Twente.
 *  - Lab. of New Concepts in Aeronautics at Tech. Institute of Aeronautics.
 *
 * Copyright 2012-2019, Francisco D. Palacios, Thomas D. Economon,
 *                      Tim Albring, and the SU2 contributors.
 *
 * SU2 is free software; you can redistribute it and/or
 * modify it under the terms of the GNU Lesser General Public
 * License as published by the Free Software Foundation; either
 * version 2.1 of the License, or (at your option) any later version.
 *
 * SU2 is distributed in the hope that it will be useful,
 * but WITHOUT ANY WARRANTY; without even the implied warranty of
 * MERCHANTABILITY or FITNESS FOR A PARTICULAR PURPOSE. See the GNU
 * Lesser General Public License for more details.
 *
 * You should have received a copy of the GNU Lesser General Public
 * License along with SU2. If not, see <http://www.gnu.org/licenses/>.
 */

#include "../include/element_structure.hpp"

CTRIA1::CTRIA1(void) : CElement() {
  
}

CTRIA1::CTRIA1(unsigned short val_nDim, CConfig *config)
: CElement(val_nDim, config) {

<<<<<<< HEAD
  /*--- Allocate internal structures, these elements MAY be used for pressure subintegration ---*/

  nNodes = 3;
  nGaussPoints = 1;
  AllocateStructures(true,true,config->GetDeadLoad());

  /*--- Gauss coordinates and weights ---*/

  GaussCoord[0][0] = 0.333333333333333;  GaussCoord[0][1] = 0.333333333333333;  GaussWeight[0] = 0.5;

  /*--- Store the values of the shape functions and their derivatives ---*/

  unsigned short iGauss;
  su2double Xi, Eta, val_Ni;

  for (iGauss = 0; iGauss < nGaussPoints; iGauss++) {

    Xi = GaussCoord[iGauss][0];
    Eta = GaussCoord[iGauss][1];

    val_Ni = Xi;        GaussPoint[iGauss]->SetNi(val_Ni,0);
    val_Ni = Eta;       GaussPoint[iGauss]->SetNi(val_Ni,1);
    val_Ni = 1-Xi-Eta;  GaussPoint[iGauss]->SetNi(val_Ni,2);

    /*--- dN/d xi, dN/d eta ---*/

    dNiXj[iGauss][0][0] =  1.0;  dNiXj[iGauss][0][1] =  0.0;
    dNiXj[iGauss][1][0] =  0.0;  dNiXj[iGauss][1][1] =  1.0;
    dNiXj[iGauss][2][0] = -1.0;  dNiXj[iGauss][2][1] = -1.0;

  }

  /*--- Shape functions evaluated at the nodes for extrapolation of the stresses at the Gaussian Points ---*/
  /*--- The stress is constant over a TRIA1 element ---*/

  NodalExtrap[0][0] = 1.0;
  NodalExtrap[1][0] = 1.0;
  NodalExtrap[2][0] = 1.0;

}

su2double CTRIA1::ComputeArea(const FrameType mode){
  
  unsigned short iDim;
  su2double a[3] = {0.0,0.0,0.0}, b[3] = {0.0,0.0,0.0};
  su2double Area = 0.0;
  
  su2double **Coord = (mode==REFERENCE) ? RefCoord : CurrentCoord;
  
  for (iDim = 0; iDim < nDim; iDim++) {
    a[iDim] = Coord[0][iDim]-Coord[2][iDim];
    b[iDim] = Coord[1][iDim]-Coord[2][iDim];
  }
  
  Area = 0.5*fabs(a[0]*b[1]-a[1]*b[0]);
  
  return Area;
  
}

CTRIA1::~CTRIA1(void) {

}

CQUAD4::CQUAD4(void) : CElement() {

}

CQUAD4::CQUAD4(unsigned short val_nDim, CConfig *config)
: CElement(val_nDim, config) {

  /*--- Allocate internal structures, these elements are NOT used for pressure subintegration ---*/

  nNodes = 4;
  nGaussPoints = 4;
  AllocateStructures(true,false,config->GetDeadLoad());

  /*--- Gauss coordinates and weights ---*/

  su2double oneOnSqrt3 = 0.577350269189626;

  GaussCoord[0][0] = -oneOnSqrt3;  GaussCoord[0][1] = -oneOnSqrt3;  GaussWeight[0] = 1.0;
  GaussCoord[1][0] =  oneOnSqrt3;  GaussCoord[1][1] = -oneOnSqrt3;  GaussWeight[1] = 1.0;
  GaussCoord[2][0] =  oneOnSqrt3;  GaussCoord[2][1] =  oneOnSqrt3;  GaussWeight[2] = 1.0;
  GaussCoord[3][0] = -oneOnSqrt3;  GaussCoord[3][1] =  oneOnSqrt3;  GaussWeight[3] = 1.0;

  /*--- Store the values of the shape functions and their derivatives ---*/

  unsigned short iNode, iGauss;
  su2double Xi, Eta, val_Ni;

  for (iGauss = 0; iGauss < nGaussPoints; iGauss++) {

    Xi = GaussCoord[iGauss][0];
    Eta = GaussCoord[iGauss][1];

    val_Ni = 0.25*(1.0-Xi)*(1.0-Eta);		GaussPoint[iGauss]->SetNi(val_Ni,0);
    val_Ni = 0.25*(1.0+Xi)*(1.0-Eta);		GaussPoint[iGauss]->SetNi(val_Ni,1);
    val_Ni = 0.25*(1.0+Xi)*(1.0+Eta);		GaussPoint[iGauss]->SetNi(val_Ni,2);
    val_Ni = 0.25*(1.0-Xi)*(1.0+Eta);		GaussPoint[iGauss]->SetNi(val_Ni,3);

    /*--- dN/d xi, dN/d eta ---*/

    dNiXj[iGauss][0][0] = -0.25*(1.0-Eta);  dNiXj[iGauss][0][1] = -0.25*(1.0-Xi);
    dNiXj[iGauss][1][0] =  0.25*(1.0-Eta);  dNiXj[iGauss][1][1] = -0.25*(1.0+Xi);
    dNiXj[iGauss][2][0] =  0.25*(1.0+Eta);  dNiXj[iGauss][2][1] =  0.25*(1.0+Xi);
    dNiXj[iGauss][3][0] = -0.25*(1.0+Eta);  dNiXj[iGauss][3][1] =  0.25*(1.0-Xi);

  }

  /*--- Store the extrapolation functions (used to compute nodal stresses) ---*/

  su2double ExtrapCoord[4][2], sqrt3 = 1.732050807568877;;

  ExtrapCoord[0][0] = -sqrt3;  ExtrapCoord[0][1] = -sqrt3;
  ExtrapCoord[1][0] =  sqrt3;  ExtrapCoord[1][1] = -sqrt3;
  ExtrapCoord[2][0] =  sqrt3;  ExtrapCoord[2][1] =  sqrt3;
  ExtrapCoord[3][0] = -sqrt3;  ExtrapCoord[3][1] =  sqrt3;

  for (iNode = 0; iNode < nNodes; iNode++) {

    Xi = ExtrapCoord[iNode][0];
    Eta = ExtrapCoord[iNode][1];

    NodalExtrap[iNode][0] = 0.25*(1.0-Xi)*(1.0-Eta);
    NodalExtrap[iNode][1] = 0.25*(1.0+Xi)*(1.0-Eta);
    NodalExtrap[iNode][2] = 0.25*(1.0+Xi)*(1.0+Eta);
    NodalExtrap[iNode][3] = 0.25*(1.0-Xi)*(1.0+Eta);

  }

}

su2double CQUAD4::ComputeArea(const FrameType mode){
=======
  /*--- Allocate internal structures ---*/

  nNodes = 3;
  nGaussPoints = 1;
  AllocateStructures(config->GetDeadLoad());

  /*--- Gauss coordinates and weights ---*/

  GaussCoord[0][0] = 1.0/3.0;  GaussCoord[0][1] = 1.0/3.0;  GaussWeight[0] = 0.5;

  /*--- Store the values of the shape functions and their derivatives ---*/

  unsigned short iGauss;
  su2double Xi, Eta, val_Ni;

  for (iGauss = 0; iGauss < nGaussPoints; iGauss++) {

    Xi = GaussCoord[iGauss][0];
    Eta = GaussCoord[iGauss][1];

    val_Ni = Xi;        GaussPoint[iGauss]->SetNi(val_Ni,0);
    val_Ni = Eta;       GaussPoint[iGauss]->SetNi(val_Ni,1);
    val_Ni = 1-Xi-Eta;  GaussPoint[iGauss]->SetNi(val_Ni,2);

    /*--- dN/d xi, dN/d eta ---*/

    dNiXj[iGauss][0][0] =  1.0;  dNiXj[iGauss][0][1] =  0.0;
    dNiXj[iGauss][1][0] =  0.0;  dNiXj[iGauss][1][1] =  1.0;
    dNiXj[iGauss][2][0] = -1.0;  dNiXj[iGauss][2][1] = -1.0;

  }

  /*--- Shape functions evaluated at the nodes for extrapolation of the stresses at the Gaussian Points ---*/
  /*--- The stress is constant over a TRIA1 element ---*/

  NodalExtrap[0][0] = 1.0;
  NodalExtrap[1][0] = 1.0;
  NodalExtrap[2][0] = 1.0;

}

su2double CTRIA1::ComputeArea(const FrameType mode){
>>>>>>> 8349d716
  
  unsigned short iDim;
  su2double a[3] = {0.0,0.0,0.0}, b[3] = {0.0,0.0,0.0};
  su2double Area = 0.0;
  
<<<<<<< HEAD
=======
  /*--- Select the appropriate source for the nodal coordinates depending on the frame requested
        for the gradient computation, REFERENCE (undeformed) or CURRENT (deformed) ---*/
>>>>>>> 8349d716
  su2double **Coord = (mode==REFERENCE) ? RefCoord : CurrentCoord;
  
  for (iDim = 0; iDim < nDim; iDim++) {
    a[iDim] = Coord[0][iDim]-Coord[2][iDim];
    b[iDim] = Coord[1][iDim]-Coord[2][iDim];
  }
  
  Area = 0.5*fabs(a[0]*b[1]-a[1]*b[0]);
  
<<<<<<< HEAD
  for (iDim = 0; iDim < nDim; iDim++) {
    a[iDim] = Coord[0][iDim]-Coord[3][iDim];
    b[iDim] = Coord[2][iDim]-Coord[3][iDim];
  }
  
  Area += 0.5*fabs(a[0]*b[1]-a[1]*b[0]);
  
  return Area;
  
}

CQUAD4::~CQUAD4(void) {

}

CQUAD1::CQUAD1(void) : CElement() {

}

CQUAD1::CQUAD1(unsigned short val_nDim, CConfig *config)
: CElement(val_nDim, config) {

  /*--- Allocate internal structures, these elements are ONLY used for pressure subintegration ---*/

  nNodes = 4;
  nGaussPoints = 1;
  AllocateStructures(false,true,false);

  /*--- Gauss coordinates and weights ---*/

  GaussCoord[0][0] = 0.0;  GaussCoord[0][1] = 0.0;  GaussWeight[0] = 4.0;

  /*--- Store the values of the shape functions and their derivatives ---*/

  unsigned short iGauss;
  su2double Xi, Eta, val_Ni;

  for (iGauss = 0; iGauss < nGaussPoints; iGauss++) {
=======
  return Area;
  
}

CTRIA1::~CTRIA1(void) {

}

CQUAD4::CQUAD4(void) : CElement() {

}

CQUAD4::CQUAD4(unsigned short val_nDim, CConfig *config)
: CElement(val_nDim, config) {

  /*--- Allocate internal structures ---*/

  nNodes = 4;
  nGaussPoints = 4;
  AllocateStructures(config->GetDeadLoad());

  /*--- Gauss coordinates and weights ---*/

  su2double oneOnSqrt3 = 0.577350269189626;

  GaussCoord[0][0] = -oneOnSqrt3;  GaussCoord[0][1] = -oneOnSqrt3;  GaussWeight[0] = 1.0;
  GaussCoord[1][0] =  oneOnSqrt3;  GaussCoord[1][1] = -oneOnSqrt3;  GaussWeight[1] = 1.0;
  GaussCoord[2][0] =  oneOnSqrt3;  GaussCoord[2][1] =  oneOnSqrt3;  GaussWeight[2] = 1.0;
  GaussCoord[3][0] = -oneOnSqrt3;  GaussCoord[3][1] =  oneOnSqrt3;  GaussWeight[3] = 1.0;

  /*--- Store the values of the shape functions and their derivatives ---*/

  unsigned short iNode, iGauss;
  su2double Xi, Eta, val_Ni;

  for (iGauss = 0; iGauss < nGaussPoints; iGauss++) {

    Xi = GaussCoord[iGauss][0];
    Eta = GaussCoord[iGauss][1];

    val_Ni = 0.25*(1.0-Xi)*(1.0-Eta);		GaussPoint[iGauss]->SetNi(val_Ni,0);
    val_Ni = 0.25*(1.0+Xi)*(1.0-Eta);		GaussPoint[iGauss]->SetNi(val_Ni,1);
    val_Ni = 0.25*(1.0+Xi)*(1.0+Eta);		GaussPoint[iGauss]->SetNi(val_Ni,2);
    val_Ni = 0.25*(1.0-Xi)*(1.0+Eta);		GaussPoint[iGauss]->SetNi(val_Ni,3);

    /*--- dN/d xi, dN/d eta ---*/

    dNiXj[iGauss][0][0] = -0.25*(1.0-Eta);  dNiXj[iGauss][0][1] = -0.25*(1.0-Xi);
    dNiXj[iGauss][1][0] =  0.25*(1.0-Eta);  dNiXj[iGauss][1][1] = -0.25*(1.0+Xi);
    dNiXj[iGauss][2][0] =  0.25*(1.0+Eta);  dNiXj[iGauss][2][1] =  0.25*(1.0+Xi);
    dNiXj[iGauss][3][0] = -0.25*(1.0+Eta);  dNiXj[iGauss][3][1] =  0.25*(1.0-Xi);

  }

  /*--- Store the extrapolation functions (used to compute nodal stresses) ---*/

  su2double ExtrapCoord[4][2], sqrt3 = 1.732050807568877;;

  ExtrapCoord[0][0] = -sqrt3;  ExtrapCoord[0][1] = -sqrt3;
  ExtrapCoord[1][0] =  sqrt3;  ExtrapCoord[1][1] = -sqrt3;
  ExtrapCoord[2][0] =  sqrt3;  ExtrapCoord[2][1] =  sqrt3;
  ExtrapCoord[3][0] = -sqrt3;  ExtrapCoord[3][1] =  sqrt3;

  for (iNode = 0; iNode < nNodes; iNode++) {

    Xi = ExtrapCoord[iNode][0];
    Eta = ExtrapCoord[iNode][1];

    NodalExtrap[iNode][0] = 0.25*(1.0-Xi)*(1.0-Eta);
    NodalExtrap[iNode][1] = 0.25*(1.0+Xi)*(1.0-Eta);
    NodalExtrap[iNode][2] = 0.25*(1.0+Xi)*(1.0+Eta);
    NodalExtrap[iNode][3] = 0.25*(1.0-Xi)*(1.0+Eta);

  }

}

su2double CQUAD4::ComputeArea(const FrameType mode){
  
  unsigned short iDim;
  su2double a[3] = {0.0,0.0,0.0}, b[3] = {0.0,0.0,0.0};
  su2double Area = 0.0;
  
  /*--- Select the appropriate source for the nodal coordinates depending on the frame requested
        for the gradient computation, REFERENCE (undeformed) or CURRENT (deformed)---*/
  su2double **Coord = (mode==REFERENCE) ? RefCoord : CurrentCoord;
  
  for (iDim = 0; iDim < nDim; iDim++) {
    a[iDim] = Coord[0][iDim]-Coord[2][iDim];
    b[iDim] = Coord[1][iDim]-Coord[2][iDim];
  }
  
  Area = 0.5*fabs(a[0]*b[1]-a[1]*b[0]);
  
  for (iDim = 0; iDim < nDim; iDim++) {
    a[iDim] = Coord[0][iDim]-Coord[3][iDim];
    b[iDim] = Coord[2][iDim]-Coord[3][iDim];
  }
  
  Area += 0.5*fabs(a[0]*b[1]-a[1]*b[0]);
  
  return Area;
  
}

CQUAD4::~CQUAD4(void) {
>>>>>>> 8349d716

    Xi = GaussCoord[iGauss][0];
    Eta = GaussCoord[iGauss][1];

<<<<<<< HEAD
    val_Ni = 0.25*(1.0-Xi)*(1.0-Eta);  GaussPoint[iGauss]->SetNi(val_Ni,0);
    val_Ni = 0.25*(1.0+Xi)*(1.0-Eta);  GaussPoint[iGauss]->SetNi(val_Ni,1);
    val_Ni = 0.25*(1.0+Xi)*(1.0+Eta);  GaussPoint[iGauss]->SetNi(val_Ni,2);
    val_Ni = 0.25*(1.0-Xi)*(1.0+Eta);  GaussPoint[iGauss]->SetNi(val_Ni,3);
=======
CTETRA1::CTETRA1(void) : CElement() {
>>>>>>> 8349d716

    /*--- dN/d xi, dN/d eta ---*/

<<<<<<< HEAD
    dNiXj[iGauss][0][0] = -0.25*(1.0-Eta);  dNiXj[iGauss][0][1] = -0.25*(1.0-Xi);
    dNiXj[iGauss][1][0] =  0.25*(1.0-Eta);  dNiXj[iGauss][1][1] = -0.25*(1.0+Xi);
    dNiXj[iGauss][2][0] =  0.25*(1.0+Eta);  dNiXj[iGauss][2][1] =  0.25*(1.0+Xi);
    dNiXj[iGauss][3][0] = -0.25*(1.0+Eta);  dNiXj[iGauss][3][1] =  0.25*(1.0-Xi);

  }

}

CQUAD1::~CQUAD1(void) {

}

CTETRA1::CTETRA1(void) : CElement() {

}

CTETRA1::CTETRA1(unsigned short val_nDim, CConfig *config)
: CElement(val_nDim, config) {

  /*--- Allocate internal structures, these elements MAY be used for pressure subintegration ---*/

  nNodes = 4;
  nGaussPoints = 1;
  AllocateStructures(true,true,config->GetDeadLoad());

  /*--- Gauss coordinates and weights ---*/

  GaussCoord[0][0] = 0.25;  GaussCoord[0][1] = 0.25; GaussCoord[0][2] = 0.25;  GaussWeight[0] = 0.166666666666666;

  /*--- Store the values of the shape functions and their derivatives ---*/

  unsigned short iGauss;
  su2double Xi, Eta, Zeta, val_Ni;

  for (iGauss = 0; iGauss < nGaussPoints; iGauss++) {

=======
CTETRA1::CTETRA1(unsigned short val_nDim, CConfig *config)
: CElement(val_nDim, config) {

  /*--- Allocate internal structures ---*/

  nNodes = 4;
  nGaussPoints = 1;
  AllocateStructures(config->GetDeadLoad());

  /*--- Gauss coordinates and weights ---*/

  GaussCoord[0][0] = 0.25;  GaussCoord[0][1] = 0.25; GaussCoord[0][2] = 0.25;  GaussWeight[0] = 1.0/6.0;

  /*--- Store the values of the shape functions and their derivatives ---*/

  unsigned short iGauss;
  su2double Xi, Eta, Zeta, val_Ni;

  for (iGauss = 0; iGauss < nGaussPoints; iGauss++) {

>>>>>>> 8349d716
    Xi = GaussCoord[iGauss][0];
    Eta = GaussCoord[iGauss][1];
    Zeta = GaussCoord[iGauss][2];

    val_Ni = Xi;						  GaussPoint[iGauss]->SetNi(val_Ni,0);
    val_Ni = Eta;						  GaussPoint[iGauss]->SetNi(val_Ni,1);
    val_Ni = 1.0-Xi-Eta-Zeta;	GaussPoint[iGauss]->SetNi(val_Ni,2);
    val_Ni = Zeta;					  GaussPoint[iGauss]->SetNi(val_Ni,3);

    /*--- dN/d xi, dN/d eta, dN/d zeta ---*/

    dNiXj[iGauss][0][0] =  1.0;  dNiXj[iGauss][0][1] =  0.0;  dNiXj[iGauss][0][2] =  0.0;
    dNiXj[iGauss][1][0] =  0.0;  dNiXj[iGauss][1][1] =  1.0;  dNiXj[iGauss][1][2] =  0.0;
    dNiXj[iGauss][2][0] = -1.0;  dNiXj[iGauss][2][1] = -1.0;  dNiXj[iGauss][2][2] = -1.0;
    dNiXj[iGauss][3][0] =  0.0;  dNiXj[iGauss][3][1] =  0.0;  dNiXj[iGauss][3][2] =  1.0;

  }

  /*--- Shape functions evaluated at the nodes for extrapolation of the stresses at the Gaussian Points ---*/
  /*--- The stress is constant at a TETRA1 element ---*/

  NodalExtrap[0][0] = 1.0;
  NodalExtrap[1][0] = 1.0;
  NodalExtrap[2][0] = 1.0;
  NodalExtrap[3][0] = 1.0;

}

su2double CTETRA1::ComputeVolume(const FrameType mode){

  unsigned short iDim;
  su2double r1[3] = {0.0,0.0,0.0}, r2[3] = {0.0,0.0,0.0}, r3[3] = {0.0,0.0,0.0}, CrossProduct[3] = {0.0,0.0,0.0};
  su2double Volume = 0.0;
  
<<<<<<< HEAD
=======
  /*--- Select the appropriate source for the nodal coordinates depending on the frame requested
        for the gradient computation, REFERENCE (undeformed) or CURRENT (deformed)---*/
>>>>>>> 8349d716
  su2double **Coord = (mode==REFERENCE) ? RefCoord : CurrentCoord;

  for (iDim = 0; iDim < nDim; iDim++) {
    r1[iDim] = Coord[1][iDim] - Coord[0][iDim];
    r2[iDim] = Coord[2][iDim] - Coord[0][iDim];
    r3[iDim] = Coord[3][iDim] - Coord[0][iDim];
  }

  CrossProduct[0] = (r1[1]*r2[2] - r1[2]*r2[1])*r3[0];
  CrossProduct[1] = (r1[2]*r2[0] - r1[0]*r2[2])*r3[1];
  CrossProduct[2] = (r1[0]*r2[1] - r1[1]*r2[0])*r3[2];

  Volume = fabs(CrossProduct[0] + CrossProduct[1] + CrossProduct[2])/6.0;

  return Volume;

}

CTETRA1::~CTETRA1(void) {

}

CHEXA8::CHEXA8(void) : CElement() {

}

CHEXA8::CHEXA8(unsigned short val_nDim, CConfig *config)
: CElement(val_nDim, config) {

<<<<<<< HEAD
  /*--- Allocate internal structures, these elements are NOT used for pressure subintegration ---*/

  nNodes = 8;
  nGaussPoints = 8;
  AllocateStructures(true,false,config->GetDeadLoad());

  /*--- Gauss coordinates and weights ---*/

  su2double oneOnSqrt3 = 0.577350269189626;

=======
  /*--- Allocate internal structures ---*/

  nNodes = 8;
  nGaussPoints = 8;
  AllocateStructures(config->GetDeadLoad());

  /*--- Gauss coordinates and weights ---*/

  su2double oneOnSqrt3 = 0.577350269189626;

>>>>>>> 8349d716
  GaussCoord[0][0] = -oneOnSqrt3;  GaussCoord[0][1] = -oneOnSqrt3;  GaussCoord[0][2] = -oneOnSqrt3;	 GaussWeight[0] = 1.0;
  GaussCoord[1][0] =  oneOnSqrt3;  GaussCoord[1][1] = -oneOnSqrt3;  GaussCoord[1][2] = -oneOnSqrt3;  GaussWeight[1] = 1.0;
  GaussCoord[2][0] =  oneOnSqrt3;  GaussCoord[2][1] =  oneOnSqrt3;  GaussCoord[2][2] = -oneOnSqrt3;  GaussWeight[2] = 1.0;
  GaussCoord[3][0] = -oneOnSqrt3;  GaussCoord[3][1] =  oneOnSqrt3;  GaussCoord[3][2] = -oneOnSqrt3;  GaussWeight[3] = 1.0;
  GaussCoord[4][0] = -oneOnSqrt3;  GaussCoord[4][1] = -oneOnSqrt3;  GaussCoord[4][2] =  oneOnSqrt3;  GaussWeight[4] = 1.0;
  GaussCoord[5][0] =  oneOnSqrt3;  GaussCoord[5][1] = -oneOnSqrt3;  GaussCoord[5][2] =  oneOnSqrt3;  GaussWeight[5] = 1.0;
  GaussCoord[6][0] =  oneOnSqrt3;  GaussCoord[6][1] =  oneOnSqrt3;  GaussCoord[6][2] =  oneOnSqrt3;  GaussWeight[6] = 1.0;
  GaussCoord[7][0] = -oneOnSqrt3;  GaussCoord[7][1] =  oneOnSqrt3;  GaussCoord[7][2] =  oneOnSqrt3;  GaussWeight[7] = 1.0;

  /*--- Store the values of the shape functions and their derivatives ---*/

  unsigned short iNode, iGauss;
  su2double Xi, Eta, Zeta, val_Ni;

  for (iGauss = 0; iGauss < nGaussPoints; iGauss++) {

    Xi = GaussCoord[iGauss][0];
    Eta = GaussCoord[iGauss][1];
    Zeta = GaussCoord[iGauss][2];

    val_Ni = 0.125*(1.0-Xi)*(1.0-Eta)*(1.0-Zeta);		GaussPoint[iGauss]->SetNi(val_Ni,0);
    val_Ni = 0.125*(1.0+Xi)*(1.0-Eta)*(1.0-Zeta);		GaussPoint[iGauss]->SetNi(val_Ni,1);
    val_Ni = 0.125*(1.0+Xi)*(1.0+Eta)*(1.0-Zeta);		GaussPoint[iGauss]->SetNi(val_Ni,2);
    val_Ni = 0.125*(1.0-Xi)*(1.0+Eta)*(1.0-Zeta);		GaussPoint[iGauss]->SetNi(val_Ni,3);
    val_Ni = 0.125*(1.0-Xi)*(1.0-Eta)*(1.0+Zeta);		GaussPoint[iGauss]->SetNi(val_Ni,4);
    val_Ni = 0.125*(1.0+Xi)*(1.0-Eta)*(1.0+Zeta);		GaussPoint[iGauss]->SetNi(val_Ni,5);
    val_Ni = 0.125*(1.0+Xi)*(1.0+Eta)*(1.0+Zeta);		GaussPoint[iGauss]->SetNi(val_Ni,6);
    val_Ni = 0.125*(1.0-Xi)*(1.0+Eta)*(1.0+Zeta);		GaussPoint[iGauss]->SetNi(val_Ni,7);

    /*--- dN/d xi ---*/

    dNiXj[iGauss][0][0] = -0.125*(1.0-Eta)*(1.0-Zeta);
    dNiXj[iGauss][1][0] =  0.125*(1.0-Eta)*(1.0-Zeta);
    dNiXj[iGauss][2][0] =  0.125*(1.0+Eta)*(1.0-Zeta);
    dNiXj[iGauss][3][0] = -0.125*(1.0+Eta)*(1.0-Zeta);
    dNiXj[iGauss][4][0] = -0.125*(1.0-Eta)*(1.0+Zeta);
    dNiXj[iGauss][5][0] =  0.125*(1.0-Eta)*(1.0+Zeta);
    dNiXj[iGauss][6][0] =  0.125*(1.0+Eta)*(1.0+Zeta);
    dNiXj[iGauss][7][0] = -0.125*(1.0+Eta)*(1.0+Zeta);

    /*--- dN/d eta ---*/

    dNiXj[iGauss][0][1] = -0.125*(1.0-Xi)*(1.0-Zeta);
    dNiXj[iGauss][1][1] = -0.125*(1.0+Xi)*(1.0-Zeta);
    dNiXj[iGauss][2][1] =  0.125*(1.0+Xi)*(1.0-Zeta);
    dNiXj[iGauss][3][1] =  0.125*(1.0-Xi)*(1.0-Zeta);
    dNiXj[iGauss][4][1] = -0.125*(1.0-Xi)*(1.0+Zeta);
    dNiXj[iGauss][5][1] = -0.125*(1.0+Xi)*(1.0+Zeta);
    dNiXj[iGauss][6][1] =  0.125*(1.0+Xi)*(1.0+Zeta);
    dNiXj[iGauss][7][1] =  0.125*(1.0-Xi)*(1.0+Zeta);

    /*--- dN/d zeta ---*/

    dNiXj[iGauss][0][2] = -0.125*(1.0-Xi)*(1.0-Eta);
    dNiXj[iGauss][1][2] = -0.125*(1.0+Xi)*(1.0-Eta);
    dNiXj[iGauss][2][2] = -0.125*(1.0+Xi)*(1.0+Eta);
    dNiXj[iGauss][3][2] = -0.125*(1.0-Xi)*(1.0+Eta);
    dNiXj[iGauss][4][2] =  0.125*(1.0-Xi)*(1.0-Eta);
    dNiXj[iGauss][5][2] =  0.125*(1.0+Xi)*(1.0-Eta);
    dNiXj[iGauss][6][2] =  0.125*(1.0+Xi)*(1.0+Eta);
    dNiXj[iGauss][7][2] =  0.125*(1.0-Xi)*(1.0+Eta);

  }

  /*--- Store the extrapolation functions ---*/

  su2double ExtrapCoord[8][3], sqrt3 = 1.732050807568877;

  ExtrapCoord[0][0] = -sqrt3;  ExtrapCoord[0][1] = -sqrt3;  ExtrapCoord[0][2] = -sqrt3;
  ExtrapCoord[1][0] =  sqrt3;  ExtrapCoord[1][1] = -sqrt3;  ExtrapCoord[1][2] = -sqrt3;
  ExtrapCoord[2][0] =  sqrt3;  ExtrapCoord[2][1] =  sqrt3;  ExtrapCoord[2][2] = -sqrt3;
  ExtrapCoord[3][0] = -sqrt3;  ExtrapCoord[3][1] =  sqrt3;  ExtrapCoord[3][2] = -sqrt3;
  ExtrapCoord[4][0] = -sqrt3;  ExtrapCoord[4][1] = -sqrt3;  ExtrapCoord[4][2] =  sqrt3;
  ExtrapCoord[5][0] =  sqrt3;  ExtrapCoord[5][1] = -sqrt3;  ExtrapCoord[5][2] =  sqrt3;
  ExtrapCoord[6][0] =  sqrt3;  ExtrapCoord[6][1] =  sqrt3;  ExtrapCoord[6][2] =  sqrt3;
  ExtrapCoord[7][0] = -sqrt3;  ExtrapCoord[7][1] =  sqrt3;  ExtrapCoord[7][2] =  sqrt3;

  for (iNode = 0; iNode < nNodes; iNode++) {
    Xi = ExtrapCoord[iNode][0];
    Eta = ExtrapCoord[iNode][1];
    Zeta = ExtrapCoord[iNode][2];

    NodalExtrap[iNode][0] = 0.125*(1.0-Xi)*(1.0-Eta)*(1.0-Zeta);
    NodalExtrap[iNode][1] = 0.125*(1.0+Xi)*(1.0-Eta)*(1.0-Zeta);
    NodalExtrap[iNode][2] = 0.125*(1.0+Xi)*(1.0+Eta)*(1.0-Zeta);
    NodalExtrap[iNode][3] = 0.125*(1.0-Xi)*(1.0+Eta)*(1.0-Zeta);
    NodalExtrap[iNode][4] = 0.125*(1.0-Xi)*(1.0-Eta)*(1.0+Zeta);
    NodalExtrap[iNode][5] = 0.125*(1.0+Xi)*(1.0-Eta)*(1.0+Zeta);
    NodalExtrap[iNode][6] = 0.125*(1.0+Xi)*(1.0+Eta)*(1.0+Zeta);
    NodalExtrap[iNode][7] = 0.125*(1.0-Xi)*(1.0+Eta)*(1.0+Zeta);
  }

}

su2double CHEXA8::ComputeVolume(const FrameType mode){

  unsigned short iDim;
  su2double r1[3] = {0.0,0.0,0.0}, r2[3] = {0.0,0.0,0.0}, r3[3] = {0.0,0.0,0.0}, CrossProduct[3] = {0.0,0.0,0.0};
  su2double Volume = 0.0;
  
<<<<<<< HEAD
=======
  /*--- Select the appropriate source for the nodal coordinates depending on the frame requested
        for the gradient computation, REFERENCE (undeformed) or CURRENT (deformed)---*/
>>>>>>> 8349d716
  su2double **Coord = (mode==REFERENCE) ? RefCoord : CurrentCoord;

  for (iDim = 0; iDim < nDim; iDim++) {
    r1[iDim] = Coord[1][iDim] - Coord[0][iDim];
    r2[iDim] = Coord[2][iDim] - Coord[0][iDim];
    r3[iDim] = Coord[5][iDim] - Coord[0][iDim];
  }

  CrossProduct[0] = (r1[1]*r2[2] - r1[2]*r2[1])*r3[0];
  CrossProduct[1] = (r1[2]*r2[0] - r1[0]*r2[2])*r3[1];
  CrossProduct[2] = (r1[0]*r2[1] - r1[1]*r2[0])*r3[2];

  Volume = fabs(CrossProduct[0] + CrossProduct[1] + CrossProduct[2])/6.0;

  for (iDim = 0; iDim < nDim; iDim++) {
    r1[iDim] = Coord[2][iDim] - Coord[0][iDim];
    r2[iDim] = Coord[7][iDim] - Coord[0][iDim];
    r3[iDim] = Coord[5][iDim] - Coord[0][iDim];
  }

  CrossProduct[0] = (r1[1]*r2[2] - r1[2]*r2[1])*r3[0];
  CrossProduct[1] = (r1[2]*r2[0] - r1[0]*r2[2])*r3[1];
  CrossProduct[2] = (r1[0]*r2[1] - r1[1]*r2[0])*r3[2];

  Volume += fabs(CrossProduct[0] + CrossProduct[1] + CrossProduct[2])/6.0;

  for (iDim = 0; iDim < nDim; iDim++) {
    r1[iDim] = Coord[2][iDim] - Coord[0][iDim];
    r2[iDim] = Coord[3][iDim] - Coord[0][iDim];
    r3[iDim] = Coord[7][iDim] - Coord[0][iDim];
  }

  CrossProduct[0] = (r1[1]*r2[2] - r1[2]*r2[1])*r3[0];
  CrossProduct[1] = (r1[2]*r2[0] - r1[0]*r2[2])*r3[1];
  CrossProduct[2] = (r1[0]*r2[1] - r1[1]*r2[0])*r3[2];

  Volume += fabs(CrossProduct[0] + CrossProduct[1] + CrossProduct[2])/6.0;

  for (iDim = 0; iDim < nDim; iDim++) {
    r1[iDim] = Coord[5][iDim] - Coord[0][iDim];
    r2[iDim] = Coord[7][iDim] - Coord[0][iDim];
    r3[iDim] = Coord[4][iDim] - Coord[0][iDim];
  }

  CrossProduct[0] = (r1[1]*r2[2] - r1[2]*r2[1])*r3[0];
  CrossProduct[1] = (r1[2]*r2[0] - r1[0]*r2[2])*r3[1];
  CrossProduct[2] = (r1[0]*r2[1] - r1[1]*r2[0])*r3[2];

  Volume += fabs(CrossProduct[0] + CrossProduct[1] + CrossProduct[2])/6.0;

  for (iDim = 0; iDim < nDim; iDim++) {
    r1[iDim] = Coord[7][iDim] - Coord[2][iDim];
    r2[iDim] = Coord[5][iDim] - Coord[2][iDim];
    r3[iDim] = Coord[6][iDim] - Coord[2][iDim];
  }

  CrossProduct[0] = (r1[1]*r2[2] - r1[2]*r2[1])*r3[0];
  CrossProduct[1] = (r1[2]*r2[0] - r1[0]*r2[2])*r3[1];
  CrossProduct[2] = (r1[0]*r2[1] - r1[1]*r2[0])*r3[2];

  Volume += fabs(CrossProduct[0] + CrossProduct[1] + CrossProduct[2])/6.0;

  return Volume;

}

CHEXA8::~CHEXA8(void) {
<<<<<<< HEAD

}

CHEXA1::CHEXA1(void) : CElement() {

}

CHEXA1::CHEXA1(unsigned short val_nDim, CConfig *config)
: CElement(val_nDim, config) {

  /*--- Allocate internal structures, these elements are ONLY used for pressure subintegration ---*/

  nNodes = 8;
  nGaussPoints = 1;
  AllocateStructures(false,true,false);

  /*--- Gauss coordinates and weights ---*/

  GaussCoord[0][0] = 0.0;  GaussCoord[0][1] = 0.0;  GaussCoord[0][1] = 0.0;  GaussWeight[0] = 8.0;

  /*--- Store the values of the shape functions and their derivatives ---*/

  unsigned short iGauss;
  su2double Xi, Eta, Zeta, val_Ni;

  for (iGauss = 0; iGauss < nGaussPoints; iGauss++) {

    Xi = GaussCoord[iGauss][0];
    Eta = GaussCoord[iGauss][1];
    Zeta = GaussCoord[iGauss][2];

    val_Ni = 0.125*(1.0-Xi)*(1.0-Eta)*(1.0-Zeta);   GaussPoint[iGauss]->SetNi(val_Ni,0);
    val_Ni = 0.125*(1.0+Xi)*(1.0-Eta)*(1.0-Zeta);   GaussPoint[iGauss]->SetNi(val_Ni,1);
    val_Ni = 0.125*(1.0+Xi)*(1.0+Eta)*(1.0-Zeta);   GaussPoint[iGauss]->SetNi(val_Ni,2);
    val_Ni = 0.125*(1.0-Xi)*(1.0+Eta)*(1.0-Zeta);   GaussPoint[iGauss]->SetNi(val_Ni,3);
    val_Ni = 0.125*(1.0-Xi)*(1.0-Eta)*(1.0+Zeta);   GaussPoint[iGauss]->SetNi(val_Ni,4);
    val_Ni = 0.125*(1.0+Xi)*(1.0-Eta)*(1.0+Zeta);   GaussPoint[iGauss]->SetNi(val_Ni,5);
    val_Ni = 0.125*(1.0+Xi)*(1.0+Eta)*(1.0+Zeta);   GaussPoint[iGauss]->SetNi(val_Ni,6);
    val_Ni = 0.125*(1.0-Xi)*(1.0+Eta)*(1.0+Zeta);   GaussPoint[iGauss]->SetNi(val_Ni,7);

    /*--- dN/d xi ---*/

    dNiXj[iGauss][0][0] = -0.125*(1.0-Eta)*(1.0-Zeta);
    dNiXj[iGauss][1][0] =  0.125*(1.0-Eta)*(1.0-Zeta);
    dNiXj[iGauss][2][0] =  0.125*(1.0+Eta)*(1.0-Zeta);
    dNiXj[iGauss][3][0] = -0.125*(1.0+Eta)*(1.0-Zeta);
    dNiXj[iGauss][4][0] = -0.125*(1.0-Eta)*(1.0+Zeta);
    dNiXj[iGauss][5][0] =  0.125*(1.0-Eta)*(1.0+Zeta);
    dNiXj[iGauss][6][0] =  0.125*(1.0+Eta)*(1.0+Zeta);
    dNiXj[iGauss][7][0] = -0.125*(1.0+Eta)*(1.0+Zeta);

    /*--- dN/d eta ---*/

    dNiXj[iGauss][0][1] = -0.125*(1.0-Xi)*(1.0-Zeta);
    dNiXj[iGauss][1][1] = -0.125*(1.0+Xi)*(1.0-Zeta);
    dNiXj[iGauss][2][1] =  0.125*(1.0+Xi)*(1.0-Zeta);
    dNiXj[iGauss][3][1] =  0.125*(1.0-Xi)*(1.0-Zeta);
    dNiXj[iGauss][4][1] = -0.125*(1.0-Xi)*(1.0+Zeta);
    dNiXj[iGauss][5][1] = -0.125*(1.0+Xi)*(1.0+Zeta);
    dNiXj[iGauss][6][1] =  0.125*(1.0+Xi)*(1.0+Zeta);
    dNiXj[iGauss][7][1] =  0.125*(1.0-Xi)*(1.0+Zeta);

    /*--- dN/d zeta ---*/

    dNiXj[iGauss][0][2] = -0.125*(1.0-Xi)*(1.0-Eta);
    dNiXj[iGauss][1][2] = -0.125*(1.0+Xi)*(1.0-Eta);
    dNiXj[iGauss][2][2] = -0.125*(1.0+Xi)*(1.0+Eta);
    dNiXj[iGauss][3][2] = -0.125*(1.0-Xi)*(1.0+Eta);
    dNiXj[iGauss][4][2] =  0.125*(1.0-Xi)*(1.0-Eta);
    dNiXj[iGauss][5][2] =  0.125*(1.0+Xi)*(1.0-Eta);
    dNiXj[iGauss][6][2] =  0.125*(1.0+Xi)*(1.0+Eta);
    dNiXj[iGauss][7][2] =  0.125*(1.0-Xi)*(1.0+Eta);

  }

}

CHEXA1::~CHEXA1(void) {

}

=======

}

>>>>>>> 8349d716
CPYRAM5::CPYRAM5(void) : CElement() {

}

CPYRAM5::CPYRAM5(unsigned short val_nDim, CConfig *config)
: CElement(val_nDim, config) {

<<<<<<< HEAD
  /*--- Allocate internal structures, these elements are NOT used for pressure subintegration ---*/

  nNodes = 5;
  nGaussPoints = 5;
  AllocateStructures(true,false,config->GetDeadLoad());
=======
  /*--- Allocate internal structures ---*/

  nNodes = 5;
  nGaussPoints = 5;
  AllocateStructures(config->GetDeadLoad());
>>>>>>> 8349d716

  /*--- Gauss coordinates and weights ---*/

  GaussCoord[0][0] = 0.5;  GaussCoord[0][1] = 0.0;  GaussCoord[0][2] = 0.1531754163448146;  GaussWeight[0] = 2.0/15.0;
  GaussCoord[1][0] = 0.0;  GaussCoord[1][1] = 0.5;  GaussCoord[1][2] = 0.1531754163448146;  GaussWeight[1] = 2.0/15.0;
  GaussCoord[2][0] =-0.5;  GaussCoord[2][1] = 0.0;  GaussCoord[2][2] = 0.1531754163448146;  GaussWeight[2] = 2.0/15.0;
  GaussCoord[3][0] = 0.0;  GaussCoord[3][1] =-0.5;  GaussCoord[3][2] = 0.1531754163448146;  GaussWeight[3] = 2.0/15.0;
  GaussCoord[4][0] = 0.0;  GaussCoord[4][1] = 0.0;  GaussCoord[4][2] = 0.6372983346207416;  GaussWeight[4] = 2.0/15.0;

  /*--- Store the values of the shape functions and their derivatives ---*/

  unsigned short iNode, iGauss;
  su2double Xi, Eta, Zeta, val_Ni;

  for (iGauss = 0; iGauss < nGaussPoints; iGauss++) {

    Xi = GaussCoord[iGauss][0];
    Eta = GaussCoord[iGauss][1];
    Zeta = GaussCoord[iGauss][2];

    val_Ni = 0.25*(-Xi+Eta+Zeta-1.0)*(-Xi-Eta+Zeta-1.0)/(1.0-Zeta);  GaussPoint[iGauss]->SetNi(val_Ni,0);
    val_Ni = 0.25*(-Xi-Eta+Zeta-1.0)*( Xi-Eta+Zeta-1.0)/(1.0-Zeta);  GaussPoint[iGauss]->SetNi(val_Ni,1);
    val_Ni = 0.25*( Xi+Eta+Zeta-1.0)*( Xi-Eta+Zeta-1.0)/(1.0-Zeta);  GaussPoint[iGauss]->SetNi(val_Ni,2);
    val_Ni = 0.25*( Xi+Eta+Zeta-1.0)*(-Xi+Eta+Zeta-1.0)/(1.0-Zeta);  GaussPoint[iGauss]->SetNi(val_Ni,3);
    val_Ni = Zeta;                                                   GaussPoint[iGauss]->SetNi(val_Ni,4);

    /*--- dN/d xi ---*/

    dNiXj[iGauss][0][0] = 0.5*(Zeta-Xi-1.0)/(Zeta-1.0);
    dNiXj[iGauss][1][0] = 0.5*Xi/(Zeta-1.0);
    dNiXj[iGauss][2][0] = 0.5*(1.0-Zeta-Xi)/(Zeta-1.0);
    dNiXj[iGauss][3][0] = dNiXj[iGauss][1][0];
    dNiXj[iGauss][4][0] = 0.0;

    /*--- dN/d eta ---*/

    dNiXj[iGauss][0][1] = 0.5*Eta/(Zeta-1.0);
    dNiXj[iGauss][1][1] = 0.5*(Zeta-Eta-1.0)/(Zeta-1.0);
    dNiXj[iGauss][2][1] = dNiXj[iGauss][0][1];
    dNiXj[iGauss][3][1] = 0.5*(1.0-Zeta-Eta)/(Zeta-1.0);
    dNiXj[iGauss][4][1] = 0.0;

    /*--- dN/d zeta ---*/

    dNiXj[iGauss][0][2] = 0.25*(-1.0 + 2.0*Zeta - Zeta*Zeta - Eta*Eta + Xi*Xi)/((1.0-Zeta)*(1.0-Zeta));
    dNiXj[iGauss][1][2] = 0.25*(-1.0 + 2.0*Zeta - Zeta*Zeta + Eta*Eta - Xi*Xi)/((1.0-Zeta)*(1.0-Zeta));
    dNiXj[iGauss][2][2] = dNiXj[iGauss][0][2];
    dNiXj[iGauss][3][2] = dNiXj[iGauss][1][2];
    dNiXj[iGauss][4][2] = 1.0;

  }

  /*--- Store the extrapolation functions ---*/

  su2double ExtrapCoord[5][3];

  ExtrapCoord[0][0] =  2.0;  ExtrapCoord[0][1] =  0.0;  ExtrapCoord[0][2] = -0.316397779494322;
  ExtrapCoord[1][0] =  0.0;  ExtrapCoord[1][1] =  2.0;  ExtrapCoord[1][2] = -0.316397779494322;
  ExtrapCoord[2][0] = -2.0;  ExtrapCoord[2][1] =  0.0;  ExtrapCoord[2][2] = -0.316397779494322;
  ExtrapCoord[3][0] =  0.0;  ExtrapCoord[3][1] = -2.0;  ExtrapCoord[3][2] = -0.316397779494322;
  ExtrapCoord[4][0] =  0.0;  ExtrapCoord[4][1] =  0.0;  ExtrapCoord[4][2] =  1.749193338482970;

  for (iNode = 0; iNode < nNodes; iNode++) {

    Xi = ExtrapCoord[iNode][0];
    Eta = ExtrapCoord[iNode][1];
    Zeta = ExtrapCoord[iNode][2];

    NodalExtrap[iNode][0] = 0.25*(-Xi+Eta+Zeta-1.0)*(-Xi-Eta+Zeta-1.0)/(1.0-Zeta);
    NodalExtrap[iNode][1] = 0.25*(-Xi-Eta+Zeta-1.0)*( Xi-Eta+Zeta-1.0)/(1.0-Zeta);
    NodalExtrap[iNode][2] = 0.25*( Xi+Eta+Zeta-1.0)*( Xi-Eta+Zeta-1.0)/(1.0-Zeta);
    NodalExtrap[iNode][3] = 0.25*( Xi+Eta+Zeta-1.0)*(-Xi+Eta+Zeta-1.0)/(1.0-Zeta);
    NodalExtrap[iNode][4] = Zeta;

  }

}

su2double CPYRAM5::ComputeVolume(const FrameType mode){

  unsigned short iDim;
  su2double r1[3] = {0.0,0.0,0.0}, r2[3] = {0.0,0.0,0.0}, r3[3] = {0.0,0.0,0.0}, CrossProduct[3] = {0.0,0.0,0.0};
  su2double Volume = 0.0;
  
<<<<<<< HEAD
=======
  /*--- Select the appropriate source for the nodal coordinates depending on the frame requested
        for the gradient computation, REFERENCE (undeformed) or CURRENT (deformed)---*/
>>>>>>> 8349d716
  su2double **Coord = (mode==REFERENCE) ? RefCoord : CurrentCoord;

  for (iDim = 0; iDim < nDim; iDim++) {
    r1[iDim] = Coord[1][iDim] - Coord[0][iDim];
    r2[iDim] = Coord[2][iDim] - Coord[0][iDim];
    r3[iDim] = Coord[4][iDim] - Coord[0][iDim];
  }

  CrossProduct[0] = (r1[1]*r2[2] - r1[2]*r2[1])*r3[0];
  CrossProduct[1] = (r1[2]*r2[0] - r1[0]*r2[2])*r3[1];
  CrossProduct[2] = (r1[0]*r2[1] - r1[1]*r2[0])*r3[2];

  Volume = fabs(CrossProduct[0] + CrossProduct[1] + CrossProduct[2])/6.0;

  for (iDim = 0; iDim < nDim; iDim++) {
    r1[iDim] = Coord[2][iDim] - Coord[0][iDim];
    r2[iDim] = Coord[3][iDim] - Coord[0][iDim];
    r3[iDim] = Coord[4][iDim] - Coord[0][iDim];
  }

  CrossProduct[0] = (r1[1]*r2[2] - r1[2]*r2[1])*r3[0];
  CrossProduct[1] = (r1[2]*r2[0] - r1[0]*r2[2])*r3[1];
  CrossProduct[2] = (r1[0]*r2[1] - r1[1]*r2[0])*r3[2];

  Volume += fabs(CrossProduct[0] + CrossProduct[1] + CrossProduct[2])/6.0;

  return Volume;

}

CPYRAM5::~CPYRAM5(void) {

}

CPRISM6::CPRISM6(void) : CElement() {

}

CPRISM6::CPRISM6(unsigned short val_nDim, CConfig *config)
: CElement(val_nDim, config) {

<<<<<<< HEAD
  /*--- Allocate internal structures, these elements are NOT used for pressure subintegration ---*/

  nNodes = 6;
  nGaussPoints = 6;
  AllocateStructures(true,false,config->GetDeadLoad());
=======
  /*--- Allocate internal structures ---*/

  nNodes = 6;
  nGaussPoints = 6;
  AllocateStructures(config->GetDeadLoad());
>>>>>>> 8349d716

  /*--- Gauss coordinates and weights ---*/

  /*--- There is some inconsistency between the shape functions and the order of the nodes
        that causes "negative" stiffness, the remedy is to use negative weights. ---*/

<<<<<<< HEAD
  GaussCoord[0][0] =-0.577350269189626;  GaussCoord[0][1] = 1.0/6.0;  GaussCoord[0][2] = 1.0/6.0;  GaussWeight[0] = -1.0/6.0;
  GaussCoord[1][0] =-0.577350269189626;  GaussCoord[1][1] = 2.0/3.0;  GaussCoord[1][2] = 1.0/6.0;  GaussWeight[1] = -1.0/6.0;
  GaussCoord[2][0] =-0.577350269189626;  GaussCoord[2][1] = 1.0/6.0;  GaussCoord[2][2] = 2.0/3.0;  GaussWeight[2] = -1.0/6.0;
  GaussCoord[3][0] = 0.577350269189626;  GaussCoord[3][1] = 1.0/6.0;  GaussCoord[3][2] = 1.0/6.0;  GaussWeight[3] = -1.0/6.0;
  GaussCoord[4][0] = 0.577350269189626;  GaussCoord[4][1] = 2.0/3.0;  GaussCoord[4][2] = 1.0/6.0;  GaussWeight[4] = -1.0/6.0;
  GaussCoord[5][0] = 0.577350269189626;  GaussCoord[5][1] = 1.0/6.0;  GaussCoord[5][2] = 2.0/3.0;  GaussWeight[5] = -1.0/6.0;
=======
  su2double oneOnSqrt3 = 0.577350269189626;
  GaussCoord[0][0] = -oneOnSqrt3;  GaussCoord[0][1] = 1.0/6.0;  GaussCoord[0][2] = 1.0/6.0;  GaussWeight[0] = -1.0/6.0;
  GaussCoord[1][0] = -oneOnSqrt3;  GaussCoord[1][1] = 2.0/3.0;  GaussCoord[1][2] = 1.0/6.0;  GaussWeight[1] = -1.0/6.0;
  GaussCoord[2][0] = -oneOnSqrt3;  GaussCoord[2][1] = 1.0/6.0;  GaussCoord[2][2] = 2.0/3.0;  GaussWeight[2] = -1.0/6.0;
  GaussCoord[3][0] =  oneOnSqrt3;  GaussCoord[3][1] = 1.0/6.0;  GaussCoord[3][2] = 1.0/6.0;  GaussWeight[3] = -1.0/6.0;
  GaussCoord[4][0] =  oneOnSqrt3;  GaussCoord[4][1] = 2.0/3.0;  GaussCoord[4][2] = 1.0/6.0;  GaussWeight[4] = -1.0/6.0;
  GaussCoord[5][0] =  oneOnSqrt3;  GaussCoord[5][1] = 1.0/6.0;  GaussCoord[5][2] = 2.0/3.0;  GaussWeight[5] = -1.0/6.0;
>>>>>>> 8349d716

  /*--- Store the values of the shape functions and their derivatives ---*/

  unsigned short iNode, iGauss;
  su2double Xi, Eta, Zeta, val_Ni;

  for (iGauss = 0; iGauss < nGaussPoints; iGauss++) {

      Xi = GaussCoord[iGauss][0];
      Eta = GaussCoord[iGauss][1];
      Zeta = GaussCoord[iGauss][2];

      val_Ni = 0.5*Eta*(1.0-Xi);              GaussPoint[iGauss]->SetNi(val_Ni,0);
      val_Ni = 0.5*Zeta*(1.0-Xi);             GaussPoint[iGauss]->SetNi(val_Ni,1);
      val_Ni = 0.5*(1.0-Eta-Zeta)*(1.0-Xi);   GaussPoint[iGauss]->SetNi(val_Ni,2);
      val_Ni = 0.5*Eta*(Xi+1.0);              GaussPoint[iGauss]->SetNi(val_Ni,3);
      val_Ni = 0.5*Zeta*(Xi+1.0);             GaussPoint[iGauss]->SetNi(val_Ni,4);
      val_Ni = 0.5*(1.0-Eta-Zeta)*(Xi+1.0);   GaussPoint[iGauss]->SetNi(val_Ni,5);

      /*--- dN/d xi ---*/

      dNiXj[iGauss][0][0] = -0.5*Eta;
      dNiXj[iGauss][1][0] = -0.5*Zeta;
      dNiXj[iGauss][2][0] = -0.5*(1.0-Eta-Zeta);
      dNiXj[iGauss][3][0] =  0.5*Eta;
      dNiXj[iGauss][4][0] =  0.5*Zeta;
      dNiXj[iGauss][5][0] =  0.5*(1.0-Eta-Zeta);

      /*--- dN/d eta ---*/

      dNiXj[iGauss][0][1] =  0.5*(1.0-Xi);
      dNiXj[iGauss][1][1] =  0.0;
      dNiXj[iGauss][2][1] = -0.5*(1.0-Xi);
      dNiXj[iGauss][3][1] =  0.5*(Xi+1.0);
      dNiXj[iGauss][4][1] =  0.0;
      dNiXj[iGauss][5][1] = -0.5*(Xi+1.0);

      /*--- dN/d mu ---*/

      dNiXj[iGauss][0][2] =  0.0;
      dNiXj[iGauss][1][2] =  0.5*(1.0-Xi);
      dNiXj[iGauss][2][2] = -0.5*(1.0-Xi);
      dNiXj[iGauss][3][2] =  0.0;
      dNiXj[iGauss][4][2] =  0.5*(Xi+1.0);
      dNiXj[iGauss][5][2] = -0.5*(Xi+1.0);

  }

  /*--- Store the extrapolation functions ---*/

<<<<<<< HEAD
  su2double ExtrapCoord[6][3];

  ExtrapCoord[0][0] = -1.732050807568877;  ExtrapCoord[0][1] = -1.0/3.0;  ExtrapCoord[0][2] = -1.0/3.0;
  ExtrapCoord[1][0] = -1.732050807568877;  ExtrapCoord[1][1] =  5.0/3.0;  ExtrapCoord[1][2] = -1.0/3.0;
  ExtrapCoord[2][0] = -1.732050807568877;  ExtrapCoord[2][1] = -1.0/3.0;  ExtrapCoord[2][2] =  5.0/3.0;
  ExtrapCoord[3][0] =  1.732050807568877;  ExtrapCoord[3][1] = -1.0/3.0;  ExtrapCoord[3][2] = -1.0/3.0;
  ExtrapCoord[4][0] =  1.732050807568877;  ExtrapCoord[4][1] =  5.0/3.0;  ExtrapCoord[4][2] = -1.0/3.0;
  ExtrapCoord[5][0] =  1.732050807568877;  ExtrapCoord[5][1] = -1.0/3.0;  ExtrapCoord[5][2] =  5.0/3.0;
=======
  su2double ExtrapCoord[6][3], sqrt3 = 1.732050807568877;

  ExtrapCoord[0][0] = -sqrt3;  ExtrapCoord[0][1] = -1.0/3.0;  ExtrapCoord[0][2] = -1.0/3.0;
  ExtrapCoord[1][0] = -sqrt3;  ExtrapCoord[1][1] =  5.0/3.0;  ExtrapCoord[1][2] = -1.0/3.0;
  ExtrapCoord[2][0] = -sqrt3;  ExtrapCoord[2][1] = -1.0/3.0;  ExtrapCoord[2][2] =  5.0/3.0;
  ExtrapCoord[3][0] =  sqrt3;  ExtrapCoord[3][1] = -1.0/3.0;  ExtrapCoord[3][2] = -1.0/3.0;
  ExtrapCoord[4][0] =  sqrt3;  ExtrapCoord[4][1] =  5.0/3.0;  ExtrapCoord[4][2] = -1.0/3.0;
  ExtrapCoord[5][0] =  sqrt3;  ExtrapCoord[5][1] = -1.0/3.0;  ExtrapCoord[5][2] =  5.0/3.0;
>>>>>>> 8349d716

  for (iNode = 0; iNode < nNodes; iNode++) {

    Xi = ExtrapCoord[iNode][0];
    Eta = ExtrapCoord[iNode][1];
    Zeta = ExtrapCoord[iNode][2];

    NodalExtrap[iNode][0] = 0.5*Eta*(1.0-Xi);
    NodalExtrap[iNode][1] = 0.5*Zeta*(1.0-Xi);
    NodalExtrap[iNode][2] = 0.5*(1.0-Eta-Zeta)*(1.0-Xi);
    NodalExtrap[iNode][3] = 0.5*Eta*(Xi+1.0);
    NodalExtrap[iNode][4] = 0.5*Zeta*(Xi+1.0);
    NodalExtrap[iNode][5] = 0.5*(1.0-Eta-Zeta)*(Xi+1.0);

  }

}

su2double CPRISM6::ComputeVolume(const FrameType mode){

  unsigned short iDim;
  su2double r1[3] = {0.0,0.0,0.0}, r2[3] = {0.0,0.0,0.0}, r3[3] = {0.0,0.0,0.0}, CrossProduct[3] = {0.0,0.0,0.0};
  su2double Volume = 0.0;
  
  su2double **Coord = (mode==REFERENCE) ? RefCoord : CurrentCoord;

  /*--- Select the appropriate source for the nodal coordinates depending on the frame requested
        for the gradient computation, REFERENCE (undeformed) or CURRENT (deformed)---*/
  su2double **Coord = (mode==REFERENCE) ? RefCoord : CurrentCoord;

  for (iDim = 0; iDim < nDim; iDim++) {
    r1[iDim] = Coord[2][iDim] - Coord[0][iDim];
    r2[iDim] = Coord[1][iDim] - Coord[0][iDim];
    r3[iDim] = Coord[5][iDim] - Coord[0][iDim];
  }

  CrossProduct[0] = (r1[1]*r2[2] - r1[2]*r2[1])*r3[0];
  CrossProduct[1] = (r1[2]*r2[0] - r1[0]*r2[2])*r3[1];
  CrossProduct[2] = (r1[0]*r2[1] - r1[1]*r2[0])*r3[2];

  Volume = fabs(CrossProduct[0] + CrossProduct[1] + CrossProduct[2])/6.0;

  for (iDim = 0; iDim < nDim; iDim++) {
    r1[iDim] = Coord[5][iDim] - Coord[0][iDim];
    r2[iDim] = Coord[1][iDim] - Coord[0][iDim];
    r3[iDim] = Coord[4][iDim] - Coord[0][iDim];
  }

  CrossProduct[0] = (r1[1]*r2[2] - r1[2]*r2[1])*r3[0];
  CrossProduct[1] = (r1[2]*r2[0] - r1[0]*r2[2])*r3[1];
  CrossProduct[2] = (r1[0]*r2[1] - r1[1]*r2[0])*r3[2];

  Volume += fabs(CrossProduct[0] + CrossProduct[1] + CrossProduct[2])/6.0;

  for (iDim = 0; iDim < nDim; iDim++) {
    r1[iDim] = Coord[5][iDim] - Coord[0][iDim];
    r2[iDim] = Coord[4][iDim] - Coord[0][iDim];
    r3[iDim] = Coord[3][iDim] - Coord[0][iDim];
  }

  CrossProduct[0] = (r1[1]*r2[2] - r1[2]*r2[1])*r3[0];
  CrossProduct[1] = (r1[2]*r2[0] - r1[0]*r2[2])*r3[1];
  CrossProduct[2] = (r1[0]*r2[1] - r1[1]*r2[0])*r3[2];

  Volume += fabs(CrossProduct[0] + CrossProduct[1] + CrossProduct[2])/6.0;

  return Volume;

}

CPRISM6::~CPRISM6(void) {

}<|MERGE_RESOLUTION|>--- conflicted
+++ resolved
@@ -44,16 +44,15 @@
 CTRIA1::CTRIA1(unsigned short val_nDim, CConfig *config)
 : CElement(val_nDim, config) {
 
-<<<<<<< HEAD
-  /*--- Allocate internal structures, these elements MAY be used for pressure subintegration ---*/
+  /*--- Allocate internal structures ---*/
 
   nNodes = 3;
   nGaussPoints = 1;
-  AllocateStructures(true,true,config->GetDeadLoad());
+  AllocateStructures(config->GetDeadLoad());
 
   /*--- Gauss coordinates and weights ---*/
 
-  GaussCoord[0][0] = 0.333333333333333;  GaussCoord[0][1] = 0.333333333333333;  GaussWeight[0] = 0.5;
+  GaussCoord[0][0] = 1.0/3.0;  GaussCoord[0][1] = 1.0/3.0;  GaussWeight[0] = 0.5;
 
   /*--- Store the values of the shape functions and their derivatives ---*/
 
@@ -92,6 +91,8 @@
   su2double a[3] = {0.0,0.0,0.0}, b[3] = {0.0,0.0,0.0};
   su2double Area = 0.0;
   
+  /*--- Select the appropriate source for the nodal coordinates depending on the frame requested
+        for the gradient computation, REFERENCE (undeformed) or CURRENT (deformed) ---*/
   su2double **Coord = (mode==REFERENCE) ? RefCoord : CurrentCoord;
   
   for (iDim = 0; iDim < nDim; iDim++) {
@@ -116,11 +117,11 @@
 CQUAD4::CQUAD4(unsigned short val_nDim, CConfig *config)
 : CElement(val_nDim, config) {
 
-  /*--- Allocate internal structures, these elements are NOT used for pressure subintegration ---*/
+  /*--- Allocate internal structures ---*/
 
   nNodes = 4;
   nGaussPoints = 4;
-  AllocateStructures(true,false,config->GetDeadLoad());
+  AllocateStructures(config->GetDeadLoad());
 
   /*--- Gauss coordinates and weights ---*/
 
@@ -179,192 +180,11 @@
 }
 
 su2double CQUAD4::ComputeArea(const FrameType mode){
-=======
-  /*--- Allocate internal structures ---*/
-
-  nNodes = 3;
-  nGaussPoints = 1;
-  AllocateStructures(config->GetDeadLoad());
-
-  /*--- Gauss coordinates and weights ---*/
-
-  GaussCoord[0][0] = 1.0/3.0;  GaussCoord[0][1] = 1.0/3.0;  GaussWeight[0] = 0.5;
-
-  /*--- Store the values of the shape functions and their derivatives ---*/
-
-  unsigned short iGauss;
-  su2double Xi, Eta, val_Ni;
-
-  for (iGauss = 0; iGauss < nGaussPoints; iGauss++) {
-
-    Xi = GaussCoord[iGauss][0];
-    Eta = GaussCoord[iGauss][1];
-
-    val_Ni = Xi;        GaussPoint[iGauss]->SetNi(val_Ni,0);
-    val_Ni = Eta;       GaussPoint[iGauss]->SetNi(val_Ni,1);
-    val_Ni = 1-Xi-Eta;  GaussPoint[iGauss]->SetNi(val_Ni,2);
-
-    /*--- dN/d xi, dN/d eta ---*/
-
-    dNiXj[iGauss][0][0] =  1.0;  dNiXj[iGauss][0][1] =  0.0;
-    dNiXj[iGauss][1][0] =  0.0;  dNiXj[iGauss][1][1] =  1.0;
-    dNiXj[iGauss][2][0] = -1.0;  dNiXj[iGauss][2][1] = -1.0;
-
-  }
-
-  /*--- Shape functions evaluated at the nodes for extrapolation of the stresses at the Gaussian Points ---*/
-  /*--- The stress is constant over a TRIA1 element ---*/
-
-  NodalExtrap[0][0] = 1.0;
-  NodalExtrap[1][0] = 1.0;
-  NodalExtrap[2][0] = 1.0;
-
-}
-
-su2double CTRIA1::ComputeArea(const FrameType mode){
->>>>>>> 8349d716
   
   unsigned short iDim;
   su2double a[3] = {0.0,0.0,0.0}, b[3] = {0.0,0.0,0.0};
   su2double Area = 0.0;
   
-<<<<<<< HEAD
-=======
-  /*--- Select the appropriate source for the nodal coordinates depending on the frame requested
-        for the gradient computation, REFERENCE (undeformed) or CURRENT (deformed) ---*/
->>>>>>> 8349d716
-  su2double **Coord = (mode==REFERENCE) ? RefCoord : CurrentCoord;
-  
-  for (iDim = 0; iDim < nDim; iDim++) {
-    a[iDim] = Coord[0][iDim]-Coord[2][iDim];
-    b[iDim] = Coord[1][iDim]-Coord[2][iDim];
-  }
-  
-  Area = 0.5*fabs(a[0]*b[1]-a[1]*b[0]);
-  
-<<<<<<< HEAD
-  for (iDim = 0; iDim < nDim; iDim++) {
-    a[iDim] = Coord[0][iDim]-Coord[3][iDim];
-    b[iDim] = Coord[2][iDim]-Coord[3][iDim];
-  }
-  
-  Area += 0.5*fabs(a[0]*b[1]-a[1]*b[0]);
-  
-  return Area;
-  
-}
-
-CQUAD4::~CQUAD4(void) {
-
-}
-
-CQUAD1::CQUAD1(void) : CElement() {
-
-}
-
-CQUAD1::CQUAD1(unsigned short val_nDim, CConfig *config)
-: CElement(val_nDim, config) {
-
-  /*--- Allocate internal structures, these elements are ONLY used for pressure subintegration ---*/
-
-  nNodes = 4;
-  nGaussPoints = 1;
-  AllocateStructures(false,true,false);
-
-  /*--- Gauss coordinates and weights ---*/
-
-  GaussCoord[0][0] = 0.0;  GaussCoord[0][1] = 0.0;  GaussWeight[0] = 4.0;
-
-  /*--- Store the values of the shape functions and their derivatives ---*/
-
-  unsigned short iGauss;
-  su2double Xi, Eta, val_Ni;
-
-  for (iGauss = 0; iGauss < nGaussPoints; iGauss++) {
-=======
-  return Area;
-  
-}
-
-CTRIA1::~CTRIA1(void) {
-
-}
-
-CQUAD4::CQUAD4(void) : CElement() {
-
-}
-
-CQUAD4::CQUAD4(unsigned short val_nDim, CConfig *config)
-: CElement(val_nDim, config) {
-
-  /*--- Allocate internal structures ---*/
-
-  nNodes = 4;
-  nGaussPoints = 4;
-  AllocateStructures(config->GetDeadLoad());
-
-  /*--- Gauss coordinates and weights ---*/
-
-  su2double oneOnSqrt3 = 0.577350269189626;
-
-  GaussCoord[0][0] = -oneOnSqrt3;  GaussCoord[0][1] = -oneOnSqrt3;  GaussWeight[0] = 1.0;
-  GaussCoord[1][0] =  oneOnSqrt3;  GaussCoord[1][1] = -oneOnSqrt3;  GaussWeight[1] = 1.0;
-  GaussCoord[2][0] =  oneOnSqrt3;  GaussCoord[2][1] =  oneOnSqrt3;  GaussWeight[2] = 1.0;
-  GaussCoord[3][0] = -oneOnSqrt3;  GaussCoord[3][1] =  oneOnSqrt3;  GaussWeight[3] = 1.0;
-
-  /*--- Store the values of the shape functions and their derivatives ---*/
-
-  unsigned short iNode, iGauss;
-  su2double Xi, Eta, val_Ni;
-
-  for (iGauss = 0; iGauss < nGaussPoints; iGauss++) {
-
-    Xi = GaussCoord[iGauss][0];
-    Eta = GaussCoord[iGauss][1];
-
-    val_Ni = 0.25*(1.0-Xi)*(1.0-Eta);		GaussPoint[iGauss]->SetNi(val_Ni,0);
-    val_Ni = 0.25*(1.0+Xi)*(1.0-Eta);		GaussPoint[iGauss]->SetNi(val_Ni,1);
-    val_Ni = 0.25*(1.0+Xi)*(1.0+Eta);		GaussPoint[iGauss]->SetNi(val_Ni,2);
-    val_Ni = 0.25*(1.0-Xi)*(1.0+Eta);		GaussPoint[iGauss]->SetNi(val_Ni,3);
-
-    /*--- dN/d xi, dN/d eta ---*/
-
-    dNiXj[iGauss][0][0] = -0.25*(1.0-Eta);  dNiXj[iGauss][0][1] = -0.25*(1.0-Xi);
-    dNiXj[iGauss][1][0] =  0.25*(1.0-Eta);  dNiXj[iGauss][1][1] = -0.25*(1.0+Xi);
-    dNiXj[iGauss][2][0] =  0.25*(1.0+Eta);  dNiXj[iGauss][2][1] =  0.25*(1.0+Xi);
-    dNiXj[iGauss][3][0] = -0.25*(1.0+Eta);  dNiXj[iGauss][3][1] =  0.25*(1.0-Xi);
-
-  }
-
-  /*--- Store the extrapolation functions (used to compute nodal stresses) ---*/
-
-  su2double ExtrapCoord[4][2], sqrt3 = 1.732050807568877;;
-
-  ExtrapCoord[0][0] = -sqrt3;  ExtrapCoord[0][1] = -sqrt3;
-  ExtrapCoord[1][0] =  sqrt3;  ExtrapCoord[1][1] = -sqrt3;
-  ExtrapCoord[2][0] =  sqrt3;  ExtrapCoord[2][1] =  sqrt3;
-  ExtrapCoord[3][0] = -sqrt3;  ExtrapCoord[3][1] =  sqrt3;
-
-  for (iNode = 0; iNode < nNodes; iNode++) {
-
-    Xi = ExtrapCoord[iNode][0];
-    Eta = ExtrapCoord[iNode][1];
-
-    NodalExtrap[iNode][0] = 0.25*(1.0-Xi)*(1.0-Eta);
-    NodalExtrap[iNode][1] = 0.25*(1.0+Xi)*(1.0-Eta);
-    NodalExtrap[iNode][2] = 0.25*(1.0+Xi)*(1.0+Eta);
-    NodalExtrap[iNode][3] = 0.25*(1.0-Xi)*(1.0+Eta);
-
-  }
-
-}
-
-su2double CQUAD4::ComputeArea(const FrameType mode){
-  
-  unsigned short iDim;
-  su2double a[3] = {0.0,0.0,0.0}, b[3] = {0.0,0.0,0.0};
-  su2double Area = 0.0;
-  
   /*--- Select the appropriate source for the nodal coordinates depending on the frame requested
         for the gradient computation, REFERENCE (undeformed) or CURRENT (deformed)---*/
   su2double **Coord = (mode==REFERENCE) ? RefCoord : CurrentCoord;
@@ -388,61 +208,13 @@
 }
 
 CQUAD4::~CQUAD4(void) {
->>>>>>> 8349d716
-
-    Xi = GaussCoord[iGauss][0];
-    Eta = GaussCoord[iGauss][1];
-
-<<<<<<< HEAD
-    val_Ni = 0.25*(1.0-Xi)*(1.0-Eta);  GaussPoint[iGauss]->SetNi(val_Ni,0);
-    val_Ni = 0.25*(1.0+Xi)*(1.0-Eta);  GaussPoint[iGauss]->SetNi(val_Ni,1);
-    val_Ni = 0.25*(1.0+Xi)*(1.0+Eta);  GaussPoint[iGauss]->SetNi(val_Ni,2);
-    val_Ni = 0.25*(1.0-Xi)*(1.0+Eta);  GaussPoint[iGauss]->SetNi(val_Ni,3);
-=======
+
+}
+
 CTETRA1::CTETRA1(void) : CElement() {
->>>>>>> 8349d716
-
-    /*--- dN/d xi, dN/d eta ---*/
-
-<<<<<<< HEAD
-    dNiXj[iGauss][0][0] = -0.25*(1.0-Eta);  dNiXj[iGauss][0][1] = -0.25*(1.0-Xi);
-    dNiXj[iGauss][1][0] =  0.25*(1.0-Eta);  dNiXj[iGauss][1][1] = -0.25*(1.0+Xi);
-    dNiXj[iGauss][2][0] =  0.25*(1.0+Eta);  dNiXj[iGauss][2][1] =  0.25*(1.0+Xi);
-    dNiXj[iGauss][3][0] = -0.25*(1.0+Eta);  dNiXj[iGauss][3][1] =  0.25*(1.0-Xi);
-
-  }
-
-}
-
-CQUAD1::~CQUAD1(void) {
-
-}
-
-CTETRA1::CTETRA1(void) : CElement() {
-
-}
-
-CTETRA1::CTETRA1(unsigned short val_nDim, CConfig *config)
-: CElement(val_nDim, config) {
-
-  /*--- Allocate internal structures, these elements MAY be used for pressure subintegration ---*/
-
-  nNodes = 4;
-  nGaussPoints = 1;
-  AllocateStructures(true,true,config->GetDeadLoad());
-
-  /*--- Gauss coordinates and weights ---*/
-
-  GaussCoord[0][0] = 0.25;  GaussCoord[0][1] = 0.25; GaussCoord[0][2] = 0.25;  GaussWeight[0] = 0.166666666666666;
-
-  /*--- Store the values of the shape functions and their derivatives ---*/
-
-  unsigned short iGauss;
-  su2double Xi, Eta, Zeta, val_Ni;
-
-  for (iGauss = 0; iGauss < nGaussPoints; iGauss++) {
-
-=======
+
+}
+
 CTETRA1::CTETRA1(unsigned short val_nDim, CConfig *config)
 : CElement(val_nDim, config) {
 
@@ -463,7 +235,6 @@
 
   for (iGauss = 0; iGauss < nGaussPoints; iGauss++) {
 
->>>>>>> 8349d716
     Xi = GaussCoord[iGauss][0];
     Eta = GaussCoord[iGauss][1];
     Zeta = GaussCoord[iGauss][2];
@@ -498,11 +269,8 @@
   su2double r1[3] = {0.0,0.0,0.0}, r2[3] = {0.0,0.0,0.0}, r3[3] = {0.0,0.0,0.0}, CrossProduct[3] = {0.0,0.0,0.0};
   su2double Volume = 0.0;
   
-<<<<<<< HEAD
-=======
   /*--- Select the appropriate source for the nodal coordinates depending on the frame requested
         for the gradient computation, REFERENCE (undeformed) or CURRENT (deformed)---*/
->>>>>>> 8349d716
   su2double **Coord = (mode==REFERENCE) ? RefCoord : CurrentCoord;
 
   for (iDim = 0; iDim < nDim; iDim++) {
@@ -532,18 +300,6 @@
 CHEXA8::CHEXA8(unsigned short val_nDim, CConfig *config)
 : CElement(val_nDim, config) {
 
-<<<<<<< HEAD
-  /*--- Allocate internal structures, these elements are NOT used for pressure subintegration ---*/
-
-  nNodes = 8;
-  nGaussPoints = 8;
-  AllocateStructures(true,false,config->GetDeadLoad());
-
-  /*--- Gauss coordinates and weights ---*/
-
-  su2double oneOnSqrt3 = 0.577350269189626;
-
-=======
   /*--- Allocate internal structures ---*/
 
   nNodes = 8;
@@ -554,7 +310,6 @@
 
   su2double oneOnSqrt3 = 0.577350269189626;
 
->>>>>>> 8349d716
   GaussCoord[0][0] = -oneOnSqrt3;  GaussCoord[0][1] = -oneOnSqrt3;  GaussCoord[0][2] = -oneOnSqrt3;	 GaussWeight[0] = 1.0;
   GaussCoord[1][0] =  oneOnSqrt3;  GaussCoord[1][1] = -oneOnSqrt3;  GaussCoord[1][2] = -oneOnSqrt3;  GaussWeight[1] = 1.0;
   GaussCoord[2][0] =  oneOnSqrt3;  GaussCoord[2][1] =  oneOnSqrt3;  GaussCoord[2][2] = -oneOnSqrt3;  GaussWeight[2] = 1.0;
@@ -655,11 +410,8 @@
   su2double r1[3] = {0.0,0.0,0.0}, r2[3] = {0.0,0.0,0.0}, r3[3] = {0.0,0.0,0.0}, CrossProduct[3] = {0.0,0.0,0.0};
   su2double Volume = 0.0;
   
-<<<<<<< HEAD
-=======
   /*--- Select the appropriate source for the nodal coordinates depending on the frame requested
         for the gradient computation, REFERENCE (undeformed) or CURRENT (deformed)---*/
->>>>>>> 8349d716
   su2double **Coord = (mode==REFERENCE) ? RefCoord : CurrentCoord;
 
   for (iDim = 0; iDim < nDim; iDim++) {
@@ -727,93 +479,9 @@
 }
 
 CHEXA8::~CHEXA8(void) {
-<<<<<<< HEAD
-
-}
-
-CHEXA1::CHEXA1(void) : CElement() {
-
-}
-
-CHEXA1::CHEXA1(unsigned short val_nDim, CConfig *config)
-: CElement(val_nDim, config) {
-
-  /*--- Allocate internal structures, these elements are ONLY used for pressure subintegration ---*/
-
-  nNodes = 8;
-  nGaussPoints = 1;
-  AllocateStructures(false,true,false);
-
-  /*--- Gauss coordinates and weights ---*/
-
-  GaussCoord[0][0] = 0.0;  GaussCoord[0][1] = 0.0;  GaussCoord[0][1] = 0.0;  GaussWeight[0] = 8.0;
-
-  /*--- Store the values of the shape functions and their derivatives ---*/
-
-  unsigned short iGauss;
-  su2double Xi, Eta, Zeta, val_Ni;
-
-  for (iGauss = 0; iGauss < nGaussPoints; iGauss++) {
-
-    Xi = GaussCoord[iGauss][0];
-    Eta = GaussCoord[iGauss][1];
-    Zeta = GaussCoord[iGauss][2];
-
-    val_Ni = 0.125*(1.0-Xi)*(1.0-Eta)*(1.0-Zeta);   GaussPoint[iGauss]->SetNi(val_Ni,0);
-    val_Ni = 0.125*(1.0+Xi)*(1.0-Eta)*(1.0-Zeta);   GaussPoint[iGauss]->SetNi(val_Ni,1);
-    val_Ni = 0.125*(1.0+Xi)*(1.0+Eta)*(1.0-Zeta);   GaussPoint[iGauss]->SetNi(val_Ni,2);
-    val_Ni = 0.125*(1.0-Xi)*(1.0+Eta)*(1.0-Zeta);   GaussPoint[iGauss]->SetNi(val_Ni,3);
-    val_Ni = 0.125*(1.0-Xi)*(1.0-Eta)*(1.0+Zeta);   GaussPoint[iGauss]->SetNi(val_Ni,4);
-    val_Ni = 0.125*(1.0+Xi)*(1.0-Eta)*(1.0+Zeta);   GaussPoint[iGauss]->SetNi(val_Ni,5);
-    val_Ni = 0.125*(1.0+Xi)*(1.0+Eta)*(1.0+Zeta);   GaussPoint[iGauss]->SetNi(val_Ni,6);
-    val_Ni = 0.125*(1.0-Xi)*(1.0+Eta)*(1.0+Zeta);   GaussPoint[iGauss]->SetNi(val_Ni,7);
-
-    /*--- dN/d xi ---*/
-
-    dNiXj[iGauss][0][0] = -0.125*(1.0-Eta)*(1.0-Zeta);
-    dNiXj[iGauss][1][0] =  0.125*(1.0-Eta)*(1.0-Zeta);
-    dNiXj[iGauss][2][0] =  0.125*(1.0+Eta)*(1.0-Zeta);
-    dNiXj[iGauss][3][0] = -0.125*(1.0+Eta)*(1.0-Zeta);
-    dNiXj[iGauss][4][0] = -0.125*(1.0-Eta)*(1.0+Zeta);
-    dNiXj[iGauss][5][0] =  0.125*(1.0-Eta)*(1.0+Zeta);
-    dNiXj[iGauss][6][0] =  0.125*(1.0+Eta)*(1.0+Zeta);
-    dNiXj[iGauss][7][0] = -0.125*(1.0+Eta)*(1.0+Zeta);
-
-    /*--- dN/d eta ---*/
-
-    dNiXj[iGauss][0][1] = -0.125*(1.0-Xi)*(1.0-Zeta);
-    dNiXj[iGauss][1][1] = -0.125*(1.0+Xi)*(1.0-Zeta);
-    dNiXj[iGauss][2][1] =  0.125*(1.0+Xi)*(1.0-Zeta);
-    dNiXj[iGauss][3][1] =  0.125*(1.0-Xi)*(1.0-Zeta);
-    dNiXj[iGauss][4][1] = -0.125*(1.0-Xi)*(1.0+Zeta);
-    dNiXj[iGauss][5][1] = -0.125*(1.0+Xi)*(1.0+Zeta);
-    dNiXj[iGauss][6][1] =  0.125*(1.0+Xi)*(1.0+Zeta);
-    dNiXj[iGauss][7][1] =  0.125*(1.0-Xi)*(1.0+Zeta);
-
-    /*--- dN/d zeta ---*/
-
-    dNiXj[iGauss][0][2] = -0.125*(1.0-Xi)*(1.0-Eta);
-    dNiXj[iGauss][1][2] = -0.125*(1.0+Xi)*(1.0-Eta);
-    dNiXj[iGauss][2][2] = -0.125*(1.0+Xi)*(1.0+Eta);
-    dNiXj[iGauss][3][2] = -0.125*(1.0-Xi)*(1.0+Eta);
-    dNiXj[iGauss][4][2] =  0.125*(1.0-Xi)*(1.0-Eta);
-    dNiXj[iGauss][5][2] =  0.125*(1.0+Xi)*(1.0-Eta);
-    dNiXj[iGauss][6][2] =  0.125*(1.0+Xi)*(1.0+Eta);
-    dNiXj[iGauss][7][2] =  0.125*(1.0-Xi)*(1.0+Eta);
-
-  }
-
-}
-
-CHEXA1::~CHEXA1(void) {
-
-}
-
-=======
-
-}
-
->>>>>>> 8349d716
+
+}
+
 CPYRAM5::CPYRAM5(void) : CElement() {
 
 }
@@ -821,19 +489,11 @@
 CPYRAM5::CPYRAM5(unsigned short val_nDim, CConfig *config)
 : CElement(val_nDim, config) {
 
-<<<<<<< HEAD
-  /*--- Allocate internal structures, these elements are NOT used for pressure subintegration ---*/
-
-  nNodes = 5;
-  nGaussPoints = 5;
-  AllocateStructures(true,false,config->GetDeadLoad());
-=======
   /*--- Allocate internal structures ---*/
 
   nNodes = 5;
   nGaussPoints = 5;
   AllocateStructures(config->GetDeadLoad());
->>>>>>> 8349d716
 
   /*--- Gauss coordinates and weights ---*/
 
@@ -918,11 +578,8 @@
   su2double r1[3] = {0.0,0.0,0.0}, r2[3] = {0.0,0.0,0.0}, r3[3] = {0.0,0.0,0.0}, CrossProduct[3] = {0.0,0.0,0.0};
   su2double Volume = 0.0;
   
-<<<<<<< HEAD
-=======
   /*--- Select the appropriate source for the nodal coordinates depending on the frame requested
         for the gradient computation, REFERENCE (undeformed) or CURRENT (deformed)---*/
->>>>>>> 8349d716
   su2double **Coord = (mode==REFERENCE) ? RefCoord : CurrentCoord;
 
   for (iDim = 0; iDim < nDim; iDim++) {
@@ -964,33 +621,17 @@
 CPRISM6::CPRISM6(unsigned short val_nDim, CConfig *config)
 : CElement(val_nDim, config) {
 
-<<<<<<< HEAD
-  /*--- Allocate internal structures, these elements are NOT used for pressure subintegration ---*/
-
-  nNodes = 6;
-  nGaussPoints = 6;
-  AllocateStructures(true,false,config->GetDeadLoad());
-=======
   /*--- Allocate internal structures ---*/
 
   nNodes = 6;
   nGaussPoints = 6;
   AllocateStructures(config->GetDeadLoad());
->>>>>>> 8349d716
 
   /*--- Gauss coordinates and weights ---*/
 
   /*--- There is some inconsistency between the shape functions and the order of the nodes
         that causes "negative" stiffness, the remedy is to use negative weights. ---*/
 
-<<<<<<< HEAD
-  GaussCoord[0][0] =-0.577350269189626;  GaussCoord[0][1] = 1.0/6.0;  GaussCoord[0][2] = 1.0/6.0;  GaussWeight[0] = -1.0/6.0;
-  GaussCoord[1][0] =-0.577350269189626;  GaussCoord[1][1] = 2.0/3.0;  GaussCoord[1][2] = 1.0/6.0;  GaussWeight[1] = -1.0/6.0;
-  GaussCoord[2][0] =-0.577350269189626;  GaussCoord[2][1] = 1.0/6.0;  GaussCoord[2][2] = 2.0/3.0;  GaussWeight[2] = -1.0/6.0;
-  GaussCoord[3][0] = 0.577350269189626;  GaussCoord[3][1] = 1.0/6.0;  GaussCoord[3][2] = 1.0/6.0;  GaussWeight[3] = -1.0/6.0;
-  GaussCoord[4][0] = 0.577350269189626;  GaussCoord[4][1] = 2.0/3.0;  GaussCoord[4][2] = 1.0/6.0;  GaussWeight[4] = -1.0/6.0;
-  GaussCoord[5][0] = 0.577350269189626;  GaussCoord[5][1] = 1.0/6.0;  GaussCoord[5][2] = 2.0/3.0;  GaussWeight[5] = -1.0/6.0;
-=======
   su2double oneOnSqrt3 = 0.577350269189626;
   GaussCoord[0][0] = -oneOnSqrt3;  GaussCoord[0][1] = 1.0/6.0;  GaussCoord[0][2] = 1.0/6.0;  GaussWeight[0] = -1.0/6.0;
   GaussCoord[1][0] = -oneOnSqrt3;  GaussCoord[1][1] = 2.0/3.0;  GaussCoord[1][2] = 1.0/6.0;  GaussWeight[1] = -1.0/6.0;
@@ -998,7 +639,6 @@
   GaussCoord[3][0] =  oneOnSqrt3;  GaussCoord[3][1] = 1.0/6.0;  GaussCoord[3][2] = 1.0/6.0;  GaussWeight[3] = -1.0/6.0;
   GaussCoord[4][0] =  oneOnSqrt3;  GaussCoord[4][1] = 2.0/3.0;  GaussCoord[4][2] = 1.0/6.0;  GaussWeight[4] = -1.0/6.0;
   GaussCoord[5][0] =  oneOnSqrt3;  GaussCoord[5][1] = 1.0/6.0;  GaussCoord[5][2] = 2.0/3.0;  GaussWeight[5] = -1.0/6.0;
->>>>>>> 8349d716
 
   /*--- Store the values of the shape functions and their derivatives ---*/
 
@@ -1049,16 +689,6 @@
 
   /*--- Store the extrapolation functions ---*/
 
-<<<<<<< HEAD
-  su2double ExtrapCoord[6][3];
-
-  ExtrapCoord[0][0] = -1.732050807568877;  ExtrapCoord[0][1] = -1.0/3.0;  ExtrapCoord[0][2] = -1.0/3.0;
-  ExtrapCoord[1][0] = -1.732050807568877;  ExtrapCoord[1][1] =  5.0/3.0;  ExtrapCoord[1][2] = -1.0/3.0;
-  ExtrapCoord[2][0] = -1.732050807568877;  ExtrapCoord[2][1] = -1.0/3.0;  ExtrapCoord[2][2] =  5.0/3.0;
-  ExtrapCoord[3][0] =  1.732050807568877;  ExtrapCoord[3][1] = -1.0/3.0;  ExtrapCoord[3][2] = -1.0/3.0;
-  ExtrapCoord[4][0] =  1.732050807568877;  ExtrapCoord[4][1] =  5.0/3.0;  ExtrapCoord[4][2] = -1.0/3.0;
-  ExtrapCoord[5][0] =  1.732050807568877;  ExtrapCoord[5][1] = -1.0/3.0;  ExtrapCoord[5][2] =  5.0/3.0;
-=======
   su2double ExtrapCoord[6][3], sqrt3 = 1.732050807568877;
 
   ExtrapCoord[0][0] = -sqrt3;  ExtrapCoord[0][1] = -1.0/3.0;  ExtrapCoord[0][2] = -1.0/3.0;
@@ -1067,7 +697,6 @@
   ExtrapCoord[3][0] =  sqrt3;  ExtrapCoord[3][1] = -1.0/3.0;  ExtrapCoord[3][2] = -1.0/3.0;
   ExtrapCoord[4][0] =  sqrt3;  ExtrapCoord[4][1] =  5.0/3.0;  ExtrapCoord[4][2] = -1.0/3.0;
   ExtrapCoord[5][0] =  sqrt3;  ExtrapCoord[5][1] = -1.0/3.0;  ExtrapCoord[5][2] =  5.0/3.0;
->>>>>>> 8349d716
 
   for (iNode = 0; iNode < nNodes; iNode++) {
 
@@ -1091,8 +720,6 @@
   unsigned short iDim;
   su2double r1[3] = {0.0,0.0,0.0}, r2[3] = {0.0,0.0,0.0}, r3[3] = {0.0,0.0,0.0}, CrossProduct[3] = {0.0,0.0,0.0};
   su2double Volume = 0.0;
-  
-  su2double **Coord = (mode==REFERENCE) ? RefCoord : CurrentCoord;
 
   /*--- Select the appropriate source for the nodal coordinates depending on the frame requested
         for the gradient computation, REFERENCE (undeformed) or CURRENT (deformed)---*/
