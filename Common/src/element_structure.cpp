/*!
 * \file element_structure.cpp
 * \brief Definition of the Finite Element structure (elements)
 * \author R. Sanchez
 * \version 6.2.0 "Falcon"
 *
 * The current SU2 release has been coordinated by the
 * SU2 International Developers Society <www.su2devsociety.org>
 * with selected contributions from the open-source community.
 *
 * The main research teams contributing to the current release are:
 *  - Prof. Juan J. Alonso's group at Stanford University.
 *  - Prof. Piero Colonna's group at Delft University of Technology.
 *  - Prof. Nicolas R. Gauger's group at Kaiserslautern University of Technology.
 *  - Prof. Alberto Guardone's group at Polytechnic University of Milan.
 *  - Prof. Rafael Palacios' group at Imperial College London.
 *  - Prof. Vincent Terrapon's group at the University of Liege.
 *  - Prof. Edwin van der Weide's group at the University of Twente.
 *  - Lab. of New Concepts in Aeronautics at Tech. Institute of Aeronautics.
 *
 * Copyright 2012-2019, Francisco D. Palacios, Thomas D. Economon,
 *                      Tim Albring, and the SU2 contributors.
 *
 * SU2 is free software; you can redistribute it and/or
 * modify it under the terms of the GNU Lesser General Public
 * License as published by the Free Software Foundation; either
 * version 2.1 of the License, or (at your option) any later version.
 *
 * SU2 is distributed in the hope that it will be useful,
 * but WITHOUT ANY WARRANTY; without even the implied warranty of
 * MERCHANTABILITY or FITNESS FOR A PARTICULAR PURPOSE. See the GNU
 * Lesser General Public License for more details.
 *
 * You should have received a copy of the GNU Lesser General Public
 * License along with SU2. If not, see <http://www.gnu.org/licenses/>.
 */

#include "../include/element_structure.hpp"

unsigned short CElement::nDim = 0;

CElement::CElement(void) {
  
  CurrentCoord = NULL;
  RefCoord = NULL;
  GaussWeight = NULL;
  GaussCoord = NULL;
  
  GaussPoint = NULL;
  
  NodalStress = NULL;
  NodalExtrap = NULL;
  
  nNodes = 0;
  nGaussPoints = 0;
  
  el_Pressure = 0.0;
  
  Mab = NULL;
  Kab = NULL;
  Ks_ab = NULL;
  Kt_a = NULL;
  dNiXj = NULL;
  
  FDL_a = NULL;
  
  iDe = 0;
  iDV = 0;
  iProp = 0;
}


CElement::CElement(unsigned short val_nDim, CConfig *config) {
  
  /*--- Initializate the number of dimension and some structures we need ---*/
  nDim = val_nDim;
  
  CurrentCoord = NULL;
  RefCoord = NULL;
  GaussWeight = NULL;
  GaussCoord = NULL;
  
  GaussPoint = NULL;
  
  NodalStress = NULL;
  NodalExtrap = NULL;
  
  nNodes = 0;
  nGaussPoints = 0;
  
  el_Pressure = 0.0;
  
  Mab = NULL;
  Kab = NULL;
  Ks_ab = NULL;
  Kt_a = NULL;
  dNiXj = NULL;
  
  FDL_a = NULL;
  
  iDe = 0;
  iDV = 0;
  iProp = 0;

}

CElement::~CElement(void) {
  
  unsigned short iNode, iGauss, jNode;
  
  if (GaussPoint != NULL) {
    for (iGauss = 0; iGauss < nGaussPoints; iGauss++) {
      delete GaussPoint[iGauss];
    }
    delete [] GaussPoint;
  }
  
  if (NodalExtrap != NULL) {
    for (iNode = 0; iNode < nNodes; iNode++) {
      delete [] NodalExtrap[iNode];
    }
    delete [] NodalExtrap;
  }
  
  if (NodalStress != NULL) {
    for (iNode = 0; iNode < nNodes; iNode++) {
      delete [] NodalStress[iNode];
    }
    delete [] NodalStress;
  }
  
  if (CurrentCoord != NULL) {
    for (iNode = 0; iNode < nNodes; iNode++) {
      delete [] CurrentCoord [iNode];
    }
    delete [] CurrentCoord;
  }
  
  if (RefCoord != NULL) {
    for (iNode = 0; iNode < nNodes; iNode++) {
      delete [] RefCoord [iNode];
    }
    delete [] RefCoord;
  }
  
  if (GaussWeight != NULL) {
    delete [] GaussWeight;
  }
  
  if (GaussCoord != NULL) {
    for (iGauss = 0; iGauss < nGaussPoints; iGauss++) {
      delete [] GaussCoord[iGauss];
    }
    delete [] GaussCoord;
  }
  
  if (Mab != NULL) {
    for (iNode = 0; iNode < nNodes; iNode++) {
      delete [] Mab[iNode];
    }
    delete [] Mab;
  }

  if (Kab != NULL) {
    for (iNode = 0; iNode < nNodes; iNode++) {
      for (jNode = 0; jNode < nNodes; jNode++) {
        delete [] Kab [iNode][jNode];
      }
      delete [] Kab[iNode];
    }
    delete [] Kab;
  }

  if (Ks_ab != NULL) {
    for (iNode = 0; iNode < nNodes; iNode++) {
      delete [] Ks_ab[iNode];
    }
    delete [] Ks_ab;
  }
  
  if (Kt_a != NULL) {
    for (iNode = 0; iNode < nNodes; iNode++) {
      delete [] Kt_a[iNode];
    }
    delete [] Kt_a;
  }

  if (dNiXj != NULL) {
    for (iGauss = 0; iGauss < nGaussPoints; iGauss++) {
      for (iNode = 0; iNode < nNodes; iNode++) {
        delete [] dNiXj [iGauss][iNode];
      }
      delete [] dNiXj[iGauss];
    }
    delete [] dNiXj;
  }

  if (FDL_a != NULL) {
    for (iNode = 0; iNode < nNodes; iNode++) {
      delete [] FDL_a[iNode];
    }
    delete [] FDL_a;
  }

<<<<<<< HEAD
  if (Kk_ab != NULL) {
    for (iNode = 0; iNode < nNodes; iNode++) {
      for (jNode = 0; jNode < nNodes; jNode++) {
        delete [] Kk_ab [iNode][jNode];
      }
      delete [] Kk_ab [iNode];
    }
    delete [] Kk_ab;
  }

}

void CElement::AllocateStructures(const bool elasticity, const bool incomp, const bool body_forces) {

  /*--- Derived classes should call this method after setting nGauss and nNodes. ---*/

  unsigned short iNode, jNode, iGauss, nDimSq = nDim*nDim;

  /*--- Structures common to all analysis types ---*/

  GaussPoint = new CGaussVariable*[nGaussPoints];
  for (iGauss = 0; iGauss < nGaussPoints; iGauss++) {
    GaussPoint[iGauss] = new CGaussVariable(iGauss, nDim, nNodes);
  }

  CurrentCoord = new su2double*[nNodes];
  for (iNode = 0; iNode < nNodes; iNode++) {
    CurrentCoord [iNode] = new su2double[nDim];
  }

  RefCoord = new su2double*[nNodes];
  for (iNode = 0; iNode < nNodes; iNode++) {
    RefCoord [iNode] = new su2double[nDim];
  }

  GaussWeight = new su2double [nGaussPoints];

  GaussCoord = new su2double*[nGaussPoints];
  for (iGauss = 0; iGauss < nGaussPoints; iGauss++) {
    GaussCoord [iGauss] = new su2double[nDim];
  }

  dNiXj = new su2double **[nGaussPoints];
  for (iGauss = 0; iGauss < nGaussPoints; iGauss++) {
    dNiXj [iGauss] = new su2double*[nNodes];
    for (iNode = 0; iNode < nNodes; iNode++) {
      dNiXj [iGauss][iNode] = new su2double[nDim];
    }
  }

  /*--- Elasticity structures (linear and nonlinear) ---*/

  if (elasticity) {

    NodalExtrap = new su2double*[nNodes];
    for (iNode = 0; iNode < nNodes; iNode++) {
      NodalExtrap[iNode] = new su2double[nGaussPoints];
    }

    NodalStress = new su2double*[nNodes];
    for (iNode = 0; iNode < nNodes; iNode++) {
      NodalStress[iNode] = new su2double[6];
    }

    Mab = new su2double *[nNodes];
    for (iNode = 0; iNode < nNodes; iNode++) {
      Mab[iNode] = new su2double [nNodes];
    }

    Kab = new su2double **[nNodes];
    for (iNode = 0; iNode < nNodes; iNode++) {
      Kab [iNode] = new su2double*[nNodes];
      for (jNode = 0; jNode < nNodes; jNode++) {
        Kab [iNode][jNode] = new su2double[nDimSq];
      }
    }

    Ks_ab = new su2double *[nNodes];
    for (iNode = 0; iNode < nNodes; iNode++) {
      Ks_ab[iNode] = new su2double [nNodes];
    }

    Kt_a = new su2double *[nNodes];
    for (iNode = 0; iNode < nNodes; iNode++) {
      Kt_a[iNode] = new su2double [nDim];
    }

  }

  /*--- Pressure component of the stiffness matrix ---*/
  
  if (incomp) {

    Kk_ab = new su2double **[nNodes];
    for (iNode = 0; iNode < nNodes; iNode++) {
      Kk_ab [iNode] = new su2double*[nNodes];
      for (jNode = 0; jNode < nNodes; jNode++) {
        Kk_ab [iNode][jNode] = new su2double[nDimSq];
      }
    }

  }

  /*--- Body forces ---*/

  if (body_forces) {

    FDL_a = new su2double *[nNodes];
    for (iNode = 0; iNode < nNodes; iNode++) {
      FDL_a[iNode] = new su2double [nDim];
    }

  }

=======
}

void CElement::AllocateStructures(const bool body_forces) {

  /*--- Derived classes should call this method after setting nGauss and nNodes. ---*/

  unsigned short iNode, jNode, iGauss, nDimSq = nDim*nDim;

  GaussPoint = new CGaussVariable*[nGaussPoints];
  for (iGauss = 0; iGauss < nGaussPoints; iGauss++) {
    GaussPoint[iGauss] = new CGaussVariable(iGauss, nDim, nNodes);
  }

  CurrentCoord = new su2double*[nNodes];
  for (iNode = 0; iNode < nNodes; iNode++) {
    CurrentCoord [iNode] = new su2double[nDim];
  }

  RefCoord = new su2double*[nNodes];
  for (iNode = 0; iNode < nNodes; iNode++) {
    RefCoord [iNode] = new su2double[nDim];
  }

  GaussWeight = new su2double [nGaussPoints];

  GaussCoord = new su2double*[nGaussPoints];
  for (iGauss = 0; iGauss < nGaussPoints; iGauss++) {
    GaussCoord [iGauss] = new su2double[nDim];
  }

  dNiXj = new su2double **[nGaussPoints];
  for (iGauss = 0; iGauss < nGaussPoints; iGauss++) {
    dNiXj [iGauss] = new su2double*[nNodes];
    for (iNode = 0; iNode < nNodes; iNode++) {
      dNiXj [iGauss][iNode] = new su2double[nDim];
    }
  }

  NodalExtrap = new su2double*[nNodes];
  for (iNode = 0; iNode < nNodes; iNode++) {
    NodalExtrap[iNode] = new su2double[nGaussPoints];
  }

  NodalStress = new su2double*[nNodes];
  for (iNode = 0; iNode < nNodes; iNode++) {
    NodalStress[iNode] = new su2double[6];
  }

  Mab = new su2double *[nNodes];
  for (iNode = 0; iNode < nNodes; iNode++) {
    Mab[iNode] = new su2double [nNodes];
  }

  Kab = new su2double **[nNodes];
  for (iNode = 0; iNode < nNodes; iNode++) {
    Kab [iNode] = new su2double*[nNodes];
    for (jNode = 0; jNode < nNodes; jNode++) {
      Kab [iNode][jNode] = new su2double[nDimSq];
    }
  }

  Ks_ab = new su2double *[nNodes];
  for (iNode = 0; iNode < nNodes; iNode++) {
    Ks_ab[iNode] = new su2double [nNodes];
  }

  Kt_a = new su2double *[nNodes];
  for (iNode = 0; iNode < nNodes; iNode++) {
    Kt_a[iNode] = new su2double [nDim];
  }

  /*--- Body forces ---*/

  if (body_forces) {

    FDL_a = new su2double *[nNodes];
    for (iNode = 0; iNode < nNodes; iNode++) {
      FDL_a[iNode] = new su2double [nDim];
    }

  }

>>>>>>> 8349d716
}

void CElement::Add_Kab(su2double **val_Kab, unsigned short nodeA, unsigned short nodeB) {
  
  unsigned short iDim, jDim;
  
  for(iDim = 0; iDim < nDim; iDim++) {
    for (jDim = 0; jDim < nDim; jDim++) {
      Kab[nodeA][nodeB][iDim*nDim+jDim] += val_Kab[iDim][jDim];
    }
  }
}

void CElement::Add_Kab_T(su2double **val_Kab, unsigned short nodeA, unsigned short nodeB) {
  
  unsigned short iDim, jDim;
  
  for(iDim = 0; iDim < nDim; iDim++) {
    for (jDim = 0; jDim < nDim; jDim++) {
      Kab[nodeA][nodeB][iDim*nDim+jDim] += val_Kab[jDim][iDim];
    }
  }
}

void CElement::Add_Kt_a(su2double *val_Kt_a, unsigned short nodeA) {
  
  unsigned short iDim;
  
  for(iDim = 0; iDim < nDim; iDim++) {
    Kt_a[nodeA][iDim] += val_Kt_a[iDim];
  }
  
}

void CElement::Add_FDL_a(su2double *val_FDL_a, unsigned short nodeA) {
  
  unsigned short iDim;
  
  for(iDim = 0; iDim < nDim; iDim++) {
    FDL_a[nodeA][iDim] += val_FDL_a[iDim];
  }
  
}


void CElement::clearElement(void) {
  
  unsigned short iNode, jNode, iDim, nDimSq;
  
  nDimSq = nDim*nDim;
  
  for(iNode = 0; iNode < nNodes; iNode++) {
    for(iDim = 0; iDim < nDim; iDim++) {
      if (Kt_a != NULL) Kt_a[iNode][iDim] = 0.0;
      if (FDL_a != NULL) FDL_a[iNode][iDim] = 0.0;
    }
    for (jNode = 0; jNode < nNodes; jNode++) {
      if (Ks_ab != NULL) Ks_ab[iNode][jNode] = 0.0;
      if (Mab != NULL) Mab[iNode][jNode] = 0.0;
      for(iDim = 0; iDim < nDimSq; iDim++) {
        if (Kab != NULL) Kab[iNode][jNode][iDim] = 0.0;
      }
    }
  }
}

void CElement::clearStress(void) {
  
  unsigned short iNode, iStress, nStress;
  
  if (nDim == 2) nStress = 3;
  else nStress = 6;
  
  for(iNode = 0; iNode < nNodes; iNode++) {
    for (iStress = 0; iStress < nStress; iStress++) {
      NodalStress[iNode][iStress] = 0.0;
    }
  }
  
}

void CElement::Set_ElProperties(CElementProperty *input_element) {

  /*--- Set the properties local to the element ---*/

  iDV = input_element->GetDV();
  iProp = input_element->GetMat_Prop();
  iDe = input_element->GetElectric_Prop();

}

void CElement::ComputeGrad_Linear(void) {

  if (nDim==2)
    ComputeGrad_2D(REFERENCE);
  else
    ComputeGrad_3D(REFERENCE);

}

void CElement::ComputeGrad_NonLinear(void) {

  if (nDim==2) {
    ComputeGrad_2D(REFERENCE);
    ComputeGrad_2D(CURRENT);
  }
  else {
    ComputeGrad_3D(REFERENCE);
    ComputeGrad_3D(CURRENT);
  }

}

void CElement::ComputeGrad_2D(const FrameType mode) {

  su2double Jacobian[2][2], ad[2][2];
  su2double detJac, GradNi_Xj;
  unsigned short iNode, iDim, jDim, iGauss;

<<<<<<< HEAD
=======
  /*--- Select the appropriate source for the nodal coordinates depending on the frame requested
        for the gradient computation, REFERENCE (undeformed) or CURRENT (deformed) ---*/
>>>>>>> 8349d716
  su2double **Coord = (mode==REFERENCE) ? RefCoord : CurrentCoord;

  for (iGauss = 0; iGauss < nGaussPoints; iGauss++) {

    /*--- Jacobian transformation ---*/
    /*--- This does dX/dXi transpose ---*/

    for (iDim = 0; iDim < 2; iDim++)
      for (jDim = 0; jDim < 2; jDim++)
        Jacobian[iDim][jDim] = 0.0;

    for (iNode = 0; iNode < nNodes; iNode++)
      for (iDim = 0; iDim < 2; iDim++)
        for (jDim = 0; jDim < 2; jDim++)
          Jacobian[iDim][jDim] += Coord[iNode][jDim] * dNiXj[iGauss][iNode][iDim];

    /*--- Adjoint to Jacobian ---*/

    ad[0][0] =  Jacobian[1][1];  ad[0][1] = -Jacobian[0][1];
    ad[1][0] = -Jacobian[1][0];  ad[1][1] =  Jacobian[0][0];

    /*--- Determinant of Jacobian ---*/

    detJac = ad[0][0]*ad[1][1]-ad[0][1]*ad[1][0];

    if (mode==REFERENCE)
      GaussPoint[iGauss]->SetJ_X(detJac);
    else
      GaussPoint[iGauss]->SetJ_x(detJac);

    /*--- Jacobian inverse (it was already computed as transpose) ---*/

    for (iDim = 0; iDim < 2; iDim++)
      for (jDim = 0; jDim < 2; jDim++)
        Jacobian[iDim][jDim] = ad[iDim][jDim]/detJac;

    /*--- Derivatives with respect to global coordinates ---*/

    for (iNode = 0; iNode < nNodes; iNode++) {
      for (iDim = 0; iDim < 2; iDim++) {
        GradNi_Xj = 0.0;
        for (jDim = 0; jDim < 2; jDim++)
          GradNi_Xj += Jacobian[iDim][jDim] * dNiXj[iGauss][iNode][jDim];

        if (mode==REFERENCE)
          GaussPoint[iGauss]->SetGradNi_Xj(GradNi_Xj, iDim, iNode);
        else
          GaussPoint[iGauss]->SetGradNi_xj(GradNi_Xj, iDim, iNode);
      }
    }

  }

}

void CElement::ComputeGrad_3D(const FrameType mode) {

  su2double Jacobian[3][3], ad[3][3];
  su2double detJac, GradNi_Xj;
  unsigned short iNode, iDim, jDim, iGauss;

<<<<<<< HEAD
=======
  /*--- Select the appropriate source for the nodal coordinates depending on the frame requested
        for the gradient computation, REFERENCE (undeformed) or CURRENT (deformed) ---*/
>>>>>>> 8349d716
  su2double **Coord = (mode==REFERENCE) ? RefCoord : CurrentCoord;

  for (iGauss = 0; iGauss < nGaussPoints; iGauss++) {

    /*--- Jacobian transformation ---*/
    /*--- This does dX/dXi transpose ---*/

    for (iDim = 0; iDim < 3; iDim++)
      for (jDim = 0; jDim < 3; jDim++)
        Jacobian[iDim][jDim] = 0.0;

    for (iNode = 0; iNode < nNodes; iNode++)
      for (iDim = 0; iDim < 3; iDim++)
        for (jDim = 0; jDim < 3; jDim++)
          Jacobian[iDim][jDim] += Coord[iNode][jDim] * dNiXj[iGauss][iNode][iDim];

    /*--- Adjoint to Jacobian ---*/

    ad[0][0] = Jacobian[1][1]*Jacobian[2][2]-Jacobian[1][2]*Jacobian[2][1];
    ad[0][1] = Jacobian[0][2]*Jacobian[2][1]-Jacobian[0][1]*Jacobian[2][2];
    ad[0][2] = Jacobian[0][1]*Jacobian[1][2]-Jacobian[0][2]*Jacobian[1][1];
    ad[1][0] = Jacobian[1][2]*Jacobian[2][0]-Jacobian[1][0]*Jacobian[2][2];
    ad[1][1] = Jacobian[0][0]*Jacobian[2][2]-Jacobian[0][2]*Jacobian[2][0];
    ad[1][2] = Jacobian[0][2]*Jacobian[1][0]-Jacobian[0][0]*Jacobian[1][2];
    ad[2][0] = Jacobian[1][0]*Jacobian[2][1]-Jacobian[1][1]*Jacobian[2][0];
    ad[2][1] = Jacobian[0][1]*Jacobian[2][0]-Jacobian[0][0]*Jacobian[2][1];
    ad[2][2] = Jacobian[0][0]*Jacobian[1][1]-Jacobian[0][1]*Jacobian[1][0];

    /*--- Determinant of Jacobian ---*/

    detJac = Jacobian[0][0]*ad[0][0]+Jacobian[0][1]*ad[1][0]+Jacobian[0][2]*ad[2][0];

    if (mode==REFERENCE)
      GaussPoint[iGauss]->SetJ_X(detJac);
    else
      GaussPoint[iGauss]->SetJ_x(detJac);

    /*--- Jacobian inverse (it was already computed as transpose) ---*/

    for (iDim = 0; iDim < 3; iDim++)
      for (jDim = 0; jDim < 3; jDim++)
        Jacobian[iDim][jDim] = ad[iDim][jDim]/detJac;

    /*--- Derivatives with respect to global coordinates ---*/

    for (iNode = 0; iNode < nNodes; iNode++) {
      for (iDim = 0; iDim < 3; iDim++) {
        GradNi_Xj = 0.0;
        for (jDim = 0; jDim < 3; jDim++)
          GradNi_Xj += Jacobian[iDim][jDim] * dNiXj[iGauss][iNode][jDim];

        if (mode==REFERENCE)
          GaussPoint[iGauss]->SetGradNi_Xj(GradNi_Xj, iDim, iNode);
        else
          GaussPoint[iGauss]->SetGradNi_xj(GradNi_Xj, iDim, iNode);
      }
    }

  }

}<|MERGE_RESOLUTION|>--- conflicted
+++ resolved
@@ -202,26 +202,13 @@
     delete [] FDL_a;
   }
 
-<<<<<<< HEAD
-  if (Kk_ab != NULL) {
-    for (iNode = 0; iNode < nNodes; iNode++) {
-      for (jNode = 0; jNode < nNodes; jNode++) {
-        delete [] Kk_ab [iNode][jNode];
-      }
-      delete [] Kk_ab [iNode];
-    }
-    delete [] Kk_ab;
-  }
-
-}
-
-void CElement::AllocateStructures(const bool elasticity, const bool incomp, const bool body_forces) {
+}
+
+void CElement::AllocateStructures(const bool body_forces) {
 
   /*--- Derived classes should call this method after setting nGauss and nNodes. ---*/
 
   unsigned short iNode, jNode, iGauss, nDimSq = nDim*nDim;
-
-  /*--- Structures common to all analysis types ---*/
 
   GaussPoint = new CGaussVariable*[nGaussPoints];
   for (iGauss = 0; iGauss < nGaussPoints; iGauss++) {
@@ -253,109 +240,6 @@
     }
   }
 
-  /*--- Elasticity structures (linear and nonlinear) ---*/
-
-  if (elasticity) {
-
-    NodalExtrap = new su2double*[nNodes];
-    for (iNode = 0; iNode < nNodes; iNode++) {
-      NodalExtrap[iNode] = new su2double[nGaussPoints];
-    }
-
-    NodalStress = new su2double*[nNodes];
-    for (iNode = 0; iNode < nNodes; iNode++) {
-      NodalStress[iNode] = new su2double[6];
-    }
-
-    Mab = new su2double *[nNodes];
-    for (iNode = 0; iNode < nNodes; iNode++) {
-      Mab[iNode] = new su2double [nNodes];
-    }
-
-    Kab = new su2double **[nNodes];
-    for (iNode = 0; iNode < nNodes; iNode++) {
-      Kab [iNode] = new su2double*[nNodes];
-      for (jNode = 0; jNode < nNodes; jNode++) {
-        Kab [iNode][jNode] = new su2double[nDimSq];
-      }
-    }
-
-    Ks_ab = new su2double *[nNodes];
-    for (iNode = 0; iNode < nNodes; iNode++) {
-      Ks_ab[iNode] = new su2double [nNodes];
-    }
-
-    Kt_a = new su2double *[nNodes];
-    for (iNode = 0; iNode < nNodes; iNode++) {
-      Kt_a[iNode] = new su2double [nDim];
-    }
-
-  }
-
-  /*--- Pressure component of the stiffness matrix ---*/
-  
-  if (incomp) {
-
-    Kk_ab = new su2double **[nNodes];
-    for (iNode = 0; iNode < nNodes; iNode++) {
-      Kk_ab [iNode] = new su2double*[nNodes];
-      for (jNode = 0; jNode < nNodes; jNode++) {
-        Kk_ab [iNode][jNode] = new su2double[nDimSq];
-      }
-    }
-
-  }
-
-  /*--- Body forces ---*/
-
-  if (body_forces) {
-
-    FDL_a = new su2double *[nNodes];
-    for (iNode = 0; iNode < nNodes; iNode++) {
-      FDL_a[iNode] = new su2double [nDim];
-    }
-
-  }
-
-=======
-}
-
-void CElement::AllocateStructures(const bool body_forces) {
-
-  /*--- Derived classes should call this method after setting nGauss and nNodes. ---*/
-
-  unsigned short iNode, jNode, iGauss, nDimSq = nDim*nDim;
-
-  GaussPoint = new CGaussVariable*[nGaussPoints];
-  for (iGauss = 0; iGauss < nGaussPoints; iGauss++) {
-    GaussPoint[iGauss] = new CGaussVariable(iGauss, nDim, nNodes);
-  }
-
-  CurrentCoord = new su2double*[nNodes];
-  for (iNode = 0; iNode < nNodes; iNode++) {
-    CurrentCoord [iNode] = new su2double[nDim];
-  }
-
-  RefCoord = new su2double*[nNodes];
-  for (iNode = 0; iNode < nNodes; iNode++) {
-    RefCoord [iNode] = new su2double[nDim];
-  }
-
-  GaussWeight = new su2double [nGaussPoints];
-
-  GaussCoord = new su2double*[nGaussPoints];
-  for (iGauss = 0; iGauss < nGaussPoints; iGauss++) {
-    GaussCoord [iGauss] = new su2double[nDim];
-  }
-
-  dNiXj = new su2double **[nGaussPoints];
-  for (iGauss = 0; iGauss < nGaussPoints; iGauss++) {
-    dNiXj [iGauss] = new su2double*[nNodes];
-    for (iNode = 0; iNode < nNodes; iNode++) {
-      dNiXj [iGauss][iNode] = new su2double[nDim];
-    }
-  }
-
   NodalExtrap = new su2double*[nNodes];
   for (iNode = 0; iNode < nNodes; iNode++) {
     NodalExtrap[iNode] = new su2double[nGaussPoints];
@@ -400,7 +284,6 @@
 
   }
 
->>>>>>> 8349d716
 }
 
 void CElement::Add_Kab(su2double **val_Kab, unsigned short nodeA, unsigned short nodeB) {
@@ -520,11 +403,8 @@
   su2double detJac, GradNi_Xj;
   unsigned short iNode, iDim, jDim, iGauss;
 
-<<<<<<< HEAD
-=======
   /*--- Select the appropriate source for the nodal coordinates depending on the frame requested
         for the gradient computation, REFERENCE (undeformed) or CURRENT (deformed) ---*/
->>>>>>> 8349d716
   su2double **Coord = (mode==REFERENCE) ? RefCoord : CurrentCoord;
 
   for (iGauss = 0; iGauss < nGaussPoints; iGauss++) {
@@ -586,11 +466,8 @@
   su2double detJac, GradNi_Xj;
   unsigned short iNode, iDim, jDim, iGauss;
 
-<<<<<<< HEAD
-=======
   /*--- Select the appropriate source for the nodal coordinates depending on the frame requested
         for the gradient computation, REFERENCE (undeformed) or CURRENT (deformed) ---*/
->>>>>>> 8349d716
   su2double **Coord = (mode==REFERENCE) ? RefCoord : CurrentCoord;
 
   for (iGauss = 0; iGauss < nGaussPoints; iGauss++) {
