--- conflicted
+++ resolved
@@ -436,17 +436,11 @@
   
   nVertex_SolidWall = 0;
   for(iMarker=0; iMarker<config->GetnMarker_All(); ++iMarker) {
-<<<<<<< HEAD
     if( (config->GetMarker_All_KindBC(iMarker) == EULER_WALL) ||
         (config->GetMarker_All_KindBC(iMarker) == HEAT_FLUX)  ||
         (config->GetMarker_All_KindBC(iMarker) == ISOTHERMAL) ||
-        (config->GetMarker_All_KindBC(iMarker) == CLAMPED_BOUNDARY) ) {
-=======
-    if( (config->GetMarker_All_KindBC(iMarker) == EULER_WALL ||
-         config->GetMarker_All_KindBC(iMarker) == HEAT_FLUX)  ||
-       (config->GetMarker_All_KindBC(iMarker) == ISOTHERMAL) ||
+        (config->GetMarker_All_KindBC(iMarker) == CLAMPED_BOUNDARY) ||
         (config->GetMarker_All_KindBC(iMarker) == CHT_WALL_INTERFACE)) {
->>>>>>> caf0d88a
       nVertex_SolidWall += geometry->GetnVertex(iMarker);
     }
   }
@@ -462,17 +456,11 @@
   
   ii = 0; jj = 0;
   for (iMarker=0; iMarker<config->GetnMarker_All(); ++iMarker) {
-<<<<<<< HEAD
     if( (config->GetMarker_All_KindBC(iMarker) == EULER_WALL) ||
         (config->GetMarker_All_KindBC(iMarker) == HEAT_FLUX)  ||
         (config->GetMarker_All_KindBC(iMarker) == ISOTHERMAL) ||
-        (config->GetMarker_All_KindBC(iMarker) == CLAMPED_BOUNDARY) ) {
-=======
-    if ( (config->GetMarker_All_KindBC(iMarker) == EULER_WALL ||
-         config->GetMarker_All_KindBC(iMarker) == HEAT_FLUX)  ||
-       (config->GetMarker_All_KindBC(iMarker) == ISOTHERMAL)  ||
-         (config->GetMarker_All_KindBC(iMarker) == CHT_WALL_INTERFACE)) {
->>>>>>> caf0d88a
+        (config->GetMarker_All_KindBC(iMarker) == CLAMPED_BOUNDARY) ||
+        (config->GetMarker_All_KindBC(iMarker) == CHT_WALL_INTERFACE)) {
       for (iVertex=0; iVertex<geometry->GetnVertex(iMarker); ++iVertex) {
         iPoint = geometry->vertex[iMarker][iVertex]->GetNode();
         PointIDs[jj++] = iPoint;
@@ -1817,14 +1805,7 @@
     }
   } else if (Kind_SU2 == SU2_DOT) {
     for (iMarker = 0; iMarker < config->GetnMarker_All(); iMarker++) {
-<<<<<<< HEAD
       if (config->GetMarker_All_DV(iMarker) == YES) {
-=======
-      if((config->GetMarker_All_KindBC(iMarker) == HEAT_FLUX ) ||
-         (config->GetMarker_All_KindBC(iMarker) == EULER_WALL ) ||
-         (config->GetMarker_All_KindBC(iMarker) == ISOTHERMAL ) ||
-         (config->GetMarker_All_KindBC(iMarker) == CHT_WALL_INTERFACE)) {
->>>>>>> caf0d88a
         for (iVertex = 0; iVertex < geometry->nVertex[iMarker]; iVertex++) {
           iPoint = geometry->vertex[iMarker][iVertex]->GetNode();
           if (geometry->node[iPoint]->GetDomain()) {
