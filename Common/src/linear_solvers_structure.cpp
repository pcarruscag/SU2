--- conflicted
+++ resolved
@@ -868,49 +868,7 @@
         break;
     }
 
-<<<<<<< HEAD
-    /*--- Store the indices ---*/
-
-    LinSysRes_Indices[i] = LinSysRes[i].getGradientData();
-    LinSysSol_Indices[i] = LinSysSol[i].getGradientData();
-  }
-
-  /*--- Push the data to the checkpoint handler for access in the reverse sweep ---*/
-
-  AD::CheckpointHandler* dataHandler = new AD::CheckpointHandler;
-
-  dataHandler->addData(LinSysRes_Indices);
-  dataHandler->addData(LinSysSol_Indices);
-#if CODI_PRIMAL_INDEX_TAPE
-  dataHandler->addData(oldValues);
-#endif
-  dataHandler->addData(size);
-  dataHandler->addData(nBlk);
-  dataHandler->addData(nVar);
-  dataHandler->addData(nBlkDomain);
-  dataHandler->addData(&Jacobian);
-  dataHandler->addData(geometry);
-  dataHandler->addData(config);
-  dataHandler->addData(this);
-
-  /*--- Build preconditioner for the transposed Jacobian ---*/
-
-  switch(KindPrecond) {
-    case ILU:
-      Jacobian.BuildILUPreconditioner(RequiresTranspose);
-      break;
-    case JACOBI:
-      Jacobian.BuildJacobiPreconditioner(RequiresTranspose);
-      break;
-    case PASTIX_ILU: case PASTIX_LU_P: case PASTIX_LDLT_P:
-      Jacobian.BuildPastixPreconditioner(geometry, config, KindPrecond, RequiresTranspose);
-      break;
-    default:
-      SU2_MPI::Error("The specified preconditioner is not yet implemented for the discrete adjoint method.", CURRENT_FUNCTION);
-      break;
-=======
     AD::EndExtFunc();
->>>>>>> d1884f50
   }
 
   return IterLinSol;
@@ -994,11 +952,7 @@
       break;
     case PASTIX_LDLT : case PASTIX_LU:
       Jacobian.BuildPastixPreconditioner(geometry, config, KindSolver, RequiresTranspose);
-<<<<<<< HEAD
-      Jacobian.ComputePastixPreconditioner(LinSysRes, LinSysSol, geometry, config);
-=======
       Jacobian.ComputePastixPreconditioner(*LinSysRes_ptr, *LinSysSol_ptr, geometry, config);
->>>>>>> d1884f50
       IterLinSol = 1;
       break;
     default:
