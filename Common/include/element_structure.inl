/*!
 * \file element_structure.inl
 * \brief In-Line subroutines of the <i>element_structure.hpp</i> file.
 * \author R. Sanchez
 * \version 6.2.0 "Falcon"
 *
 * The current SU2 release has been coordinated by the
 * SU2 International Developers Society <www.su2devsociety.org>
 * with selected contributions from the open-source community.
 *
 * The main research teams contributing to the current release are:
 *  - Prof. Juan J. Alonso's group at Stanford University.
 *  - Prof. Piero Colonna's group at Delft University of Technology.
 *  - Prof. Nicolas R. Gauger's group at Kaiserslautern University of Technology.
 *  - Prof. Alberto Guardone's group at Polytechnic University of Milan.
 *  - Prof. Rafael Palacios' group at Imperial College London.
 *  - Prof. Vincent Terrapon's group at the University of Liege.
 *  - Prof. Edwin van der Weide's group at the University of Twente.
 *  - Lab. of New Concepts in Aeronautics at Tech. Institute of Aeronautics.
 *
 * Copyright 2012-2019, Francisco D. Palacios, Thomas D. Economon,
 *                      Tim Albring, and the SU2 contributors.
 *
 * SU2 is free software; you can redistribute it and/or
 * modify it under the terms of the GNU Lesser General Public
 * License as published by the Free Software Foundation; either
 * version 2.1 of the License, or (at your option) any later version.
 *
 * SU2 is distributed in the hope that it will be useful,
 * but WITHOUT ANY WARRANTY; without even the implied warranty of
 * MERCHANTABILITY or FITNESS FOR A PARTICULAR PURPOSE. See the GNU
 * Lesser General Public License for more details.
 *
 * You should have received a copy of the GNU Lesser General Public
 * License along with SU2. If not, see <http://www.gnu.org/licenses/>.
 */
 
#pragma once

inline unsigned short CElement::GetnNodes(void) { return nNodes;}

inline unsigned short CElement::GetnGaussPoints(void) { return nGaussPoints;}

inline void CElement::SetRef_Coord(su2double val_CoordRef, unsigned short iNode, unsigned short iDim) { RefCoord[iNode][iDim] = val_CoordRef;}

inline void CElement::SetCurr_Coord(su2double val_CoordCurr, unsigned short iNode, unsigned short iDim) { CurrentCoord[iNode][iDim] = val_CoordCurr;}

inline su2double CElement::GetRef_Coord(unsigned short iNode, unsigned short iDim) { return RefCoord[iNode][iDim];}

inline su2double CElement::GetCurr_Coord(unsigned short iNode, unsigned short iDim) { return CurrentCoord[iNode][iDim];}

inline su2double CElement::GetWeight(unsigned short iGauss) { return GaussWeight[iGauss];}

inline su2double CElement::GetJ_X(unsigned short iGauss) { return GaussPoint[iGauss]->GetJ_X();}

inline su2double CElement::GetJ_x(unsigned short iGauss) { return GaussPoint[iGauss]->GetJ_x();}

inline su2double CElement::GetElement_Pressure(void) { return el_Pressure;}

inline su2double CElement::Get_Mab(unsigned short nodeA, unsigned short nodeB) { return Mab[nodeA][nodeB]; }

inline su2double *CElement::Get_Kab(unsigned short nodeA, unsigned short nodeB) { return Kab[nodeA][nodeB];}

inline su2double *CElement::Get_Kt_a(unsigned short nodeA) { return Kt_a[nodeA];}

inline su2double *CElement::Get_FDL_a(unsigned short nodeA) { return FDL_a[nodeA];}

inline su2double CElement::Get_Ks_ab(unsigned short nodeA, unsigned short nodeB) { return Ks_ab[nodeA][nodeB]; }

inline void CElement::Add_Mab(su2double val_Mab, unsigned short nodeA, unsigned short nodeB) { Mab[nodeA][nodeB] += val_Mab; }

inline void CElement::Add_Ks_ab(su2double val_Ks_ab, unsigned short nodeA, unsigned short nodeB) { Ks_ab[nodeA][nodeB] += val_Ks_ab; }

inline void CElement::Add_NodalStress(su2double val_Stress, unsigned short iNode, unsigned short iVar) { NodalStress[iNode][iVar] += val_Stress; }

inline su2double CElement::GetNi(unsigned short iNode, unsigned short iGauss) { return GaussPoint[iGauss]->GetNi(iNode);}

inline su2double CElement::GetGradNi_X(unsigned short iNode, unsigned short iGauss, unsigned short iDim) { return GaussPoint[iGauss]->GetGradNi_Xj(iNode,iDim);}

inline su2double CElement::GetGradNi_x(unsigned short iNode, unsigned short iGauss, unsigned short iDim) { return GaussPoint[iGauss]->GetGradNi_xj(iNode,iDim);}

inline su2double CElement::GetNi_Extrap(unsigned short iNode, unsigned short iGauss) { return NodalExtrap[iNode][iGauss]; }

inline su2double CElement::Get_NodalStress(unsigned short iNode, unsigned short iVar) { return NodalStress[iNode][iVar]; }

inline su2double CElement::ComputeArea(const FrameType mode) { return 0.0;}
<<<<<<< HEAD

inline su2double CElement::ComputeVolume(const FrameType mode) { return 0.0;}

inline su2double CElement::ComputeCurrentArea(void) { return ComputeArea(CURRENT);}

=======

inline su2double CElement::ComputeVolume(const FrameType mode) { return 0.0;}

inline su2double CElement::ComputeCurrentArea(void) { return ComputeArea(CURRENT);}

>>>>>>> 8349d716
inline su2double CElement::ComputeCurrentVolume(void) { return ComputeVolume(CURRENT);}

inline void CElement::Set_iDe(unsigned short val_iDe) { iDe = val_iDe;}

inline unsigned short CElement::Get_iDe(void) { return iDe;}

inline unsigned long CElement::Get_iDV(void) { return iDV;}

inline unsigned long CElement::Get_iProp(void) { return iProp;}

inline void CElement::SetPreaccIn_Coords(void) { AD::SetPreaccIn(RefCoord,nNodes,nDim); AD::SetPreaccIn(CurrentCoord,nNodes,nDim); }

inline void CElement::SetPreaccOut_Kt_a(void) { AD::SetPreaccOut(Kt_a,nNodes,nDim); }<|MERGE_RESOLUTION|>--- conflicted
+++ resolved
@@ -84,19 +84,11 @@
 inline su2double CElement::Get_NodalStress(unsigned short iNode, unsigned short iVar) { return NodalStress[iNode][iVar]; }
 
 inline su2double CElement::ComputeArea(const FrameType mode) { return 0.0;}
-<<<<<<< HEAD
 
 inline su2double CElement::ComputeVolume(const FrameType mode) { return 0.0;}
 
 inline su2double CElement::ComputeCurrentArea(void) { return ComputeArea(CURRENT);}
 
-=======
-
-inline su2double CElement::ComputeVolume(const FrameType mode) { return 0.0;}
-
-inline su2double CElement::ComputeCurrentArea(void) { return ComputeArea(CURRENT);}
-
->>>>>>> 8349d716
 inline su2double CElement::ComputeCurrentVolume(void) { return ComputeVolume(CURRENT);}
 
 inline void CElement::Set_iDe(unsigned short val_iDe) { iDe = val_iDe;}
