--- conflicted
+++ resolved
@@ -72,10 +72,6 @@
 	su2double **Mab;                /*!< \brief Structure for the nodal components of the mass matrix. */
 	su2double ***Kab;               /*!< \brief Structure for the constitutive component of the tangent matrix. */
 	su2double **Ks_ab;              /*!< \brief Structure for the stress component of the tangent matrix. */
-<<<<<<< HEAD
-	su2double ***Kk_ab;             /*!< \brief Structure for the pressure component of the tangent matrix. */
-=======
->>>>>>> 8349d716
 	su2double **Kt_a;               /*!< \brief Structure for the nodal stress term for the residual computation. */
 	su2double **FDL_a;              /*!< \brief Structure for the dead loads for the residual computation. */
 	su2double el_Pressure;          /*!< \brief Pressure in the element. */
@@ -89,17 +85,9 @@
 protected:
 	/*!
 	 * \brief Allocate element matrices and vectors, to be called by constructors of children classes.
-<<<<<<< HEAD
-	 * \param[in] elasticity  - If we need stiffness/mass matrices, nodal stress, etc.
-	 * \param[in] incomp      - If we need Kk the pressure component of the stiffness matrix.
 	 * \param[in] body_forces - If we need dead loads.
 	 */
-	void AllocateStructures(const bool elasticity, const bool incomp, const bool body_forces);
-=======
-	 * \param[in] body_forces - If we need dead loads.
-	 */
 	void AllocateStructures(const bool body_forces);
->>>>>>> 8349d716
 	
 	/*!
 	 * \brief Compute gradients for 2D elements.
@@ -517,16 +505,15 @@
    */
   su2double ComputeArea(const FrameType mode = REFERENCE);
 
-<<<<<<< HEAD
 };
 
 /*!
- * \class CQUAD1
- * \brief Quadrilateral element with 1 Gauss Point
+ * \class CTETRA1
+ * \brief Tetrahedral element with 1 Gauss Point
  * \author R. Sanchez
  */
 
-class CQUAD1 : public CElement {
+class CTETRA1 : public CElement {
 
 protected:
 
@@ -535,7 +522,7 @@
 	/*!
 	 * \brief Constructor of the class.
 	 */
-	CQUAD1(void);
+	CTETRA1(void);
 
 	/*!
 	 * \overload
@@ -543,24 +530,28 @@
 	 * \param[in] val_nDim - Number of dimensions of the problem.
 	 * \param[in] config - Definition of the particular problem.
 	 */
-	CQUAD1(unsigned short val_nDim, CConfig *config);
+	CTETRA1(unsigned short val_nDim, CConfig *config);
 
 	/*!
 	 * \brief Destructor of the class.
 	 */
-	~CQUAD1(void);
-
-=======
->>>>>>> 8349d716
+	~CTETRA1(void);
+
+  /*!
+   * \brief Compute the value of the volume of the element
+   * \param[out] val_Volume - Volume of the element
+   */
+  su2double ComputeVolume(const FrameType mode = REFERENCE);
+
 };
 
 /*!
- * \class CTETRA1
- * \brief Tetrahedral element with 1 Gauss Point
+ * \class CHEXA8
+ * \brief Hexahedral element with 8 Gauss Points
  * \author R. Sanchez
  */
 
-class CTETRA1 : public CElement {
+class CHEXA8 : public CElement {
 
 protected:
 
@@ -569,7 +560,7 @@
 	/*!
 	 * \brief Constructor of the class.
 	 */
-	CTETRA1(void);
+	CHEXA8(void);
 
 	/*!
 	 * \overload
@@ -577,44 +568,6 @@
 	 * \param[in] val_nDim - Number of dimensions of the problem.
 	 * \param[in] config - Definition of the particular problem.
 	 */
-	CTETRA1(unsigned short val_nDim, CConfig *config);
-
-	/*!
-	 * \brief Destructor of the class.
-	 */
-	~CTETRA1(void);
-
-  /*!
-   * \brief Compute the value of the volume of the element
-   * \param[out] val_Volume - Volume of the element
-   */
-  su2double ComputeVolume(const FrameType mode = REFERENCE);
-
-};
-
-/*!
- * \class CHEXA8
- * \brief Hexahedral element with 8 Gauss Points
- * \author R. Sanchez
- */
-
-class CHEXA8 : public CElement {
-
-protected:
-
-public:
-
-	/*!
-	 * \brief Constructor of the class.
-	 */
-	CHEXA8(void);
-
-	/*!
-	 * \overload
-	 * \param[in] val_fea - Values of the fea solution (initialization value).
-	 * \param[in] val_nDim - Number of dimensions of the problem.
-	 * \param[in] config - Definition of the particular problem.
-	 */
 	CHEXA8(unsigned short val_nDim, CConfig *config);
 
 	/*!
@@ -708,40 +661,6 @@
    */
   su2double ComputeVolume(const FrameType mode = REFERENCE);
 
-<<<<<<< HEAD
 };
 
-/*!
- * \class CHEXA1
- * \brief Hexahedral element with 1 Gauss Point for pressure subintegration
- * \author R. Sanchez
- */
-
-class CHEXA1 : public CElement {
-
-protected:
-
-public:
-
-  /*!
-   * \brief Constructor of the class.
-   */
-  CHEXA1(void);
-
-  /*!
-   * \overload
-   * \param[in] val_nDim - Number of dimensions of the problem.
-   * \param[in] config - Definition of the particular problem.
-   */
-  CHEXA1(unsigned short val_nDim, CConfig *config);
-
-  /*!
-   * \brief Destructor of the class.
-   */
-  ~CHEXA1(void);
-
-=======
->>>>>>> 8349d716
-};
-
 #include "element_structure.inl"