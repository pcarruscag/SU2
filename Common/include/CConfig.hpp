/*!
 * \file CConfig.hpp
 * \brief All the information about the definition of the physical problem.
 *        The subroutines and functions are in the <i>CConfig.cpp</i> file.
 * \author F. Palacios, T. Economon, B. Tracey
 * \version 7.1.0 "Blackbird"
 *
 * SU2 Project Website: https://su2code.github.io
 *
 * The SU2 Project is maintained by the SU2 Foundation
 * (http://su2foundation.org)
 *
 * Copyright 2012-2020, SU2 Contributors (cf. AUTHORS.md)
 *
 * SU2 is free software; you can redistribute it and/or
 * modify it under the terms of the GNU Lesser General Public
 * License as published by the Free Software Foundation; either
 * version 2.1 of the License, or (at your option) any later version.
 *
 * SU2 is distributed in the hope that it will be useful,
 * but WITHOUT ANY WARRANTY; without even the implied warranty of
 * MERCHANTABILITY or FITNESS FOR A PARTICULAR PURPOSE. See the GNU
 * Lesser General Public License for more details.
 *
 * You should have received a copy of the GNU Lesser General Public
 * License along with SU2. If not, see <http://www.gnu.org/licenses/>.
 */

#pragma once

#include "./parallelization/mpi_structure.hpp"

#include <iostream>
#include <cstdlib>
#include <fstream>
#include <sstream>
#include <string>
#include <cstring>
#include <vector>
#include <array>
#include <stdlib.h>
#include <cmath>
#include <map>
#include <assert.h>

#include "option_structure.hpp"
#include "containers/container_decorators.hpp"

#ifdef HAVE_CGNS
#include "cgnslib.h"
#endif

using namespace std;

/*!
 * \class CConfig
 * \brief Main class for defining the problem; basically this class reads the configuration file, and
 *        stores all the information.
 * \author F. Palacios
 */

class CConfig {
private:
  SU2_MPI::Comm SU2_Communicator; /*!< \brief MPI communicator of SU2.*/
  int rank, size;                 /*!< \brief MPI rank and size.*/
  bool base_config;
  unsigned short Kind_SU2;        /*!< \brief Kind of SU2 software component.*/
  unsigned short Ref_NonDim;      /*!< \brief Kind of non dimensionalization.*/
  unsigned short Ref_Inc_NonDim;  /*!< \brief Kind of non dimensionalization.*/
  unsigned short Kind_AverageProcess;            /*!< \brief Kind of mixing process.*/
  unsigned short Kind_PerformanceAverageProcess; /*!< \brief Kind of mixing process.*/
  unsigned short Kind_MixingPlaneInterface;      /*!< \brief Kind of mixing process.*/
  unsigned short Kind_SpanWise;                  /*!< \brief Kind of span-wise section computation.*/
  unsigned short *Kind_TurboMachinery;           /*!< \brief Kind of turbomachynery architecture.*/
  unsigned short iZone, nZone;    /*!< \brief Number of zones in the mesh. */
  unsigned short nZoneSpecified;  /*!< \brief Number of zones that are specified in config file. */
  su2double Highlite_Area;        /*!< \brief Highlite area. */
  su2double Fan_Poly_Eff;         /*!< \brief Fan polytropic effeciency. */
  su2double MinLogResidual;       /*!< \brief Minimum value of the log residual. */
  su2double EA_ScaleFactor;       /*!< \brief Equivalent Area scaling factor */
  su2double AdjointLimit;         /*!< \brief Adjoint variable limit */
  string* ConvField;              /*!< \brief Field used for convergence check.*/

  string* WndConvField;              /*!< \brief Function where to apply the windowed convergence criteria for the time average of the unsteady (single zone) flow problem. */
  unsigned short nConvField;         /*!< \brief Number of fields used to monitor convergence.*/
  unsigned short nWndConvField;      /*!< \brief Number of fields used to monitor time convergence.*/
  unsigned short Wnd_Cauchy_Elems;   /*!< \brief Number of elements to evaluate in the time iteration  for convergence of the time average of the unsteady (single zone)´ flow problem.  */
  su2double Wnd_Cauchy_Eps;          /*!< \brief Epsilon used for the convergence of the time average of the unsteady (single zone)´ flow problem. */
  unsigned long Wnd_StartConv_Iter;  /*!< \brief Start convergence criteria at this iteration after Start_Iter_Wnd. */
  bool Wnd_Cauchy_Crit;              /*!< \brief True => Cauchy criterion is used for time average objective function in unsteady flows. */

  bool MG_AdjointFlow;              /*!< \brief MG with the adjoint flow problem */
  su2double *PressureLimits,
  *DensityLimits,
  *TemperatureLimits;             /*!< \brief Limits for the primitive variables */
  bool ActDisk_DoubleSurface;     /*!< \brief actuator disk double surface  */
  bool Engine_HalfModel;          /*!< \brief only half model is in the computational grid  */
  bool ActDisk_SU2_DEF;           /*!< \brief actuator disk double surface  */
  unsigned short ConvCriteria;    /*!< \brief Kind of convergence criteria. */
  unsigned short nFFD_Iter;       /*!< \brief Iteration for the point inversion problem. */
  unsigned short FFD_Blending;    /*!< \brief Kind of FFD Blending function. */
  su2double FFD_Tol;              /*!< \brief Tolerance in the point inversion problem. */
  bool FFD_IntPrev;                       /*!< \brief Enables self-intersection prevention procedure within the FFD box. */
  unsigned short FFD_IntPrev_MaxIter;     /*!< \brief Amount of iterations for FFD box self-intersection prevention procedure. */
  unsigned short FFD_IntPrev_MaxDepth;    /*!< \brief Maximum recursion depth for FFD box self-intersection procedure. */
  bool ConvexityCheck;                    /*!< \brief Enables convexity check on all mesh elements. */
  unsigned short ConvexityCheck_MaxIter;  /*!< \brief Amount of iterations for convexity check in deformations. */
  unsigned short ConvexityCheck_MaxDepth; /*!< \brief Maximum recursion depth for convexity check in deformations.*/
  su2double Opt_RelaxFactor;              /*!< \brief Scale factor for the line search. */
  su2double Opt_LineSearch_Bound;         /*!< \brief Bounds for the line search. */
  su2double StartTime;
  unsigned short SmoothNumGrid;           /*!< \brief Smooth the numerical grid. */
  bool ContinuousAdjoint,   /*!< \brief Flag to know if the code is solving an adjoint problem. */
  Viscous,                  /*!< \brief Flag to know if the code is solving a viscous problem. */
  EquivArea,                /*!< \brief Flag to know if the code is going to compute and plot the equivalent area. */
  Engine,                   /*!< \brief Flag to know if the code is going to compute a problem with engine. */
  InvDesign_Cp,             /*!< \brief Flag to know if the code is going to compute and plot the inverse design. */
  InvDesign_HeatFlux,       /*!< \brief Flag to know if the code is going to compute and plot the inverse design. */
  Wind_Gust,                /*!< \brief Flag to know if there is a wind gust. */
  Aeroelastic_Simulation,   /*!< \brief Flag to know if there is an aeroelastic simulation. */
  Weakly_Coupled_Heat,      /*!< \brief Flag to know if a heat equation should be weakly coupled to the incompressible solver. */
  Rotating_Frame,           /*!< \brief Flag to know if there is a rotating frame. */
  PoissonSolver,            /*!< \brief Flag to know if we are solving  poisson forces  in plasma solver. */
  Low_Mach_Precon,          /*!< \brief Flag to know if we are using a low Mach number preconditioner. */
  Low_Mach_Corr,            /*!< \brief Flag to know if we are using a low Mach number correction. */
  GravityForce,             /*!< \brief Flag to know if the gravity force is incuded in the formulation. */
  SubsonicEngine,           /*!< \brief Engine intake subsonic region. */
  Frozen_Visc_Cont,         /*!< \brief Flag for cont. adjoint problem with/without frozen viscosity. */
  Frozen_Visc_Disc,         /*!< \brief Flag for disc. adjoint problem with/without frozen viscosity. */
  Frozen_Limiter_Disc,      /*!< \brief Flag for disc. adjoint problem with/without frozen limiter. */
  Inconsistent_Disc,        /*!< \brief Use an inconsistent (primal/dual) discrete adjoint formulation. */
  Sens_Remove_Sharp,        /*!< \brief Flag for removing or not the sharp edges from the sensitivity computation. */
  Hold_GridFixed,           /*!< \brief Flag hold fixed some part of the mesh during the deformation. */
  Axisymmetric,             /*!< \brief Flag for axisymmetric calculations */
  Integrated_HeatFlux;      /*!< \brief Flag for heat flux BC whether it deals with integrated values.*/
  su2double Buffet_k;       /*!< \brief Sharpness coefficient for buffet sensor.*/
  su2double Buffet_lambda;  /*!< \brief Offset parameter for buffet sensor.*/
  su2double Damp_Engine_Inflow;   /*!< \brief Damping factor for the engine inlet. */
  su2double Damp_Engine_Exhaust;  /*!< \brief Damping factor for the engine exhaust. */
  su2double Damp_Res_Restric,     /*!< \brief Damping factor for the residual restriction. */
  Damp_Correc_Prolong;            /*!< \brief Damping factor for the correction prolongation. */
  su2double Position_Plane;    /*!< \brief Position of the Near-Field (y coordinate 2D, and z coordinate 3D). */
  su2double WeightCd;          /*!< \brief Weight of the drag coefficient. */
  su2double dCD_dCL;           /*!< \brief Fixed Cl mode derivate . */
  su2double dCMx_dCL;          /*!< \brief Fixed Cl mode derivate. */
  su2double dCMy_dCL;          /*!< \brief Fixed Cl mode derivate. */
  su2double dCMz_dCL;          /*!< \brief Fixed Cl mode derivate. */
  su2double dCD_dCMy;          /*!< \brief Fixed Cl mode derivate. */
  su2double CL_Target;         /*!< \brief Fixed Cl mode Target Cl. */
  su2double CM_Target;         /*!< \brief Fixed Cl mode Target CM. */
  su2double *HTP_Min_XCoord,
  *HTP_Min_YCoord;                   /*!< \brief Identification of the HTP. */
  unsigned short TimeMarching;       /*!< \brief Steady or unsteady (time stepping or dual time stepping) computation. */
  unsigned short Dynamic_Analysis;   /*!< \brief Static or dynamic structural analysis. */
  unsigned short nStartUpIter;       /*!< \brief Start up iterations using the fine grid. */
  su2double FixAzimuthalLine;        /*!< \brief Fix an azimuthal line due to misalignments of the nearfield. */
  su2double **DV_Value;              /*!< \brief Previous value of the design variable. */
  su2double Venkat_LimiterCoeff;     /*!< \brief Limiter coefficient */
  unsigned long LimiterIter;         /*!< \brief Freeze the value of the limiter after a number of iterations */
  su2double AdjSharp_LimiterCoeff;   /*!< \brief Coefficient to identify the limit of a sharp edge. */
  unsigned short SystemMeasurements; /*!< \brief System of measurements. */
  unsigned short Kind_Regime;        /*!< \brief Kind of adjoint function. */
  unsigned short *Kind_ObjFunc;      /*!< \brief Kind of objective function. */
  su2double *Weight_ObjFunc;         /*!< \brief Weight applied to objective function. */
  unsigned short Kind_SensSmooth;    /*!< \brief Kind of sensitivity smoothing technique. */
  unsigned short Continuous_Eqns;    /*!< \brief Which equations to treat continuously (Hybrid adjoint)*/
  unsigned short Discrete_Eqns;      /*!< \brief Which equations to treat discretely (Hybrid adjoint). */
  unsigned short *Design_Variable;   /*!< \brief Kind of design variable. */
  unsigned short nTimeInstances;     /*!< \brief Number of periodic time instances for  harmonic balance. */
  su2double HarmonicBalance_Period;  /*!< \brief Period of oscillation to be used with harmonic balance computations. */
  su2double Delta_UnstTime,          /*!< \brief Time step for unsteady computations. */
  Delta_UnstTimeND;                  /*!< \brief Time step for unsteady computations (non dimensional). */
  su2double Delta_DynTime,        /*!< \brief Time step for dynamic structural computations. */
  Total_DynTime,                  /*!< \brief Total time for dynamic structural computations. */
  Current_DynTime;                /*!< \brief Global time of the dynamic structural computations. */
  su2double Total_UnstTime,       /*!< \brief Total time for unsteady computations. */
  Total_UnstTimeND;               /*!< \brief Total time for unsteady computations (non dimensional). */
  su2double Current_UnstTime,     /*!< \brief Global time of the unsteady simulation. */
  Current_UnstTimeND;             /*!< \brief Global time of the unsteady simulation. */
  unsigned short nMarker_Euler,   /*!< \brief Number of Euler wall markers. */
  nMarker_FarField,               /*!< \brief Number of far-field markers. */
  nMarker_Custom,                 /*!< \brief Number of custom markers. */
  nMarker_SymWall,                /*!< \brief Number of symmetry wall markers. */
  nMarker_PerBound,               /*!< \brief Number of periodic boundary markers. */
  nMarker_MixingPlaneInterface,   /*!< \brief Number of mixing plane interface boundary markers. */
  nMarker_Turbomachinery,         /*!< \brief Number turbomachinery markers. */
  nMarker_TurboPerformance,       /*!< \brief Number of turboperformance markers. */
  nSpanWiseSections_User,         /*!< \brief Number of spanwise sections to compute 3D BC and Performance for turbomachinery   */
  nMarker_Shroud,                 /*!< \brief Number of shroud markers to set grid velocity to 0.*/
  nMarker_NearFieldBound,         /*!< \brief Number of near field boundary markers. */
  nMarker_ActDiskInlet,           /*!< \brief Number of actuator disk inlet markers. */
  nMarker_ActDiskOutlet,          /*!< \brief Number of actuator disk outlet markers. */
  nMarker_Deform_Mesh_Sym_Plane,  /*!< \brief Number of markers with symmetric deformation */
  nMarker_Deform_Mesh,            /*!< \brief Number of deformable markers at the boundary. */
  nMarker_Fluid_Load,             /*!< \brief Number of markers in which the flow load is computed/employed. */
  nMarker_Fluid_InterfaceBound,   /*!< \brief Number of fluid interface markers. */
  nMarker_CHTInterface,           /*!< \brief Number of conjugate heat transfer interface markers. */
  nMarker_Inlet,                  /*!< \brief Number of inlet flow markers. */
  nMarker_Riemann,                /*!< \brief Number of Riemann flow markers. */
  nMarker_Giles,                  /*!< \brief Number of Giles flow markers. */
  nRelaxFactor_Giles,             /*!< \brief Number of relaxation factors for Giles markers. */
  nMarker_Supersonic_Inlet,       /*!< \brief Number of supersonic inlet flow markers. */
  nMarker_Supersonic_Outlet,      /*!< \brief Number of supersonic outlet flow markers. */
  nMarker_Outlet,                 /*!< \brief Number of outlet flow markers. */
  nMarker_Smoluchowski_Maxwell,   /*!< \brief Number of smoluchowski/maxwell wall boundaries. */
  nMarker_Isothermal,             /*!< \brief Number of isothermal wall boundaries. */
  nMarker_HeatFlux,               /*!< \brief Number of constant heat flux wall boundaries. */
  nMarker_EngineExhaust,          /*!< \brief Number of nacelle exhaust flow markers. */
  nMarker_EngineInflow,           /*!< \brief Number of nacelle inflow flow markers. */
  nMarker_Clamped,                /*!< \brief Number of clamped markers in the FEM. */
  nMarker_Displacement,           /*!< \brief Number of displacement surface markers. */
  nMarker_Load,                   /*!< \brief Number of load surface markers. */
  nMarker_Damper,                 /*!< \brief Number of damper surface markers. */
  nMarker_Load_Dir,               /*!< \brief Number of load surface markers defined by magnitude and direction. */
  nMarker_Disp_Dir,               /*!< \brief Number of load surface markers defined by magnitude and direction. */
  nMarker_Load_Sine,              /*!< \brief Number of load surface markers defined by magnitude and direction. */
  nMarker_FlowLoad,               /*!< \brief Number of load surface markers. */
  nMarker_Internal,               /*!< \brief Number of internal flow markers. */
  nMarker_All,                    /*!< \brief Total number of markers using the grid information. */
  nMarker_Max,                    /*!< \brief Max number of number of markers using the grid information. */
  nMarker_CfgFile;                /*!< \brief Total number of markers using the config file (note that in
                                        parallel computations this number can be different from nMarker_All). */

  bool Inlet_From_File;         /*!< \brief True if the inlet profile is to be loaded from a file. */
  string Inlet_Filename;        /*!< \brief Filename specifying an inlet profile. */
  su2double Inlet_Matching_Tol; /*!< \brief Tolerance used when matching a point to a point from the inlet file. */
  string ActDisk_FileName;      /*!< \brief Filename specifying an actuator disk. */

  string *Marker_Euler,           /*!< \brief Euler wall markers. */
  *Marker_FarField,               /*!< \brief Far field markers. */
  *Marker_Custom,
  *Marker_SymWall,                /*!< \brief Symmetry wall markers. */
  *Marker_PerBound,               /*!< \brief Periodic boundary markers. */
  *Marker_PerDonor,               /*!< \brief Rotationally periodic boundary donor markers. */
  *Marker_MixingPlaneInterface,   /*!< \brief MixingPlane interface boundary markers. */
  *Marker_TurboBoundIn,           /*!< \brief Turbomachinery performance boundary markers. */
  *Marker_TurboBoundOut,          /*!< \brief Turbomachinery performance boundary donor markers. */
  *Marker_NearFieldBound,         /*!< \brief Near Field boundaries markers. */
  *Marker_Deform_Mesh,            /*!< \brief Deformable markers at the boundary. */
  *Marker_Deform_Mesh_Sym_Plane,  /*!< \brief Marker with symmetric deformation. */
  *Marker_Fluid_Load,             /*!< \brief Markers in which the flow load is computed/employed. */
  *Marker_Fluid_InterfaceBound,   /*!< \brief Fluid interface markers. */
  *Marker_CHTInterface,           /*!< \brief Conjugate heat transfer interface markers. */
  *Marker_ActDiskInlet,           /*!< \brief Actuator disk inlet markers. */
  *Marker_ActDiskOutlet,          /*!< \brief Actuator disk outlet markers. */
  *Marker_Inlet,                  /*!< \brief Inlet flow markers. */
  *Marker_Riemann,                /*!< \brief Riemann markers. */
  *Marker_Giles,                  /*!< \brief Giles markers. */
  *Marker_Shroud,                 /*!< \brief Shroud markers. */
  *Marker_Supersonic_Inlet,       /*!< \brief Supersonic inlet flow markers. */
  *Marker_Supersonic_Outlet,      /*!< \brief Supersonic outlet flow markers. */
  *Marker_Outlet,                 /*!< \brief Outlet flow markers. */
  *Marker_Smoluchowski_Maxwell,   /*!< \brief Smoluchowski/Maxwell wall markers. */
  *Marker_Isothermal,             /*!< \brief Isothermal wall markers. */
  *Marker_HeatFlux,               /*!< \brief Constant heat flux wall markers. */
  *Marker_RoughWall,              /*!< \brief Constant heat flux wall markers. */
  *Marker_EngineInflow,           /*!< \brief Engine Inflow flow markers. */
  *Marker_EngineExhaust,          /*!< \brief Engine Exhaust flow markers. */
  *Marker_Clamped,                /*!< \brief Clamped markers. */
  *Marker_Displacement,           /*!< \brief Displacement markers. */
  *Marker_Load,                   /*!< \brief Load markers. */
  *Marker_Damper,                 /*!< \brief Damper markers. */
  *Marker_Load_Dir,               /*!< \brief Load markers defined in cartesian coordinates. */
  *Marker_Disp_Dir,               /*!< \brief Load markers defined in cartesian coordinates. */
  *Marker_Load_Sine,              /*!< \brief Sine-wave loaded markers defined in cartesian coordinates. */
  *Marker_FlowLoad,               /*!< \brief Flow Load markers. */
  *Marker_Internal,               /*!< \brief Internal flow markers. */
  *Marker_All_TagBound;           /*!< \brief Global index for markers using grid information. */

  su2double *Exhaust_Temperature_Target;     /*!< \brief Specified total temperatures for nacelle boundaries. */
  su2double *Exhaust_Pressure_Target;        /*!< \brief Specified total pressures for nacelle boundaries. */
  su2double *Inlet_Ttotal;                   /*!< \brief Specified total temperatures for inlet boundaries. */
  su2double *Riemann_Var1, *Riemann_Var2;    /*!< \brief Specified values for Riemann boundary. */
  su2double **Riemann_FlowDir;               /*!< \brief Specified flow direction vector (unit vector) for Riemann boundaries. */
  su2double *Giles_Var1, *Giles_Var2,
  *RelaxFactorAverage, *RelaxFactorFourier;  /*!< \brief Specified values for Giles BC. */
  su2double **Giles_FlowDir;                 /*!< \brief Specified flow direction vector (unit vector) for Giles BC. */
  su2double *Inlet_Ptotal;                   /*!< \brief Specified total pressures for inlet boundaries. */
  su2double **Inlet_FlowDir;                 /*!< \brief Specified flow direction vector (unit vector) for inlet boundaries. */
  su2double *Inlet_Temperature;              /*!< \brief Specified temperatures for a supersonic inlet boundaries. */
  su2double *Inlet_Pressure;                 /*!< \brief Specified static pressures for supersonic inlet boundaries. */
  su2double **Inlet_Velocity;                /*!< \brief Specified flow velocity vectors for supersonic inlet boundaries. */
  su2double **Inlet_MassFrac;                /*!< \brief Specified Mass fraction vectors for supersonic inlet boundaries (NEMO solver). */
  su2double *EngineInflow_Target;            /*!< \brief Specified fan face targets for nacelle boundaries. */
  su2double *Inflow_Mach;                    /*!< \brief Specified fan face mach for nacelle boundaries. */
  su2double *Inflow_Pressure;                /*!< \brief Specified fan face pressure for nacelle boundaries. */
  su2double *Inflow_MassFlow;                /*!< \brief Specified fan face massflow for nacelle boundaries. */
  su2double *Inflow_ReverseMassFlow;         /*!< \brief Specified fan face reverse massflow for nacelle boundaries. */
  su2double *Inflow_TotalPressure;           /*!< \brief Specified fan face total pressure for nacelle boundaries. */
  su2double *Inflow_Temperature;             /*!< \brief Specified fan face temperature for nacelle boundaries. */
  su2double *Inflow_TotalTemperature;        /*!< \brief Specified fan face total temperature for nacelle boundaries. */
  su2double *Inflow_RamDrag;                 /*!< \brief Specified fan face ram drag for nacelle boundaries. */
  su2double *Inflow_Force;                   /*!< \brief Specified force for nacelle boundaries. */
  su2double *Inflow_Power;                   /*!< \brief Specified power for nacelle boundaries. */
  su2double *Exhaust_Pressure;               /*!< \brief Specified exhaust pressure for nacelle boundaries. */
  su2double *Exhaust_Temperature;            /*!< \brief Specified exhaust temperature for nacelle boundaries. */
  su2double *Exhaust_MassFlow;               /*!< \brief Specified exhaust mass flow for nacelle boundaries. */
  su2double *Exhaust_TotalPressure;          /*!< \brief Specified exhaust total pressure for nacelle boundaries. */
  su2double *Exhaust_TotalTemperature;       /*!< \brief Specified exhaust total temperature for nacelle boundaries. */
  su2double *Exhaust_GrossThrust;            /*!< \brief Specified exhaust gross thrust for nacelle boundaries. */
  su2double *Exhaust_Force;                  /*!< \brief Specified exhaust force for nacelle boundaries. */
  su2double *Exhaust_Power;                  /*!< \brief Specified exhaust power for nacelle boundaries. */
  su2double *Engine_Power;                   /*!< \brief Specified engine power for nacelle boundaries. */
  su2double *Engine_Mach;                    /*!< \brief Specified engine mach for nacelle boundaries. */
  su2double *Engine_Force;                   /*!< \brief Specified engine force for nacelle boundaries. */
  su2double *Engine_NetThrust;               /*!< \brief Specified engine net thrust for nacelle boundaries. */
  su2double *Engine_GrossThrust;             /*!< \brief Specified engine gross thrust for nacelle boundaries. */
  su2double *Engine_Area;                    /*!< \brief Specified engine area for nacelle boundaries. */
  su2double *Outlet_Pressure;                /*!< \brief Specified back pressures (static) for outlet boundaries. */
  su2double *Isothermal_Temperature;         /*!< \brief Specified isothermal wall temperatures (static). */
  su2double *Wall_Catalycity;                /*!< \brief Specified wall species mass-fractions for catalytic boundaries. */
  su2double *Heat_Flux;                      /*!< \brief Specified wall heat fluxes. */
  su2double *Roughness_Height;               /*!< \brief Equivalent sand grain roughness for the marker according to config file. */
  su2double *Displ_Value;                    /*!< \brief Specified displacement for displacement boundaries. */
  su2double *Load_Value;                     /*!< \brief Specified force for load boundaries. */
  su2double *Damper_Constant;                /*!< \brief Specified constant for damper boundaries. */
  su2double *Load_Dir_Value;                 /*!< \brief Specified force for load boundaries defined in cartesian coordinates. */
  su2double *Load_Dir_Multiplier;            /*!< \brief Specified multiplier for load boundaries defined in cartesian coordinates. */
  su2double *Disp_Dir_Value;                 /*!< \brief Specified force for load boundaries defined in cartesian coordinates. */
  su2double *Disp_Dir_Multiplier;            /*!< \brief Specified multiplier for load boundaries defined in cartesian coordinates. */
  su2double **Load_Dir;                      /*!< \brief Specified flow direction vector (unit vector) for inlet boundaries. */
  su2double **Disp_Dir;                      /*!< \brief Specified structural displacement direction (unit vector). */
  su2double *Load_Sine_Amplitude;            /*!< \brief Specified amplitude for a sine-wave load. */
  su2double *Load_Sine_Frequency;            /*!< \brief Specified multiplier for load boundaries defined in cartesian coordinates. */
  su2double **Load_Sine_Dir;                 /*!< \brief Specified flow direction vector (unit vector) for inlet boundaries. */
  su2double *FlowLoad_Value;                 /*!< \brief Specified force for flow load boundaries. */
  su2double *ActDiskInlet_MassFlow;          /*!< \brief Specified inlet mass flow for actuator disk. */
  su2double *ActDiskInlet_Temperature;       /*!< \brief Specified inlet temperature for actuator disk. */
  su2double *ActDiskInlet_TotalTemperature;  /*!< \brief Specified inlet total temperature for actuator disk. */
  su2double *ActDiskInlet_Pressure;          /*!< \brief Specified inlet pressure for actuator disk. */
  su2double *ActDiskInlet_TotalPressure;     /*!< \brief Specified inlet total pressure for actuator disk. */
  su2double *ActDiskInlet_RamDrag;           /*!< \brief Specified inlet ram drag for actuator disk. */
  su2double *ActDiskInlet_Force;             /*!< \brief Specified inlet force for actuator disk. */
  su2double *ActDiskInlet_Power;             /*!< \brief Specified inlet power for actuator disk. */
  su2double *ActDiskOutlet_MassFlow;         /*!< \brief Specified outlet mass flow for actuator disk. */
  su2double *ActDiskOutlet_Temperature;      /*!< \brief Specified outlet temperature for actuator disk. */
  su2double *ActDiskOutlet_TotalTemperature; /*!< \brief Specified outlet total temperatur for actuator disk. */
  su2double *ActDiskOutlet_Pressure;         /*!< \brief Specified outlet pressure for actuator disk. */
  su2double *ActDiskOutlet_TotalPressure;    /*!< \brief Specified outlet total pressure for actuator disk. */
  su2double *ActDiskOutlet_GrossThrust;      /*!< \brief Specified outlet gross thrust for actuator disk. */
  su2double *ActDiskOutlet_Force;            /*!< \brief Specified outlet force for actuator disk. */
  su2double *ActDiskOutlet_Power;            /*!< \brief Specified outlet power for actuator disk. */
  su2double **ActDisk_PressJump,
  **ActDisk_TempJump,  **ActDisk_Omega;      /*!< \brief Specified deltas for actuator disk.*/
  su2double *ActDisk_DeltaPress;             /*!< \brief Specified pressure delta for actuator disk. */
  su2double *ActDisk_DeltaTemp;              /*!< \brief Specified temperature delta for actuator disk. */
  su2double *ActDisk_TotalPressRatio;        /*!< \brief Specified tot. pres. ratio for actuator disk. */
  su2double *ActDisk_TotalTempRatio;         /*!< \brief Specified tot. temp. ratio for actuator disk. */
  su2double *ActDisk_StaticPressRatio;       /*!< \brief Specified press. ratio for actuator disk. */
  su2double *ActDisk_StaticTempRatio;        /*!< \brief Specified temp. ratio for actuator disk. */
  su2double *ActDisk_Power;                  /*!< \brief Specified power for actuator disk. */
  su2double *ActDisk_MassFlow;               /*!< \brief Specified mass flow for actuator disk. */
  su2double *ActDisk_Mach;                   /*!< \brief Specified mach for actuator disk. */
  su2double *ActDisk_Force;                  /*!< \brief Specified force for actuator disk. */
  su2double *Outlet_MassFlow;                /*!< \brief Mass flow for outlet boundaries. */
  su2double *Outlet_Density;                 /*!< \brief Avg. density for outlet boundaries. */
  su2double *Outlet_Area;                    /*!< \brief Area for outlet boundaries. */
  su2double *Surface_MassFlow;               /*!< \brief Massflow at the boundaries. */
  su2double *Surface_Mach;                   /*!< \brief Mach number at the boundaries. */
  su2double *Surface_Temperature;            /*!< \brief Temperature at the boundaries. */
  su2double *Surface_Pressure;               /*!< \brief Pressure at the boundaries. */
  su2double *Surface_Density;                /*!< \brief Density at the boundaries. */
  su2double *Surface_Enthalpy;               /*!< \brief Enthalpy at the boundaries. */
  su2double *Surface_NormalVelocity;         /*!< \brief Normal velocity at the boundaries. */
  su2double *Surface_Uniformity;             /*!< \brief Integral measure of the streamwise uniformity (absolute) at the boundaries (non-dim). */
  su2double *Surface_SecondaryStrength;      /*!< \brief Integral measure of the strength of secondary flows (absolute) at the boundaries (non-dim). */
  su2double *Surface_SecondOverUniform;      /*!< \brief Integral measure of the strength of secondary flows (relative to streamwise) at the boundaries (non-dim). */
  su2double *Surface_MomentumDistortion;     /*!< \brief Integral measure of the streamwise uniformity (relative to plug flow) at the boundaries (non-dim). */
  su2double *Surface_TotalTemperature;       /*!< \brief Total temperature at the boundaries. */
  su2double *Surface_TotalPressure;          /*!< \brief Total pressure at the boundaries. */
  su2double *Surface_PressureDrop;           /*!< \brief Pressure drop between boundaries. */
  su2double *Surface_DC60;                   /*!< \brief Specified surface DC60 for nacelle boundaries. */
  su2double *Surface_IDC;                    /*!< \brief Specified IDC for nacelle boundaries. */
  su2double *Surface_IDC_Mach;               /*!< \brief Specified IDC mach for nacelle boundaries. */
  su2double *Surface_IDR;                    /*!< \brief Specified surface IDR for nacelle boundaries. */
  su2double *ActDisk_NetThrust;              /*!< \brief Specified net thrust for nacelle boundaries. */
  su2double *ActDisk_BCThrust;               /*!< \brief Specified bc thrust for nacelle boundaries. */
  su2double *ActDisk_BCThrust_Old;           /*!< \brief Specified old bc thrust for nacelle boundaries. */
  su2double *ActDisk_GrossThrust;            /*!< \brief Specified gross thrust for nacelle boundaries. */
  su2double *ActDisk_Area;                   /*!< \brief Specified area for nacelle boundaries. */
  su2double *ActDisk_ReverseMassFlow;        /*!< \brief Specified fan face mach for nacelle boundaries. */
  su2double **Periodic_RotCenter;            /*!< \brief Rotational center for each periodic boundary. */
  su2double **Periodic_RotAngles;            /*!< \brief Rotation angles for each periodic boundary. */
  su2double **Periodic_Translation;          /*!< \brief Translation vector for each periodic boundary. */
  unsigned short nPeriodic_Index;            /*!< \brief Number of SEND_RECEIVE periodic transformations. */
  su2double **Periodic_Center;               /*!< \brief Rotational center for each SEND_RECEIVE boundary. */
  su2double **Periodic_Rotation;             /*!< \brief Rotation angles for each SEND_RECEIVE boundary. */
  su2double **Periodic_Translate;            /*!< \brief Translation vector for each SEND_RECEIVE boundary. */
  string *Marker_CfgFile_TagBound;           /*!< \brief Global index for markers using config file. */
  unsigned short *Marker_All_KindBC,         /*!< \brief Global index for boundaries using grid information. */
  *Marker_CfgFile_KindBC;                    /*!< \brief Global index for boundaries using config file. */
  short *Marker_All_SendRecv;                /*!< \brief Information about if the boundary is sended (+), received (-). */
  short *Marker_All_PerBound;                /*!< \brief Global index for periodic bc using the grid information. */

  unsigned long nExtIter;           /*!< \brief Number of external iterations. */
  unsigned long ExtIter;            /*!< \brief Current external iteration number. */
  unsigned long ExtIter_OffSet;     /*!< \brief External iteration number offset. */
  unsigned long IntIter;            /*!< \brief Current internal iteration number. */
  unsigned long OuterIter;          /*!< \brief Current Outer iterations for multizone problems. */
  unsigned long InnerIter;          /*!< \brief Current inner iterations for multizone problems. */
  unsigned long TimeIter;           /*!< \brief Current time iterations for multizone problems. */
  long Unst_RestartIter;            /*!< \brief Iteration number to restart an unsteady simulation (Dual time Method). */
  long Unst_AdjointIter;            /*!< \brief Iteration number to begin the reverse time integration in the direct solver for the unsteady adjoint. */
  long Iter_Avg_Objective;          /*!< \brief Iteration the number of time steps to be averaged, counting from the back */
  long Dyn_RestartIter;             /*!< \brief Iteration number to restart a dynamic structural analysis. */
  su2double PhysicalTime;           /*!< \brief Physical time at the current iteration in the solver for unsteady problems. */

  unsigned short nLevels_TimeAccurateLTS;   /*!< \brief Number of time levels for time accurate local time stepping. */
  unsigned short nTimeDOFsADER_DG;          /*!< \brief Number of time DOFs used in the predictor step of ADER-DG. */
  su2double *TimeDOFsADER_DG;               /*!< \brief The location of the ADER-DG time DOFs on the interval [-1,1]. */
  unsigned short nTimeIntegrationADER_DG;   /*!< \brief Number of time integration points ADER-DG. */
  su2double *TimeIntegrationADER_DG;        /*!< \brief The location of the ADER-DG time integration points on the interval [-1,1]. */
  su2double *WeightsIntegrationADER_DG;     /*!< \brief The weights of the ADER-DG time integration points on the interval [-1,1]. */
  unsigned short nRKStep;                   /*!< \brief Number of steps of the explicit Runge-Kutta method. */
  su2double *RK_Alpha_Step;                 /*!< \brief Runge-Kutta beta coefficients. */

  unsigned short nQuasiNewtonSamples;  /*!< \brief Number of samples used in quasi-Newton solution methods. */
  bool UseVectorization;       /*!< \brief Whether to use vectorized numerics schemes. */

  unsigned short nMGLevels;    /*!< \brief Number of multigrid levels (coarse levels). */
  unsigned short nCFL;         /*!< \brief Number of CFL, one for each multigrid level. */
  su2double
  CFLRedCoeff_Turb,            /*!< \brief CFL reduction coefficient on the LevelSet problem. */
  CFLRedCoeff_AdjFlow,         /*!< \brief CFL reduction coefficient for the adjoint problem. */
  CFLRedCoeff_AdjTurb,         /*!< \brief CFL reduction coefficient for the adjoint turbulent problem. */
  CFLFineGrid,                 /*!< \brief CFL of the finest grid. */
  Max_DeltaTime,               /*!< \brief Max delta time. */
  Unst_CFL;                    /*!< \brief Unsteady CFL number. */

  bool ReorientElements;       /*!< \brief Flag for enabling element reorientation. */
  bool AddIndNeighbor;         /*!< \brief Include indirect neighbor in the agglomeration process. */
  unsigned short nDV,                  /*!< \brief Number of design variables. */
  nObj, nObjW;                         /*! \brief Number of objective functions. */
  unsigned short* nDV_Value;           /*!< \brief Number of values for each design variable (might be different than 1 if we allow arbitrary movement). */
  unsigned short nFFDBox;              /*!< \brief Number of ffd boxes. */
  unsigned short nTurboMachineryKind;  /*!< \brief Number turbomachinery types specified. */
  unsigned short nParamDV;             /*!< \brief Number of parameters of the design variable. */
  string DV_Filename;                  /*!< \brief Filename for providing surface positions from an external parameterization. */
  string DV_Unordered_Sens_Filename;   /*!< \brief Filename of volume sensitivities in an unordered ASCII format. */
  string DV_Sens_Filename;             /*!< \brief Filename of surface sensitivities written to an unordered ASCII format. */
  unsigned short
  Sensitivity_FileFormat;             /*!< \brief Format of the input volume sensitivity files (SU2_DOT). */
  su2double **ParamDV;                /*!< \brief Parameters of the design variable. */
  su2double **CoordFFDBox;            /*!< \brief Coordinates of the FFD boxes. */
  unsigned short **DegreeFFDBox;      /*!< \brief Degree of the FFD boxes. */
  string *FFDTag;                     /*!< \brief Parameters of the design variable. */
  string *TagFFDBox;                  /*!< \brief Tag of the FFD box. */
  unsigned short GeometryMode;        /*!< \brief Gemoetry mode (analysis or gradient computation). */
  unsigned short MGCycle;             /*!< \brief Kind of multigrid cycle. */
  unsigned short FinestMesh;          /*!< \brief Finest mesh for the full multigrid approach. */
  unsigned short nFFD_Fix_IDir,
  nFFD_Fix_JDir, nFFD_Fix_KDir;       /*!< \brief Number of planes fixed in the FFD. */
  unsigned short nMG_PreSmooth,       /*!< \brief Number of MG pre-smooth parameters found in config file. */
  nMG_PostSmooth,                     /*!< \brief Number of MG post-smooth parameters found in config file. */
  nMG_CorrecSmooth;                   /*!< \brief Number of MG correct-smooth parameters found in config file. */
  short *FFD_Fix_IDir,
  *FFD_Fix_JDir, *FFD_Fix_KDir;       /*!< \brief Exact sections. */
  unsigned short *MG_PreSmooth,       /*!< \brief Multigrid Pre smoothing. */
  *MG_PostSmooth,                     /*!< \brief Multigrid Post smoothing. */
  *MG_CorrecSmooth;                   /*!< \brief Multigrid Jacobi implicit smoothing of the correction. */
  su2double *LocationStations;        /*!< \brief Airfoil sections in wing slicing subroutine. */

  unsigned short Kind_Solver,      /*!< \brief Kind of solver Euler, NS, Continuous adjoint, etc.  */
  Kind_MZSolver,                   /*!< \brief Kind of multizone solver.  */
  Kind_FluidModel,                 /*!< \brief Kind of the Fluid Model: Ideal or Van der Walls, ... . */
  Kind_ViscosityModel,             /*!< \brief Kind of the Viscosity Model*/
  Kind_ConductivityModel,          /*!< \brief Kind of the Thermal Conductivity Model*/
  Kind_ConductivityModel_Turb,     /*!< \brief Kind of the Turbulent Thermal Conductivity Model*/
  Kind_FreeStreamOption,           /*!< \brief Kind of free stream option to choose if initializing with density or temperature  */
  Kind_InitOption,                 /*!< \brief Kind of Init option to choose if initializing with Reynolds number or with thermodynamic conditions   */
  Kind_TransCoeffModel,            /*!< \brief Transport coefficient Model for NEMO solver. */
  Kind_DensityModel,               /*!< \brief Kind of the density model for incompressible flows. */
  Kind_GridMovement,               /*!< \brief Kind of the static mesh movement. */
  *Kind_SurfaceMovement,           /*!< \brief Kind of the static mesh movement. */
  nKind_SurfaceMovement,           /*!< \brief Kind of the dynamic mesh movement. */
  Kind_Gradient_Method,            /*!< \brief Numerical method for computation of spatial gradients. */
  Kind_Gradient_Method_Recon,      /*!< \brief Numerical method for computation of spatial gradients used for upwind reconstruction. */
  Kind_Deform_Linear_Solver,             /*!< Numerical method to deform the grid */
  Kind_Deform_Linear_Solver_Prec,        /*!< \brief Preconditioner of the linear solver. */
  Kind_Linear_Solver,                    /*!< \brief Numerical solver for the implicit scheme. */
  Kind_Linear_Solver_Prec,               /*!< \brief Preconditioner of the linear solver. */
  Kind_AdjTurb_Linear_Solver,            /*!< \brief Numerical solver for the turbulent adjoint implicit scheme. */
  Kind_AdjTurb_Linear_Prec,              /*!< \brief Preconditioner of the turbulent adjoint linear solver. */
  Kind_DiscAdj_Linear_Solver,            /*!< \brief Linear solver for the discrete adjoint system. */
  Kind_DiscAdj_Linear_Prec,              /*!< \brief Preconditioner of the discrete adjoint linear solver. */
  Kind_SlopeLimit,              /*!< \brief Global slope limiter. */
  Kind_SlopeLimit_Flow,         /*!< \brief Slope limiter for flow equations.*/
  Kind_SlopeLimit_Turb,         /*!< \brief Slope limiter for the turbulence equation.*/
  Kind_SlopeLimit_AdjTurb,      /*!< \brief Slope limiter for the adjoint turbulent equation.*/
  Kind_SlopeLimit_AdjFlow,      /*!< \brief Slope limiter for the adjoint equation.*/
  Kind_TimeNumScheme,           /*!< \brief Global explicit or implicit time integration. */
  Kind_TimeIntScheme_Flow,      /*!< \brief Time integration for the flow equations. */
  Kind_TimeIntScheme_FEM_Flow,  /*!< \brief Time integration for the flow equations. */
  Kind_ADER_Predictor,          /*!< \brief Predictor step of the ADER-DG time integration scheme. */
  Kind_TimeIntScheme_AdjFlow,   /*!< \brief Time integration for the adjoint flow equations. */
  Kind_TimeIntScheme_Turb,      /*!< \brief Time integration for the turbulence model. */
  Kind_TimeIntScheme_AdjTurb,   /*!< \brief Time integration for the adjoint turbulence model. */
  Kind_TimeIntScheme_Heat,      /*!< \brief Time integration for the wave equations. */
  Kind_TimeStep_Heat,           /*!< \brief Time stepping method for the (fvm) heat equation. */
  Kind_TimeIntScheme_FEA,       /*!< \brief Time integration for the FEA equations. */
  Kind_SpaceIteScheme_FEA,      /*!< \brief Iterative scheme for nonlinear structural analysis. */
  Kind_TimeIntScheme_Radiation, /*!< \brief Time integration for the Radiation equations. */
  Kind_ConvNumScheme,           /*!< \brief Global definition of the convective term. */
  Kind_ConvNumScheme_Flow,      /*!< \brief Centered or upwind scheme for the flow equations. */
  Kind_ConvNumScheme_FEM_Flow,  /*!< \brief Finite element scheme for the flow equations. */
  Kind_ConvNumScheme_Heat,      /*!< \brief Centered or upwind scheme for the flow equations. */
  Kind_ConvNumScheme_AdjFlow,   /*!< \brief Centered or upwind scheme for the adjoint flow equations. */
  Kind_ConvNumScheme_Turb,      /*!< \brief Centered or upwind scheme for the turbulence model. */
  Kind_ConvNumScheme_AdjTurb,   /*!< \brief Centered or upwind scheme for the adjoint turbulence model. */
  Kind_ConvNumScheme_Template,  /*!< \brief Centered or upwind scheme for the level set equation. */
  Kind_Centered,                /*!< \brief Centered scheme. */
  Kind_Centered_Flow,           /*!< \brief Centered scheme for the flow equations. */
  Kind_Centered_AdjFlow,        /*!< \brief Centered scheme for the adjoint flow equations. */
  Kind_Centered_Turb,           /*!< \brief Centered scheme for the turbulence model. */
  Kind_Centered_AdjTurb,        /*!< \brief Centered scheme for the adjoint turbulence model. */
  Kind_Centered_Template,       /*!< \brief Centered scheme for the template model. */
  Kind_Upwind,                  /*!< \brief Upwind scheme. */
  Kind_Upwind_Flow,             /*!< \brief Upwind scheme for the flow equations. */
  Kind_Upwind_AdjFlow,          /*!< \brief Upwind scheme for the adjoint flow equations. */
  Kind_Upwind_Turb,             /*!< \brief Upwind scheme for the turbulence model. */
  Kind_Upwind_AdjTurb,          /*!< \brief Upwind scheme for the adjoint turbulence model. */
  Kind_Upwind_Template,         /*!< \brief Upwind scheme for the template model. */
  Kind_FEM,                     /*!< \brief Finite element scheme for the flow equations. */
  Kind_FEM_Flow,                /*!< \brief Finite element scheme for the flow equations. */
  Kind_FEM_DG_Shock,            /*!< \brief Shock capturing method for the FEM DG solver. */
  Kind_Matrix_Coloring,         /*!< \brief Type of matrix coloring for sparse Jacobian computation. */
  Kind_BGS_RelaxMethod,         /*!< \brief Kind of relaxation method for Block Gauss Seidel method in FSI problems. */
  Kind_CHT_Coupling;            /*!< \brief Kind of coupling method used at CHT interfaces. */
  bool ReconstructionGradientRequired; /*!< \brief Enable or disable a second gradient calculation for upwind reconstruction only. */
  bool LeastSquaresRequired;    /*!< \brief Enable or disable memory allocation for least-squares gradient methods. */
  bool Energy_Equation;         /*!< \brief Solve the energy equation for incompressible flows. */

  bool MUSCL,              /*!< \brief MUSCL scheme .*/
  MUSCL_Flow,              /*!< \brief MUSCL scheme for the flow equations.*/
  MUSCL_Turb,              /*!< \brief MUSCL scheme for the turbulence equations.*/
  MUSCL_Heat,              /*!< \brief MUSCL scheme for the (fvm) heat equation.*/
  MUSCL_AdjFlow,           /*!< \brief MUSCL scheme for the adj flow equations.*/
  MUSCL_AdjTurb,           /*!< \brief MUSCL scheme for the adj turbulence equations.*/
  Use_Accurate_Jacobians;  /*!< \brief Use numerically computed Jacobians for AUSM+up(2) and SLAU(2). */
  bool EulerPersson;       /*!< \brief Boolean to determine whether this is an Euler simulation with Persson shock capturing. */
  bool FSI_Problem = false,/*!< \brief Boolean to determine whether the simulation is FSI or not. */
  Multizone_Problem;       /*!< \brief Boolean to determine whether we are solving a multizone problem. */
  unsigned short nID_DV;   /*!< \brief ID for the region of FEM when computed using direct differentiation. */

  bool AD_Mode;             /*!< \brief Algorithmic Differentiation support. */
  bool AD_Preaccumulation;  /*!< \brief Enable or disable preaccumulation in the AD mode. */
  unsigned short
  Kind_Material_Compress,   /*!< \brief Determines if the material is compressible or incompressible (structural analysis). */
  Kind_Material,            /*!< \brief Determines the material model to be used (structural analysis). */
  Kind_Struct_Solver,       /*!< \brief Determines the geometric condition (small or large deformations) for structural analysis. */
  Kind_DV_FEA;              /*!< \brief Kind of Design Variable for FEA problems.*/

  unsigned short Kind_Turb_Model;   /*!< \brief Turbulent model definition. */
  unsigned short Kind_SGS_Model;    /*!< \brief LES SGS model definition. */
  unsigned short Kind_Trans_Model,  /*!< \brief Transition model definition. */
  Kind_ActDisk, Kind_Engine_Inflow,
  Kind_Inlet, *Kind_Inc_Inlet,
  *Kind_Inc_Outlet,
  *Kind_Data_Riemann,
  *Kind_Data_Giles;                /*!< \brief Kind of inlet boundary treatment. */
  unsigned short *Kind_Wall;       /*!< \brief Type of wall treatment. */
  unsigned short nWall_Types;      /*!< \brief Number of wall treatment types listed. */
  unsigned short nInc_Inlet;       /*!< \brief Number of inlet boundary treatment types listed. */
  unsigned short nInc_Outlet;      /*!< \brief Number of inlet boundary treatment types listed. */
  su2double Inc_Inlet_Damping;     /*!< \brief Damping factor applied to the iterative updates to the velocity at a pressure inlet in incompressible flow. */
  su2double Inc_Outlet_Damping;    /*!< \brief Damping factor applied to the iterative updates to the pressure at a mass flow outlet in incompressible flow. */
  bool Inc_Inlet_UseNormal;        /*!< \brief Flag for whether to use the local normal as the flow direction for an incompressible pressure inlet. */
  su2double Linear_Solver_Error;   /*!< \brief Min error of the linear solver for the implicit formulation. */
  su2double Deform_Linear_Solver_Error;          /*!< \brief Min error of the linear solver for the implicit formulation. */
  su2double Linear_Solver_Smoother_Relaxation;   /*!< \brief Relaxation factor for iterative linear smoothers. */
  unsigned long Linear_Solver_Iter;              /*!< \brief Max iterations of the linear solver for the implicit formulation. */
  unsigned long Deform_Linear_Solver_Iter;       /*!< \brief Max iterations of the linear solver for the implicit formulation. */
  unsigned long Linear_Solver_Restart_Frequency; /*!< \brief Restart frequency of the linear solver for the implicit formulation. */
  unsigned long Linear_Solver_Prec_Threads;      /*!< \brief Number of threads per rank for ILU and LU_SGS preconditioners. */
  unsigned short Linear_Solver_ILU_n;            /*!< \brief ILU fill=in level. */
  su2double SemiSpan;                   /*!< \brief Wing Semi span. */
  su2double Roe_Kappa;                  /*!< \brief Relaxation of the Roe scheme. */
  su2double Relaxation_Factor_Adjoint;  /*!< \brief Relaxation coefficient for variable updates of adjoint solvers. */
  su2double Relaxation_Factor_CHT;      /*!< \brief Relaxation coefficient for the update of conjugate heat variables. */
  su2double AdjTurb_Linear_Error;       /*!< \brief Min error of the turbulent adjoint linear solver for the implicit formulation. */
  su2double EntropyFix_Coeff;           /*!< \brief Entropy fix coefficient. */
  unsigned short AdjTurb_Linear_Iter;   /*!< \brief Min error of the turbulent adjoint linear solver for the implicit formulation. */
  unsigned short nLocationStations,     /*!< \brief Number of section cuts to make when outputting mesh and cp . */
  nWingStations;                        /*!< \brief Number of section cuts to make when calculating internal volume. */
  su2double Kappa_1st_AdjFlow,  /*!< \brief Lax 1st order dissipation coefficient for adjoint flow equations (coarse multigrid levels). */
  Kappa_2nd_AdjFlow,            /*!< \brief JST 2nd order dissipation coefficient for adjoint flow equations. */
  Kappa_4th_AdjFlow,            /*!< \brief JST 4th order dissipation coefficient for adjoint flow equations. */
  Kappa_1st_Flow,           /*!< \brief Lax 1st order dissipation coefficient for flow equations (coarse multigrid levels). */
  Kappa_2nd_Flow,           /*!< \brief JST 2nd order dissipation coefficient for flow equations. */
  Kappa_4th_Flow,           /*!< \brief JST 4th order dissipation coefficient for flow equations. */
  Kappa_2nd_Heat,           /*!< \brief 2nd order dissipation coefficient for heat equation. */
  Kappa_4th_Heat,           /*!< \brief 4th order dissipation coefficient for heat equation. */
  Cent_Jac_Fix_Factor,              /*!< \brief Multiply the dissipation contribution to the Jacobian of central schemes
                                                by this factor to make the global matrix more diagonal dominant. */
  Cent_Inc_Jac_Fix_Factor;          /*!< \brief Multiply the dissipation contribution to the Jacobian of incompressible central schemes */
  su2double Geo_Waterline_Location; /*!< \brief Location of the waterline. */

  su2double Min_Beta_RoeTurkel,     /*!< \brief Minimum value of Beta for the Roe-Turkel low Mach preconditioner. */
  Max_Beta_RoeTurkel;               /*!< \brief Maximum value of Beta for the Roe-Turkel low Mach preconditioner. */
  unsigned long GridDef_Nonlinear_Iter;  /*!< \brief Number of nonlinear increments for grid deformation. */
  unsigned short Deform_StiffnessType;   /*!< \brief Type of element stiffness imposed for FEA mesh deformation. */
  bool Deform_Mesh;                      /*!< \brief Determines whether the mesh will be deformed. */
  bool Deform_Output;                    /*!< \brief Print the residuals during mesh deformation to the console. */
  su2double Deform_Tol_Factor;       /*!< \brief Factor to multiply smallest volume for deform tolerance (0.001 default) */
  su2double Deform_Coeff;            /*!< \brief Deform coeffienct */
  su2double Deform_Limit;            /*!< \brief Deform limit */
  unsigned short FFD_Continuity;     /*!< \brief Surface continuity at the intersection with the FFD */
  unsigned short FFD_CoordSystem;    /*!< \brief Define the coordinates system */
  su2double Deform_ElasticityMod,    /*!< \brief Young's modulus for volume deformation stiffness model */
  Deform_PoissonRatio,               /*!< \brief Poisson's ratio for volume deformation stiffness model */
  Deform_StiffLayerSize;             /*!< \brief Size of the layer of highest stiffness for wall distance-based mesh stiffness */
  bool FFD_Symmetry_Plane;           /*!< \brief FFD symmetry plane. */

  su2double Mach;             /*!< \brief Mach number. */
  su2double Reynolds;         /*!< \brief Reynolds number. */
  su2double Froude;           /*!< \brief Froude number. */
  su2double Length_Reynolds;  /*!< \brief Reynolds length (dimensional). */
  su2double AoA,              /*!< \brief Angle of attack (just external flow). */
  iH, AoS, AoA_Offset,
  AoS_Offset, AoA_Sens;       /*!< \brief Angle of sideSlip (just external flow). */
  bool Fixed_CL_Mode;         /*!< \brief Activate fixed CL mode (external flow only). */
  bool Fixed_CM_Mode;         /*!< \brief Activate fixed CL mode (external flow only). */
  bool Eval_dOF_dCX;          /*!< \brief Activate fixed CL mode (external flow only). */
  bool Discard_InFiles;       /*!< \brief Discard angle of attack in solution and geometry files. */
  su2double Target_CL;        /*!< \brief Specify a target CL instead of AoA (external flow only). */
  su2double Target_CM;        /*!< \brief Specify a target CM instead of AoA (external flow only). */
  su2double Total_CM;         /*!< \brief Specify a Total CM instead of AoA (external flow only). */
  su2double Total_CD;         /*!< \brief Specify a target CD instead of AoA (external flow only). */
  su2double dCL_dAlpha;       /*!< \brief value of dCl/dAlpha. */
  su2double dCM_diH;          /*!< \brief value of dCM/dHi. */
  unsigned long Iter_Fixed_CM;          /*!< \brief Iterations to re-evaluate the angle of attack (external flow only). */
  unsigned long Iter_Fixed_NetThrust;   /*!< \brief Iterations to re-evaluate the angle of attack (external flow only). */
  unsigned long Iter_dCL_dAlpha;        /*!< \brief Number of iterations to evaluate dCL_dAlpha. */
  unsigned long Update_Alpha;           /*!< \brief Iterations to re-evaluate the angle of attack (external flow only). */
  unsigned long Update_iH;              /*!< \brief Iterations to re-evaluate the angle of attack (external flow only). */
  unsigned long Update_BCThrust;        /*!< \brief Iterations to re-evaluate the angle of attack (external flow only). */
  su2double dNetThrust_dBCThrust;       /*!< \brief value of dNetThrust/dBCThrust. */
  bool Update_BCThrust_Bool;            /*!< \brief Boolean flag for whether to update the AoA for fixed lift mode on a given iteration. */
  bool Update_AoA;                      /*!< \brief Boolean flag for whether to update the AoA for fixed lift mode on a given iteration. */
  unsigned long Update_AoA_Iter_Limit;  /*!< \brief Limit on number of iterations between AoA updates for fixed lift mode. */
  bool Finite_Difference_Mode;        /*!< \brief Flag to run the finite difference mode in fixed Cl mode. */
  bool Update_HTPIncidence;           /*!< \brief Boolean flag for whether to update the AoA for fixed lift mode on a given iteration. */
  su2double ChargeCoeff;              /*!< \brief Charge coefficient (just for poisson problems). */
  unsigned short Cauchy_Func_Flow,    /*!< \brief Function where to apply the convergence criteria in the flow problem. */
  Cauchy_Func_AdjFlow,                /*!< \brief Function where to apply the convergence criteria in the adjoint problem. */
  Cauchy_Elems;                       /*!< \brief Number of elements to evaluate. */
  unsigned short Residual_Func_Flow;  /*!< \brief Equation to apply residual convergence to. */
  unsigned short Res_FEM_CRIT;        /*!< \brief Criteria to apply to the FEM convergence (absolute/relative). */
  unsigned long StartConv_Iter;       /*!< \brief Start convergence criteria at iteration. */
  su2double Cauchy_Eps;               /*!< \brief Epsilon used for the convergence. */
  bool Restart,                 /*!< \brief Restart solution (for direct, adjoint, and linearized problems).*/
  Read_Binary_Restart,          /*!< \brief Read binary SU2 native restart files.*/
  Restart_Flow;                 /*!< \brief Restart flow solution for adjoint and linearized problems. */
  unsigned short nMarker_Monitoring,  /*!< \brief Number of markers to monitor. */
  nMarker_Designing,                  /*!< \brief Number of markers for the objective function. */
  nMarker_GeoEval,                    /*!< \brief Number of markers for the objective function. */
  nMarker_ZoneInterface,              /*!< \brief Number of markers in the zone interface. */
  nMarker_Plotting,                   /*!< \brief Number of markers to plot. */
  nMarker_Analyze,                    /*!< \brief Number of markers to analyze. */
  nMarker_Moving,                     /*!< \brief Number of markers in motion (DEFORMING, MOVING_WALL, or FLUID_STRUCTURE). */
  nMarker_PyCustom,                   /*!< \brief Number of markers that are customizable in Python. */
  nMarker_DV,                         /*!< \brief Number of markers affected by the design variables. */
  nMarker_WallFunctions;              /*!< \brief Number of markers for which wall functions must be applied. */
  string *Marker_Monitoring,          /*!< \brief Markers to monitor. */
  *Marker_Designing,                  /*!< \brief Markers to design. */
  *Marker_GeoEval,                    /*!< \brief Markers to evaluate geometry. */
  *Marker_Plotting,                   /*!< \brief Markers to plot. */
  *Marker_Analyze,                    /*!< \brief Markers to analyze. */
  *Marker_ZoneInterface,              /*!< \brief Markers in the FSI interface. */
  *Marker_Moving,                     /*!< \brief Markers in motion (DEFORMING, MOVING_WALL, or FLUID_STRUCTURE). */
  *Marker_PyCustom,                   /*!< \brief Markers that are customizable in Python. */
  *Marker_DV,                         /*!< \brief Markers affected by the design variables. */
  *Marker_WallFunctions;              /*!< \brief Markers for which wall functions must be applied. */

  unsigned short  nConfig_Files;          /*!< \brief Number of config files for multiphysics problems. */
  string *Config_Filenames;               /*!< \brief List of names for configuration files. */
  unsigned short  *Kind_WallFunctions;        /*!< \brief The kind of wall function to use for the corresponding markers. */
  unsigned short  **IntInfo_WallFunctions;    /*!< \brief Additional integer information for the wall function markers. */
  su2double       **DoubleInfo_WallFunctions; /*!< \brief Additional double information for the wall function markers. */
  unsigned short  *Marker_All_Monitoring,     /*!< \brief Global index for monitoring using the grid information. */
  *Marker_All_GeoEval,               /*!< \brief Global index for geometrical evaluation. */
  *Marker_All_Plotting,              /*!< \brief Global index for plotting using the grid information. */
  *Marker_All_Analyze,               /*!< \brief Global index for plotting using the grid information. */
  *Marker_All_ZoneInterface,         /*!< \brief Global index for FSI interface markers using the grid information. */
  *Marker_All_Turbomachinery,        /*!< \brief Global index for Turbomachinery markers using the grid information. */
  *Marker_All_TurbomachineryFlag,    /*!< \brief Global index for Turbomachinery markers flag using the grid information. */
  *Marker_All_MixingPlaneInterface,  /*!< \brief Global index for MixingPlane interface markers using the grid information. */
  *Marker_All_DV,                    /*!< \brief Global index for design variable markers using the grid information. */
  *Marker_All_Moving,                /*!< \brief Global index for moving surfaces using the grid information. */
  *Marker_All_Deform_Mesh,           /*!< \brief Global index for deformable markers at the boundary. */
  *Marker_All_Deform_Mesh_Sym_Plane, /*!< \brief Global index for markers with symmetric deformations. */
  *Marker_All_Fluid_Load,            /*!< \brief Global index for markers in which the flow load is computed/employed. */
  *Marker_All_PyCustom,              /*!< \brief Global index for Python customizable surfaces using the grid information. */
  *Marker_All_Designing,             /*!< \brief Global index for moving using the grid information. */
  *Marker_CfgFile_Monitoring,            /*!< \brief Global index for monitoring using the config information. */
  *Marker_CfgFile_Designing,             /*!< \brief Global index for monitoring using the config information. */
  *Marker_CfgFile_GeoEval,               /*!< \brief Global index for monitoring using the config information. */
  *Marker_CfgFile_Plotting,              /*!< \brief Global index for plotting using the config information. */
  *Marker_CfgFile_Analyze,               /*!< \brief Global index for plotting using the config information. */
  *Marker_CfgFile_ZoneInterface,         /*!< \brief Global index for FSI interface using the config information. */
  *Marker_CfgFile_Turbomachinery,        /*!< \brief Global index for Turbomachinery  using the config information. */
  *Marker_CfgFile_TurbomachineryFlag,    /*!< \brief Global index for Turbomachinery flag using the config information. */
  *Marker_CfgFile_MixingPlaneInterface,  /*!< \brief Global index for MixingPlane interface using the config information. */
  *Marker_CfgFile_Moving,             /*!< \brief Global index for moving surfaces using the config information. */
  *Marker_CfgFile_Deform_Mesh,        /*!< \brief Global index for deformable markers at the boundary. */
  *Marker_CfgFile_Deform_Mesh_Sym_Plane, /*!< \brief Global index for markers with symmetric deformations. */
  *Marker_CfgFile_Fluid_Load,         /*!< \brief Global index for markers in which the flow load is computed/employed. */
  *Marker_CfgFile_PyCustom,           /*!< \brief Global index for Python customizable surfaces using the config information. */
  *Marker_CfgFile_DV,                 /*!< \brief Global index for design variable markers using the config information. */
  *Marker_CfgFile_PerBound;           /*!< \brief Global index for periodic boundaries using the config information. */
  string *PlaneTag;                   /*!< \brief Global index for the plane adaptation (upper, lower). */
  su2double *nBlades;                 /*!< \brief number of blades for turbomachinery computation. */
  unsigned short Geo_Description;     /*!< \brief Description of the geometry. */
  unsigned short Mesh_FileFormat;     /*!< \brief Mesh input format. */
  unsigned short Tab_FileFormat;      /*!< \brief Format of the output files. */
  unsigned short ActDisk_Jump;        /*!< \brief Format of the output files. */
  unsigned long StartWindowIteration; /*!< \brief Starting Iteration for long time Windowing apporach . */
  unsigned short nCFL_AdaptParam;     /*!< \brief Number of CFL parameters provided in config. */
  bool CFL_Adapt;        /*!< \brief Use adaptive CFL number. */
  bool HB_Precondition;  /*!< \brief Flag to turn on harmonic balance source term preconditioning */
  su2double RefArea,     /*!< \brief Reference area for coefficient computation. */
  RefElemLength,         /*!< \brief Reference element length for computing the slope limiting epsilon. */
  RefSharpEdges,         /*!< \brief Reference coefficient for detecting sharp edges. */
  RefLength,             /*!< \brief Reference length for moment computation. */
  *RefOriginMoment_X,    /*!< \brief X Origin for moment computation. */
  *RefOriginMoment_Y,    /*!< \brief Y Origin for moment computation. */
  *RefOriginMoment_Z,    /*!< \brief Z Origin for moment computation. */
  *CFL_AdaptParam,       /*!< \brief Information about the CFL ramp. */
  *RelaxFactor_Giles,    /*!< \brief Information about the under relaxation factor for Giles BC. */
  *CFL,                  /*!< \brief CFL number. */
  DomainVolume;          /*!< \brief Volume of the computational grid. */
  unsigned short
  nRefOriginMoment_X,      /*!< \brief Number of X-coordinate moment computation origins. */
  nRefOriginMoment_Y,      /*!< \brief Number of Y-coordinate moment computation origins. */
  nRefOriginMoment_Z;      /*!< \brief Number of Z-coordinate moment computation origins. */
  unsigned short nMesh_Box_Size;
  short *Mesh_Box_Size;          /*!< \brief Array containing the number of grid points in the x-, y-, and z-directions for the analytic RECTANGLE and BOX grid formats. */
  string Mesh_FileName,          /*!< \brief Mesh input file. */
  Mesh_Out_FileName,             /*!< \brief Mesh output file. */
  Solution_FileName,             /*!< \brief Flow solution input file. */
  Solution_AdjFileName,          /*!< \brief Adjoint solution input file for drag functional. */
  Volume_FileName,               /*!< \brief Flow variables output file. */
  Conv_FileName,                 /*!< \brief Convergence history output file. */
  Breakdown_FileName,            /*!< \brief Breakdown output file. */
  Restart_FileName,              /*!< \brief Restart file for flow variables. */
  Restart_AdjFileName,           /*!< \brief Restart file for adjoint variables, drag functional. */
  Adj_FileName,                  /*!< \brief Output file with the adjoint variables. */
  ObjFunc_Grad_FileName,         /*!< \brief Gradient of the objective function. */
  ObjFunc_Value_FileName,        /*!< \brief Objective function. */
  SurfCoeff_FileName,            /*!< \brief Output file with the flow variables on the surface. */
  SurfAdjCoeff_FileName,         /*!< \brief Output file with the adjoint variables on the surface. */
  SurfSens_FileName,             /*!< \brief Output file for the sensitivity on the surface (discrete adjoint). */
  VolSens_FileName;              /*!< \brief Output file for the sensitivity in the volume (discrete adjoint). */

  bool
  Wrt_Performance,           /*!< \brief Write the performance summary at the end of a calculation.  */
  Wrt_AD_Statistics,         /*!< \brief Write the tape statistics (discrete adjoint).  */
  Wrt_MeshQuality,           /*!< \brief Write the mesh quality statistics to the visualization files.  */
  Wrt_Projected_Sensitivity, /*!< \brief Write projected sensitivities (dJ/dx) on surfaces to ASCII file. */
  Plot_Section_Forces;       /*!< \brief Write sectional forces for specified markers. */
  unsigned short
  Console_Output_Verb,  /*!< \brief Level of verbosity for console output */
  Kind_Average;         /*!< \brief Particular average for the marker analyze. */
  su2double Gamma,      /*!< \brief Ratio of specific heats of the gas. */
  Bulk_Modulus,         /*!< \brief Value of the bulk modulus for incompressible flows. */
  Beta_Factor,          /*!< \brief Value of the epsilon^2 multiplier for Beta for the incompressible preconditioner. */
  Gas_Constant,         /*!< \brief Specific gas constant. */
  Gas_ConstantND,       /*!< \brief Non-dimensional specific gas constant. */
  Molecular_Weight,     /*!< \brief Molecular weight of an incompressible ideal gas (g/mol). */
  Specific_Heat_Cp,           /*!< \brief Specific heat at constant pressure. */
  Specific_Heat_CpND,         /*!< \brief Non-dimensional specific heat at constant pressure. */
  Specific_Heat_Cv,           /*!< \brief Specific heat at constant volume. */
  Specific_Heat_CvND,         /*!< \brief Non-dimensional specific heat at constant volume. */
  Thermal_Expansion_Coeff,    /*!< \brief Thermal expansion coefficient. */
  Thermal_Expansion_CoeffND,  /*!< \brief Non-dimensional thermal expansion coefficient. */
  Inc_Density_Ref,       /*!< \brief Reference density for custom incompressible non-dim. */
  Inc_Velocity_Ref,      /*!< \brief Reference velocity for custom incompressible non-dim. */
  Inc_Temperature_Ref,   /*!< \brief Reference temperature for custom incompressible non-dim. */
  Inc_Density_Init,      /*!< \brief Initial density for incompressible flows. */
  Inc_Temperature_Init,  /*!< \brief Initial temperature for incompressible flows w/ heat transfer. */
  Heat_Flux_Ref,         /*!< \brief Reference heat flux for non-dim. */
  Gas_Constant_Ref,      /*!< \brief Reference specific gas constant. */
  Temperature_Critical,  /*!< \brief Critical Temperature for real fluid model.  */
  Pressure_Critical,     /*!< \brief Critical Pressure for real fluid model.  */
  Density_Critical,      /*!< \brief Critical Density for real fluid model.  */
  Acentric_Factor,       /*!< \brief Acentric Factor for real fluid model.  */
  Mu_Constant,           /*!< \brief Constant viscosity for ConstantViscosity model.  */
  Mu_ConstantND,         /*!< \brief Non-dimensional constant viscosity for ConstantViscosity model.  */
  Kt_Constant,           /*!< \brief Constant thermal conductivity for ConstantConductivity model.  */
  Kt_ConstantND,         /*!< \brief Non-dimensional constant thermal conductivity for ConstantConductivity model.  */
  Mu_Ref,                /*!< \brief Reference viscosity for Sutherland model.  */
  Mu_RefND,              /*!< \brief Non-dimensional reference viscosity for Sutherland model.  */
  Mu_Temperature_Ref,    /*!< \brief Reference temperature for Sutherland model.  */
  Mu_Temperature_RefND,  /*!< \brief Non-dimensional reference temperature for Sutherland model.  */
  Mu_S,                  /*!< \brief Reference S for Sutherland model.  */
  Mu_SND;                /*!< \brief Non-dimensional reference S for Sutherland model.  */
  array<su2double, N_POLY_COEFFS> CpPolyCoefficientsND{{0.0}};  /*!< \brief Definition of the non-dimensional temperature polynomial coefficients for specific heat Cp. */
  array<su2double, N_POLY_COEFFS> MuPolyCoefficientsND{{0.0}};  /*!< \brief Definition of the non-dimensional temperature polynomial coefficients for viscosity. */
  array<su2double, N_POLY_COEFFS> KtPolyCoefficientsND{{0.0}};  /*!< \brief Definition of the non-dimensional temperature polynomial coefficients for thermal conductivity. */
  su2double Thermal_Conductivity_Solid,      /*!< \brief Thermal conductivity in solids. */
  Thermal_Diffusivity_Solid,       /*!< \brief Thermal diffusivity in solids. */
  Temperature_Freestream_Solid,    /*!< \brief Temperature in solids at freestream conditions. */
  Density_Solid,                   /*!< \brief Total density in solids. */
  Energy_FreeStream,               /*!< \brief Free-stream total energy of the fluid.  */
  ModVel_FreeStream,               /*!< \brief Magnitude of the free-stream velocity of the fluid.  */
  ModVel_FreeStreamND,             /*!< \brief Non-dimensional magnitude of the free-stream velocity of the fluid.  */
  Density_FreeStream,              /*!< \brief Free-stream density of the fluid. */
  Viscosity_FreeStream,            /*!< \brief Free-stream viscosity of the fluid.  */
  Tke_FreeStream,                  /*!< \brief Total turbulent kinetic energy of the fluid.  */
  Intermittency_FreeStream,        /*!< \brief Freestream intermittency (for sagt transition model) of the fluid.  */
  TurbulenceIntensity_FreeStream,  /*!< \brief Freestream turbulent intensity (for sagt transition model) of the fluid.  */
  Turb2LamViscRatio_FreeStream,    /*!< \brief Ratio of turbulent to laminar viscosity. */
  NuFactor_FreeStream,             /*!< \brief Ratio of turbulent to laminar viscosity. */
  NuFactor_Engine,                 /*!< \brief Ratio of turbulent to laminar viscosity at the engine. */
  SecondaryFlow_ActDisk,      /*!< \brief Ratio of turbulent to laminar viscosity at the actuator disk. */
  Initial_BCThrust,           /*!< \brief Ratio of turbulent to laminar viscosity at the actuator disk. */
  Pressure_FreeStream,        /*!< \brief Total pressure of the fluid. */
  Pressure_Thermodynamic,     /*!< \brief Thermodynamic pressure of the fluid. */
  Temperature_FreeStream,     /*!< \brief Total temperature of the fluid.  */
  Temperature_ve_FreeStream;  /*!< \brief Total vibrational-electronic temperature of the fluid.  */
  su2double Prandtl_Lam,      /*!< \brief Laminar Prandtl number for the gas.  */
  Prandtl_Turb,     /*!< \brief Turbulent Prandtl number for the gas.  */
  Length_Ref,       /*!< \brief Reference length for non-dimensionalization. */
  Pressure_Ref,     /*!< \brief Reference pressure for non-dimensionalization.  */
  Temperature_Ref,  /*!< \brief Reference temperature for non-dimensionalization.*/
  Temperature_ve_Ref,  /*!< \brief Reference vibrational-electronic temperature for non-dimensionalization.*/
  Density_Ref,      /*!< \brief Reference density for non-dimensionalization.*/
  Velocity_Ref,     /*!< \brief Reference velocity for non-dimensionalization.*/
  Time_Ref,                  /*!< \brief Reference time for non-dimensionalization. */
  Viscosity_Ref,              /*!< \brief Reference viscosity for non-dimensionalization. */
  Conductivity_Ref,           /*!< \brief Reference conductivity for non-dimensionalization. */
  Energy_Ref,                 /*!< \brief Reference viscosity for non-dimensionalization. */
  Wall_Temperature,           /*!< \brief Temperature at an isotropic wall in Kelvin. */
  Omega_Ref,                  /*!< \brief Reference angular velocity for non-dimensionalization. */
  Force_Ref,                  /*!< \brief Reference body force for non-dimensionalization. */
  Pressure_FreeStreamND,      /*!< \brief Farfield pressure value (external flow). */
  Pressure_ThermodynamicND,   /*!< \brief Farfield thermodynamic pressure value. */
  Temperature_FreeStreamND,   /*!< \brief Farfield temperature value (external flow). */
  Temperature_ve_FreeStreamND,/*!< \brief Farfield vibrational-electronic temperature value (external flow). */
  Density_FreeStreamND,       /*!< \brief Farfield density value (external flow). */
  Velocity_FreeStreamND[3],   /*!< \brief Farfield velocity values (external flow). */
  Energy_FreeStreamND,        /*!< \brief Farfield energy value (external flow). */
  Viscosity_FreeStreamND,     /*!< \brief Farfield viscosity value (external flow). */
  Tke_FreeStreamND,           /*!< \brief Farfield kinetic energy (external flow). */
  Omega_FreeStreamND,         /*!< \brief Specific dissipation (external flow). */
  Omega_FreeStream;           /*!< \brief Specific dissipation (external flow). */
  unsigned short nElectric_Constant;    /*!< \brief Number of different electric constants. */
  su2double *Electric_Constant;         /*!< \brief Dielectric constant modulus. */
  su2double Knowles_B,                  /*!< \brief Knowles material model constant B. */
  Knowles_N;                            /*!< \brief Knowles material model constant N. */
  bool DE_Effects;                      /*!< Application of DE effects to FE analysis */
  bool RefGeom, RefGeomSurf;            /*!< Read a reference geometry for optimization purposes. */
  unsigned long refNodeID;              /*!< \brief Global ID for the reference node (optimization). */
  string RefGeom_FEMFileName;           /*!< \brief File name for reference geometry. */
  unsigned short RefGeom_FileFormat;    /*!< \brief Mesh input format. */
  unsigned short Kind_2DElasForm;       /*!< \brief Kind of bidimensional elasticity solver. */
  unsigned short nIterFSI_Ramp;         /*!< \brief Number of FSI subiterations during which a ramp is applied. */
  unsigned short iInst;                 /*!< \brief Current instance value */
  su2double AitkenStatRelax;      /*!< \brief Aitken's relaxation factor (if set as static) */
  su2double AitkenDynMaxInit;     /*!< \brief Aitken's maximum dynamic relaxation factor for the first iteration */
  su2double AitkenDynMinInit;     /*!< \brief Aitken's minimum dynamic relaxation factor for the first iteration */
  bool RampAndRelease;            /*!< \brief option for ramp load and release */
  bool Sine_Load;                 /*!< \brief option for sine load */
  su2double Thermal_Diffusivity;  /*!< \brief Thermal diffusivity used in the heat solver. */
  su2double Cyclic_Pitch,         /*!< \brief Cyclic pitch for rotorcraft simulations. */
  Collective_Pitch;               /*!< \brief Collective pitch for rotorcraft simulations. */
  su2double Mach_Motion;          /*!< \brief Mach number based on mesh velocity and freestream quantities. */

  su2double Motion_Origin[3] = {0.0}, /*!< \brief Mesh motion origin. */
  Translation_Rate[3] = {0.0},        /*!< \brief Translational velocity of the mesh. */
  Rotation_Rate[3] = {0.0},           /*!< \brief Angular velocity of the mesh . */
  Pitching_Omega[3] = {0.0},          /*!< \brief Angular frequency of the mesh pitching. */
  Pitching_Ampl[3] = {0.0},           /*!< \brief Pitching amplitude. */
  Pitching_Phase[3] = {0.0},          /*!< \brief Pitching phase offset. */
  Plunging_Omega[3] = {0.0},          /*!< \brief Angular frequency of the mesh plunging. */
  Plunging_Ampl[3] = {0.0};           /*!< \brief Plunging amplitude. */
  su2double *MarkerMotion_Origin, /*!< \brief Mesh motion origin of marker. */
  *MarkerTranslation_Rate,        /*!< \brief Translational velocity of marker. */
  *MarkerRotation_Rate,           /*!< \brief Angular velocity of marker. */
  *MarkerPitching_Omega,          /*!< \brief Angular frequency of marker. */
  *MarkerPitching_Ampl,           /*!< \brief Pitching amplitude of marker. */
  *MarkerPitching_Phase,          /*!< \brief Pitching phase offset of marker. */
  *MarkerPlunging_Omega,          /*!< \brief Angular frequency of marker.. */
  *MarkerPlunging_Ampl;           /*!< \brief Plunging amplitude of marker. */

  unsigned short
  nMarkerMotion_Origin,           /*!< \brief Number of values provided for mesh motion origin of marker. */
  nMarkerTranslation,             /*!< \brief Number of values provided for translational velocity of marker. */
  nMarkerRotation_Rate,           /*!< \brief Number of values provided for angular velocity of marker. */
  nMarkerPitching_Omega,          /*!< \brief Number of values provided for angular frequency of marker. */
  nMarkerPitching_Ampl,           /*!< \brief Number of values provided for pitching amplitude of marker. */
  nMarkerPitching_Phase,          /*!< \brief Number of values provided for pitching phase offset of marker. */
  nMarkerPlunging_Omega,          /*!< \brief Number of values provided for angular frequency of marker. */
  nMarkerPlunging_Ampl,           /*!< \brief Number of values provided for plunging amplitude of marker. */
  nRough_Wall;                    /*!< \brief Number of rough walls. */
  su2double  *Omega_HB;           /*!< \brief Frequency for Harmonic Balance Operator (in rad/s). */
  unsigned short
  nOmega_HB,                      /*!< \brief Number of frequencies in Harmonic Balance Operator. */
  nMoveMotion_Origin,             /*!< \brief Number of motion origins. */
  *MoveMotion_Origin;             /*!< \brief Keeps track if we should move moment origin. */
  vector<vector<vector<su2double> > > Aeroelastic_np1, /*!< \brief Aeroelastic solution at time level n+1. */
  Aeroelastic_n,                  /*!< \brief Aeroelastic solution at time level n. */
  Aeroelastic_n1;                 /*!< \brief Aeroelastic solution at time level n-1. */
  su2double FlutterSpeedIndex,    /*!< \brief The flutter speed index. */
  PlungeNaturalFrequency,         /*!< \brief Plunging natural frequency for Aeroelastic. */
  PitchNaturalFrequency,          /*!< \brief Pitch natural frequency for Aeroelastic. */
  AirfoilMassRatio,               /*!< \brief The airfoil mass ratio for Aeroelastic. */
  CG_Location,                    /*!< \brief Center of gravity location for Aeroelastic. */
  RadiusGyrationSquared;          /*!< \brief The radius of gyration squared for Aeroelastic. */
  su2double *Aeroelastic_plunge,  /*!< \brief Value of plunging coordinate at the end of an external iteration. */
  *Aeroelastic_pitch;             /*!< \brief Value of pitching coordinate at the end of an external iteration. */
  unsigned short AeroelasticIter; /*!< \brief Solve the aeroelastic equations every given number of internal iterations. */
  unsigned short Gust_Type,   /*!< \brief Type of Gust. */
  Gust_Dir;                   /*!< \brief Direction of the gust */
  su2double Gust_WaveLength,  /*!< \brief The gust wavelength. */
  Gust_Periods,               /*!< \brief Number of gust periods. */
  Gust_Ampl,                  /*!< \brief Gust amplitude. */
  Gust_Begin_Time,            /*!< \brief Time at which to begin the gust. */
  Gust_Begin_Loc;             /*!< \brief Location at which the gust begins. */
  long Visualize_CV;          /*!< \brief Node number for the CV to be visualized */
  bool ExtraOutput;           /*!< \brief Check if extra output need. */
  bool Wall_Functions;           /*!< \brief Use wall functions with the turbulence model */
  long ExtraHeatOutputZone;      /*!< \brief Heat solver zone with extra screen output */
  bool DeadLoad;                 /*!< \brief Application of dead loads to the FE analysis */
  bool PseudoStatic;             /*!< \brief Application of dead loads to the FE analysis */
  bool SteadyRestart;            /*!< \brief Restart from a steady state for FSI problems. */
  su2double Newmark_beta,        /*!< \brief Parameter alpha for Newmark method. */
  Newmark_gamma;                 /*!< \brief Parameter delta for Newmark method. */
  unsigned short nIntCoeffs;     /*!< \brief Number of integration coeffs for structural calculations. */
  su2double *Int_Coeffs;         /*!< \brief Time integration coefficients for structural method. */
  unsigned short nElasticityMod, /*!< \brief Number of different values for the elasticity modulus. */
  nPoissonRatio,                    /*!< \brief Number of different values for the Poisson ratio modulus. */
  nMaterialDensity;                 /*!< \brief Number of different values for the Material density. */
  su2double *ElasticityMod,         /*!< \brief Value of the elasticity moduli. */
  *PoissonRatio,                    /*!< \brief Value of the Poisson ratios. */
  *MaterialDensity;                 /*!< \brief Value of the Material densities. */
  unsigned short nElectric_Field,   /*!< \brief Number of different values for the electric field in the membrane. */
  nDim_Electric_Field;              /*!< \brief Dimensionality of the problem. */
  unsigned short nDim_RefNode;      /*!< \brief Dimensionality of the vector . */
  su2double *Electric_Field_Mod,    /*!< \brief Values of the modulus of the electric field. */
  *Electric_Field_Dir;              /*!< \brief Direction of the electric field. */
  su2double *RefNode_Displacement;  /*!< \brief Displacement of the reference node. */
  bool Ramp_Load;                         /*!< \brief Apply the load with linear increases. */
  unsigned short Dynamic_LoadTransfer;    /*!< \brief Method for dynamic load transferring. */
  bool IncrementalLoad;                   /*!< \brief Apply the load in increments (for nonlinear structural analysis). */
  unsigned long IncLoad_Nincrements;      /*!< \brief Number of increments. */
  su2double Ramp_Time;                    /*!< \brief Time until the maximum load is applied. */
  bool Predictor,                         /*!< \brief Determines whether a predictor step is used. */
  Relaxation;                             /*!< \brief Determines whether a relaxation step is used. */
  unsigned short Pred_Order;              /*!< \brief Order of the predictor for FSI applications. */
  unsigned short Kind_Interpolation;         /*!< \brief type of interpolation to use for FSI applications. */
  bool ConservativeInterpolation;            /*!< \brief Conservative approach for non matching mesh interpolation. */
  unsigned short NumNearestNeighbors;        /*!< \brief Number of neighbors used for Nearest Neighbor interpolation. */
  unsigned short Kind_RadialBasisFunction;   /*!< \brief type of radial basis function to use for radial basis FSI. */
  bool RadialBasisFunction_PolynomialOption; /*!< \brief Option of whether to include polynomial terms in Radial Basis Function Interpolation or not. */
  su2double RadialBasisFunction_Parameter;   /*!< \brief Radial basis function parameter (radius). */
  su2double RadialBasisFunction_PruneTol;    /*!< \brief Tolerance to prune the RBF interpolation matrix. */
  bool Prestretch;                           /*!< \brief Read a reference geometry for optimization purposes. */
  string Prestretch_FEMFileName;             /*!< \brief File name for reference geometry. */
  string FEA_FileName;              /*!< \brief File name for element-based properties. */
  bool FEAAdvancedMode;             /*!< \brief Determine if advanced features are used from the element-based FEA analysis (experimental). */
  su2double RefGeom_Penalty,        /*!< \brief Penalty weight value for the reference geometry objective function. */
  RefNode_Penalty,                  /*!< \brief Penalty weight value for the reference node objective function. */
  DV_Penalty;                       /*!< \brief Penalty weight to add a constraint to the total amount of stiffness. */
  array<su2double,2> StressPenaltyParam = {{1.0, 20.0}}; /*!< \brief Allowed stress and KS aggregation exponent. */
  unsigned long Nonphys_Points,     /*!< \brief Current number of non-physical points in the solution. */
  Nonphys_Reconstr;                 /*!< \brief Current number of non-physical reconstructions for 2nd-order upwinding. */
  su2double ParMETIS_tolerance;     /*!< \brief Load balancing tolerance for ParMETIS. */
  long ParMETIS_pointWgt;           /*!< \brief Load balancing weight given to points. */
  long ParMETIS_edgeWgt;            /*!< \brief Load balancing weight given to edges. */
  unsigned short DirectDiff;        /*!< \brief Direct Differentation mode. */
  bool DiscreteAdjoint;                /*!< \brief AD-based discrete adjoint mode. */
  su2double Const_DES;                 /*!< \brief Detached Eddy Simulation Constant. */
  unsigned short Kind_WindowFct;       /*!< \brief Type of window (weight) function for objective functional. */
  unsigned short Kind_HybridRANSLES;   /*!< \brief Kind of Hybrid RANS/LES. */
  unsigned short Kind_RoeLowDiss;      /*!< \brief Kind of Roe scheme with low dissipation for unsteady flows. */
  bool QCR;                    /*!< \brief Spalart-Allmaras with Quadratic Constitutive Relation, 2000 version (SA-QCR2000) . */

  unsigned short nSpanWiseSections; /*!< \brief number of span-wise sections */
  unsigned short nSpanMaxAllZones;  /*!< \brief number of maximum span-wise sections for all zones */
  unsigned short *nSpan_iZones;     /*!< \brief number of span-wise sections for each zones */
  bool turbMixingPlane;             /*!< \brief option for turbulent mixingplane */
  bool SpatialFourier;              /*!< \brief option for computing the fourier transforms for subsonic non-reflecting BC. */
  bool RampRotatingFrame;           /*!< \brief option for ramping up or down the Rotating Frame values */
  bool RampOutletPressure;          /*!< \brief option for ramping up or down the outlet pressure */
  su2double AverageMachLimit;           /*!< \brief option for turbulent mixingplane */
  su2double FinalRotation_Rate_Z;       /*!< \brief Final rotation rate Z if Ramp rotating frame is activated. */
  su2double FinalOutletPressure;        /*!< \brief Final outlet pressure if Ramp outlet pressure is activated. */
  su2double MonitorOutletPressure;      /*!< \brief Monitor outlet pressure if Ramp outlet pressure is activated. */
  array<su2double, N_POLY_COEFFS> cp_polycoeffs{{0.0}};  /*!< \brief Array for specific heat polynomial coefficients. */
  array<su2double, N_POLY_COEFFS> mu_polycoeffs{{0.0}};  /*!< \brief Array for viscosity polynomial coefficients. */
  array<su2double, N_POLY_COEFFS> kt_polycoeffs{{0.0}};  /*!< \brief Array for thermal conductivity polynomial coefficients. */
  bool Body_Force;                      /*!< \brief Flag to know if a body force is included in the formulation. */
  su2double *FreeStreamTurboNormal;     /*!< \brief Direction to initialize the flow in turbomachinery computation */
  su2double Restart_Bandwidth_Agg;      /*!< \brief The aggregate of the bandwidth for writing binary restarts (to be averaged later). */
  su2double Max_Vel2;                   /*!< \brief The maximum velocity^2 in the domain for the incompressible preconditioner. */
  bool topology_optimization;           /*!< \brief If the structural solver should consider a variable density field to penalize element stiffness. */
  string top_optim_output_file;         /*!< \brief File to where the derivatives w.r.t. element densities will be written to. */
  su2double simp_exponent;              /*!< \brief Exponent for the density-based stiffness penalization of the SIMP method. */
  su2double simp_minimum_stiffness;     /*!< \brief Lower bound for the stiffness penalization of the SIMP method. */
  unsigned short top_optim_nKernel,        /*!< \brief Number of kernels specified. */
                *top_optim_kernels,        /*!< \brief The kernels to use. */
                 top_optim_nKernelParams,  /*!< \brief Number of kernel parameters specified. */
                 top_optim_nRadius,        /*!< \brief Number of radius values specified. */
                 top_optim_mpi_stride,     /*!< \brief Only 1 out of n ranks do the work to save memory. */
                 top_optim_search_lim;     /*!< \brief Limit the maximum "logical radius" considered during filtering. */
  su2double *top_optim_kernel_params,  /*!< \brief The kernel parameters. */
            *top_optim_filter_radius;  /*!< \brief Radius of the filter(s) used on the design density for topology optimization. */
  unsigned short top_optim_proj_type;  /*!< \brief The projection function used in topology optimization. */
  su2double top_optim_proj_param;      /*!< \brief The value of the parameter for the projection function. */
  bool HeatSource;                     /*!< \brief Flag to know if there is a volumetric heat source on the flow. */
  su2double ValHeatSource;             /*!< \brief Value of the volumetric heat source on the flow (W/m3). */
  su2double Heat_Source_Rot_Z;         /*!< \brief Rotation of the volumetric heat source on the Z axis. */
  unsigned short Kind_Radiation;       /*!< \brief Kind of radiation model used. */
  unsigned short Kind_P1_Init;         /*!< \brief Kind of initialization used in the P1 model. */
  su2double Absorption_Coeff,          /*!< \brief Absorption coefficient of the medium (radiation). */
  Scattering_Coeff;                    /*!< \brief Scattering coefficient of the medium (radiation). */
  unsigned short nMarker_Emissivity;   /*!< \brief Number of markers for which the emissivity is defined. */
  string *Marker_Emissivity;           /*!< \brief Wall markers with defined emissivity. */
  su2double *Wall_Emissivity;          /*!< \brief Emissivity of the wall. */
  bool Radiation;                      /*!< \brief Determines if a radiation model is incorporated. */
  su2double CFL_Rad;                   /*!< \brief CFL Number for the radiation solver. */

  array<su2double,5> default_cfl_adapt;  /*!< \brief Default CFL adapt param array for the COption class. */
  su2double vel_init[3], /*!< \brief initial velocity array for the COption class. */
  vel_inf[3],            /*!< \brief freestream velocity array for the COption class. */
  eng_cyl[7],            /*!< \brief engine box array for the COption class. */
  eng_val[5],            /*!< \brief engine box array values for the COption class. */
  jst_coeff[2],          /*!< \brief artificial dissipation (flow) array for the COption class. */
  ffd_coeff[3],          /*!< \brief artificial dissipation (flow) array for the COption class. */
  mixedout_coeff[3],     /*!< \brief default mixedout algorithm coefficients for the COption class. */
  rampRotFrame_coeff[3], /*!< \brief ramp rotating frame coefficients for the COption class. */
  rampOutPres_coeff[3],  /*!< \brief ramp outlet pressure coefficients for the COption class. */
  jst_adj_coeff[2],      /*!< \brief artificial dissipation (adjoint) array for the COption class. */
  ad_coeff_heat[2],      /*!< \brief artificial dissipation (heat) array for the COption class. */
  obj_coeff[5],          /*!< \brief objective array for the COption class. */
  mesh_box_length[3],    /*!< \brief mesh box length for the COption class. */
  mesh_box_offset[3],    /*!< \brief mesh box offset for the COption class. */
  geo_loc[2],            /*!< \brief SU2_GEO section locations array for the COption class. */
  distortion[2],         /*!< \brief SU2_GEO section locations array for the COption class. */
  ea_lim[3],             /*!< \brief equivalent area limit array for the COption class. */
  grid_fix[6],           /*!< \brief fixed grid (non-deforming region) array for the COption class. */
  htp_axis[2],           /*!< \brief HTP axis for the COption class. */
  ffd_axis[3],           /*!< \brief FFD axis for the COption class. */
  inc_crit[3],           /*!< \brief incremental criteria array for the COption class. */
  extrarelfac[2],        /*!< \brief extra relaxation factor for Giles BC in the COption class. */
  sineload_coeff[3],     /*!< \brief values for a sine load. */
  body_force[3],         /*!< \brief body force vector for the COption class. */
  nacelle_location[5],   /*!< \brief Location of the nacelle. */
  hs_axes[3],            /*!< \brief principal axes (x, y, z) of the ellipsoid containing the heat source. */
  hs_center[3];          /*!< \brief position of the center of the heat source. */

  unsigned short Riemann_Solver_FEM;         /*!< \brief Riemann solver chosen for the DG method. */
  su2double Quadrature_Factor_Straight;      /*!< \brief Factor applied during quadrature of elements with a constant Jacobian. */
  su2double Quadrature_Factor_Curved;        /*!< \brief Factor applied during quadrature of elements with a non-constant Jacobian. */
  su2double Quadrature_Factor_Time_ADER_DG;  /*!< \brief Factor applied during quadrature in time for ADER-DG. */
  su2double Theta_Interior_Penalty_DGFEM;    /*!< \brief Factor for the symmetrizing terms in the DG discretization of the viscous fluxes. */
  unsigned short byteAlignmentMatMul;        /*!< \brief Number of bytes in the vectorization direction for the matrix multiplication. Multipe of 64. */
  unsigned short sizeMatMulPadding;          /*!< \brief The matrix size in the vectorization direction padded to a multiple of 8. Computed from byteAlignmentMatMul. */
  bool Compute_Entropy;                      /*!< \brief Whether or not to compute the entropy in the fluid model. */
  bool Use_Lumped_MassMatrix_DGFEM;          /*!< \brief Whether or not to use the lumped mass matrix for DGFEM. */
  bool Jacobian_Spatial_Discretization_Only; /*!< \brief Flag to know if only the exact Jacobian of the spatial discretization must be computed. */
  bool Compute_Average;                      /*!< \brief Whether or not to compute averages for unsteady simulations in FV or DG solver. */
  unsigned short Comm_Level;                 /*!< \brief Level of MPI communications to be performed. */
  unsigned short Kind_Verification_Solution; /*!< \brief Verification solution for accuracy assessment. */

  bool Time_Domain;              /*!< \brief Determines if the multizone problem is solved in time-domain */
  unsigned long nOuterIter,      /*!< \brief Determines the number of outer iterations in the multizone problem */
  nInnerIter,                    /*!< \brief Determines the number of inner iterations in each multizone block */
  nTimeIter,                     /*!< \brief Determines the number of time iterations in the multizone problem */
  nIter,                         /*!< \brief Determines the number of pseudo-time iterations in a single-zone problem */
  Restart_Iter;                  /*!< \brief Determines the restart iteration in the multizone problem */
  su2double Time_Step;           /*!< \brief Determines the time step for the multizone problem */
  su2double Max_Time;            /*!< \brief Determines the maximum time for the time-domain problems */

  unsigned long HistoryWrtFreq[3],    /*!< \brief Array containing history writing frequencies for timer iter, outer iter, inner iter */
                ScreenWrtFreq[3];     /*!< \brief Array containing screen writing frequencies for timer iter, outer iter, inner iter */
  unsigned long VolumeWrtFreq;        /*!< \brief Writing frequency for solution files. */
  unsigned short* VolumeOutputFiles;  /*!< \brief File formats to output */
  unsigned short nVolumeOutputFiles;  /*!< \brief Number of File formats to output */

  bool Multizone_Mesh;            /*!< \brief Determines if the mesh contains multiple zones. */
  bool SinglezoneDriver;          /*!< \brief Determines if the single-zone driver is used. (TEMPORARY) */
  bool Wrt_ZoneConv;              /*!< \brief Write the convergence history of each individual zone to screen. */
  bool Wrt_ZoneHist;              /*!< \brief Write the convergence history of each individual zone to file. */
  bool SpecialOutput,             /*!< \brief Determines if the special output is written. */
  Wrt_ForcesBreakdown;            /*!< \brief Determines if the forces breakdown file is written. */
  string *ScreenOutput,           /*!< \brief Kind of the screen output. */
  *HistoryOutput, *VolumeOutput;  /*!< \brief Kind of the output printed to the history file. */
  unsigned short nScreenOutput,   /*!< \brief Number of screen output variables (max: 6). */
  nHistoryOutput, nVolumeOutput;  /*!< \brief Number of variables printed to the history file. */
  bool Multizone_Residual;        /*!< \brief Determines if memory should be allocated for the multizone residual. */

  bool using_uq;                /*!< \brief Using uncertainty quantification with SST model */
  su2double uq_delta_b;         /*!< \brief Parameter used to perturb eigenvalues of Reynolds Stress Matrix */
  unsigned short eig_val_comp;  /*!< \brief Parameter used to determine type of eigenvalue perturbation */
  su2double uq_urlx;            /*!< \brief Under-relaxation factor */
  bool uq_permute;              /*!< \brief Permutation of eigenvectors */

  unsigned long pastix_fact_freq;  /*!< \brief (Re-)Factorization frequency for PaStiX */
  unsigned short pastix_verb_lvl;  /*!< \brief Verbosity level for PaStiX */
  unsigned short pastix_fill_lvl;  /*!< \brief Fill level for PaStiX ILU */

  string caseName;                 /*!< \brief Name of the current case */

  unsigned long edgeColorGroupSize; /*!< \brief Size of the edge groups colored for OpenMP parallelization of edge loops. */

  unsigned short Kind_InletInterpolationFunction; /*!brief type of spanwise interpolation function to use for the inlet face. */
  unsigned short Kind_Inlet_InterpolationType;    /*!brief type of spanwise interpolation data to use for the inlet face. */
  bool PrintInlet_InterpolatedData;               /*!brief option for printing the interpolated data file. */

  /* other NEMO configure options*/
  unsigned short nSpecies,                  /*!< \brief No of species present in flow */
  iWall_Catalytic,
  nWall_Catalytic;                          /*!< \brief No of catalytic walls */
  su2double *Gas_Composition,               /*!< \brief Initial mass fractions of flow [dimensionless] */
  pnorm_heat;                               /*!< \brief pnorm for heat-flux. */
  bool frozen,                              /*!< \brief Flag for determining if mixture is frozen. */
  ionization,                               /*!< \brief Flag for determining if free electron gas is in the mixture. */
  vt_transfer_res_limit,                    /*!< \brief Flag for determining if residual limiting for source term VT-transfer is used. */
  monoatomic;                               /*!< \brief Flag for monoatomic mixture. */
  string GasModel,                          /*!< \brief Gas Model. */
  *Wall_Catalytic;                          /*!< \brief Pointer to catalytic walls. */

  /*!
   * \brief Set the default values of config options not set in the config file using another config object.
   * \param config - Config object to use the default values from.
   */
  void SetDefaultFromConfig(CConfig *config);

  /*!
   * \brief Set default values for all options not yet set.
   */
  void SetDefault();

  /*--- all_options is a map containing all of the options. This is used during config file parsing
   to track the options which have not been set (so the default values can be used). Without this map
   there would be no list of all the config file options. ---*/

  map<string, bool> all_options;

  /*--- brief param is a map from the option name (config file string) to its decoder (the specific child
   class of COptionBase that turns the string into a value) ---*/

  map<string, COptionBase*> option_map;


  // All of the addXxxOptions take in the name of the option, and a refernce to the field of that option
  // in the option structure. Depending on the specific type, it may take in a default value, and may
  // take in extra options. The addXxxOptions mostly follow the same pattern, so please see addDoubleOption
  // for detailed comments.
  //
  // List options are those that can be an unknown number of elements, and also take in a reference to
  // an integer. This integer will be populated with the number of elements of that type unmarshaled.
  //
  // Array options are those with a fixed number of elements.
  //
  // List and Array options should also be able to be specified with the string "NONE" indicating that there
  // are no elements. This allows the option to be present in a config file but left blank.

  /*!< \brief addDoubleOption creates a config file parser for an option with the given name whose
   value can be represented by a su2double.*/

  void addDoubleOption(const string name, su2double & option_field, su2double default_value);

  void addStringOption(const string name, string & option_field, string default_value);

  void addIntegerOption(const string name, int & option_field, int default_value);

  void addUnsignedLongOption(const string name, unsigned long & option_field, unsigned long default_value);

  void addUnsignedShortOption(const string name, unsigned short & option_field, unsigned short default_value);

  void addLongOption(const string name, long & option_field, long default_value);

  void addBoolOption(const string name, bool & option_field, bool default_value);

  // enum types work differently than all of the others because there are a small number of valid
  // string entries for the type. One must also provide a list of all the valid strings of that type.
  template <class Tenum>
  void addEnumOption(const string name, unsigned short & option_field, const map<string, Tenum> & enum_map, Tenum default_value);

  // input_size is the number of options read in from the config file
  template <class Tenum>
  void addEnumListOption(const string name, unsigned short & input_size, unsigned short * & option_field, const map<string, Tenum> & enum_map);

  void addDoubleArrayOption(const string name, const int size, su2double* option_field);

  void addDoubleListOption(const string name, unsigned short & size, su2double * & option_field);

  void addShortListOption(const string name, unsigned short & size, short * & option_field);

  void addUShortListOption(const string name, unsigned short & size, unsigned short * & option_field);

  void addStringListOption(const string name, unsigned short & num_marker, string* & option_field);

  void addConvectOption(const string name, unsigned short & space_field, unsigned short & centered_field, unsigned short & upwind_field);

  void addConvectFEMOption(const string name, unsigned short & space_field, unsigned short & fem_field);

  void addMathProblemOption(const string name, bool & ContinuousAdjoint, const bool & ContinuousAdjoint_default,
                            bool & DiscreteAdjoint, const bool & DiscreteAdjoint_default,
                            bool & Restart_Flow, const bool & Restart_Flow_default);

  void addDVParamOption(const string name, unsigned short & nDV_field, su2double** & paramDV, string* & FFDTag,
                        unsigned short* & design_variable);

  void addDVValueOption(const string name, unsigned short* & nDVValue_field, su2double** & valueDV, unsigned short & nDV_field,  su2double** & paramDV,
                        unsigned short* & design_variable);

  void addFFDDefOption(const string name, unsigned short & nFFD_field, su2double** & coordFFD, string* & FFDTag);

  void addFFDDegreeOption(const string name, unsigned short & nFFD_field, unsigned short** & degreeFFD);

  void addStringDoubleListOption(const string name, unsigned short & list_size, string * & string_field,
                                 su2double* & double_field);

  void addInletOption(const string name, unsigned short & nMarker_Inlet, string * & Marker_Inlet,
                      su2double* & Ttotal, su2double* & Ptotal, su2double** & FlowDir);

  template <class Tenum>
  void addRiemannOption(const string name, unsigned short & nMarker_Riemann, string * & Marker_Riemann, unsigned short* & option_field, const map<string, Tenum> & enum_map,
                        su2double* & var1, su2double* & var2, su2double** & FlowDir);

  template <class Tenum>
  void addGilesOption(const string name, unsigned short & nMarker_Giles, string * & Marker_Giles, unsigned short* & option_field, const map<string, Tenum> & enum_map,
                     su2double* & var1, su2double* & var2, su2double** & FlowDir, su2double* & relaxfactor1, su2double* & relaxfactor2);

  void addExhaustOption(const string name, unsigned short & nMarker_Exhaust, string * & Marker_Exhaust,
                        su2double* & Ttotal, su2double* & Ptotal);

  void addPeriodicOption(const string & name, unsigned short & nMarker_PerBound,
                         string* & Marker_PerBound, string* & Marker_PerDonor,
                         su2double** & RotCenter, su2double** & RotAngles, su2double** & Translation);

  void addTurboPerfOption(const string & name, unsigned short & nMarker_TurboPerf,
                          string* & Marker_TurboBoundIn, string* & Marker_TurboBoundOut);

  void addActDiskOption(const string & name,
                        unsigned short & nMarker_ActDiskInlet, unsigned short & nMarker_ActDiskOutlet, string* & Marker_ActDiskInlet, string* & Marker_ActDiskOutlet,
                        su2double** & ActDisk_PressJump, su2double** & ActDisk_TempJump, su2double** & ActDisk_Omega);

  void addWallFunctionOption(const string &name,               unsigned short &list_size,
                             string* &string_field,            unsigned short* &val_Kind_WF,
                             unsigned short** &val_IntInfo_WF, su2double** &val_DoubleInfo_WF);

  void addPythonOption(const string name);

public:

  /*!
   * \brief Tags for the different fields in a restart file.
   */
  vector<string> fields;

  /*!
   * \brief Constructor of the class which reads the input file.
   */
  CConfig(char case_filename[MAX_STRING_SIZE], unsigned short val_software, bool verb_high);

  /*!
   * \brief Constructor of the class which takes an istream buffer containing the config options.
   */
  CConfig(istream &case_buffer, unsigned short val_software, bool verb_high);

  /*!
   * \brief Constructor of the class which reads the input file and uses default options from another config.
   */
  CConfig(CConfig * config, char case_filename[MAX_STRING_SIZE], unsigned short val_software, unsigned short val_iZone, unsigned short val_nZone, bool verb_high);

  /*!
   * \brief Constructor of the class which reads the input file.
   */
  CConfig(char case_filename[MAX_STRING_SIZE], unsigned short val_software);

  /*!
   * \brief Constructor of the class which reads the input file.
   */
  CConfig(char case_filename[MAX_STRING_SIZE], CConfig *config);

  /*!
   * \brief Destructor of the class.
   */
  ~CConfig(void);

  /*!
  * \brief Initialize common fields of the config structure.
  */
  void Init();

  /*!
  * \brief Set the number of zones
  */
  void SetnZone();

  /*!
  * \brief Set the physical dimension of the problem
  */
  void SetnDim();

  /*!
  * \brief Print the header to screen
  * \param val_software - Kind of software component
  */
  void SetHeader(unsigned short val_software) const;

  /*!
   * \brief Get the MPI communicator of SU2.
   * \return MPI communicator of SU2.
   */
  SU2_MPI::Comm GetMPICommunicator() const;

  /*!
   * \brief Set the MPI communicator for SU2.
   * \param[in] Communicator - MPI communicator for SU2.
   */
  void SetMPICommunicator(SU2_MPI::Comm Communicator);

  /*!
   * \brief Gets the number of zones in the mesh file.
   * \param[in] val_mesh_filename - Name of the file with the grid information.
   * \param[in] val_format - Format of the file with the grid information.
   * \return Total number of zones in the grid file.
   */
  static unsigned short GetnZone(string val_mesh_filename, unsigned short val_format);

  /*!
   * \brief Gets the number of dimensions in the mesh file
   * \param[in] val_mesh_filename - Name of the file with the grid information.
   * \param[in] val_format - Format of the file with the grid information.
   * \return Total number of domains in the grid file.
   */
  static unsigned short GetnDim(string val_mesh_filename, unsigned short val_format);

  /*!
   * \brief Initializes pointers to null
   */
  void SetPointersNull(void);

  /*!
   * \brief breaks an input line from the config file into a set of tokens
   * \param[in] str - the input line string
   * \param[out] option_name - the name of the option found at the beginning of the line
   * \param[out] option_value - the tokens found after the "=" sign on the line
   * \return false if the line is empty or a commment, true otherwise
   */
  bool TokenizeString(string & str, string & option_name, vector<string> & option_value);

  /*!
   * \brief Get reference origin for moment computation.
   * \param[in] val_marker - the marker we are monitoring.
   * \return Reference origin (in cartesians coordinates) for moment computation.
   */
  std::array<su2double,3> GetRefOriginMoment(unsigned short val_marker) const {
    std::array<su2double,3> RefOriginMoment{{0.0}};
    if(val_marker < nMarker_Monitoring) {
      RefOriginMoment[0] = RefOriginMoment_X[val_marker];
      RefOriginMoment[1] = RefOriginMoment_Y[val_marker];
      RefOriginMoment[2] = RefOriginMoment_Z[val_marker];
    }
    return RefOriginMoment;
  }

  /*!
   * \brief Get reference origin x-coordinate for moment computation.
   * \param[in] val_marker - the marker we are monitoring.
   * \return Reference origin x-coordinate (in cartesians coordinates) for moment computation.
   */
  su2double GetRefOriginMoment_X(unsigned short val_marker) const { return RefOriginMoment_X[val_marker]; }

  /*!
   * \brief Get reference origin y-coordinate for moment computation.
   * \param[in] val_marker - the marker we are monitoring.
   * \return Reference origin y-coordinate (in cartesians coordinates) for moment computation.
   */
  su2double GetRefOriginMoment_Y(unsigned short val_marker) const { return RefOriginMoment_Y[val_marker]; }

  /*!
   * \brief Get reference origin z-coordinate for moment computation.
   * \param[in] val_marker - the marker we are monitoring.
   * \return Reference origin z-coordinate (in cartesians coordinates) for moment computation.
   */
  su2double GetRefOriginMoment_Z(unsigned short val_marker) const { return RefOriginMoment_Z[val_marker]; }

  /*!
   * \brief Set reference origin x-coordinate for moment computation.
   * \param[in] val_marker - the marker we are monitoring.
   * \param[in] val_origin - New x-coordinate of the mesh motion origin.
   */
  void SetRefOriginMoment_X(unsigned short val_marker, su2double val_origin) { RefOriginMoment_X[val_marker] = val_origin; }

  /*!
   * \brief Set reference origin y-coordinate for moment computation.
   * \param[in] val_marker - the marker we are monitoring.
   * \param[in] val_origin - New y-coordinate of the mesh motion origin.
   */
  void SetRefOriginMoment_Y(unsigned short val_marker, su2double val_origin) { RefOriginMoment_Y[val_marker] = val_origin; }

  /*!
   * \brief Set reference origin z-coordinate for moment computation.
   * \param[in] val_marker - the marker we are monitoring.
   * \param[in] val_origin - New z-coordinate of the mesh motion origin.
   */
  void SetRefOriginMoment_Z(unsigned short val_marker, su2double val_origin) { RefOriginMoment_Z[val_marker] = val_origin; }

  /*!
   * \brief Get index of the upper and lower horizontal plane.
   * \param[in] index - 0 means upper surface, and 1 means lower surface.
   * \return Index of the upper and lower surface.
   */
  string GetPlaneTag(unsigned short index) const { return PlaneTag[index]; }

  /*!
   * \brief Get the integration limits for the equivalent area computation.
   * \param[in] index - 0 means x_min, and 1 means x_max.
   * \return Integration limits for the equivalent area computation.
   */
  su2double GetEA_IntLimit(unsigned short index) const { return ea_lim[index]; }

  /*!
   * \brief Get the integration limits for the equivalent area computation.
   * \param[in] index - 0 means x_min, and 1 means x_max.
   * \return Integration limits for the equivalent area computation.
   */
  su2double GetEA_ScaleFactor(void) const { return EA_ScaleFactor; }

  /*!
   * \brief Get the limit value for the adjoint variables.
   * \return Limit value for the adjoint variables.
   */
  su2double GetAdjointLimit(void) const { return AdjointLimit; }

  /*!
   * \brief Get the coordinates where of the box where the grid is going to be deformed.
   * \return Coordinates where of the box where the grid is going to be deformed.
   */
  const su2double *GetHold_GridFixed_Coord(void) const { return grid_fix; }

  /*!
   * \brief Get the values of subsonic engine.
   * \return Values of subsonic engine.
   */
  const su2double *GetSubsonicEngine_Values(void) const { return eng_val; }

  /*!
   * \brief Get the cycle of a subsonic engine.
   * \return Cyl of a subsonic engine.
   */
  const su2double *GetSubsonicEngine_Cyl(void) const { return eng_cyl; }

  /*!
   * \brief Get the distortion rack.
   * \return Distortion rack.
   */
  const su2double *GetDistortionRack(void) const { return distortion; }

  /*!
   * \brief Get Description of the geometry to be analyzed
   */
  unsigned short GetGeo_Description(void) const { return Geo_Description; }

  /*!
   * \brief Creates a tecplot file to visualize the partition made by the DDC software.
   * \return <code>TRUE</code> if the partition is going to be plotted; otherwise <code>FALSE</code>.
   */
  bool GetExtraOutput(void) const { return ExtraOutput; }

  /*!
   * \brief Heat solver zone with extra screen output.
   * \return Heat solver zone with extra screen output.
   */
  long GetExtraHeatOutputZone(void) const { return ExtraHeatOutputZone; }

  /*!
   * \brief Get the value of the Mach number (velocity divided by speed of sound).
   * \return Value of the Mach number.
   */
  su2double GetMach(void) const { return Mach; }

  /*!
   * \brief Get the value of the Gamma of fluid (ratio of specific heats).
   * \return Value of the constant: Gamma
   */
  su2double GetGamma(void) const { return Gamma; }

  /*!
   * \brief Get the values of the CFL adaption parameters.
   * \return Value of CFL adaption parameter
   */
  su2double GetCFL_AdaptParam(unsigned short val_index) const { return CFL_AdaptParam[val_index]; }

  /*!
   * \brief Get the value of the CFL adaption flag.
   * \return <code>TRUE</code> if CFL adaption is active; otherwise <code>FALSE</code>.
   */
  bool GetCFL_Adapt(void) const { return CFL_Adapt; }

  /*!
   * \brief Get the values of the CFL adapation.
   * \return Value of CFL adapation
   */
  su2double GetHTP_Axis(unsigned short val_index) const { return htp_axis[val_index]; }

  /*!
   * \brief Get the value of the limits for the sections.
   * \return Value of the limits for the sections.
   */
  su2double GetStations_Bounds(unsigned short val_var) const { return geo_loc[val_var]; }

  /*!
   * \brief Get the value of the vector that connects the cartesian axis with a sherical or cylindrical one.
   * \return Coordinate of the Axis.
   */
  su2double GetFFD_Axis(unsigned short val_var) const { return ffd_axis[val_var]; }

  /*!
   * \brief Get the value of the bulk modulus.
   * \return Value of the bulk modulus.
   */
  su2double GetBulk_Modulus(void) const { return Bulk_Modulus; }

  /*!
   * \brief Get the epsilon^2 multiplier for Beta in the incompressible preconditioner.
   * \return Value of the epsilon^2 multiplier for Beta in the incompressible preconditioner.
   */
  su2double GetBeta_Factor(void) const { return Beta_Factor; }

  /*!
   * \brief Get the value of specific gas constant.
   * \return Value of the constant: Gamma
   */
  su2double GetGas_Constant(void) const { return Gas_Constant; }

  /*!
   * \brief Get the value of specific gas constant.
   * \return Value of the constant: Gamma
   */
  su2double GetGas_ConstantND(void) const { return Gas_ConstantND; }

  /*!
   * \brief Get the value of the molecular weight for an incompressible ideal gas (g/mol).
   * \return Value of the molecular weight for an incompressible ideal gas (g/mol).
   */
  su2double GetMolecular_Weight(void) const { return Molecular_Weight; }

  /*!
   * \brief Get the value of specific heat at constant pressure.
   * \return Value of the constant: Cp
   */
  su2double GetSpecific_Heat_Cp(void) const { return Specific_Heat_Cp; }

  /*!
   * \brief Get the non-dimensional value of specific heat at constant pressure.
   * \return Value of the non-dim. constant: Cp
   */
  su2double GetSpecific_Heat_CpND(void) const { return Specific_Heat_CpND; }

  /*!
   * \brief Get the value of specific heat at constant volume.
   * \return Value of the constant: Cv
   */
  su2double GetSpecific_Heat_Cv(void) const { return Specific_Heat_Cv; }

  /*!
   * \brief Get the non-dimensional value of specific heat at constant volume.
   * \return Value of the non-dim. constant: Cv
   */
  su2double GetSpecific_Heat_CvND(void) const { return Specific_Heat_CvND; }

  /*!
   * \brief Get the value of wall temperature.
   * \return Value of the constant: Temperature
   */
  su2double GetWallTemperature(void) const { return Wall_Temperature; }

    /*!
   * \brief Get the p-norm for heat-flux objective functions (adjoint problem).
   * \return Value of the heat flux p-norm
   */
  su2double GetPnormHeat(void) const { return pnorm_heat; }

  /*!
   * \brief Get the reference value for the specific gas constant.
   * \return Reference value for the specific gas constant.
   */
  su2double GetGas_Constant_Ref(void) const { return Gas_Constant_Ref; }

  /*!
   * \brief Get the reference value for the heat flux.
   * \return Reference value for the heat flux.
   */
  su2double GetHeat_Flux_Ref(void) const { return Heat_Flux_Ref; }

  /*!
   * \brief Get the value of the frestream temperature.
   * \return Freestream temperature.
   */
  su2double GetTemperature_FreeStream(void) const { return Temperature_FreeStream; }
  /*!
   * \brief Get the value of the frestream vibrational-electronic temperature.
   * \return Freestream temperature.
   */
  su2double GetTemperature_ve_FreeStream(void) const { return Temperature_ve_FreeStream; }

  /*!
   * \brief Get the value of the frestream temperature.
   * \return Freestream temperature.
   */
  su2double GetEnergy_FreeStream(void) const { return Energy_FreeStream; }

  /*!
   * \brief Get the value of the frestream temperature.
   * \return Freestream temperature.
   */
  su2double GetViscosity_FreeStream(void) const { return Viscosity_FreeStream; }

  /*!
   * \brief Get the value of the frestream temperature.
   * \return Freestream temperature.
   */
  su2double GetDensity_FreeStream(void) const { return Density_FreeStream; }

  /*!
   * \brief Get the value of the solid density.
   * \return Solid density.
   */
  su2double GetDensity_Solid(void) const { return Density_Solid; }

  /*!
   * \brief Get the value of the frestream temperature.
   * \return Freestream temperature.
   */
  su2double GetModVel_FreeStream(void) const { return ModVel_FreeStream; }

  /*!
   * \brief Get the value of the frestream temperature.
   * \return Freestream temperature.
   */
  su2double GetModVel_FreeStreamND(void) const { return ModVel_FreeStreamND; }

  /*!
   * \brief Get the value of the laminar Prandtl number.
   * \return Laminar Prandtl number.
   */
  su2double GetPrandtl_Lam(void) const { return Prandtl_Lam; }

  /*!
   * \brief Get the value of the turbulent Prandtl number.
   * \return Turbulent Prandtl number.
   */
  su2double GetPrandtl_Turb(void) const { return Prandtl_Turb; }

  /*!
   * \brief Get the value of the thermal conductivity for solids.
   * \return Thermal conductivity (solid).
   */
  su2double GetThermalConductivity_Solid(void) const { return Thermal_Conductivity_Solid; }

  /*!
   * \brief Get the value of the thermal diffusivity for solids.
   * \return Thermal conductivity (solid).
   */
  su2double GetThermalDiffusivity_Solid(void) const { return Thermal_Diffusivity_Solid; }

  /*!
   * \brief Get the temperature in solids at initial conditions.
   * \return Freestream temperature (solid).
   */
  su2double GetTemperature_Initial_Solid(void) const { return Temperature_Freestream_Solid;  }

  /*!
   * \brief Get the value of the reference length for non-dimensionalization.
   *        This value should always be 1 internally, and is not user-specified.
   * \return Reference length for non-dimensionalization.
   */
  su2double GetLength_Ref(void) const { return Length_Ref; }

  /*!
   * \brief Get the value of the reference pressure for non-dimensionalization.
   * \return Reference pressure for non-dimensionalization.
   */
  su2double GetPressure_Ref(void) const { return Pressure_Ref; }

  /*!
   * \brief Get the value of the reference pressure for non-dimensionalization.
   * \return Reference pressure for non-dimensionalization.
   */
  su2double GetEnergy_Ref(void) const { return Energy_Ref; }

  /*!
   * \brief Get the value of the reference temperature for non-dimensionalization.
   * \return Reference temperature for non-dimensionalization.
   */
  su2double GetTemperature_Ref(void) const { return Temperature_Ref; }

  /*!
   * \brief Get the value of the reference temperature for non-dimensionalization.
   * \return Reference temperature for non-dimensionalization.
   */
  su2double GetTemperature_ve_Ref(void) const { return Temperature_ve_Ref; }

  /*!
   * \brief Get the value of the reference density for non-dimensionalization.
   * \return Reference density for non-dimensionalization.
   */
  su2double GetDensity_Ref(void) const { return Density_Ref; }

  /*!
   * \brief Get the value of the reference velocity for non-dimensionalization.
   * \return Reference velocity for non-dimensionalization.
   */
  su2double GetVelocity_Ref(void) const { return Velocity_Ref; }

  /*!
   * \brief Get the value of the reference time for non-dimensionalization.
   * \return Reference time for non-dimensionalization.
   */
  su2double GetTime_Ref(void) const { return Time_Ref; }

  /*!
   * \brief Get the value of the reference viscosity for non-dimensionalization.
   * \return Reference viscosity for non-dimensionalization.
   */
  su2double GetViscosity_Ref(void) const { return Viscosity_Ref; }

  /*!
   * \brief Get the value of the reference viscosity for non-dimensionalization.
   * \return Reference viscosity for non-dimensionalization.
   */
  su2double GetHighlite_Area(void) const { return Highlite_Area; }

  /*!
   * \brief Get the value of the reference viscosity for non-dimensionalization.
   * \return Reference viscosity for non-dimensionalization.
   */
  su2double GetFan_Poly_Eff(void) const { return Fan_Poly_Eff; }

  /*!
   * \brief Get the value of the reference conductivity for non-dimensionalization.
   * \return Reference conductivity for non-dimensionalization.
   */
  su2double GetConductivity_Ref(void) const { return Conductivity_Ref; }

  /*!
   * \brief Get the value of the reference angular velocity for non-dimensionalization.
   * \return Reference angular velocity for non-dimensionalization.
   */
  su2double GetOmega_Ref(void) const { return Omega_Ref; }

  /*!
   * \brief Get the value of the reference force for non-dimensionalization.
   * \return Reference force for non-dimensionalization.
   */
  su2double GetForce_Ref(void) const { return Force_Ref; }

  /*!
   * \brief Get the value of the non-dimensionalized freestream pressure.
   * \return Non-dimensionalized freestream pressure.
   */
  su2double GetPressure_FreeStream(void) const { return Pressure_FreeStream; }

  /*!
   * \brief Get the value of the non-dimensionalized freestream pressure.
   * \return Non-dimensionalized freestream pressure.
   */
  su2double GetPressure_FreeStreamND(void) const { return Pressure_FreeStreamND; }

  /*!
   * \brief Get the value of the thermodynamic pressure.
   * \return Thermodynamic pressure.
   */
  su2double GetPressure_Thermodynamic(void) const { return Pressure_Thermodynamic; }

  /*!
   * \brief Get the value of the non-dimensionalized thermodynamic pressure.
   * \return Non-dimensionalized thermodynamic pressure.
   */
  su2double GetPressure_ThermodynamicND(void) const { return Pressure_ThermodynamicND; }

  /*!
   * \brief Get the vector of the dimensionalized freestream velocity.
   * \return Dimensionalized freestream velocity vector.
   */
  su2double* GetVelocity_FreeStream(void) { return vel_inf; }
  const su2double* GetVelocity_FreeStream(void) const { return vel_inf; }

  /*!
   * \brief Get the value of the non-dimensionalized freestream temperature.
   * \return Non-dimensionalized freestream temperature.
   */
  su2double GetTemperature_FreeStreamND(void) const { return Temperature_FreeStreamND; }

  /*!
   * \brief Get the value of the non-dimensionalized freestream temperature.
   * \return Non-dimensionalized freestream temperature.
   */
  su2double GetTemperature_ve_FreeStreamND(void) const { return Temperature_ve_FreeStreamND; }

  /*!
   * \brief Get the value of the non-dimensionalized freestream density.
   * \return Non-dimensionalized freestream density.
   */
  su2double GetDensity_FreeStreamND(void) const { return Density_FreeStreamND; }

  /*!
   * \brief Get the vector of the non-dimensionalized freestream velocity.
   * \return Non-dimensionalized freestream velocity vector.
   */
  su2double* GetVelocity_FreeStreamND(void) { return Velocity_FreeStreamND; }
  const su2double* GetVelocity_FreeStreamND(void) const { return Velocity_FreeStreamND; }

  /*!
   * \brief Get the value of the non-dimensionalized freestream energy.
   * \return Non-dimensionalized freestream energy.
   */
  su2double GetEnergy_FreeStreamND(void) const { return Energy_FreeStreamND; }

  /*!
   * \brief Get the value of the non-dimensionalized freestream viscosity.
   * \return Non-dimensionalized freestream viscosity.
   */
  su2double GetViscosity_FreeStreamND(void) const { return Viscosity_FreeStreamND; }

  /*!
   * \brief Get the value of the non-dimensionalized freestream viscosity.
   * \return Non-dimensionalized freestream viscosity.
   */
  su2double GetTke_FreeStreamND(void) const { return Tke_FreeStreamND; }

  /*!
   * \brief Get the value of the non-dimensionalized freestream viscosity.
   * \return Non-dimensionalized freestream viscosity.
   */
  su2double GetOmega_FreeStreamND(void) const { return Omega_FreeStreamND; }

  /*!
   * \brief Get the value of the non-dimensionalized freestream viscosity.
   * \return Non-dimensionalized freestream viscosity.
   */
  su2double GetTke_FreeStream(void) const { return Tke_FreeStream; }

  /*!
   * \brief Get the value of the non-dimensionalized freestream viscosity.
   * \return Non-dimensionalized freestream viscosity.
   */
  su2double GetOmega_FreeStream(void) const { return Omega_FreeStream; }

  /*!
   * \brief Get the value of the non-dimensionalized freestream intermittency.
   * \return Non-dimensionalized freestream intermittency.
   */
  su2double GetIntermittency_FreeStream(void) const { return Intermittency_FreeStream; }

  /*!
   * \brief Get the value of the non-dimensionalized freestream turbulence intensity.
   * \return Non-dimensionalized freestream intensity.
   */
  su2double GetTurbulenceIntensity_FreeStream(void) const { return TurbulenceIntensity_FreeStream; }

  /*!
   * \brief Get the value of the non-dimensionalized freestream turbulence intensity.
   * \return Non-dimensionalized freestream intensity.
   */
  su2double GetNuFactor_FreeStream(void) const { return NuFactor_FreeStream; }

  /*!
   * \brief Get the value of the non-dimensionalized engine turbulence intensity.
   * \return Non-dimensionalized engine intensity.
   */
  su2double GetNuFactor_Engine(void) const { return NuFactor_Engine; }

  /*!
   * \brief Get the value of the non-dimensionalized actuator disk turbulence intensity.
   * \return Non-dimensionalized actuator disk intensity.
   */
  su2double GetSecondaryFlow_ActDisk(void) const { return SecondaryFlow_ActDisk; }

  /*!
   * \brief Get the value of the non-dimensionalized actuator disk turbulence intensity.
   * \return Non-dimensionalized actuator disk intensity.
   */
  su2double GetInitial_BCThrust(void) const { return Initial_BCThrust; }

  /*!
   * \brief Get the value of the non-dimensionalized actuator disk turbulence intensity.
   * \return Non-dimensionalized actuator disk intensity.
   */
  void SetInitial_BCThrust(su2double val_bcthrust) { Initial_BCThrust = val_bcthrust; }

  /*!
   * \brief Get the value of the turbulent to laminar viscosity ratio.
   * \return Ratio of turbulent to laminar viscosity ratio.
   */
  su2double GetTurb2LamViscRatio_FreeStream(void) const { return Turb2LamViscRatio_FreeStream;}

  /*!
   * \brief Get the value of the Reynolds length.
   * \return Reynolds length.
   */
  su2double GetLength_Reynolds(void) const { return Length_Reynolds; }

  /*!
   * \brief Get the start up iterations using the fine grid, this works only for multigrid problems.
   * \return Start up iterations using the fine grid.
   */
  unsigned short GetnStartUpIter(void) const { return nStartUpIter; }

  /*!
   * \brief Get the reference area for non dimensional coefficient computation. If the value from the
   *        is 0 then, the code will compute the reference area using the projection of the shape into
   *        the z plane (3D) or the x plane (2D).
   * \return Value of the reference area for coefficient computation.
   */
  su2double GetRefArea(void) const { return RefArea; }

  /*!
   * \brief Get the wave speed.
   * \return Value of the wave speed.
   */
  su2double GetThermalDiffusivity(void) const { return Thermal_Diffusivity; }

  /*!
   * \brief Get the thermal expansion coefficient.
   * \return Value of the thermal expansion coefficient.
   */
  su2double GetThermal_Expansion_Coeff(void) const { return Thermal_Expansion_Coeff; }

  /*!
   * \brief Get the non-dim. thermal expansion coefficient.
   * \return Value of the non-dim. thermal expansion coefficient.
   */
  su2double GetThermal_Expansion_CoeffND(void) const { return Thermal_Expansion_CoeffND; }

  /*!
   * \brief Set the thermal expansion coefficient.
   * \param[in] val_thermal_expansion - thermal expansion coefficient
   */
  void SetThermal_Expansion_Coeff(su2double val_thermal_expansion) { Thermal_Expansion_Coeff = val_thermal_expansion; }

  /*!
   * \brief Set the non-dim. thermal expansion coefficient.
   * \param[in] val_thermal_expansion - non-dim. thermal expansion coefficient
   */
  void SetThermal_Expansion_CoeffND(su2double val_thermal_expansionnd) { Thermal_Expansion_CoeffND = val_thermal_expansionnd; }

  /*!
   * \brief Get the value of the reference density for custom incompressible non-dimensionalization.
   * \return Reference density for custom incompressible non-dimensionalization.
   */
  su2double GetInc_Density_Ref(void) const { return Inc_Density_Ref; }

  /*!
   * \brief Get the value of the reference velocity for custom incompressible non-dimensionalization.
   * \return Reference velocity for custom incompressible non-dimensionalization.
   */
  su2double GetInc_Velocity_Ref(void) const { return Inc_Velocity_Ref; }

  /*!
   * \brief Get the value of the reference temperature for custom incompressible non-dimensionalization.
   * \return Reference temperature for custom incompressible non-dimensionalization.
   */
  su2double GetInc_Temperature_Ref(void) const { return Inc_Temperature_Ref; }

  /*!
   * \brief Get the value of the initial density for incompressible flows.
   * \return Initial density for incompressible flows.
   */
  su2double GetInc_Density_Init(void) const { return Inc_Density_Init; }

  /*!
   * \brief Get the value of the initial velocity for incompressible flows.
   * \return Initial velocity for incompressible flows.
   */
  const su2double* GetInc_Velocity_Init(void) const { return vel_init; }

  /*!
   * \brief Get the value of the initial temperature for incompressible flows.
   * \return Initial temperature for incompressible flows.
   */
  su2double GetInc_Temperature_Init(void) const { return Inc_Temperature_Init; }

  /*!
   * \brief Get the Young's modulus of elasticity.
   * \return Value of the Young's modulus of elasticity.
   */
  su2double GetElasticyMod(unsigned short id_val) const { return ElasticityMod[id_val]; }

  /*!
    * \brief Decide whether to apply DE effects to the model.
    * \return <code>TRUE</code> if the DE effects are to be applied, <code>FALSE</code> otherwise.
    */
  bool GetDE_Effects(void) const { return DE_Effects; }

  /*!
    * \brief Decide whether to predict the DE effects for the next time step.
    * \return <code>TRUE</code> if the DE effects are to be applied, <code>FALSE</code> otherwise.
    */
   bool GetDE_Predicted(void);

  /*!
   * \brief Get the number of different electric constants.
   * \return Value of the DE modulus.
   */
  unsigned short GetnElectric_Constant(void) const { return nElectric_Constant; }

  /*!
   * \brief Get the value of the DE modulus.
   * \return Value of the DE modulus.
   */
  su2double GetElectric_Constant(unsigned short iVar) const { return Electric_Constant[iVar]; }

  /*!
   * \brief Get the value of the B constant in the Knowles material model.
   * \return Value of the B constant in the Knowles material model.
   */
  su2double GetKnowles_B(void) const { return Knowles_B; }

  /*!
   * \brief Get the value of the N constant in the Knowles material model.
   * \return Value of the N constant in the Knowles material model.
   */
  su2double GetKnowles_N(void) const { return Knowles_N; }

  /*!
   * \brief Get the kind of design variable for FEA.
   * \return Value of the DE voltage.
   */
  unsigned short GetDV_FEA(void) const { return Kind_DV_FEA; }

  /*!
   * \brief Get the ID of the reference node.
   * \return Number of FSI subiters.
   */
  unsigned long GetRefNode_ID(void) const { return refNodeID; }

  /*!
   * \brief Get the values for the reference node displacement.
   * \param[in] val_coeff - Index of the displacement.
   */
  su2double GetRefNode_Displacement(unsigned short val_coeff) const { return RefNode_Displacement[val_coeff]; }

  /*!
   * \brief Get the penalty weight value for the objective function.
   * \return  Penalty weight value for the reference geometry objective function.
   */
  su2double GetRefNode_Penalty(void) const { return RefNode_Penalty; }

  /*!
   * \brief Decide whether it's necessary to read a reference geometry.
   */
  bool GetRefGeom(void) const { return RefGeom; }

  /*!
   * \brief Consider only the surface of the reference geometry.
   */
  bool GetRefGeomSurf(void) const { return RefGeomSurf; }

  /*!
   * \brief Get the name of the file with the reference geometry of the structural problem.
   * \return Name of the file with the reference geometry of the structural problem.
   */
  string GetRefGeom_FEMFileName(void) const { return RefGeom_FEMFileName; }

  /*!
   * \brief Get the format of the reference geometry file.
   * \return Format of the reference geometry file.
   */
  unsigned short GetRefGeom_FileFormat(void) const { return RefGeom_FileFormat; }

  /*!
   * \brief Formulation for 2D elasticity (plane stress - strain)
   * \return Flag to 2D elasticity model.
   */
  unsigned short GetElas2D_Formulation(void) const { return Kind_2DElasForm; }

  /*!
   * \brief Decide whether it's necessary to read a reference geometry.
   * \return <code>TRUE</code> if it's necessary to read a reference geometry, <code>FALSE</code> otherwise.
   */
  bool GetPrestretch(void) const { return Prestretch; }

  /*!
   * \brief Get the name of the file with the element properties for structural problems.
   * \return Name of the file with the element properties of the structural problem.
   */
  string GetFEA_FileName(void) const { return FEA_FileName; }

  /*!
   * \brief Determine if advanced features are used from the element-based FEA analysis (experimental feature).
   * \return <code>TRUE</code> is experimental, <code>FALSE</code> is the default behaviour.
   */
  inline bool GetAdvanced_FEAElementBased(void) const { return FEAAdvancedMode; }

  /*!
   * \brief Get the name of the file with the reference geometry of the structural problem.
   * \return Name of the file with the reference geometry of the structural problem.
   */
  string GetPrestretch_FEMFileName(void) const { return Prestretch_FEMFileName; }

  /*!
   * \brief Get the Poisson's ratio.
   * \return Value of the Poisson's ratio.
   */
  su2double GetPoissonRatio(unsigned short id_val) const { return PoissonRatio[id_val]; }

  /*!
   * \brief Get the Material Density.
   * \return Value of the Material Density.
   */
  su2double GetMaterialDensity(unsigned short id_val) const { return MaterialDensity[id_val]; }

  /*!
   * \brief Compressibility/incompressibility of the solids analysed using the structural solver.
   * \return Compressible or incompressible.
   */
  unsigned short GetMaterialCompressibility(void) const { return Kind_Material_Compress; }

  /*!
   * \brief Compressibility/incompressibility of the solids analysed using the structural solver.
   * \return Compressible or incompressible.
   */
  unsigned short GetMaterialModel(void) const { return Kind_Material; }

  /*!
   * \brief Geometric conditions for the structural solver.
   * \return Small or large deformation structural analysis.
   */
  unsigned short GetGeometricConditions(void) const { return Kind_Struct_Solver; }

  /*!
   * \brief Get the reference length for computing moment (the default value is 1).
   * \return Reference length for moment computation.
   */
  su2double GetRefLength(void) const { return RefLength; }

  /*!
   * \brief Get the reference element length for computing the slope limiting epsilon.
   * \return Reference element length for slope limiting epsilon.
   */
  su2double GetRefElemLength(void) const { return RefElemLength; }

  /*!
   * \brief Get the reference coefficient for detecting sharp edges.
   * \return Reference coefficient for detecting sharp edges.
   */
  su2double GetRefSharpEdges(void) const { return RefSharpEdges; }

  /*!
   * \brief Get the volume of the whole domain using the fine grid, this value is common for all the grids
   *        in the multigrid method.
   * \return Volume of the whole domain.
   */
  su2double GetDomainVolume(void) const { return DomainVolume; }

  /*!
   * \brief In case the <i>RefArea</i> is equal to 0 then, it is necessary to compute a reference area,
   *        with this function we set the value of the reference area.
   * \param[in] val_area - Value of the reference area for non dimensional coefficient computation.
   */
  void SetRefArea(su2double val_area) { RefArea = val_area; }

  /*!
   * \brief In case the <i>SemiSpan</i> is equal to 0 then, it is necessary to compute the max y distance,
   *        with this function we set the value of the semi span.
   * \param[in] val_semispan - Value of the semispan.
   */
  void SetSemiSpan(su2double val_semispan) { SemiSpan = val_semispan; }

  /*!
   * \brief Set the value of the domain volume computed on the finest grid.
   * \note This volume do not include the volume of the body that is being simulated.
   * \param[in] val_volume - Value of the domain volume computed on the finest grid.
   */
  void SetDomainVolume(su2double val_volume) { DomainVolume = val_volume; }

  /*!
   * \brief Set the finest mesh in a multigrid strategy.
   * \note If we are using a Full Multigrid Strategy or a start up with finest grid, it is necessary
   *       to change several times the finest grid.
   * \param[in] val_finestmesh - Index of the finest grid.
   */
  void SetFinestMesh(unsigned short val_finestmesh) { FinestMesh = val_finestmesh; }

  /*!
   * \brief Set the kind of time integration scheme.
   * \note If we are solving different equations it will be necessary to change several
   *       times the kind of time integration, to choose the right scheme.
   * \param[in] val_kind_timeintscheme - Kind of time integration scheme.
   */
  void SetKind_TimeIntScheme(unsigned short val_kind_timeintscheme) { Kind_TimeNumScheme = val_kind_timeintscheme; }

  /*!
   * \brief Set the parameters of the convective numerical scheme.
   * \note The parameters will change because we are solving different kind of equations.
   * \param[in] val_kind_convnumscheme - Center or upwind scheme.
   * \param[in] val_kind_centered - If centered scheme, kind of centered scheme (JST, etc.).
   * \param[in] val_kind_upwind - If upwind scheme, kind of upwind scheme (Roe, etc.).
   * \param[in] val_kind_slopelimit - If upwind scheme, kind of slope limit.
   * \param[in] val_muscl - Define if we apply a MUSCL scheme or not.
   * \param[in] val_kind_fem - If FEM, what kind of FEM discretization.
   */
  void SetKind_ConvNumScheme(unsigned short val_kind_convnumscheme, unsigned short val_kind_centered,
                             unsigned short val_kind_upwind,        unsigned short val_kind_slopelimit,
                             bool val_muscl,                        unsigned short val_kind_fem);

  /*!
   * \brief Get the value of limiter coefficient.
   * \return Value of the limiter coefficient.
   */
  su2double GetVenkat_LimiterCoeff(void) const { return Venkat_LimiterCoeff; }

  /*!
   * \brief Freeze the value of the limiter after a number of iterations.
   * \return Number of iterations.
   */
  unsigned long GetLimiterIter(void) const { return LimiterIter; }

  /*!
   * \brief Get the value of sharp edge limiter.
   * \return Value of the sharp edge limiter coefficient.
   */
  su2double GetAdjSharp_LimiterCoeff(void) const { return AdjSharp_LimiterCoeff; }

  /*!
   * \brief Get the Reynolds number. Dimensionless number that gives a measure of the ratio of inertial forces
   *        to viscous forces and consequently quantifies the relative importance of these two types of forces
   *        for given flow condition.
   * \return Value of the Reynolds number.
   */
  su2double GetReynolds(void) const { return Reynolds; }

  /*!
   * \brief Get the Froude number for free surface problems.
   * \return Value of the Froude number.
   */
  su2double GetFroude(void) const { return Froude; }

  /*!
   * \brief Set the Froude number for free surface problems.
   * \return Value of the Froude number.
   */
  void SetFroude(su2double val_froude) { Froude = val_froude; }

  /*!
   * \brief Set the Froude number for free surface problems.
   * \return Value of the Froude number.
   */
  void SetMach(su2double val_mach) { Mach = val_mach; }

  /*!
   * \brief Set the Froude number for free surface problems.
   * \return Value of the Froude number.
   */
  void SetReynolds(su2double val_reynolds) { Reynolds = val_reynolds; }

  /*!
   * \brief Set the Froude number for free surface problems.
   * \return Value of the Froude number.
   */
  void SetLength_Ref(su2double val_length_ref) { Length_Ref = val_length_ref; }

  /*!
   * \brief Set the Froude number for free surface problems.
   * \return Value of the Froude number.
   */
  void SetVelocity_Ref(su2double val_velocity_ref) { Velocity_Ref = val_velocity_ref; }

  /*!
   * \brief Set the Froude number for free surface problems.
   * \return Value of the Froude number.
   */
  void SetPressure_Ref(su2double val_pressure_ref) { Pressure_Ref = val_pressure_ref; }

  /*!
   * \brief Set the Froude number for free surface problems.
   * \return Value of the Froude number.
   */
  void SetDensity_Ref(su2double val_density_ref) { Density_Ref = val_density_ref; }

  /*!
   * \brief Set the reference temperature.
   * \return Value of the Froude number.
   */
  void SetTemperature_Ref(su2double val_temperature_ref) { Temperature_Ref = val_temperature_ref; }

  /*!
   * \brief Set the reference temperature.
   * \return Value of the Froude number.
   */
  void SetTemperature_ve_Ref(su2double val_temperature_ve_ref) { Temperature_ve_Ref = val_temperature_ve_ref; }

  /*!
   * \brief Set the Froude number for free surface problems.
   * \return Value of the Froude number.
   */
  void SetTime_Ref(su2double val_time_ref) { Time_Ref = val_time_ref; }

  /*!
   * \brief Set the Froude number for free surface problems.
   * \return Value of the Froude number.
   */
  void SetEnergy_Ref(su2double val_energy_ref) { Energy_Ref = val_energy_ref; }

  /*!
   * \brief Set the Froude number for free surface problems.
   * \return Value of the Froude number.
   */
  void SetOmega_Ref(su2double val_omega_ref) { Omega_Ref = val_omega_ref; }

  /*!
   * \brief Set the Froude number for free surface problems.
   * \return Value of the Froude number.
   */
  void SetForce_Ref(su2double val_force_ref) { Force_Ref = val_force_ref; }

  /*!
   * \brief Set the Froude number for free surface problems.
   * \return Value of the Froude number.
   */
  void SetGas_Constant_Ref(su2double val_gas_constant_ref) { Gas_Constant_Ref = val_gas_constant_ref; }

  /*!
   * \brief Set the Froude number for free surface problems.
   * \return Value of the Froude number.
   */
  void SetGas_Constant(su2double val_gas_constant) { Gas_Constant = val_gas_constant; }

  /*!
   * \brief Set the value of the specific heat at constant pressure (incompressible fluids with energy equation).
   * \param[in] val_specific_heat_cp - specific heat at constant pressure.
   */
  void SetSpecific_Heat_Cp(su2double val_specific_heat_cp) { Specific_Heat_Cp = val_specific_heat_cp; }

  /*!
   * \brief Set the non-dimensional value of the specific heat at constant pressure (incompressible fluids with energy equation).
   * \param[in] val_specific_heat_cpnd - non-dim. specific heat at constant pressure.
   */
  void SetSpecific_Heat_CpND(su2double val_specific_heat_cpnd) { Specific_Heat_CpND = val_specific_heat_cpnd; }

  /*!
   * \brief Set the value of the specific heat at constant volume (incompressible fluids with energy equation).
   * \param[in] val_specific_heat_cv - specific heat at constant volume.
   */
  void SetSpecific_Heat_Cv(su2double val_specific_heat_cv) { Specific_Heat_Cv = val_specific_heat_cv; }

  /*!
   * \brief Set the non-dimensional value of the specific heat at constant volume (incompressible fluids with energy equation).
   * \param[in] val_specific_heat_cvnd - non-dim. specific heat at constant pressure.
   */
  void SetSpecific_Heat_CvND(su2double val_specific_heat_cvnd) { Specific_Heat_CvND = val_specific_heat_cvnd; }

  /*!
   * \brief Set the heat flux reference value.
   * \return Value of the reference heat flux.
   */
  void SetHeat_Flux_Ref(su2double val_heat_flux_ref) { Heat_Flux_Ref = val_heat_flux_ref; }

  /*!
   * \brief Set the Froude number for free surface problems.
   * \return Value of the Froude number.
   */
  void SetViscosity_Ref(su2double val_viscosity_ref) { Viscosity_Ref = val_viscosity_ref; }

  /*!
   * \brief Set the Froude number for free surface problems.
   * \return Value of the Froude number.
   */
  void SetConductivity_Ref(su2double val_conductivity_ref) { Conductivity_Ref = val_conductivity_ref; }

  /*!
   * \brief Set the Froude number for free surface problems.
   * \return Value of the Froude number.
   */
  void SetPressure_FreeStreamND(su2double val_pressure_freestreamnd) { Pressure_FreeStreamND = val_pressure_freestreamnd; }

  /*!
   * \brief Set the Froude number for free surface problems.
   * \return Value of the Froude number.
   */
  void SetPressure_FreeStream(su2double val_pressure_freestream) { Pressure_FreeStream = val_pressure_freestream; }

  /*!
   * \brief Set the non-dimensionalized thermodynamic pressure for low Mach problems.
   * \return Value of the non-dimensionalized thermodynamic pressure.
   */
  void SetPressure_ThermodynamicND(su2double val_pressure_thermodynamicnd) { Pressure_ThermodynamicND = val_pressure_thermodynamicnd; }

  /*!
   * \brief Set the thermodynamic pressure for low Mach problems.
   * \return Value of the thermodynamic pressure.
   */
  void SetPressure_Thermodynamic(su2double val_pressure_thermodynamic) { Pressure_Thermodynamic = val_pressure_thermodynamic; }

  /*!
   * \brief Set the Froude number for free surface problems.
   * \return Value of the Froude number.
   */
  void SetDensity_FreeStreamND(su2double val_density_freestreamnd) { Density_FreeStreamND = val_density_freestreamnd; }

  /*!
   * \brief Set the Froude number for free surface problems.
   * \return Value of the Froude number.
   */
  void SetDensity_FreeStream(su2double val_density_freestream) { Density_FreeStream = val_density_freestream; }

  /*!
   * \brief Set the Froude number for free surface problems.
   * \return Value of the Froude number.
   */
  void SetViscosity_FreeStream(su2double val_viscosity_freestream) { Viscosity_FreeStream = val_viscosity_freestream; }

  /*!
   * \brief Set the Froude number for free surface problems.
   * \return Value of the Froude number.
   */
  void SetModVel_FreeStream(su2double val_modvel_freestream) { ModVel_FreeStream = val_modvel_freestream; }

  /*!
   * \brief Set the Froude number for free surface problems.
   * \return Value of the Froude number.
   */
  void SetModVel_FreeStreamND(su2double val_modvel_freestreamnd) { ModVel_FreeStreamND = val_modvel_freestreamnd; }

  /*!
   * \brief Set the Froude number for free surface problems.
   * \return Value of the Froude number.
   */
  void SetTemperature_FreeStream(su2double val_temperature_freestream) { Temperature_FreeStream = val_temperature_freestream; }

  /*!
   * \brief Set the Froude number for free surface problems.
   * \return Value of the Froude number.
   */
  void SetTemperature_FreeStreamND(su2double val_temperature_freestreamnd) { Temperature_FreeStreamND = val_temperature_freestreamnd; }

  /*!
   * \brief Set the Froude number for free surface problems.
   * \return Value of the Froude number.
   */
  void SetTemperature_ve_FreeStream(su2double val_temperature_ve_freestream) { Temperature_ve_FreeStream = val_temperature_ve_freestream; }

  /*!
   * \brief Set the Froude number for free surface problems.
   * \return Value of the Froude number.
   */
  void SetTemperature_ve_FreeStreamND(su2double val_temperature_ve_freestreamnd) { Temperature_ve_FreeStreamND = val_temperature_ve_freestreamnd; }

  /*!
   * \brief Set the Froude number for free surface problems.
   * \return Value of the Froude number.
   */
  void SetGas_ConstantND(su2double val_gas_constantnd) { Gas_ConstantND = val_gas_constantnd; }

  /*!
   * \brief Set the free-stream velocity.
   * \param[in] val_velocity_freestream - Value of the free-stream velocity component.
   * \param[in] val_dim - Value of the current dimension.
   */
  void SetVelocity_FreeStream(su2double val_velocity_freestream, unsigned short val_dim) { vel_inf[val_dim] = val_velocity_freestream; }

  /*!
   * \brief Set the Froude number for free surface problems.
   * \return Value of the Froude number.
   */
  void SetVelocity_FreeStreamND(su2double val_velocity_freestreamnd, unsigned short val_dim) { Velocity_FreeStreamND[val_dim] = val_velocity_freestreamnd; }

  /*!
   * \brief Set the Froude number for free surface problems.
   * \return Value of the Froude number.
   */
  void SetViscosity_FreeStreamND(su2double val_viscosity_freestreamnd) { Viscosity_FreeStreamND = val_viscosity_freestreamnd; }

  /*!
   * \brief Set the Froude number for free surface problems.
   * \return Value of the Froude number.
   */
  void SetTke_FreeStreamND(su2double val_tke_freestreamnd) { Tke_FreeStreamND = val_tke_freestreamnd; }

  /*!
   * \brief Set the Froude number for free surface problems.
   * \return Value of the Froude number.
   */
  void SetOmega_FreeStreamND(su2double val_omega_freestreamnd) { Omega_FreeStreamND = val_omega_freestreamnd; }

  /*!
   * \brief Set the Froude number for free surface problems.
   * \return Value of the Froude number.
   */
  void SetTke_FreeStream(su2double val_tke_freestream) { Tke_FreeStream = val_tke_freestream; }

  /*!
   * \brief Set the Froude number for free surface problems.
   * \return Value of the Froude number.
   */
  void SetOmega_FreeStream(su2double val_omega_freestream) { Omega_FreeStream = val_omega_freestream; }

  /*!
   * \brief Set the Froude number for free surface problems.
   * \return Value of the Froude number.
   */
  void SetEnergy_FreeStreamND(su2double val_energy_freestreamnd) { Energy_FreeStreamND = val_energy_freestreamnd; }

  /*!
   * \brief Set the Froude number for free surface problems.
   * \return Value of the Froude number.
   */
  void SetEnergy_FreeStream(su2double val_energy_freestream) { Energy_FreeStream = val_energy_freestream; }

  /*!
   * \brief Set the thermal diffusivity for solids.
   * \return Value of the Froude number.
   */
  void SetThermalDiffusivity_Solid(su2double val_thermal_diffusivity) { Thermal_Diffusivity_Solid = val_thermal_diffusivity; }

  /*!
   * \brief Set the Froude number for free surface problems.
   * \return Value of the Froude number.
   */
  void SetTotal_UnstTimeND(su2double val_total_unsttimend) { Total_UnstTimeND = val_total_unsttimend; }

  /*!
   * \brief Get the angle of attack of the body. This is the angle between a reference line on a lifting body
   *        (often the chord line of an airfoil) and the vector representing the relative motion between the
   *        lifting body and the fluid through which it is moving.
   * \return Value of the angle of attack.
   */
  su2double GetAoA(void) const { return AoA; }

  /*!
   * \brief Get the off set angle of attack of the body. The solution and the geometry
   *        file are able to modifity the angle of attack in the config file
   * \return Value of the off set angle of attack.
   */
  su2double GetAoA_Offset(void) const { return AoA_Offset; }

  /*!
   * \brief Get the off set sideslip angle of the body. The solution and the geometry
   *        file are able to modifity the angle of attack in the config file
   * \return Value of the off set sideslip angle.
   */
  su2double GetAoS_Offset(void) const { return AoS_Offset; }

  /*!
   * \brief Get the functional sensitivity with respect to changes in the angle of attack.
   * \return Value of the angle of attack.
   */
  su2double GetAoA_Sens(void) const { return AoA_Sens; }

  /*!
   * \brief Set the angle of attack.
   * \param[in] val_AoA - Value of the angle of attack.
   */
  void SetAoA(su2double val_AoA) { AoA = val_AoA; }

  /*!
   * \brief Set the off set angle of attack.
   * \param[in] val_AoA - Value of the angle of attack.
   */
  void SetAoA_Offset(su2double val_AoA_offset) { AoA_Offset = val_AoA_offset; }

  /*!
   * \brief Set the off set sideslip angle.
   * \param[in] val_AoA - Value of the off set sideslip angle.
   */
  void SetAoS_Offset(su2double val_AoS_offset) { AoS_Offset = val_AoS_offset; }

  /*!
   * \brief Set the angle of attack.
   * \param[in] val_AoA - Value of the angle of attack.
   */
  void SetAoA_Sens(su2double val_AoA_sens) { AoA_Sens = val_AoA_sens; }

  /*!
   * \brief Set the angle of attack.
   * \param[in] val_AoA - Value of the angle of attack.
   */
  void SetAoS(su2double val_AoS) { AoS = val_AoS; }

  /*!
   * \brief Get the angle of sideslip of the body. It relates to the rotation of the aircraft centerline from
   *        the relative wind.
   * \return Value of the angle of sideslip.
   */
  su2double GetAoS(void) const { return AoS; }

  /*!
   * \brief Get the charge coefficient that is used in the poissonal potential simulation.
   * \return Value of the charge coefficient.
   */
  su2double GetChargeCoeff(void) const { return ChargeCoeff; }

  /*!
   * \brief Get the number of multigrid levels.
   * \return Number of multigrid levels (without including the original grid).
   */
  unsigned short GetnMGLevels(void) const { return nMGLevels; }

  /*!
   * \brief Set the number of multigrid levels.
   * \param[in] val_nMGLevels - Index of the mesh were the CFL is applied
   */
  void SetMGLevels(unsigned short val_nMGLevels) { nMGLevels = val_nMGLevels; }

  /*!
   * \brief Get the index of the finest grid.
   * \return Index of the finest grid in a multigrid strategy, this is 0 unless we are
   performing a Full multigrid.
   */
  unsigned short GetFinestMesh(void) const { return FinestMesh; }

  /*!
   * \brief Get the kind of multigrid (V or W).
   * \note This variable is used in a recursive way to perform the different kind of cycles
   * \return 0 or 1 depending of we are dealing with a V or W cycle.
   */
  unsigned short GetMGCycle(void) const { return MGCycle; }

  /*!
   * \brief Get the king of evaluation in the geometrical module.
   * \return 0 or 1 depending of we are dealing with a V or W cycle.
   */
  unsigned short GetGeometryMode(void) const { return GeometryMode; }

  /*!
   * \brief Get the Courant Friedrich Levi number for each grid.
   * \param[in] val_mesh - Index of the mesh were the CFL is applied.
   * \return CFL number for each grid.
   */
  su2double GetCFL(unsigned short val_mesh) const { return CFL[val_mesh]; }

  /*!
   * \brief Get the Courant Friedrich Levi number for each grid.
   * \param[in] val_mesh - Index of the mesh were the CFL is applied.
   * \return CFL number for each grid.
   */
  void SetCFL(unsigned short val_mesh, su2double val_cfl) { CFL[val_mesh] = val_cfl; }

  /*!
   * \brief Get the Courant Friedrich Levi number for unsteady simulations.
   * \return CFL number for unsteady simulations.
   */
  su2double GetUnst_CFL(void) const { return Unst_CFL; }

  /*!
   * \brief Get information about element reorientation
   * \return    <code>TRUE</code> means that elements can be reoriented if suspected unhealthy
   */
  bool GetReorientElements(void) const { return ReorientElements; }

  /*!
   * \brief Get the Courant Friedrich Levi number for unsteady simulations.
   * \return CFL number for unsteady simulations.
   */
  su2double GetMax_DeltaTime(void) const { return Max_DeltaTime; }

  /*!
   * \brief Get a parameter of the particular design variable.
   * \param[in] val_dv - Number of the design variable that we want to read.
   * \param[in] val_param - Index of the parameter that we want to read.
   * \return Design variable parameter.
   */
  su2double GetParamDV(unsigned short val_dv, unsigned short val_param) const { return ParamDV[val_dv][val_param]; }

  /*!
   * \brief Get the coordinates of the FFD corner points.
   * \param[in] val_ffd - Index of the FFD box.
   * \param[in] val_coord - Index of the coordinate that we want to read.
   * \return Value of the coordinate.
   */
  su2double GetCoordFFDBox(unsigned short val_ffd, unsigned short val_index) const { return CoordFFDBox[val_ffd][val_index]; }

  /*!
   * \brief Get the degree of the FFD corner points.
   * \param[in] val_ffd - Index of the FFD box.
   * \param[in] val_degree - Index (I,J,K) to obtain the degree.
   * \return Value of the degree in a particular direction.
   */
  unsigned short GetDegreeFFDBox(unsigned short val_ffd, unsigned short val_index) const { return DegreeFFDBox[val_ffd][val_index]; }

  /*!
   * \brief Get the FFD Tag of a particular design variable.
   * \param[in] val_dv - Number of the design variable that we want to read.
   * \return Name of the FFD box.
   */
  string GetFFDTag(unsigned short val_dv) const { return FFDTag[val_dv]; }

  /*!
   * \brief Get the FFD Tag of a particular FFD box.
   * \param[in] val_ffd - Number of the FFD box that we want to read.
   * \return Name of the FFD box.
   */
  string GetTagFFDBox(unsigned short val_ffd) const { return TagFFDBox[val_ffd]; }

  /*!
   * \brief Get the number of design variables.
   * \return Number of the design variables.
   */
  unsigned short GetnDV(void) const { return nDV; }

  /*!
   * \brief Get the number of design variables.
   * \return Number of the design variables.
   */
  unsigned short GetnDV_Value(unsigned short iDV) const { return nDV_Value[iDV]; }

  /*!
   * \brief Get the number of FFD boxes.
   * \return Number of FFD boxes.
   */
  unsigned short GetnFFDBox(void) const { return nFFDBox; }

  /*!
   * \brief Get the required continuity level at the surface intersection with the FFD
   * \return Continuity level at the surface intersection.
   */
  unsigned short GetFFD_Continuity(void) const { return FFD_Continuity; }

  /*!
   * \brief Get the coordinate system that we are going to use to define the FFD
   * \return Coordinate system (cartesian, spherical, etc).
   */
  unsigned short GetFFD_CoordSystem(void) const { return FFD_CoordSystem; }

  /*!
   * \brief Get the kind of FFD Blending function.
   * \return Kind of FFD Blending function.
   */
  unsigned short GetFFD_Blending(void) const { return FFD_Blending;}

  /*!
   * \brief Get the kind BSpline Order in i,j,k direction.
   * \return The kind BSpline Order in i,j,k direction.
   */
  const su2double* GetFFD_BSplineOrder() const { return ffd_coeff;}

  /*!
   * \brief Get the number of Runge-Kutta steps.
   * \return Number of Runge-Kutta steps.
   */
  unsigned short GetnRKStep(void) const { return nRKStep; }

  /*!
   * \brief Get the number of time levels for time accurate local time stepping.
   * \return Number of time levels.
   */
  unsigned short GetnLevels_TimeAccurateLTS(void) const { return nLevels_TimeAccurateLTS; }

  /*!
   * \brief Set the number of time levels for time accurate local time stepping.
   * \param[in] val_nLevels - The number of time levels to be set.
   */
  void SetnLevels_TimeAccurateLTS(unsigned short val_nLevels) { nLevels_TimeAccurateLTS = val_nLevels;}

  /*!
   * \brief Get the number time DOFs for ADER-DG.
   * \return Number of time DOFs used in ADER-DG.
   */
  unsigned short GetnTimeDOFsADER_DG(void) const { return nTimeDOFsADER_DG; }

  /*!
   * \brief Get the location of the time DOFs for ADER-DG on the interval [-1..1].
   * \return The location of the time DOFs used in ADER-DG.
   */
  const su2double *GetTimeDOFsADER_DG(void) const { return TimeDOFsADER_DG; }

  /*!
   * \brief Get the number time integration points for ADER-DG.
   * \return Number of time integration points used in ADER-DG.
   */
  unsigned short GetnTimeIntegrationADER_DG(void) const { return nTimeIntegrationADER_DG; }

  /*!
   * \brief Get the location of the time integration points for ADER-DG on the interval [-1..1].
   * \return The location of the time integration points used in ADER-DG.
   */
  const su2double *GetTimeIntegrationADER_DG(void) const { return TimeIntegrationADER_DG; }

  /*!
   * \brief Get the weights of the time integration points for ADER-DG.
   * \return The weights of the time integration points used in ADER-DG.
   */
  const su2double *GetWeightsIntegrationADER_DG(void) const { return WeightsIntegrationADER_DG; }

  /*!
   * \brief Get the total number of boundary markers including send/receive domains.
   * \return Total number of boundary markers.
   */
  unsigned short GetnMarker_All(void) const { return nMarker_All; }

  /*!
   * \brief Get the total number of boundary markers in the config file.
   * \return Total number of boundary markers.
   */
  unsigned short GetnMarker_CfgFile(void) const { return nMarker_CfgFile; }

  /*!
   * \brief Get the number of Euler boundary markers.
   * \return Number of Euler boundary markers.
   */
  unsigned short GetnMarker_Euler(void) const { return nMarker_Euler; }

  /*!
   * \brief Get the number of symmetry boundary markers.
   * \return Number of symmetry boundary markers.
   */
  unsigned short GetnMarker_SymWall(void) const { return nMarker_SymWall; }

  /*!
   * \brief Get the total number of boundary markers.
   * \return Total number of boundary markers.
   */
  unsigned short GetnMarker_Max(void) const { return nMarker_Max; }

  /*!
   * \brief Get the total number of boundary markers.
   * \return Total number of boundary markers.
   */
  unsigned short GetnMarker_EngineInflow(void) const { return nMarker_EngineInflow; }

  /*!
   * \brief Get the total number of boundary markers.
   * \return Total number of boundary markers.
   */
  unsigned short GetnMarker_EngineExhaust(void) const { return nMarker_EngineExhaust; }

  /*!
   * \brief Get the total number of boundary markers.
   * \return Total number of boundary markers.
   */
  unsigned short GetnMarker_NearFieldBound(void) const { return nMarker_NearFieldBound; }

  /*!
   * \brief Get the total number of deformable markers at the boundary.
   * \return Total number of deformable markers at the boundary.
   */
  unsigned short GetnMarker_Deform_Mesh(void) const { return nMarker_Deform_Mesh; }

  /*!
   * \brief Get the total number of markers in which the flow load is computed/employed.
   * \return Total number of markers in which the flow load is computed/employed.
   */
  unsigned short GetnMarker_Fluid_Load(void) const { return nMarker_Fluid_Load; }

  /*!
   * \brief Get the total number of boundary markers.
   * \return Total number of boundary markers.
   */
  unsigned short GetnMarker_Fluid_InterfaceBound(void) const { return nMarker_Fluid_InterfaceBound; }

  /*!
   * \brief Get the total number of boundary markers.
   * \return Total number of boundary markers.
   */
  unsigned short GetnMarker_ActDiskInlet(void) const { return nMarker_ActDiskInlet; }

  /*!
   * \brief Get the total number of boundary markers.
   * \return Total number of boundary markers.
   */
  unsigned short GetnMarker_ActDiskOutlet(void) const { return nMarker_ActDiskOutlet; }

  /*!
   * \brief Get the total number of boundary markers.
   * \return Total number of boundary markers.
   */
  unsigned short GetnMarker_Outlet(void) const { return nMarker_Outlet; }

  /*!
   * \brief Get the total number of monitoring markers.
   * \return Total number of monitoring markers.
   */
  unsigned short GetnMarker_Monitoring(void) const { return nMarker_Monitoring; }

  /*!
   * \brief Get the total number of DV markers.
   * \return Total number of DV markers.
   */
  unsigned short GetnMarker_DV(void) const { return nMarker_DV; }

  /*!
   * \brief Get the total number of moving markers.
   * \return Total number of moving markers.
   */
  unsigned short GetnMarker_Moving(void) const { return nMarker_Moving; }

  /*!
   * \brief Get the total number of Python customizable markers.
   * \return Total number of Python customizable markers.
   */
  unsigned short GetnMarker_PyCustom(void) const { return nMarker_PyCustom; }

  /*!
   * \brief Get the total number of moving markers.
   * \return Total number of moving markers.
   */
  unsigned short GetnMarker_Analyze(void) const { return nMarker_Analyze; }

  /*!
   * \brief Get the total number of periodic markers.
   * \return Total number of periodic markers.
   */
  unsigned short GetnMarker_Periodic(void) const { return nMarker_PerBound; }

  /*!
   * \brief Get the total number of heat flux markers.
   * \return Total number of heat flux markers.
   */
  unsigned short GetnMarker_HeatFlux(void) const { return nMarker_HeatFlux; }

  /*!
   * \brief Get the total number of rough markers.
   * \return Total number of heat flux markers.
   */
  unsigned short GetnRoughWall(void) const { return nRough_Wall; }

  /*!
   * \brief Get the total number of objectives in kind_objective list
   * \return Total number of objectives in kind_objective list
   */
  unsigned short GetnObj(void) const { return nObj;}

  /*!
   * \brief Stores the number of marker in the simulation.
   * \param[in] val_nmarker - Number of markers of the problem.
   */
  void SetnMarker_All(unsigned short val_nmarker) { nMarker_All = val_nmarker; }

  /*!
   * \brief Get the starting direct iteration number for the unsteady adjoint (reverse time integration).
   * \return Starting direct iteration number for the unsteady adjoint.
   */
  long GetUnst_AdjointIter(void) const { return Unst_AdjointIter; }

  /*!
   * \brief Number of iterations to average (reverse time integration).
   * \return Starting direct iteration number for the unsteady adjoint.
   */
  unsigned long GetIter_Avg_Objective(void) const { return Iter_Avg_Objective ; }

  /*!
   * \brief Retrieves the number of periodic time instances for Harmonic Balance.
   * \return: Number of periodic time instances for Harmonic Balance.
   */
  unsigned short GetnTimeInstances(void) const { return nTimeInstances; }

  /*!
   * \brief Retrieves the period of oscillations to be used with Harmonic Balance.
   * \return: Period for Harmonic Balance.
   */
  su2double GetHarmonicBalance_Period(void) const { return HarmonicBalance_Period; }

  /*!
   * \brief Set the current external iteration number.
   * \param[in] val_iter - Current external iteration number.
   */
  void SetExtIter_OffSet(unsigned long val_iter) { ExtIter_OffSet = val_iter; }

  /*!
   * \brief Set the current FSI iteration number.
   * \param[in] val_iter - Current FSI iteration number.
   */
  void SetOuterIter(unsigned long val_iter) { OuterIter = val_iter; }

  /*!
   * \brief Set the current FSI iteration number.
   * \param[in] val_iter - Current FSI iteration number.
   */
  void SetInnerIter(unsigned long val_iter) { InnerIter = val_iter; }

  /*!
   * \brief Set the current time iteration number.
   * \param[in] val_iter - Current FSI iteration number.
   */
  void SetTimeIter(unsigned long val_iter) { TimeIter = val_iter; }

  /*!
   * \brief Get the current time iteration number.
   * \param[in] val_iter - Current time iterationnumber.
   */
  unsigned long GetTimeIter() const { return TimeIter; }

  /*!
   * \brief Get the current internal iteration number.
   * \return Current external iteration.
   */
  unsigned long GetExtIter_OffSet(void) const { return ExtIter_OffSet; }

  /*!
   * \brief Get the current FSI iteration number.
   * \return Current FSI iteration.
   */
  unsigned long GetOuterIter(void) const { return OuterIter; }

  /*!
   * \brief Get the current FSI iteration number.
   * \return Current FSI iteration.
   */
  unsigned long GetInnerIter(void) const { return InnerIter; }

  /*!
   * \brief Set the current physical time.
   * \param[in] val_t - Current physical time.
   */
  void SetPhysicalTime(su2double val_t) { PhysicalTime = val_t; }

  /*!
   * \brief Get the current physical time.
   * \return Current physical time.
   */
  su2double GetPhysicalTime(void) const { return PhysicalTime; }

  /*!
   * \brief Get information about writing the performance summary at the end of a calculation.
   * \return <code>TRUE</code> means that the performance summary will be written at the end of a calculation.
   */
  bool GetWrt_Performance(void) const { return Wrt_Performance; }

  /*!
   * \brief Get information about the computational graph (e.g. memory usage) when using AD in reverse mode.
   * \return <code>TRUE</code> means that the tape statistics will be written after each recording.
   */
  bool GetWrt_AD_Statistics(void) const { return Wrt_AD_Statistics; }

  /*!
   * \brief Get information about writing the mesh quality metrics to the visualization files.
   * \return <code>TRUE</code> means that the mesh quality metrics will be written to the visualization files.
   */
  bool GetWrt_MeshQuality(void) const { return Wrt_MeshQuality; }

  /*!
   * \brief Get information about writing projected sensitivities on surfaces to an ASCII file with rows as x, y, z, dJ/dx, dJ/dy, dJ/dz for each vertex.
   * \return <code>TRUE</code> means that projected sensitivities on surfaces in an ASCII file with rows as x, y, z, dJ/dx, dJ/dy, dJ/dz for each vertex will be written.
   */
  bool GetWrt_Projected_Sensitivity(void) const { return Wrt_Projected_Sensitivity; }

  /*!
   * \brief Get information about the format for the input volume sensitvities.
   * \return Format of the input volume sensitivities.
   */
  unsigned short GetSensitivity_Format(void) const { return Sensitivity_FileFormat; }

  /*!
   * \brief Get information about writing sectional force files.
   * \return <code>TRUE</code> means that sectional force files will be written for specified markers.
   */
  bool GetPlot_Section_Forces(void) const { return Plot_Section_Forces; }

  /*!
   * \brief Get the alpha (convective) coefficients for the Runge-Kutta integration scheme.
   * \param[in] val_step - Index of the step.
   * \return Alpha coefficient for the Runge-Kutta integration scheme.
   */
  su2double Get_Alpha_RKStep(unsigned short val_step) const { return RK_Alpha_Step[val_step]; }

  /*!
   * \brief Get the index of the surface defined in the geometry file.
   * \param[in] val_marker - Value of the marker in which we are interested.
   * \return Value of the index that is in the geometry file for the surface that
   *         has the marker <i>val_marker</i>.
   */
  string GetMarker_All_TagBound(unsigned short val_marker) const { return Marker_All_TagBound[val_marker]; }

  /*!
   * \brief Get the index of the surface defined in the geometry file.
   * \param[in] val_marker - Value of the marker in which we are interested.
   * \return Value of the index that is in the geometry file for the surface that
   *         has the marker <i>val_marker</i>.
   */
  string GetMarker_ActDiskInlet_TagBound(unsigned short val_marker) const { return Marker_ActDiskInlet[val_marker]; }

  /*!
   * \brief Get the index of the surface defined in the geometry file.
   * \param[in] val_marker - Value of the marker in which we are interested.
   * \return Value of the index that is in the geometry file for the surface that
   *         has the marker <i>val_marker</i>.
   */
  string GetMarker_ActDiskOutlet_TagBound(unsigned short val_marker) const { return Marker_ActDiskOutlet[val_marker]; }

  /*!
   * \brief Get the index of the surface defined in the geometry file.
   * \param[in] val_marker - Value of the marker in which we are interested.
   * \return Value of the index that is in the geometry file for the surface that
   *         has the marker <i>val_marker</i>.
   */
  string GetMarker_Outlet_TagBound(unsigned short val_marker) const { return Marker_Outlet[val_marker]; }

  /*!
   * \brief Get the index of the surface defined in the geometry file.
   * \param[in] val_marker - Value of the marker in which we are interested.
   * \return Value of the index that is in the geometry file for the surface that
   *         has the marker <i>val_marker</i>.
   */
  string GetMarker_EngineInflow_TagBound(unsigned short val_marker) const { return Marker_EngineInflow[val_marker]; }

  /*!
   * \brief Get the index of the surface defined in the geometry file.
   * \param[in] val_marker - Value of the marker in which we are interested.
   * \return Value of the index that is in the geometry file for the surface that
   *         has the marker <i>val_marker</i>.
   */
  string GetMarker_EngineExhaust_TagBound(unsigned short val_marker) const { return Marker_EngineExhaust[val_marker]; }

  /*!
   * \brief Get the name of the surface defined in the geometry file.
   * \param[in] val_marker - Value of the marker in which we are interested.
   * \return Name that is in the geometry file for the surface that
   *         has the marker <i>val_marker</i>.
   */
  string GetMarker_Monitoring_TagBound(unsigned short val_marker) const { return Marker_Monitoring[val_marker]; }

  /*!
   * \brief Get the name of the surface defined in the geometry file.
   * \param[in] val_marker - Value of the marker in which we are interested.
   * \return Name that is in the geometry file for the surface that
   *         has the marker <i>val_marker</i>.
   */
  string GetMarker_HeatFlux_TagBound(unsigned short val_marker) const { return Marker_HeatFlux[val_marker]; }

  /*!
   * \brief Get the tag if the iMarker defined in the geometry file.
   * \param[in] val_tag - Value of the tag in which we are interested.
   * \return Value of the marker <i>val_marker</i> that is in the geometry file
   *         for the surface that has the tag.
   */
  short GetMarker_All_TagBound(string val_tag)  {
    for (unsigned short iMarker = 0; iMarker < nMarker_All; iMarker++) {
      if (val_tag == Marker_All_TagBound[iMarker]) return iMarker;
    }
    return -1;
  }

  /*!
   * \brief Get the kind of boundary for each marker.
   * \param[in] val_marker - Index of the marker in which we are interested.
   * \return Kind of boundary for the marker <i>val_marker</i>.
   */
  unsigned short GetMarker_All_KindBC(unsigned short val_marker) const { return Marker_All_KindBC[val_marker]; }

  /*!
   * \brief Set the value of the boundary <i>val_boundary</i> (read from the config file)
   *        for the marker <i>val_marker</i>.
   * \param[in] val_marker - Index of the marker in which we are interested.
   * \param[in] val_boundary - Kind of boundary read from config file.
   */
  void SetMarker_All_KindBC(unsigned short val_marker, unsigned short val_boundary) { Marker_All_KindBC[val_marker] = val_boundary; }

  /*!
   * \brief Set the value of the index <i>val_index</i> (read from the geometry file) for
   *        the marker <i>val_marker</i>.
   * \param[in] val_marker - Index of the marker in which we are interested.
   * \param[in] val_index - Index of the surface read from geometry file.
   */
  void SetMarker_All_TagBound(unsigned short val_marker, string val_index) { Marker_All_TagBound[val_marker] = val_index; }

  /*!
   * \brief Set if a marker <i>val_marker</i> is going to be monitored <i>val_monitoring</i>
   *        (read from the config file).
   * \note This is important for non dimensional coefficient computation.
   * \param[in] val_marker - Index of the marker in which we are interested.
   * \param[in] val_monitoring - 0 or 1 depending if the the marker is going to be monitored.
   */
  void SetMarker_All_Monitoring(unsigned short val_marker, unsigned short val_monitoring) { Marker_All_Monitoring[val_marker] = val_monitoring; }

  /*!
   * \brief Set if a marker <i>val_marker</i> is going to be monitored <i>val_monitoring</i>
   *        (read from the config file).
   * \note This is important for non dimensional coefficient computation.
   * \param[in] val_marker - Index of the marker in which we are interested.
   * \param[in] val_monitoring - 0 or 1 depending if the the marker is going to be monitored.
   */
  void SetMarker_All_GeoEval(unsigned short val_marker, unsigned short val_geoeval) { Marker_All_GeoEval[val_marker] = val_geoeval; }

  /*!
   * \brief Set if a marker <i>val_marker</i> is going to be designed <i>val_designing</i>
   *        (read from the config file).
   * \note This is important for non dimensional coefficient computation.
   * \param[in] val_marker - Index of the marker in which we are interested.
   * \param[in] val_monitoring - 0 or 1 depending if the the marker is going to be designed.
   */
  void SetMarker_All_Designing(unsigned short val_marker, unsigned short val_designing) { Marker_All_Designing[val_marker] = val_designing; }

  /*!
   * \brief Set if a marker <i>val_marker</i> is going to be plot <i>val_plotting</i>
   *        (read from the config file).
   * \param[in] val_marker - Index of the marker in which we are interested.
   * \param[in] val_plotting - 0 or 1 depending if the the marker is going to be plot.
   */
  void SetMarker_All_Plotting(unsigned short val_marker, unsigned short val_plotting) { Marker_All_Plotting[val_marker] = val_plotting; }

  /*!
   * \brief Set if a marker <i>val_marker</i> is going to be plot <i>val_plotting</i>
   *        (read from the config file).
   * \param[in] val_marker - Index of the marker in which we are interested.
   * \param[in] val_plotting - 0 or 1 depending if the the marker is going to be plot.
   */
  void SetMarker_All_Analyze(unsigned short val_marker, unsigned short val_analyze) { Marker_All_Analyze[val_marker] = val_analyze; }

  /*!
   * \brief Set if a marker <i>val_marker</i> is part of the FSI interface <i>val_plotting</i>
   *        (read from the config file).
   * \param[in] val_marker - Index of the marker in which we are interested.
   * \param[in] val_plotting - 0 or 1 depending if the the marker is part of the FSI interface.
   */
  void SetMarker_All_ZoneInterface(unsigned short val_marker, unsigned short val_fsiinterface) { Marker_All_ZoneInterface[val_marker] = val_fsiinterface; }

  /*!
   * \brief Set if a marker <i>val_marker</i> is part of the Turbomachinery (read from the config file).
   * \param[in] val_marker - Index of the marker in which we are interested.
   * \param[in] val_turboperf - 0 if not part of Turbomachinery or greater than 1 if it is part.
   */
  void SetMarker_All_Turbomachinery(unsigned short val_marker, unsigned short val_turbo) { Marker_All_Turbomachinery[val_marker] = val_turbo; }

  /*!
   * \brief Set a flag to the marker <i>val_marker</i> part of the Turbomachinery (read from the config file).
   * \param[in] val_marker - Index of the marker in which we are interested.
   * \param[in] val_turboperflag - 0 if is not part of the Turbomachinery, flag INFLOW or OUTFLOW if it is part.
   */
  void SetMarker_All_TurbomachineryFlag(unsigned short val_marker, unsigned short val_turboflag) { Marker_All_TurbomachineryFlag[val_marker] = val_turboflag; }

  /*!
   * \brief Set if a marker <i>val_marker</i> is part of the MixingPlane interface (read from the config file).
   * \param[in] val_marker - Index of the marker in which we are interested.
   * \param[in] val_turboperf - 0 if not part of the MixingPlane interface or greater than 1 if it is part.
   */
  void SetMarker_All_MixingPlaneInterface(unsigned short val_marker, unsigned short val_mixpla_interface) { Marker_All_MixingPlaneInterface[val_marker] = val_mixpla_interface; }

  /*!
   * \brief Set if a marker <i>val_marker</i> is going to be affected by design variables <i>val_moving</i>
   *        (read from the config file).
   * \param[in] val_marker - Index of the marker in which we are interested.
   * \param[in] val_DV - 0 or 1 depending if the the marker is affected by design variables.
   */
  void SetMarker_All_DV(unsigned short val_marker, unsigned short val_DV) { Marker_All_DV[val_marker] = val_DV; }

  /*!
   * \brief Set if a marker <i>val_marker</i> is going to be moved <i>val_moving</i>
   *        (read from the config file).
   * \param[in] val_marker - Index of the marker in which we are interested.
   * \param[in] val_moving - 0 or 1 depending if the the marker is going to be moved.
   */
  void SetMarker_All_Moving(unsigned short val_marker, unsigned short val_moving) { Marker_All_Moving[val_marker] = val_moving; }

  /*!
   * \brief Set if a marker <i>val_marker</i> allows deformation at the boundary.
   * \param[in] val_marker - Index of the marker in which we are interested.
   * \param[in] val_interface - 0 or 1 depending if the the marker is or not a DEFORM_MESH marker.
   */
  void SetMarker_All_Deform_Mesh(unsigned short val_marker, unsigned short val_deform) { Marker_All_Deform_Mesh[val_marker] = val_deform; }

  /*!
   * \brief Set if a marker <i>val_marker</i> allows deformation at the boundary.
   * \param[in] val_marker - Index of the marker in which we are interested.
   * \param[in] val_interface - 0 or 1 depending if the the marker is or not a DEFORM_MESH_SYM_PLANE marker.
   */
  void SetMarker_All_Deform_Mesh_Sym_Plane(unsigned short val_marker, unsigned short val_deform) { Marker_All_Deform_Mesh_Sym_Plane[val_marker] = val_deform; }

  /*!
   * \brief Set if a in marker <i>val_marker</i> the flow load will be computed/employed.
   * \param[in] val_marker - Index of the marker in which we are interested.
   * \param[in] val_interface - 0 or 1 depending if the the marker is or not a Fluid_Load marker.
   */
  void SetMarker_All_Fluid_Load(unsigned short val_marker, unsigned short val_interface) { Marker_All_Fluid_Load[val_marker] = val_interface; }

  /*!
   * \brief Set if a marker <i>val_marker</i> is going to be customized in Python <i>val_PyCustom</i>
   *        (read from the config file).
   * \param[in] val_marker - Index of the marker in which we are interested.
   * \param[in] val_PyCustom - 0 or 1 depending if the the marker is going to be customized in Python.
   */
  void SetMarker_All_PyCustom(unsigned short val_marker, unsigned short val_PyCustom) { Marker_All_PyCustom[val_marker] = val_PyCustom; }

  /*!
   * \brief Set if a marker <i>val_marker</i> is going to be periodic <i>val_perbound</i>
   *        (read from the config file).
   * \param[in] val_marker - Index of the marker in which we are interested.
   * \param[in] val_perbound - Index of the surface with the periodic boundary.
   */
  void SetMarker_All_PerBound(unsigned short val_marker, short val_perbound) { Marker_All_PerBound[val_marker] = val_perbound; }

  /*!
   * \brief Set if a marker <i>val_marker</i> is going to be sent or receive <i>val_index</i>
   *        from another domain.
   * \param[in] val_marker - 0 or 1 depending if the the marker is going to be moved.
   * \param[in] val_index - Index of the surface read from geometry file.
   */
  void SetMarker_All_SendRecv(unsigned short val_marker, short val_index) { Marker_All_SendRecv[val_marker] = val_index; }

  /*!
   * \brief Get the send-receive information for a marker <i>val_marker</i>.
   * \param[in] val_marker - 0 or 1 depending if the the marker is going to be moved.
   * \return If positive, the information is sended to that domain, in case negative
   *         the information is receive from that domain.
   */
  short GetMarker_All_SendRecv(unsigned short val_marker) const { return Marker_All_SendRecv[val_marker]; }

  /*!
   * \brief Get an internal index that identify the periodic boundary conditions.
   * \param[in] val_marker - Value of the marker that correspond with the periodic boundary.
   * \return The internal index of the periodic boundary condition.
   */
  short GetMarker_All_PerBound(unsigned short val_marker) const { return Marker_All_PerBound[val_marker]; }

  /*!
   * \brief Get the monitoring information for a marker <i>val_marker</i>.
   * \param[in] val_marker - 0 or 1 depending if the the marker is going to be monitored.
   * \return 0 or 1 depending if the marker is going to be monitored.
   */
  unsigned short GetMarker_All_Monitoring(unsigned short val_marker) const { return Marker_All_Monitoring[val_marker]; }

  /*!
   * \brief Get the monitoring information for a marker <i>val_marker</i>.
   * \param[in] val_marker - 0 or 1 depending if the the marker is going to be monitored.
   * \return 0 or 1 depending if the marker is going to be monitored.
   */
  unsigned short GetMarker_All_GeoEval(unsigned short val_marker) const { return Marker_All_GeoEval[val_marker]; }

  /*!
   * \brief Get the design information for a marker <i>val_marker</i>.
   * \param[in] val_marker - 0 or 1 depending if the the marker is going to be monitored.
   * \return 0 or 1 depending if the marker is going to be monitored.
   */
  unsigned short GetMarker_All_Designing(unsigned short val_marker) const { return Marker_All_Designing[val_marker]; }

  /*!
   * \brief Get the plotting information for a marker <i>val_marker</i>.
   * \param[in] val_marker - 0 or 1 depending if the the marker is going to be moved.
   * \return 0 or 1 depending if the marker is going to be plotted.
   */
  unsigned short GetMarker_All_Plotting(unsigned short val_marker) const { return Marker_All_Plotting[val_marker]; }

  /*!
   * \brief Get the plotting information for a marker <i>val_marker</i>.
   * \param[in] val_marker - 0 or 1 depending if the the marker is going to be moved.
   * \return 0 or 1 depending if the marker is going to be plotted.
   */
  unsigned short GetMarker_All_Analyze(unsigned short val_marker) const { return Marker_All_Analyze[val_marker]; }

  /*!
   * \brief Get the FSI interface information for a marker <i>val_marker</i>.
   * \param[in] val_marker - 0 or 1 depending if the the marker is going to be moved.
   * \return 0 or 1 depending if the marker is part of the FSI interface.
   */
  unsigned short GetMarker_All_ZoneInterface(unsigned short val_marker) const { return Marker_All_ZoneInterface[val_marker]; }

  /*!
   * \brief Get the MixingPlane interface information for a marker <i>val_marker</i>.
   * \param[in] val_marker value of the marker on the grid.
   * \return 0 if is not part of the MixingPlane Interface and greater than 1 if it is part.
   */
  unsigned short GetMarker_All_MixingPlaneInterface(unsigned short val_marker) const { return Marker_All_MixingPlaneInterface[val_marker]; }

  /*!
   * \brief Get the Turbomachinery information for a marker <i>val_marker</i>.
   * \param[in] val_marker value of the marker on the grid.
   * \return 0 if is not part of the Turbomachinery and greater than 1 if it is part.
   */
  unsigned short GetMarker_All_Turbomachinery(unsigned short val_marker) const { return Marker_All_Turbomachinery[val_marker]; }

  /*!
   * \brief Get the Turbomachinery flag information for a marker <i>val_marker</i>.
   * \param[in] val_marker value of the marker on the grid.
   * \return 0 if is not part of the Turbomachinery, flag INFLOW or OUTFLOW if it is part.
   */
  unsigned short GetMarker_All_TurbomachineryFlag(unsigned short val_marker) const { return Marker_All_TurbomachineryFlag[val_marker]; }

  /*!
   * \brief Get the number of FSI interface markers <i>val_marker</i>.
   * \param[in] void.
   * \return Number of markers belonging to the FSI interface.
   */
  unsigned short GetMarker_n_ZoneInterface(void) const { return nMarker_ZoneInterface; }

  /*!
   * \brief Get the DV information for a marker <i>val_marker</i>.
   * \param[in] val_marker - 0 or 1 depending if the the marker is going to be affected by design variables.
   * \return 0 or 1 depending if the marker is going to be affected by design variables.
   */
  unsigned short GetMarker_All_DV(unsigned short val_marker) const { return Marker_All_DV[val_marker]; }

  /*!
   * \brief Get the motion information for a marker <i>val_marker</i>.
   * \param[in] val_marker - 0 or 1 depending if the the marker is going to be moved.
   * \return 0 or 1 depending if the marker is going to be moved.
   */
  unsigned short GetMarker_All_Moving(unsigned short val_marker) const { return Marker_All_Moving[val_marker]; }

  /*!
   * \brief Get whether marker <i>val_marker</i> is a DEFORM_MESH marker
   * \param[in] val_marker - 0 or 1 depending if the the marker belongs to the DEFORM_MESH subset.
   * \return 0 or 1 depending if the marker belongs to the DEFORM_MESH subset.
   */
  unsigned short GetMarker_All_Deform_Mesh(unsigned short val_marker) const { return Marker_All_Deform_Mesh[val_marker]; }

  /*!
   * \brief Get whether marker <i>val_marker</i> is a DEFORM_MESH_SYM_PLANE marker
   * \param[in] val_marker - 0 or 1 depending if the the marker belongs to the DEFORM_MESH_SYM_PLANE subset.
   * \return 0 or 1 depending if the marker belongs to the DEFORM_MESH_SYM_PLANE subset.
   */
  unsigned short GetMarker_All_Deform_Mesh_Sym_Plane(unsigned short val_marker) const { return Marker_All_Deform_Mesh_Sym_Plane[val_marker]; }

  /*!
   * \brief Get whether marker <i>val_marker</i> is a Fluid_Load marker
   * \param[in] val_marker - 0 or 1 depending if the the marker belongs to the Fluid_Load subset.
   * \return 0 or 1 depending if the marker belongs to the Fluid_Load subset.
   */
  unsigned short GetMarker_All_Fluid_Load(unsigned short val_marker) const { return Marker_All_Fluid_Load[val_marker]; }

  /*!
   * \brief Get the Python customization for a marker <i>val_marker</i>.
   * \param[in] val_marker - Index of the marker in which we are interested.
   * \return 0 or 1 depending if the marker is going to be customized in Python.
   */
  unsigned short GetMarker_All_PyCustom(unsigned short val_marker) const { return Marker_All_PyCustom[val_marker];}

  /*!
   * \brief Get the airfoil sections in the slicing process.
   * \param[in] val_section - Index of the section.
   * \return Coordinate of the airfoil to slice.
   */
  su2double GetLocationStations(unsigned short val_section) const { return LocationStations[val_section]; }

  /*!
   * \brief Get the defintion of the nacelle location.
   * \param[in] val_index - Index of the section.
   * \return Coordinate of the nacelle location.
   */
  su2double GetNacelleLocation(unsigned short val_index) const { return nacelle_location[val_index]; }

  /*!
   * \brief Get the number of pre-smoothings in a multigrid strategy.
   * \param[in] val_mesh - Index of the grid.
   * \return Number of smoothing iterations.
   */
  unsigned short GetMG_PreSmooth(unsigned short val_mesh) const {
    if (nMG_PreSmooth == 0) return 1;
    return MG_PreSmooth[val_mesh];
  }

  /*!
   * \brief Get the number of post-smoothings in a multigrid strategy.
   * \param[in] val_mesh - Index of the grid.
   * \return Number of smoothing iterations.
   */
  unsigned short GetMG_PostSmooth(unsigned short val_mesh) const {
    if (nMG_PostSmooth == 0) return 0;
    return MG_PostSmooth[val_mesh];
  }

  /*!
   * \brief Get the number of implicit Jacobi smoothings of the correction in a multigrid strategy.
   * \param[in] val_mesh - Index of the grid.
   * \return Number of implicit smoothing iterations.
   */
  unsigned short GetMG_CorrecSmooth(unsigned short val_mesh) const {
    if (nMG_CorrecSmooth == 0) return 0;
    return MG_CorrecSmooth[val_mesh];
  }

  /*!
   * \brief plane of the FFD (I axis) that should be fixed.
   * \param[in] val_index - Index of the arrray with all the planes in the I direction that should be fixed.
   * \return Index of the plane that is going to be freeze.
   */
  short GetFFD_Fix_IDir(unsigned short val_index) const { return FFD_Fix_IDir[val_index]; }

  /*!
   * \brief plane of the FFD (J axis) that should be fixed.
   * \param[in] val_index - Index of the arrray with all the planes in the J direction that should be fixed.
   * \return Index of the plane that is going to be freeze.
   */
  short GetFFD_Fix_JDir(unsigned short val_index) const { return FFD_Fix_JDir[val_index]; }

  /*!
   * \brief plane of the FFD (K axis) that should be fixed.
   * \param[in] val_index - Index of the arrray with all the planes in the K direction that should be fixed.
   * \return Index of the plane that is going to be freeze.
   */
  short GetFFD_Fix_KDir(unsigned short val_index) const { return FFD_Fix_KDir[val_index]; }

  /*!
   * \brief Get the number of planes to fix in the I direction.
   * \return Number of planes to fix in the I direction.
   */
  unsigned short GetnFFD_Fix_IDir(void) const { return nFFD_Fix_IDir; }

  /*!
   * \brief Get the number of planes to fix in the J direction.
   * \return Number of planes to fix in the J direction.
   */
  unsigned short GetnFFD_Fix_JDir(void) const { return nFFD_Fix_JDir; }

  /*!
   * \brief Get the number of planes to fix in the K direction.
   * \return Number of planes to fix in the K direction.
   */
  unsigned short GetnFFD_Fix_KDir(void) const { return nFFD_Fix_KDir; }

  /*!
   * \brief Governing equations of the flow (it can be different from the run time equation).
   * \param[in] val_zone - Zone where the soler is applied.
   * \return Governing equation that we are solving.
   */
  unsigned short GetKind_Solver(void) const { return Kind_Solver; }

  /*!
   * \brief Governing equations of the flow (it can be different from the run time equation).
   * \param[in] val_zone - Zone where the soler is applied.
   * \return Governing equation that we are solving.
   */
  void SetKind_Solver(unsigned short val_solver) { Kind_Solver = val_solver; }

  /*!
   * \brief Return true if a fluid solver is in use.
   */
  bool GetFluidProblem(void) const {
    switch (Kind_Solver) {
      case EULER : case NAVIER_STOKES: case RANS:
      case INC_EULER : case INC_NAVIER_STOKES: case INC_RANS:
      case NEMO_EULER : case NEMO_NAVIER_STOKES:
      case DISC_ADJ_INC_EULER: case DISC_ADJ_INC_NAVIER_STOKES: case DISC_ADJ_INC_RANS:
      case DISC_ADJ_EULER: case DISC_ADJ_NAVIER_STOKES: case DISC_ADJ_RANS:
        return true;
      default:
        return false;
    }
  }

  /*!
   * \brief Return true if a structural solver is in use.
   */
  bool GetStructuralProblem(void) const {
    return (Kind_Solver == FEM_ELASTICITY) || (Kind_Solver == DISC_ADJ_FEM);
  }

  /*!
   * \brief Return true if a heat solver is in use.
   */
  bool GetHeatProblem(void) const {
    return (Kind_Solver == HEAT_EQUATION) || (Kind_Solver == DISC_ADJ_HEAT);
  }

  /*!
   * \brief Return true if a high order FEM solver is in use.
   */
  bool GetFEMSolver(void) const {
    switch (Kind_Solver) {
      case FEM_EULER: case FEM_NAVIER_STOKES: case FEM_RANS: case FEM_LES:
      case DISC_ADJ_FEM_EULER: case DISC_ADJ_FEM_NS: case DISC_ADJ_FEM_RANS:
        return true;
      default:
        return false;
    }
  }

  /*!
   * \brief Return true if a NEMO solver is in use.
   */
  bool GetNEMOProblem(void) const {
    switch (Kind_Solver) {
      case NEMO_EULER : case NEMO_NAVIER_STOKES:
        return true;
      default:
        return false;
    }
  }

   /*!
   * \brief Return true if an AUSM method is in use.
   */
  bool GetAUSMMethod(void) const {
    switch (Kind_Upwind_Flow) {
      case AUSM : case AUSMPLUSUP: case AUSMPLUSUP2: case AUSMPWPLUS:
        return true;
      default:
        return false;
    }
  }

  /*!
   * \brief Kind of Multizone Solver.
   * \return Governing equation that we are solving.
   */
  unsigned short GetKind_MZSolver(void) const { return Kind_MZSolver; }

  /*!
   * \brief Governing equations of the flow (it can be different from the run time equation).
   * \param[in] val_zone - Zone where the soler is applied.
   * \return Governing equation that we are solving.
   */
  unsigned short GetKind_Regime(void) const { return Kind_Regime; }

  /*!
   * \brief Governing equations of the flow (it can be different from the run time equation).
   * \param[in] val_zone - Zone where the soler is applied.
   * \return Governing equation that we are solving.
   */
  unsigned short GetSystemMeasurements(void) const { return SystemMeasurements; }

  /*!
   * \brief Gas model that we are using.
   * \return Gas model that we are using.
   */
  string GetGasModel(void) const {return GasModel;}

  /*!
   * \brief Get the transport coefficient model.
   * \return Index of transport coefficient model.
   */
  unsigned short GetKind_TransCoeffModel(void) const { return Kind_TransCoeffModel; }

  /*!
   * \brief Get the total number of heat flux markers.
   * \return Total number of heat flux markers.
   */
  unsigned short GetnWall_Catalytic(void) const { return nWall_Catalytic; }

  /*!
   * \brief Get the name of the surface defined in the geometry file.
   * \param[in] val_marker - Value of the marker in which we are interested.
   * \return Name that is in the geometry file for the surface that
   *         has the marker <i>val_marker</i>.
   */
  string GetWall_Catalytic_TagBound(unsigned short val_marker) const { return Wall_Catalytic[val_marker]; }

  /*!
   * \brief Fluid model that we are using.
   * \return Fluid model that we are using.
   */
  unsigned short GetKind_FluidModel(void) const { return Kind_FluidModel; }

  /*!
   * \brief Option to define the density model for incompressible flows.
   * \return Density model option
   */
  unsigned short GetKind_DensityModel(void) const { return Kind_DensityModel; }

  /*!
   * \brief Flag for whether to solve the energy equation for incompressible flows.
   * \return Flag for energy equation
   */
  bool GetEnergy_Equation(void) const { return Energy_Equation; }

  /*!
   * \brief free stream option to initialize the solution
   * \return free stream option
   */
  unsigned short GetKind_FreeStreamOption(void) const { return Kind_FreeStreamOption; }

  /*!
   * \brief free stream option to initialize the solution
   * \return free stream option
   */
  unsigned short GetKind_InitOption(void) const { return Kind_InitOption; }
  /*!
   * \brief Get the value of the critical pressure.
   * \return Critical pressure.
   */
  su2double GetPressure_Critical(void) const { return Pressure_Critical; }

  /*!
   * \brief Get the value of the critical temperature.
   * \return Critical temperature.
   */
  su2double GetTemperature_Critical(void) const { return Temperature_Critical; }

  /*!
   * \brief Get the value of the critical pressure.
   * \return Critical pressure.
   */
  su2double GetAcentric_Factor(void) const { return Acentric_Factor; }

  /*!
   * \brief Get the value of the viscosity model.
   * \return Viscosity model.
   */
  unsigned short GetKind_ViscosityModel(void) const { return Kind_ViscosityModel; }

  /*!
   * \brief Get the value of the thermal conductivity model.
   * \return Conductivity model.
   */
  unsigned short GetKind_ConductivityModel(void) const { return Kind_ConductivityModel; }

  /*!
   * \brief Get the value of the turbulent thermal conductivity model.
   * \return Turbulent conductivity model.
   */
  unsigned short GetKind_ConductivityModel_Turb(void) const { return Kind_ConductivityModel_Turb; }

  /*!
   * \brief Get the value of the constant viscosity.
   * \return Constant viscosity.
   */
  su2double GetMu_Constant(void) const { return Mu_Constant; }

  /*!
   * \brief Get the value of the non-dimensional constant viscosity.
   * \return Non-dimensional constant viscosity.
   */
  su2double GetMu_ConstantND(void) const { return Mu_ConstantND; }

  /*!
   * \brief Get the value of the thermal conductivity.
   * \return Thermal conductivity.
   */
  su2double GetKt_Constant(void) const { return Kt_Constant; }

  /*!
   * \brief Get the value of the non-dimensional thermal conductivity.
   * \return Non-dimensional thermal conductivity.
   */
  su2double GetKt_ConstantND(void) const { return Kt_ConstantND; }

  /*!
   * \brief Get the value of the reference viscosity for Sutherland model.
   * \return The reference viscosity.
   */
  su2double GetMu_Ref(void) const { return Mu_Ref; }

  /*!
   * \brief Get the value of the non-dimensional reference viscosity for Sutherland model.
   * \return The non-dimensional reference viscosity.
   */
  su2double GetMu_RefND(void) const { return Mu_RefND; }

  /*!
   * \brief Get the value of the reference temperature for Sutherland model.
   * \return The reference temperature.
   */
  su2double GetMu_Temperature_Ref(void) const { return Mu_Temperature_Ref; }

  /*!
   * \brief Get the value of the non-dimensional reference temperature for Sutherland model.
   * \return The non-dimensional reference temperature.
   */
  su2double GetMu_Temperature_RefND(void) const { return Mu_Temperature_RefND; }

  /*!
   * \brief Get the value of the reference S for Sutherland model.
   * \return The reference S.
   */
  su2double GetMu_S(void) const { return Mu_S; }

  /*!
   * \brief Get the value of the non-dimensional reference S for Sutherland model.
   * \return The non-dimensional reference S.
   */
  su2double GetMu_SND(void) const { return Mu_SND; }

  /*!
   * \brief Get the number of coefficients in the temperature polynomial models.
   * \return The the number of coefficients in the temperature polynomial models.
   */
  unsigned short GetnPolyCoeffs(void) const { return N_POLY_COEFFS; }

  /*!
   * \brief Get the temperature polynomial coefficient for specific heat Cp.
   * \param[in] val_index - Index of the array with all polynomial coefficients.
   * \return Temperature polynomial coefficient for specific heat Cp.
   */
  su2double GetCp_PolyCoeff(unsigned short val_index) const { return cp_polycoeffs[val_index]; }

  /*!
   * \brief Get the temperature polynomial coefficient for specific heat Cp.
   * \param[in] val_index - Index of the array with all polynomial coefficients.
   * \return Temperature polynomial coefficient for specific heat Cp.
   */
  su2double GetCp_PolyCoeffND(unsigned short val_index) const { return CpPolyCoefficientsND[val_index]; }

  /*!
   * \brief Get the temperature polynomial coefficient for viscosity.
   * \param[in] val_index - Index of the array with all polynomial coefficients.
   * \return Temperature polynomial coefficient for viscosity.
   */
  su2double GetMu_PolyCoeff(unsigned short val_index) const { return mu_polycoeffs[val_index]; }

  /*!
   * \brief Get the temperature polynomial coefficient for viscosity.
   * \param[in] val_index - Index of the array with all polynomial coefficients.
   * \return Non-dimensional temperature polynomial coefficient for viscosity.
   */
  su2double GetMu_PolyCoeffND(unsigned short val_index) const { return MuPolyCoefficientsND[val_index]; }

  /*!
   * \brief Get the temperature polynomial coefficients for viscosity.
   * \return Non-dimensional temperature polynomial coefficients for viscosity.
   */
  const su2double* GetMu_PolyCoeffND(void) const { return MuPolyCoefficientsND.data(); }

  /*!
   * \brief Get the temperature polynomial coefficient for thermal conductivity.
   * \param[in] val_index - Index of the array with all polynomial coefficients.
   * \return Temperature polynomial coefficient for thermal conductivity.
   */
  su2double GetKt_PolyCoeff(unsigned short val_index) const { return kt_polycoeffs[val_index]; }

  /*!
   * \brief Get the temperature polynomial coefficient for thermal conductivity.
   * \param[in] val_index - Index of the array with all polynomial coefficients.
   * \return Non-dimensional temperature polynomial coefficient for thermal conductivity.
   */
  su2double GetKt_PolyCoeffND(unsigned short val_index) const { return KtPolyCoefficientsND[val_index]; }

  /*!
   * \brief Get the temperature polynomial coefficients for thermal conductivity.
   * \return Non-dimensional temperature polynomial coefficients for thermal conductivity.
   */
  const su2double* GetKt_PolyCoeffND(void) const { return KtPolyCoefficientsND.data(); }

  /*!
   * \brief Set the value of the non-dimensional constant viscosity.
   */
  void SetMu_ConstantND(su2double mu_const) { Mu_ConstantND = mu_const; }

  /*!
   * \brief Set the value of the non-dimensional thermal conductivity.
   */
  void SetKt_ConstantND(su2double kt_const) { Kt_ConstantND = kt_const; }

  /*!
   * \brief Set the value of the non-dimensional reference viscosity for Sutherland model.
   */
  void SetMu_RefND(su2double mu_ref) { Mu_RefND = mu_ref; }

  /*!
   * \brief Set the value of the non-dimensional reference temperature for Sutherland model.
   */
  void SetMu_Temperature_RefND(su2double mu_Tref) { Mu_Temperature_RefND = mu_Tref; }

  /*!
   * \brief Set the value of the non-dimensional S for Sutherland model.
   */
  void SetMu_SND(su2double mu_s) { Mu_SND = mu_s; }

  /*!
   * \brief Set the temperature polynomial coefficient for specific heat Cp.
   * \param[in] val_coeff - Temperature polynomial coefficient for specific heat Cp.
   * \param[in] val_index - Index of the array with all polynomial coefficients.
   */
  void SetCp_PolyCoeffND(su2double val_coeff, unsigned short val_index) { CpPolyCoefficientsND[val_index] = val_coeff; }

  /*!
   * \brief Set the temperature polynomial coefficient for viscosity.
   * \param[in] val_coeff - Non-dimensional temperature polynomial coefficient for viscosity.
   * \param[in] val_index - Index of the array with all polynomial coefficients.
   */
  void SetMu_PolyCoeffND(su2double val_coeff, unsigned short val_index) { MuPolyCoefficientsND[val_index] = val_coeff; }

  /*!
   * \brief Set the temperature polynomial coefficient for thermal conductivity.
   * \param[in] val_coeff - Non-dimensional temperature polynomial coefficient for thermal conductivity.
   * \param[in] val_index - Index of the array with all polynomial coefficients.
   */
  void SetKt_PolyCoeffND(su2double val_coeff, unsigned short val_index) { KtPolyCoefficientsND[val_index] = val_coeff; }

  /*!
   * \brief Get the kind of method for computation of spatial gradients used for viscous and source terms.
   * \return Numerical method for computation of spatial gradients used for viscous and source terms.
   */
  unsigned short GetKind_Gradient_Method(void) const { return Kind_Gradient_Method; }

  /*!
   * \brief Get the kind of method for computation of spatial gradients used for upwind reconstruction.
   * \return Numerical method for computation of spatial gradients used for upwind reconstruction.
   */
  unsigned short GetKind_Gradient_Method_Recon(void) const { return Kind_Gradient_Method_Recon; }

  /*!
   * \brief Get flag for whether a second gradient calculation is required for upwind reconstruction alone.
   * \return <code>TRUE</code> means that a second gradient will be calculated for upwind reconstruction.
   */
  bool GetReconstructionGradientRequired(void) const { return ReconstructionGradientRequired; }

  /*!
   * \brief Get flag for whether a least-squares gradient method is being applied.
   * \return <code>TRUE</code> means that a least-squares gradient method is being applied.
   */
  bool GetLeastSquaresRequired(void) const { return LeastSquaresRequired; }

  /*!
   * \brief Get the kind of solver for the implicit solver.
   * \return Numerical solver for implicit formulation (solving the linear system).
   */
  unsigned short GetKind_Linear_Solver(void) const { return Kind_Linear_Solver; }


  /*!
   * \brief Get the kind of preconditioner for the implicit solver.
   * \return Numerical preconditioner for implicit formulation (solving the linear system).
   */
  unsigned short GetKind_Linear_Solver_Prec(void) const { return Kind_Linear_Solver_Prec; }

  /*!
   * \brief Get the kind of solver for the implicit solver.
   * \return Numerical solver for implicit formulation (solving the linear system).
   */
  unsigned short GetKind_Deform_Linear_Solver(void) const { return Kind_Deform_Linear_Solver; }

  /*!
   * \brief Set the kind of preconditioner for the implicit solver.
   * \return Numerical preconditioner for implicit formulation (solving the linear system).
   */
  void SetKind_Deform_Linear_Solver_Prec(unsigned short val_kind_prec) { Kind_Deform_Linear_Solver_Prec = val_kind_prec; }

  /*!
   * \brief Set the kind of preconditioner for the implicit solver.
   * \return Numerical preconditioner for implicit formulation (solving the linear system).
   */
  void SetKind_Linear_Solver_Prec(unsigned short val_kind_prec) { Kind_Linear_Solver_Prec = val_kind_prec; }

  /*!
   * \brief Get min error of the linear solver for the implicit formulation.
   * \return Min error of the linear solver for the implicit formulation.
   */
  su2double GetLinear_Solver_Error(void) const { return Linear_Solver_Error; }

  /*!
   * \brief Get min error of the linear solver for the implicit formulation.
   * \return Min error of the linear solver for the implicit formulation.
   */
  su2double GetDeform_Linear_Solver_Error(void) const { return Deform_Linear_Solver_Error; }

  /*!
   * \brief Get max number of iterations of the linear solver for the implicit formulation.
   * \return Max number of iterations of the linear solver for the implicit formulation.
   */
  unsigned long GetLinear_Solver_Iter(void) const { return Linear_Solver_Iter; }

  /*!
   * \brief Get max number of iterations of the linear solver for the implicit formulation.
   * \return Max number of iterations of the linear solver for the implicit formulation.
   */
  unsigned long GetDeform_Linear_Solver_Iter(void) const { return Deform_Linear_Solver_Iter; }

  /*!
   * \brief Get the ILU fill-in level for the linear solver.
   * \return Fill in level of the ILU preconditioner for the linear solver.
   */
  unsigned short GetLinear_Solver_ILU_n(void) const { return Linear_Solver_ILU_n; }

  /*!
   * \brief Get restart frequency of the linear solver for the implicit formulation.
   * \return Restart frequency of the linear solver for the implicit formulation.
   */
  unsigned long GetLinear_Solver_Restart_Frequency(void) const { return Linear_Solver_Restart_Frequency; }

  /*!
   * \brief Get the relaxation factor for iterative linear smoothers.
   * \return Relaxation factor.
   */
  su2double GetLinear_Solver_Smoother_Relaxation(void) const { return Linear_Solver_Smoother_Relaxation; }

  /*!
   * \brief Get the relaxation factor for solution updates of adjoint solvers.
   */
  su2double GetRelaxation_Factor_Adjoint(void) const { return Relaxation_Factor_Adjoint; }

  /*!
   * \brief Get the relaxation coefficient of the CHT coupling.
   * \return relaxation coefficient of the CHT coupling.
   */
  su2double GetRelaxation_Factor_CHT(void) const { return Relaxation_Factor_CHT; }

  /*!
   * \brief Get the number of samples used in quasi-Newton methods.
   */
  unsigned short GetnQuasiNewtonSamples(void) const { return nQuasiNewtonSamples; }

  /*!
   * \brief Get whether to use vectorized numerics (if available).
   */
  bool GetUseVectorization(void) const { return UseVectorization; }

  /*!
   * \brief Get the relaxation coefficient of the linear solver for the implicit formulation.
   * \return relaxation coefficient of the linear solver for the implicit formulation.
   */
  su2double GetRoe_Kappa(void) const { return Roe_Kappa; }

  /*!
   * \brief Get the wing semi span.
   * \return value of the wing semi span.
   */
  su2double GetSemiSpan(void) const { return SemiSpan; }

  /*!
   * \brief Get the kind of solver for the implicit solver.
   * \return Numerical solver for implicit formulation (solving the linear system).
   */
  unsigned short GetKind_AdjTurb_Linear_Solver(void) const { return Kind_AdjTurb_Linear_Solver; }

  /*!
   * \brief Get the kind of preconditioner for the implicit solver.
   * \return Numerical preconditioner for implicit formulation (solving the linear system).
   */
  unsigned short GetKind_AdjTurb_Linear_Prec(void) const { return Kind_AdjTurb_Linear_Prec; }

  /*!
   * \brief Get the kind of solver for the implicit solver.
   * \return Numerical solver for implicit formulation (solving the linear system).
   */
  unsigned short GetKind_DiscAdj_Linear_Solver(void) const { return Kind_DiscAdj_Linear_Solver; }

  /*!
   * \brief Get the kind of preconditioner for the implicit solver.
   * \return Numerical preconditioner for implicit formulation (solving the linear system).
   */
  unsigned short GetKind_DiscAdj_Linear_Prec(void) const { return Kind_DiscAdj_Linear_Prec; }

  /*!
   * \brief Get the kind of preconditioner for the implicit solver.
   * \return Numerical preconditioner for implicit formulation (solving the linear system).
   */
  unsigned short GetKind_Deform_Linear_Solver_Prec(void) const { return Kind_Deform_Linear_Solver_Prec; }

  /*!
   * \brief Set the kind of preconditioner for the implicit solver.
   * \return Numerical preconditioner for implicit formulation (solving the linear system).
   */
  void SetKind_AdjTurb_Linear_Prec(unsigned short val_kind_prec) { Kind_AdjTurb_Linear_Prec = val_kind_prec; }

  /*!
   * \brief Get min error of the linear solver for the implicit formulation.
   * \return Min error of the linear solver for the implicit formulation.
   */
  su2double GetAdjTurb_Linear_Error(void) const { return AdjTurb_Linear_Error; }

  /*!
   * \brief Get the entropy fix.
   * \return Vaule of the entropy fix.
   */
  su2double GetEntropyFix_Coeff(void) const { return EntropyFix_Coeff; }

  /*!
   * \brief Get max number of iterations of the linear solver for the implicit formulation.
   * \return Max number of iterations of the linear solver for the implicit formulation.
   */
  unsigned short GetAdjTurb_Linear_Iter(void) const { return AdjTurb_Linear_Iter; }

  /*!
   * \brief Get CFL reduction factor for adjoint turbulence model.
   * \return CFL reduction factor.
   */
  su2double GetCFLRedCoeff_AdjTurb(void) const { return CFLRedCoeff_AdjTurb; }

  /*!
   * \brief Get the number of nonlinear increments for mesh deformation.
   * \return Number of nonlinear increments for mesh deformation.
   */
  unsigned long GetGridDef_Nonlinear_Iter(void) const { return GridDef_Nonlinear_Iter; }

  /*!
   * \brief Get information about whether the mesh will be deformed using pseudo linear elasticity.
   * \return <code>TRUE</code> means that grid deformation is active.
   */
  bool GetDeform_Mesh(void) const { return Deform_Mesh; }

  /*!
   * \brief Get information about writing grid deformation residuals to the console.
   * \return <code>TRUE</code> means that grid deformation residuals will be written to the console.
   */
  bool GetDeform_Output(void) const { return Deform_Output; }

  /*!
   * \brief Get factor to multiply smallest volume for deform tolerance.
   * \return Factor to multiply smallest volume for deform tolerance.
   */
  su2double GetDeform_Coeff(void) const { return Deform_Coeff; }

  /*!
   * \brief Get limit for the volumetric deformation.
   * \return Distance to the surface to be deformed.
   */
  su2double GetDeform_Limit(void) const { return Deform_Limit; }

  /*!
   * \brief Get Young's modulus for deformation (constant stiffness deformation)
   */
  su2double GetDeform_ElasticityMod(void) const { return Deform_ElasticityMod; }

  /*!
   * \brief Get Poisson's ratio for deformation (constant stiffness deformation)
   * \
   */
  su2double GetDeform_PoissonRatio(void) const { return Deform_PoissonRatio; }

  /*!
   * \brief Get the type of stiffness to impose for FEA mesh deformation.
   * \return type of stiffness to impose for FEA mesh deformation.
   */
  unsigned short GetDeform_Stiffness_Type(void) const { return Deform_StiffnessType; }

  /*!
   * \brief Get the size of the layer of highest stiffness for wall distance-based mesh stiffness.
   */
  su2double GetDeform_StiffLayerSize(void) const { return Deform_StiffLayerSize; }

  /*!
   * \brief Define the FFD box with a symetry plane.
   * \return <code>TRUE</code> if there is a symmetry plane in the FFD; otherwise <code>FALSE</code>.
   */
  bool GetFFD_Symmetry_Plane(void) const { return FFD_Symmetry_Plane; }

  /*!
   * \brief Get the kind of SU2 software component.
   * \return Kind of the SU2 software component.
   */
  unsigned short GetKind_SU2(void) const { return Kind_SU2; }

  /*!
   * \brief Get the kind of non-dimensionalization.
   * \return Kind of non-dimensionalization.
   */
  unsigned short GetRef_NonDim(void) const { return Ref_NonDim; }

  /*!
   * \brief Get the kind of incompressible non-dimensionalization.
   * \return Kind of incompressible non-dimensionalization.
   */
  unsigned short GetRef_Inc_NonDim(void) const { return Ref_Inc_NonDim; }

  /*!
   * \brief Get the kind of SU2 software component.
   * \return Kind of the SU2 software component.
   */
  void SetKind_SU2(unsigned short val_kind_su2) { Kind_SU2 = val_kind_su2 ; }

  /*!
   * \brief Get the kind of the turbulence model.
   * \return Kind of the turbulence model.
   */
  unsigned short GetKind_Turb_Model(void) const { return Kind_Turb_Model; }

  /*!
   * \brief Get the kind of the transition model.
   * \return Kind of the transion model.
   */
  unsigned short GetKind_Trans_Model(void) const { return Kind_Trans_Model; }

  /*!
   * \brief Get the kind of the subgrid scale model.
   * \return Kind of the subgrid scale model.
   */
  unsigned short GetKind_SGS_Model(void) const { return Kind_SGS_Model; }

  /*!
   * \brief Get the kind of time integration method.
   * \note This is the information that the code will use, the method will
   *       change in runtime depending of the specific equation (direct, adjoint,
   *       linearized) that is being solved.
   * \return Kind of time integration method.
   */
  unsigned short GetKind_TimeIntScheme(void) const { return Kind_TimeNumScheme; }

  /*!
   * \brief Get the kind of convective numerical scheme.
   * \note This is the information that the code will use, the method will
   *       change in runtime depending of the specific equation (direct, adjoint,
   *       linearized) that is being solved.
   * \return Kind of the convective scheme.
   */
  unsigned short GetKind_ConvNumScheme(void) const { return Kind_ConvNumScheme; }

  /*!
   * \brief Get kind of center scheme for the convective terms.
   * \note This is the information that the code will use, the method will
   *       change in runtime depending of the specific equation (direct, adjoint,
   *       linearized) that is being solved.
   * \return Kind of center scheme for the convective terms.
   */
  unsigned short GetKind_Centered(void) const { return Kind_Centered; }

  /*!
   * \brief Get kind of upwind scheme for the convective terms.
   * \note This is the information that the code will use, the method will
   *       change in runtime depending of the specific equation (direct, adjoint,
   *       linearized) that is being solved.
   * \return Kind of upwind scheme for the convective terms.
   */
  unsigned short GetKind_Upwind(void) const { return Kind_Upwind; }

  /*!
   * \brief Get if the upwind scheme used MUSCL or not.
   * \note This is the information that the code will use, the method will
   *       change in runtime depending of the specific equation (direct, adjoint,
   *       linearized) that is being solved.
   * \return MUSCL scheme.
   */
  bool GetMUSCL(void) const { return MUSCL; }

  /*!
   * \brief Get if the upwind scheme used MUSCL or not.
   * \note This is the information that the code will use, the method will
   *       change in runtime depending of the specific equation (direct, adjoint,
   *       linearized) that is being solved.
   * \return MUSCL scheme.
   */
  bool GetMUSCL_Flow(void) const { return MUSCL_Flow; }

  /*!
   * \brief Get if the upwind scheme used MUSCL or not.
   * \note This is the information that the code will use, the method will
   *       change in runtime depending of the specific equation (direct, adjoint,
   *       linearized) that is being solved.
   * \return MUSCL scheme.
   */
  bool GetMUSCL_Heat(void) const { return MUSCL_Heat; }

  /*!
   * \brief Get if the upwind scheme used MUSCL or not.
   * \note This is the information that the code will use, the method will
   *       change in runtime depending of the specific equation (direct, adjoint,
   *       linearized) that is being solved.
   * \return MUSCL scheme.
   */
  bool GetMUSCL_Turb(void) const { return MUSCL_Turb; }

  /*!
   * \brief Get if the upwind scheme used MUSCL or not.
   * \note This is the information that the code will use, the method will
   *       change in runtime depending of the specific equation (direct, adjoint,
   *       linearized) that is being solved.
   * \return MUSCL scheme.
   */
  bool GetMUSCL_AdjFlow(void) const { return MUSCL_AdjFlow; }

  /*!
   * \brief Get if the upwind scheme used MUSCL or not.
   * \note This is the information that the code will use, the method will
   *       change in runtime depending of the specific equation (direct, adjoint,
   *       linearized) that is being solved.
   * \return MUSCL scheme.
   */
  bool GetMUSCL_AdjTurb(void) const { return MUSCL_AdjTurb; }

  /*!
   * \brief Get whether to "Use Accurate Jacobians" for AUSM+up(2) and SLAU(2).
   * \return yes/no.
   */
  bool GetUse_Accurate_Jacobians(void) const { return Use_Accurate_Jacobians; }

  /*!
   * \brief Get the kind of integration scheme (explicit or implicit)
   *        for the flow equations.
   * \note This value is obtained from the config file, and it is constant
   *       during the computation.
   * \return Kind of integration scheme for the flow equations.
   */
  unsigned short GetKind_TimeIntScheme_Flow(void) const { return Kind_TimeIntScheme_Flow; }

  /*!
   * \brief Get the kind of scheme (aliased or non-aliased) to be used in the
   *        predictor step of ADER-DG.
   * \return Kind of scheme used in the predictor step of ADER-DG.
   */
  unsigned short GetKind_ADER_Predictor(void) const { return Kind_ADER_Predictor; }

  /*!
   * \brief Get the kind of integration scheme (explicit or implicit)
   *        for the flow equations.
   * \note This value is obtained from the config file, and it is constant
   *       during the computation.
   * \return Kind of integration scheme for the plasma equations.
   */
  unsigned short GetKind_TimeIntScheme_Heat(void) const { return Kind_TimeIntScheme_Heat; }

  /*!
   * \brief Get the kind of time stepping
   *        for the heat equation.
   * \note This value is obtained from the config file, and it is constant
   *       during the computation.
   * \return Kind of time stepping for the heat equation.
   */
  unsigned short GetKind_TimeStep_Heat(void) const { return Kind_TimeStep_Heat; }

  /*!
   * \brief Get the kind of integration scheme (explicit or implicit)
   *        for the flow equations.
   * \note This value is obtained from the config file, and it is constant
   *       during the computation.
   * \return Kind of integration scheme for the plasma equations.
   */
  unsigned short GetKind_TimeIntScheme_FEA(void) const { return Kind_TimeIntScheme_FEA; }

  /*!
   * \brief Get the kind of integration scheme (explicit or implicit)
   *        for the radiation equations.
   * \note This value is obtained from the config file, and it is constant
   *       during the computation.
   * \return Kind of integration scheme for the radiation equations.
   */
  unsigned short GetKind_TimeIntScheme_Radiation(void) const { return Kind_TimeIntScheme_Radiation; }

  /*!
   * \brief Get the kind of integration scheme (explicit or implicit)
   *        for the template equations.
   * \note This value is obtained from the config file, and it is constant
   *       during the computation.
   * \return Kind of integration scheme for the plasma equations.
   */
  unsigned short GetKind_TimeIntScheme_Template(void);

  /*!
   * \brief Get the kind of integration scheme (explicit or implicit)
   *        for the flow equations.
   * \note This value is obtained from the config file, and it is constant
   *       during the computation.
   * \return Kind of integration scheme for the plasma equations.
   */
  unsigned short GetKind_SpaceIteScheme_FEA(void) const { return Kind_SpaceIteScheme_FEA; }

  /*!
   * \brief Get the kind of convective numerical scheme for the flow
   *        equations (centered or upwind).
   * \note This value is obtained from the config file, and it is constant
   *       during the computation.
   * \return Kind of convective numerical scheme for the flow equations.
   */
  unsigned short GetKind_ConvNumScheme_Flow(void) const { return Kind_ConvNumScheme_Flow; }

  /*!
   * \brief Get the kind of convective numerical scheme for the flow
   *        equations (finite element).
   * \note This value is obtained from the config file, and it is constant
   *       during the computation.
   * \return Kind of convective numerical scheme for the flow equations.
   */
  unsigned short GetKind_ConvNumScheme_FEM_Flow(void) const { return Kind_ConvNumScheme_FEM_Flow; }

  /*!
   * \brief Get the kind of convective numerical scheme for the template
   *        equations (centered or upwind).
   * \note This value is obtained from the config file, and it is constant
   *       during the computation.
   * \return Kind of convective numerical scheme for the flow equations.
   */
  unsigned short GetKind_ConvNumScheme_Template(void) const { return Kind_ConvNumScheme_Template; }

  /*!
   * \brief Get the kind of center convective numerical scheme for the flow equations.
   * \note This value is obtained from the config file, and it is constant
   *       during the computation.
   * \return Kind of center convective numerical scheme for the flow equations.
   */
  ENUM_CENTERED GetKind_Centered_Flow(void) const { return static_cast<ENUM_CENTERED>(Kind_Centered_Flow); }

  /*!
   * \brief Get the kind of center convective numerical scheme for the plasma equations.
   * \note This value is obtained from the config file, and it is constant
   *       during the computation.
   * \return Kind of center convective numerical scheme for the flow equations.
   */
  unsigned short GetKind_Centered_Template(void);

  /*!
   * \brief Get the kind of upwind convective numerical scheme for the flow equations.
   * \note This value is obtained from the config file, and it is constant
   *       during the computation.
   * \return Kind of upwind convective numerical scheme for the flow equations.
   */
  unsigned short GetKind_Upwind_Flow(void) const { return Kind_Upwind_Flow; }

  /*!
   * \brief Get the kind of finite element convective numerical scheme for the flow equations.
   * \note This value is obtained from the config file, and it is constant
   *       during the computation.
   * \return Kind of finite element convective numerical scheme for the flow equations.
   */
  unsigned short GetKind_FEM_Flow(void) const { return Kind_FEM_Flow; }

  /*!
   * \brief Get the kind of shock capturing method in FEM DG solver.
   * \note This value is obtained from the config file, and it is constant
   *       during the computation.
   * \return Kind of shock capturing method in FEM DG solver.
   */
  unsigned short GetKind_FEM_DG_Shock(void) const { return Kind_FEM_DG_Shock; }

  /*!
   * \brief Get the kind of matrix coloring used for the sparse Jacobian computation.
   * \note This value is obtained from the config file, and it is constant
   *       during the computation.
   * \return Kind of matrix coloring used.
   */
  unsigned short GetKind_Matrix_Coloring(void) const { return Kind_Matrix_Coloring; }

  /*!
   * \brief Get the method for limiting the spatial gradients.
   * \return Method for limiting the spatial gradients.
   */
  unsigned short GetKind_SlopeLimit(void) const { return Kind_SlopeLimit; }

  /*!
   * \brief Get the method for limiting the spatial gradients.
   * \return Method for limiting the spatial gradients solving the flow equations.
   */
  unsigned short GetKind_SlopeLimit_Flow(void) const { return Kind_SlopeLimit_Flow; }

  /*!
   * \brief Get the method for limiting the spatial gradients.
   * \return Method for limiting the spatial gradients solving the turbulent equation.
   */
  unsigned short GetKind_SlopeLimit_Turb(void) const { return Kind_SlopeLimit_Turb; }

  /*!
   * \brief Get the method for limiting the spatial gradients.
   * \return Method for limiting the spatial gradients solving the adjoint turbulent equation.
   */
  unsigned short GetKind_SlopeLimit_AdjTurb(void) const { return Kind_SlopeLimit_AdjTurb; }

  /*!
   * \brief Get the method for limiting the spatial gradients.
   * \return Method for limiting the spatial gradients solving the adjoint flow equation.
   */
  unsigned short GetKind_SlopeLimit_AdjFlow(void) const { return Kind_SlopeLimit_AdjFlow; }

  /*!
   * \brief Value of the calibrated constant for the Lax method (center scheme).
   * \note This constant is used in coarse levels and with first order methods.
   * \return Calibrated constant for the Lax method.
   */
  su2double GetKappa_1st_Flow(void) const { return Kappa_1st_Flow; }

  /*!
   * \brief Value of the calibrated constant for the JST method (center scheme).
   * \return Calibrated constant for the JST method for the flow equations.
   */
  su2double GetKappa_2nd_Flow(void) const { return Kappa_2nd_Flow; }

  /*!
   * \brief Value of the calibrated constant for the JST method (center scheme).
   * \return Calibrated constant for the JST method for the flow equations.
   */
  su2double GetKappa_4th_Flow(void) const { return Kappa_4th_Flow; }

  /*!
   * \brief Value of the calibrated constant for the JST method (center scheme).
   * \return Calibrated constant for the JST-like method for the heat equations.
   */
  su2double GetKappa_2nd_Heat(void) const { return Kappa_2nd_Heat; }

  /*!
   * \brief Value of the calibrated constant for the JST-like method (center scheme).
   * \return Calibrated constant for the JST-like method for the heat equation.
   */
  su2double GetKappa_4th_Heat(void) const { return Kappa_4th_Heat; }

  /*!
   * \brief Factor by which to multiply the dissipation contribution to Jacobians of central schemes.
   * \return The factor.
   */
  su2double GetCent_Jac_Fix_Factor(void) const { return Cent_Jac_Fix_Factor; }

  /*!
   * \brief Factor by which to multiply the dissipation contribution to Jacobians of incompressible central schemes.
   * \return The factor.
   */
  su2double GetCent_Inc_Jac_Fix_Factor(void) const { return Cent_Inc_Jac_Fix_Factor; }

  /*!
   * \brief Get the kind of integration scheme (explicit or implicit)
   *        for the adjoint flow equations.
   * \note This value is obtained from the config file, and it is constant
   *       during the computation.
   * \return Kind of integration scheme for the adjoint flow equations.
   */
  unsigned short GetKind_TimeIntScheme_AdjFlow(void) const { return Kind_TimeIntScheme_AdjFlow; }

  /*!
   * \brief Get the kind of convective numerical scheme for the adjoint flow
   *        equations (centered or upwind).
   * \note This value is obtained from the config file, and it is constant
   *       during the computation.
   * \return Kind of convective numerical scheme for the adjoint flow equations.
   */
  unsigned short GetKind_ConvNumScheme_AdjFlow(void) const { return Kind_ConvNumScheme_AdjFlow; }

  /*!
   * \brief Get the kind of center convective numerical scheme for the adjoint flow equations.
   * \note This value is obtained from the config file, and it is constant
   *       during the computation.
   * \return Kind of center convective numerical scheme for the adjoint flow equations.
   */
  unsigned short GetKind_Centered_AdjFlow(void) const { return Kind_Centered_AdjFlow; }

  /*!
   * \brief Get the kind of upwind convective numerical scheme for the adjoint flow equations.
   * \note This value is obtained from the config file, and it is constant
   *       during the computation.
   * \return Kind of upwind convective numerical scheme for the adjoint flow equations.
   */
  unsigned short GetKind_Upwind_AdjFlow(void) const { return Kind_Upwind_AdjFlow; }

  /*!
   * \brief Value of the calibrated constant for the high order method (center scheme).
   * \return Calibrated constant for the high order center method for the adjoint flow equations.
   */
  su2double GetKappa_2nd_AdjFlow(void) const { return Kappa_2nd_AdjFlow; }

  /*!
   * \brief Value of the calibrated constant for the high order method (center scheme).
   * \return Calibrated constant for the high order center method for the adjoint flow equations.
   */
  su2double GetKappa_4th_AdjFlow(void) const { return Kappa_4th_AdjFlow; }

  /*!
   * \brief Value of the calibrated constant for the low order method (center scheme).
   * \return Calibrated constant for the low order center method for the adjoint flow equations.
   */
  su2double GetKappa_1st_AdjFlow(void) const { return Kappa_1st_AdjFlow; }

  /*!
   * \brief Get the kind of integration scheme (implicit)
   *        for the turbulence equations.
   * \note This value is obtained from the config file, and it is constant
   *       during the computation.
   * \return Kind of integration scheme for the turbulence equations.
   */
  unsigned short GetKind_TimeIntScheme_Turb(void) const { return Kind_TimeIntScheme_Turb; }

  /*!
   * \brief Get the kind of convective numerical scheme for the turbulence
   *        equations (upwind).
   * \note This value is obtained from the config file, and it is constant
   *       during the computation.
   * \return Kind of convective numerical scheme for the turbulence equations.
   */
  unsigned short GetKind_ConvNumScheme_Turb(void) const { return Kind_ConvNumScheme_Turb; }

  /*!
   * \brief Get the kind of center convective numerical scheme for the turbulence equations.
   * \note This value is obtained from the config file, and it is constant
   *       during the computation.
   * \return Kind of center convective numerical scheme for the turbulence equations.
   */
  unsigned short GetKind_Centered_Turb(void) const { return Kind_Centered_Turb; }

  /*!
   * \brief Get the kind of upwind convective numerical scheme for the turbulence equations.
   * \note This value is obtained from the config file, and it is constant
   *       during the computation.
   * \return Kind of upwind convective numerical scheme for the turbulence equations.
   */
  unsigned short GetKind_Upwind_Turb(void) const { return Kind_Upwind_Turb; }

  /*!
   * \brief Get the kind of integration scheme (explicit or implicit)
   *        for the adjoint turbulence equations.
   * \note This value is obtained from the config file, and it is constant
   *       during the computation.
   * \return Kind of integration scheme for the adjoint turbulence equations.
   */
  unsigned short GetKind_TimeIntScheme_AdjTurb(void) const { return Kind_TimeIntScheme_AdjTurb; }

  /*!
   * \brief Get the kind of convective numerical scheme for the adjoint turbulence
   *        equations (centered or upwind).
   * \note This value is obtained from the config file, and it is constant
   *       during the computation.
   * \return Kind of convective numerical scheme for the adjoint turbulence equations.
   */
  unsigned short GetKind_ConvNumScheme_AdjTurb(void) const { return Kind_ConvNumScheme_AdjTurb; }

  /*!
   * \brief Get the kind of convective numerical scheme for the heat equation.
   * \note This value is obtained from the config file, and it is constant
   *       during the computation.
   * \return Kind of convective numerical scheme for the heat equation.
   */
  unsigned short GetKind_ConvNumScheme_Heat(void) const { return Kind_ConvNumScheme_Heat; }

  /*!
   * \brief Get the kind of center convective numerical scheme for the adjoint turbulence equations.
   * \note This value is obtained from the config file, and it is constant
   *       during the computation.
   * \return Kind of center convective numerical scheme for the adjoint turbulence equations.
   */
  unsigned short GetKind_Centered_AdjTurb(void) const { return Kind_Centered_AdjTurb; }

  /*!
   * \brief Get the kind of upwind convective numerical scheme for the adjoint turbulence equations.
   * \note This value is obtained from the config file, and it is constant
   *       during the computation.
   * \return Kind of upwind convective numerical scheme for the adjoint turbulence equations.
   */
  unsigned short GetKind_Upwind_AdjTurb(void) const { return Kind_Upwind_AdjTurb; }

  /*!
   * \brief Provides information about the way in which the turbulence will be treated by the
   *        cont. adjoint method.
   * \return <code>FALSE</code> means that the adjoint turbulence equations will be used.
   */
  bool GetFrozen_Visc_Cont(void) const { return Frozen_Visc_Cont; }

  /*!
   * \brief Provides information about the way in which the turbulence will be treated by the
   *        disc. adjoint method.
   * \return <code>FALSE</code> means that the adjoint turbulence equations will be used.
   */
  bool GetFrozen_Visc_Disc(void) const { return Frozen_Visc_Disc; }

  /*!
   * \brief Provides information about using an inconsistent (primal/dual) discrete adjoint formulation
   * \return <code>FALSE</code> means that the adjoint use the same numerical methods than the primal problem.
   */
  bool GetInconsistent_Disc(void) const { return Inconsistent_Disc; }

  /*!
   * \brief Provides information about the way in which the limiter will be treated by the
   *        disc. adjoint method.
   * \return <code>FALSE</code> means that the limiter computation is included.
   */
  bool GetFrozen_Limiter_Disc(void) const { return Frozen_Limiter_Disc; }

  /*!
   * \brief Provides information about if the sharp edges are going to be removed from the sensitivity.
   * \return <code>FALSE</code> means that the sharp edges will be removed from the sensitivity.
   */
  bool GetSens_Remove_Sharp(void) const { return Sens_Remove_Sharp; }

  /*!
   * \brief Get the kind of inlet boundary condition treatment (total conditions or mass flow).
   * \return Kind of inlet boundary condition.
   */
  unsigned short GetKind_Inlet(void) const { return Kind_Inlet; }

  /*!
   * \brief Check if the inlet profile(s) are specified in an input file
   * \return True if an input file is to be used for the inlet profile(s)
   */
  bool GetInlet_Profile_From_File(void) const { return Inlet_From_File; }

  /*!
   * \brief Get name of the input file for the specified inlet profile.
   * \return Name of the input file for the specified inlet profile.
   */
  string GetInlet_FileName(void) const { return Inlet_Filename; }

  /*!
   * \brief Get name of the input file for the specified actuator disk.
   * \return Name of the input file for the specified actuator disk.
   */
  string GetActDisk_FileName(void) const { return ActDisk_FileName; }

  /*!
   * \brief Get the tolerance used for matching two points on a specified inlet
   * \return Tolerance used for matching a point to a specified inlet
   */
  su2double GetInlet_Profile_Matching_Tolerance(void) const { return Inlet_Matching_Tol; }

  /*!
   * \brief Get the type of incompressible inlet from the list.
   * \return Kind of the incompressible inlet.
   */
  unsigned short GetKind_Inc_Inlet(string val_marker) const;

  /*!
   * \brief Get the total number of types in Kind_Inc_Inlet list
   * \return Total number of types in Kind_Inc_Inlet list
   */
  unsigned short GetnInc_Inlet(void) const { return nInc_Inlet;}

  /*!
   * \brief Flag for whether the local boundary normal is used as the flow direction for an incompressible pressure inlet.
   * \return <code>FALSE</code> means the prescribed flow direction is used.
   */
  bool GetInc_Inlet_UseNormal(void) const { return Inc_Inlet_UseNormal;}

  /*!
   * \brief Get the type of incompressible outlet from the list.
   * \return Kind of the incompressible outlet.
   */
  unsigned short GetKind_Inc_Outlet(string val_marker) const;

  /*!
   * \brief Get the damping factor applied to velocity updates at incompressible pressure inlets.
   * \return Damping factor applied to velocity updates at incompressible pressure inlets.
   */
  su2double GetInc_Inlet_Damping(void) const { return Inc_Inlet_Damping; }

  /*!
   * \brief Get the damping factor applied to pressure updates at incompressible mass flow outlet.
   * \return Damping factor applied to pressure updates at incompressible mass flow outlet.
   */
  su2double GetInc_Outlet_Damping(void) const { return Inc_Outlet_Damping; }

  /*!
   * \brief Get the kind of mixing process for averaging quantities at the boundaries.
   * \return Kind of mixing process.
   */
  unsigned short GetKind_AverageProcess(void) const { return Kind_AverageProcess; }

  /*!
   * \brief Get the kind of mixing process for averaging quantities at the boundaries.
   * \return Kind of mixing process.
   */
  unsigned short GetKind_PerformanceAverageProcess(void) const { return Kind_PerformanceAverageProcess; }

  /*!
   * \brief Set the kind of mixing process for averaging quantities at the boundaries.
   * \return Kind of mixing process.
   */
  void SetKind_AverageProcess(unsigned short new_AverageProcess) { Kind_AverageProcess = new_AverageProcess; }

  /*!
   * \brief Set the kind of mixing process for averaging quantities at the boundaries.
   * \return Kind of mixing process.
   */
  void SetKind_PerformanceAverageProcess(unsigned short new_AverageProcess) { Kind_PerformanceAverageProcess = new_AverageProcess; }

  /*!
   * \brief Get coeff for Rotating Frame Ramp.
   * \return coeff Ramp Rotating Frame.
   */
  su2double GetRampRotatingFrame_Coeff(unsigned short iCoeff) const { return rampRotFrame_coeff[iCoeff];}

  /*!
   * \brief Get Rotating Frame Ramp option.
   * \return Ramp Rotating Frame option.
   */
  bool GetRampRotatingFrame(void) const { return RampRotatingFrame;}

  /*!
   * \brief Get coeff for Outlet Pressure Ramp.
   * \return coeff Ramp Outlet Pressure.
   */
  su2double GetRampOutletPressure_Coeff(unsigned short iCoeff) const { return rampOutPres_coeff[iCoeff];}

  /*!
   * \brief Get final Outlet Pressure value for the ramp.
   * \return final Outlet Pressure value.
   */
  su2double GetFinalOutletPressure(void) const { return  FinalOutletPressure; }

  /*!
   * \brief Get final Outlet Pressure value for the ramp.
   * \return Monitor Outlet Pressure value.
   */
  su2double GetMonitorOutletPressure(void) const { return MonitorOutletPressure; }

  /*!
   * \brief Set Monitor Outlet Pressure value for the ramp.
   */
  void SetMonitotOutletPressure(su2double newMonPres) { MonitorOutletPressure = newMonPres;}

  /*!
   * \brief Get Outlet Pressure Ramp option.
   * \return Ramp Outlet pressure option.
   */
  bool GetRampOutletPressure(void) const { return RampOutletPressure;}

  /*!
   * \brief Get mixedout coefficients.
   * \return mixedout coefficient.
   */
  su2double GetMixedout_Coeff(unsigned short iCoeff) const { return mixedout_coeff[iCoeff];}

  /*!
   * \brief Get extra relaxation factor coefficients for the Giels BC.
   * \return mixedout coefficient.
   */
  su2double GetExtraRelFacGiles(unsigned short iCoeff) const { return extrarelfac[iCoeff];}

  /*!
   * \brief Get mach limit for average massflow-based procedure .
   * \return mach limit.
   */
  su2double GetAverageMachLimit(void) const { return AverageMachLimit;}

  /*!
   * \brief Get the kind of mixing process for averaging quantities at the boundaries.
   * \return Kind of mixing process.
   */
  unsigned short GetKind_MixingPlaneInterface(void) const { return Kind_MixingPlaneInterface;}

  /*!
   * \brief Get the kind of turbomachinery architecture.
   * \return Kind of turbomachinery architecture.
   */
  unsigned short GetKind_TurboMachinery(unsigned short val_iZone) const { return Kind_TurboMachinery[val_iZone]; }

  /*!
   * \brief Get the kind of turbomachinery architecture.
   * \return Kind of turbomachinery architecture.
   */
  unsigned short GetKind_SpanWise(void) const { return Kind_SpanWise; }

  /*!
   * \brief Verify if there is mixing plane interface specified from config file.
   * \return boolean.
   */
  bool GetBoolMixingPlaneInterface(void) const { return (nMarker_MixingPlaneInterface !=0);}

  /*!
   * \brief Verify if there is mixing plane interface specified from config file.
   * \return boolean.
   */
  bool GetBoolTurbMixingPlane(void) const { return turbMixingPlane;}

  /*!
   * \brief Verify if there is mixing plane interface specified from config file.
   * \return boolean.
   */
  bool GetSpatialFourier(void) const { return SpatialFourier;}

  /*!
   * \brief number mixing plane interface specified from config file.
   * \return number of bound.
   */
  unsigned short GetnMarker_MixingPlaneInterface(void) const { return nMarker_MixingPlaneInterface;}

  /*!
   * \brief Verify if there is Turbomachinery performance option specified from config file.
   * \return boolean.
   */
  bool GetBoolTurbomachinery(void) const { return (nMarker_Turbomachinery !=0);}

  /*!
   * \brief number Turbomachinery blades computed using the pitch information.
   * \return nBlades.
   */
  su2double GetnBlades(unsigned short val_iZone) const { return nBlades[val_iZone];}

  /*!
   * \brief number Turbomachinery blades computed using the pitch information.
   * \return nBlades.
   */
  void SetnBlades(unsigned short val_iZone, su2double nblades) { nBlades[val_iZone] = nblades;}

  /*!
   * \brief Verify if there is any Giles Boundary Condition option specified from config file.
   * \return boolean.
   */
  bool GetBoolGiles(void) const { return (nMarker_Giles!=0);}

  /*!
   * \brief Verify if there is any Riemann Boundary Condition option specified from config file.
   * \return boolean.
   */
  bool GetBoolRiemann(void) const { return (nMarker_Riemann!=0);}

  /*!
   * \brief number Turbomachinery performance option specified from config file.
   * \return number of bound.
   */
  unsigned short GetnMarker_Turbomachinery(void) const { return nMarker_Turbomachinery;}

  /*!
   * \brief Get number of shroud markers.
   * \return number of marker shroud.
   */
  unsigned short GetnMarker_Shroud(void) const { return nMarker_Shroud;}

  /*!
   * \brief Get the marker shroud.
   * \return marker shroud.
   */
  string GetMarker_Shroud(unsigned short val_marker) const { return Marker_Shroud[val_marker];}

  /*!
   * \brief number Turbomachinery performance option specified from config file.
   * \return number of bound.
   */
  unsigned short GetnMarker_TurboPerformance(void) const { return nMarker_TurboPerformance;}

  /*!
   * \brief number span-wise sections to compute 3D BC and performance for turbomachinery specified by the user.
   * \return number of span-wise sections.
   */
  unsigned short Get_nSpanWiseSections_User(void) const { return nSpanWiseSections_User;}

  /*!
   * \brief number span-wise sections to compute 3D BC and performance for turbomachinery.
   * \return number of span-wise sections.
   */
  unsigned short GetnSpanWiseSections(void) const { return nSpanWiseSections;}

  /*!
   * \brief set number of maximum span-wise sections among all zones .
   */
  void SetnSpanMaxAllZones(unsigned short val_nSpna_max) { nSpanMaxAllZones = val_nSpna_max;}

  /*!
   * \brief number span-wise sections to compute performance for turbomachinery.
   * \return number of max span-wise sections.
   */
  unsigned short GetnSpanMaxAllZones(void) const { return nSpanMaxAllZones;}

  /*!
   * \brief set number span-wise sections to compute 3D BC and performance for turbomachinery.
   */
  void SetnSpanWiseSections(unsigned short nSpan) { nSpanWiseSections = nSpan;}

  /*!
   * \brief set number span-wise sections to compute 3D BC and performance for turbomachinery.
   */
  unsigned short GetnSpan_iZones(unsigned short iZone) const { return nSpan_iZones[iZone];}

  /*!
   * \brief set number span-wise sections to compute 3D BC and performance for turbomachinery.
   */
  void SetnSpan_iZones(unsigned short nSpan, unsigned short iZone) { nSpan_iZones[iZone] = nSpan;}

  /*!
   * \brief get inlet bounds name for Turbomachinery performance calculation.
   * \return name of the bound.
   */
  string GetMarker_TurboPerf_BoundIn(unsigned short index) const { return Marker_TurboBoundIn[index];}

  /*!
   * \brief get outlet bounds name for Turbomachinery performance calculation.
   * \return name of the bound.
   */
  string GetMarker_TurboPerf_BoundOut(unsigned short index) const { return Marker_TurboBoundOut[index];}

  /*!
   * \brief get marker kind for Turbomachinery performance calculation.
   * \return kind index.
   */
  unsigned short GetKind_TurboPerf(unsigned short index);

  /*!
   * \brief get outlet bounds name for Turbomachinery performance calculation.
   * \return name of the bound.
   */
  string GetMarker_PerBound(unsigned short val_marker) const { return Marker_PerBound[val_marker];}

  /*!
   * \brief Get the kind of inlet boundary condition treatment (total conditions or mass flow).
   * \return Kind of inlet boundary condition.
   */
  unsigned short GetKind_Engine_Inflow(void) const { return Kind_Engine_Inflow; }

  /*!
   * \brief Get the kind of inlet boundary condition treatment (total conditions or mass flow).
   * \return Kind of inlet boundary condition.
   */
  unsigned short GetKind_ActDisk(void) const { return Kind_ActDisk; }

  /*!
   * \brief Set the kind of wall - rough or smooth.
   */
  void SetKindWall(string val_marker, unsigned short val_kindwall);

  /*!
   * \brief Get the number of sections.
   * \return Number of sections
   */
  unsigned short GetnLocationStations(void) const { return nLocationStations; }

  /*!
   * \brief Get the number of sections for computing internal volume.
   * \return Number of sections for computing internal volume.
   */
  unsigned short GetnWingStations(void) const { return nWingStations; }

  /*!
   * \brief Get the location of the waterline.
   * \return Z location of the waterline.
   */
  su2double GetGeo_Waterline_Location(void) const { return Geo_Waterline_Location; }

  /*!
   * \brief Provides information about the the nodes that are going to be moved on a deformation
   *        volumetric grid deformation.
   * \return <code>TRUE</code> means that only the points on the FFD box will be moved.
   */
  bool GetHold_GridFixed(void) const { return Hold_GridFixed; }

  /*!
   * \author H. Kline
   * \brief Get the kind of objective function. There are several options: Drag coefficient,
   *        Lift coefficient, efficiency, etc.
   * \note The objective function will determine the boundary condition of the adjoint problem.
   * \param[in] val_obj
   * \return Kind of objective function.
<<<<<<< HEAD
   */
  unsigned short GetKind_ObjFunc(unsigned short val_obj = 0) const { return Kind_ObjFunc[val_obj]; }

  /*!
   * \brief Similar to GetKind_ObjFunc but returns the corresponding string.
   */
  string GetName_ObjFunc(unsigned short val_obj = 0) const;
=======
   */
  unsigned short GetKind_ObjFunc(unsigned short val_obj = 0) const { return Kind_ObjFunc[val_obj]; }
>>>>>>> 813ff067

  /*!
   * \author H. Kline
   * \brief Get the weight of objective function. There are several options: Drag coefficient,
   *        Lift coefficient, efficiency, etc.
   * \note The objective function will determine the boundary condition of the adjoint problem.
   * \return Weight of objective function.
   */
  su2double GetWeight_ObjFunc(unsigned short val_obj) const { return Weight_ObjFunc[val_obj]; }

  /*!
   * \author H. Kline
   * \brief Set the weight of objective function. There are several options: Drag coefficient,
   *        Lift coefficient, efficiency, etc.
   * \note The objective function will determine the boundary condition of the adjoint problem.
   * \return Weight of objective function.
   */
  void SetWeight_ObjFunc(unsigned short val_obj, su2double val) { Weight_ObjFunc[val_obj] = val; }

  /*!
   * \author H. Kline
   * \brief Get the coefficients of the objective defined by the chain rule with primitive variables.
   * \note This objective is only applicable to gradient calculations. Objective value must be
   * calculated using the area averaged outlet values of density, velocity, and pressure.
   * Gradients are w.r.t density, velocity[3], and pressure. when 2D gradient w.r.t. 3rd component of velocity set to 0.
   */
<<<<<<< HEAD
  su2double GetCoeff_ObjChainRule(unsigned short iVar) const { return Obj_ChainRuleCoeff[iVar]; }
=======
  su2double GetCoeff_ObjChainRule(unsigned short iVar) const { return obj_coeff[iVar]; }
>>>>>>> 813ff067

  /*!
   * \brief Get the kind of sensitivity smoothing technique.
   * \return Kind of sensitivity smoothing technique.
   */
  unsigned short GetKind_SensSmooth(void) const { return Kind_SensSmooth; }

  /*!
   * \brief Provides information about the time integration, and change the write in the output
   *        files information about the iteration.
   * \return The kind of time integration: Steady state, time stepping method (unsteady) or
   *         dual time stepping method (unsteady).
   */
  unsigned short GetTime_Marching(void) const { return TimeMarching; }

  /*!
   * \brief Provides the number of species present in the plasma
   * \return: The number of species present in the plasma, read from input file
   */
  unsigned short GetnSpecies(void) const { return nSpecies; }

   /*!
   * \brief Get the wall heat flux on a constant heat flux boundary.
   * \return The heat flux.
   */
  const su2double *GetWall_Catalycity(void) const { return Wall_Catalycity; }

  /*!
   * \brief Provides the gas mass fractions of the flow
   * \return: Gas Mass fractions
   */
  const su2double *GetGas_Composition(void) const { return Gas_Composition; }

  /*!
   * \brief Provides the restart information.
   * \return Restart information, if <code>TRUE</code> then the code will use the solution as restart.
   */
  bool GetRestart(void) const { return Restart; }

  /*!
   * \brief Flag for whether binary SU2 native restart files are read.
   * \return Flag for whether binary SU2 native restart files are read, if <code>TRUE</code> then the code will load binary restart files.
   */
  bool GetRead_Binary_Restart(void) const { return Read_Binary_Restart; }

  /*!
   * \brief Provides the number of varaibles.
   * \return Number of variables.
   */
  unsigned short GetnVar(void);

  /*!
   * \brief Provides the number of varaibles.
   * \return Number of variables.
   */
  unsigned short GetnZone(void) const { return nZone; }

  /*!
   * \brief Provides the number of varaibles.
   * \return Number of variables.
   */
  unsigned short GetiZone(void) const { return iZone; }

  /*!
   * \brief For some problems like adjoint or the linearized equations it
   *          is necessary to restart the flow solution.
   * \return Flow restart information, if <code>TRUE</code> then the code will restart the flow solution.
   */

  bool GetRestart_Flow(void) const { return Restart_Flow; }

  /*!
   * \brief Indicates whether the flow is frozen (chemistry deactivated).
   */
  bool GetFrozen(void) const { return frozen; }

  /*!
   * \brief Indicates whether electron gas is present in the gas mixture.
   */
  bool GetIonization(void) const { return ionization; }

  /*!
   * \brief Indicates whether the VT source residual is limited.
   */
  bool GetVTTransferResidualLimiting(void) const { return vt_transfer_res_limit; }

  /*!
   * \brief Indicates if mixture is monoatomic.
   */
  bool GetMonoatomic(void) const { return monoatomic; }

  /*!
   * \brief Information about computing and plotting the equivalent area distribution.
   * \return <code>TRUE</code> or <code>FALSE</code>  depending if we are computing the equivalent area.
   */
  bool GetEquivArea(void) const { return EquivArea; }

  /*!
   * \brief Information about computing and plotting the equivalent area distribution.
   * \return <code>TRUE</code> or <code>FALSE</code>  depending if we are computing the equivalent area.
   */
  bool GetInvDesign_Cp(void) const { return InvDesign_Cp; }

  /*!
   * \brief Information about computing and plotting the equivalent area distribution.
   * \return <code>TRUE</code> or <code>FALSE</code>  depending if we are computing the equivalent area.
   */
  bool GetInvDesign_HeatFlux(void) const { return InvDesign_HeatFlux; }

  /*!
   * \brief Get name of the input grid.
   * \return File name of the input grid.
   */
  string GetMesh_FileName(void) const { return Mesh_FileName; }

  /*!
   * \brief Get name of the output grid, this parameter is important for grid
   *        adaptation and deformation.
   * \return File name of the output grid.
   */
  string GetMesh_Out_FileName(void) const { return Mesh_Out_FileName; }

  /*!
   * \brief Get the name of the file with the solution of the flow problem.
   * \return Name of the file with the solution of the flow problem.
   */
  string GetSolution_FileName(void) const { return Solution_FileName; }

  /*!
   * \brief Get the name of the file with the solution of the adjoint flow problem
   *          with drag objective function.
   * \return Name of the file with the solution of the adjoint flow problem with
   *         drag objective function.
   */
  string GetSolution_AdjFileName(void) const { return Solution_AdjFileName; }

  /*!
   * \brief Get the format of the input/output grid.
   * \return Format of the input/output grid.
   */
  unsigned short GetMesh_FileFormat(void) const { return Mesh_FileFormat; }

  /*!
   * \brief Get the format of the output solution.
   * \return Format of the output solution.
   */
  unsigned short GetTabular_FileFormat(void) const { return Tab_FileFormat; }

  /*!
   * \brief Get the format of the output solution.
   * \return Format of the output solution.
   */
  unsigned short GetActDisk_Jump(void) const { return ActDisk_Jump; }

  /*!
   * \brief Get the name of the file with the convergence history of the problem.
   * \return Name of the file with convergence history of the problem.
   */
  string GetConv_FileName(void) const { return Conv_FileName; }

  /*!
   * \brief Get the Starting Iteration for the windowing approach
   *        in Sensitivity Analysis for period-averaged outputs, which oscillate.
   * \return
   */
  unsigned long GetStartWindowIteration(void) const { return StartWindowIteration; }

  /*!
   * \brief Get Index of the window function used as weight in the cost functional
   * \return
   */
  WINDOW_FUNCTION GetKindWindow(void) const { return static_cast<WINDOW_FUNCTION>(Kind_WindowFct); }

  /*!
   * \brief Get the name of the file with the forces breakdown of the problem.
   * \return Name of the file with forces breakdown of the problem.
   */
  string GetBreakdown_FileName(void) const { return Breakdown_FileName; }

  /*!
   * \brief Get the name of the file with the flow variables.
   * \return Name of the file with the primitive variables.
   */
  string GetVolume_FileName(void) const { return Volume_FileName; }

  /*!
   * \brief Add any numbers necessary to the filename (iteration number, zone ID ...)
   * \param[in] config - Definition of the particular problem.
   * \param[in] filename - the base filename.
   * \param[in] ext - the extension to be added.
   * \return The new filename
   */
  string GetFilename(string filename, string ext, unsigned long Iter) const;

  /*!
   * \brief Append the zone index to the restart or the solution files.
   * \return Name of the restart file for the flow variables.
   */
  string GetMultizone_FileName(string val_filename, int val_iZone, string ext) const;

  /*!
   * \brief Append the zone index to the restart or the solution files.
   * \return Name of the restart file for the flow variables.
   */
  string GetMultizone_HistoryFileName(string val_filename, int val_iZone, string ext) const;

  /*!
   * \brief Append the instance index to the restart or the solution files.
   * \return Name of the restart file for the flow variables.
   */
  string GetMultiInstance_FileName(string val_filename, int val_iInst, string ext) const;

  /*!
   * \brief Append the instance index to the restart or the solution files.
   * \return Name of the restart file for the flow variables.
   */
  string GetMultiInstance_HistoryFileName(string val_filename, int val_iInst) const;

  /*!
   * \brief Get the name of the restart file for the flow variables.
   * \return Name of the restart file for the flow variables.
   */
  string GetRestart_FileName(void) const { return Restart_FileName; }

  /*!
   * \brief Get the name of the restart file for the adjoint variables (drag objective function).
   * \return Name of the restart file for the adjoint variables (drag objective function).
   */
  string GetRestart_AdjFileName(void) const { return Restart_AdjFileName; }

  /*!
   * \brief Get the name of the file with the adjoint variables.
   * \return Name of the file with the adjoint variables.
   */
  string GetAdj_FileName(void) const { return Adj_FileName; }

  /*!
   * \brief Get the name of the file with the gradient of the objective function.
   * \return Name of the file with the gradient of the objective function.
   */
  string GetObjFunc_Grad_FileName(void) const { return ObjFunc_Grad_FileName; }

  /*!
   * \brief Get the name of the file with the gradient of the objective function.
   * \return Name of the file with the gradient of the objective function.
   */
  string GetObjFunc_Value_FileName(void) const { return ObjFunc_Value_FileName; }

  /*!
   * \brief Get the name of the file with the surface information for the flow problem.
   * \return Name of the file with the surface information for the flow problem.
   */
  string GetSurfCoeff_FileName(void) const { return SurfCoeff_FileName; }

  /*!
   * \brief Get the name of the file with the surface information for the adjoint problem.
   * \return Name of the file with the surface information for the adjoint problem.
   */
  string GetSurfAdjCoeff_FileName(void) const { return SurfAdjCoeff_FileName; }

  /*!
   * \brief Get the name of the file with the surface sensitivity (discrete adjoint).
   * \return Name of the file with the surface sensitivity (discrete adjoint).
   */
  string GetSurfSens_FileName(void) const { return SurfSens_FileName; }

  /*!
   * \brief Get the name of the file with the volume sensitivity (discrete adjoint).
   * \return Name of the file with the volume sensitivity (discrete adjoint).
   */
  string GetVolSens_FileName(void) const { return VolSens_FileName; }

  /*!
   * \brief Augment the input filename with the iteration number for an unsteady file.
   * \param[in] val_filename - String value of the base filename.
   * \param[in] val_iter - Unsteady iteration number or time instance.
   * \return Name of the file with the iteration number for an unsteady solution file.
   */
  string GetUnsteady_FileName(string val_filename, int val_iter, string ext) const;

  /*!
   * \brief Append the input filename string with the appropriate objective function extension.
   * \param[in] val_filename - String value of the base filename.
   * \return Name of the file with the appropriate objective function extension.
   */
  string GetObjFunc_Extension(string val_filename) const;

  /*!
   * \brief Get the criteria for structural residual (relative/absolute).
   * \return Relative/Absolute criteria for structural convergence.
   */
  unsigned short GetResidual_Criteria_FEM(void) const { return Res_FEM_CRIT; }

  /*!
   * \brief Get functional that is going to be used to evaluate the residual flow convergence.
   * \return Functional that is going to be used to evaluate the residual flow convergence.
   */
  unsigned short GetResidual_Func_Flow(void) const { return Residual_Func_Flow; }

  /*!
   * \brief Get functional that is going to be used to evaluate the flow convergence.
   * \return Functional that is going to be used to evaluate the flow convergence.
   */
  unsigned short GetCauchy_Func_Flow(void) const { return Cauchy_Func_Flow; }

  /*!
   * \brief Get functional that is going to be used to evaluate the adjoint flow convergence.
   * \return Functional that is going to be used to evaluate the adjoint flow convergence.
   */
  unsigned short GetCauchy_Func_AdjFlow(void) const { return Cauchy_Func_AdjFlow; }

  /*!
   * \brief Get the number of iterations that are considered in the Cauchy convergence criteria.
   * \return Number of elements in the Cauchy criteria.
   */
  unsigned short GetCauchy_Elems(void) const { return Cauchy_Elems; }

  /*!
   * \brief Get the number of iterations that are not considered in the convergence criteria.
   * \return Number of iterations before starting with the convergence criteria.
   */
  unsigned long GetStartConv_Iter(void) const { return StartConv_Iter; }

  /*!
   * \brief Get the value of convergence criteria for the Cauchy method in the direct,
   *        adjoint or linearized problem.
   * \return Value of the convergence criteria.
   */
  su2double GetCauchy_Eps(void) const { return Cauchy_Eps; }

  /*!
   * \brief If we are prforming an unsteady simulation, there is only
   *        one value of the time step for the complete simulation.
   * \return Value of the time step in an unsteady simulation (non dimensional).
   */
  su2double GetDelta_UnstTimeND(void) const { return Delta_UnstTimeND; }

  /*!
   * \brief If we are prforming an unsteady simulation, there is only
   *        one value of the time step for the complete simulation.
   * \return Value of the time step in an unsteady simulation (non dimensional).
   */
  su2double GetTotal_UnstTimeND(void) const { return Total_UnstTimeND; }

  /*!
   * \brief If we are prforming an unsteady simulation, there is only
   *        one value of the time step for the complete simulation.
   * \return Value of the time step in an unsteady simulation.
   */
  su2double GetDelta_UnstTime(void) const { return Delta_UnstTime; }

  /*!
   * \brief Set the value of the unsteadty time step using the CFL number.
   * \param[in] val_delta_unsttimend - Value of the unsteady time step using CFL number.
   */
  void SetDelta_UnstTimeND(su2double val_delta_unsttimend) { Delta_UnstTimeND = val_delta_unsttimend; }

  /*!
   * \brief If we are performing an unsteady simulation, this is the
   *    value of max physical time for which we run the simulation
   * \return Value of the physical time in an unsteady simulation.
   */
  su2double GetTotal_UnstTime(void) const { return Total_UnstTime; }

  /*!
   * \brief If we are performing an unsteady simulation, this is the
   *    value of current time.
   * \return Value of the physical time in an unsteady simulation.
   */
  su2double GetCurrent_UnstTime(void) const { return Current_UnstTime; }

  /*!
   * \brief Divide the rectbles and hexahedron.
   * \return <code>TRUE</code> if the elements must be divided; otherwise <code>FALSE</code>.
   */
  bool GetSubsonicEngine(void) const { return SubsonicEngine; }

  /*!
   * \brief Actuator disk defined with a double surface.
   * \return <code>TRUE</code> if the elements must be divided; otherwise <code>FALSE</code>.
   */
  bool GetActDisk_DoubleSurface(void) const { return ActDisk_DoubleSurface; }

  /*!
   * \brief Only halg of the engine is in the compputational grid.
   * \return <code>TRUE</code> if the engine is complete; otherwise <code>FALSE</code>.
   */
  bool GetEngine_HalfModel(void) const { return Engine_HalfModel; }

  /*!
   * \brief Actuator disk defined with a double surface.
   * \return <code>TRUE</code> if the elements must be divided; otherwise <code>FALSE</code>.
   */
  bool GetActDisk_SU2_DEF(void) const { return ActDisk_SU2_DEF; }

  /*!
   * \brief Value of the design variable step, we use this value in design problems.
   * \param[in] val_dv - Number of the design variable that we want to read.
   * \param[in] val_val - Value of the design variable that we want to read.
   * \return Design variable step.
   */
  su2double GetDV_Value(unsigned short val_dv, unsigned short val_val = 0) const { return DV_Value[val_dv][val_val]; }

  /*!
   * \brief Set the value of the design variable step, we use this value in design problems.
   * \param[in] val_dv - Number of the design variable that we want to read.
   * \param[in] val    - Value of the design variable.
   */
  void SetDV_Value(unsigned short val_dv, unsigned short val_ind, su2double val) { DV_Value[val_dv][val_ind] = val; }

  /*!
   * \brief Get information about the grid movement.
   * \return <code>TRUE</code> if there is a grid movement; otherwise <code>FALSE</code>.
   */
  bool GetGrid_Movement(void) const {
    return (Kind_GridMovement != NO_MOVEMENT) || (nKind_SurfaceMovement > 0);
  }

  /*!
   * \brief Get information about dynamic grids.
   * \return <code>TRUE</code> if there is a grid movement; otherwise <code>FALSE</code>.
   */
  bool GetDynamic_Grid(void) const { return GetGrid_Movement() || (Deform_Mesh && Time_Domain); }

  /*!
   * \brief Get information about the volumetric movement.
   * \return <code>TRUE</code> if there is a volumetric movement is required; otherwise <code>FALSE</code>.
   */
  bool GetVolumetric_Movement(void) const;

  /*!
   * \brief Get information about deforming markers.
   * \param[in] kind_movement - Kind of surface movement.
   * \return <code>TRUE</code> at least one surface of kind_movement moving; otherwise <code>FALSE</code>.
   */
  bool GetSurface_Movement(unsigned short kind_movement) const;

  /*!
   * \brief Set a surface movement marker.
   * \param[in] iMarker - Moving marker.
   * \param[in] kind_movement - Kind of surface movement.
   * \return <code>TRUE</code> at least one surface of kind_movement moving; otherwise <code>FALSE</code>.
   */
  void SetSurface_Movement(unsigned short iMarker, unsigned short kind_movement);

  /*!
   * \brief Get the type of dynamic mesh motion. Each zone gets a config file.
   * \return Type of dynamic mesh motion.
   */
  unsigned short GetKind_GridMovement() const { return Kind_GridMovement; }

  /*!
   * \brief Set the type of dynamic mesh motion.
   * \param[in] val_iZone - Number for the current zone in the mesh (each zone has independent motion).
   * \param[in] motion_Type - Specify motion type.
   */
  void SetKind_GridMovement(unsigned short motion_Type) { Kind_GridMovement = motion_Type; }

  /*!
   * \brief Get the type of surface motion.
   * \param[in] iMarkerMoving -  Index of the moving marker (as specified in Marker_Moving).
   * \return Type of surface motion.
   */
  unsigned short GetKind_SurfaceMovement(unsigned short iMarkerMoving) const { return Kind_SurfaceMovement[iMarkerMoving];}

  /*!
   * \brief Get the mach number based on the mesh velocity and freestream quantities.
   * \return Mach number based on the mesh velocity and freestream quantities.
   */
  su2double GetMach_Motion(void) const { return Mach_Motion; }

  /*!
   * \brief Get the mesh motion origin.
   * \param[in] iDim - spatial component
   * \return The mesh motion origin.
   */
  su2double GetMotion_Origin(unsigned short iDim) const { return Motion_Origin[iDim];}

  /*!
   * \brief Set the mesh motion origin.
   * \param[in] val - new value of the origin
   * \return The mesh motion origin.
   */
  void SetMotion_Origin(const su2double* val) { for (int iDim = 0; iDim < 3; iDim++) Motion_Origin[iDim] = val[iDim]; }

  /*!
   * \brief Get the mesh motion origin.
   * \param[in] iMarkerMoving -  Index of the moving marker (as specified in Marker_Moving)
   * \param[in] iDim - spatial component
   * \return The motion origin of the marker.
   */
  su2double GetMarkerMotion_Origin(unsigned short iMarkerMoving, unsigned short iDim) const { return MarkerMotion_Origin[3*iMarkerMoving + iDim];}

  /*!
   * \brief Set the mesh motion origin.
   * \param[in] val - new value of the origin
   * \param[in] iMarkerMoving -  Index of the moving marker (as specified in Marker_Moving)
   */
  void SetMarkerMotion_Origin(const su2double* val, unsigned short iMarkerMoving) {
    for (int iDim = 0; iDim < 3; iDim++) MarkerMotion_Origin[3*iMarkerMoving + iDim] = val[iDim];
  }

  /*!
   * \brief Get the translational velocity of the mesh.
   * \param[in] iDim - spatial component
   * \return Translational velocity of the mesh.
   */
  su2double GetTranslation_Rate(unsigned short iDim) const { return Translation_Rate[iDim];}

  /*!
   * \brief Get the translational velocity of the marker.
   * \param[in] iMarkerMoving -  Index of the moving marker (as specified in Marker_Moving)
   * \param[in] iDim - spatial component
   * \return Translational velocity of the marker.
   */
  su2double GetMarkerTranslationRate(unsigned short iMarkerMoving, unsigned short iDim) const { return MarkerTranslation_Rate[3*iMarkerMoving + iDim];}

  /*!
   * \brief Get the rotation rate of the mesh.
   * \param[in] iDim - spatial component
   * \return Translational velocity of the mesh.
   */
  su2double GetRotation_Rate(unsigned short iDim) const { return Rotation_Rate[iDim];}

  /*!
   * \brief Get the rotation rate of the mesh.
   * \param[in] iDim - spatial component
   * \param[in] val - new value of the rotation rate.
   * \return Translational velocity of the mesh.
   */
  void SetRotation_Rate(unsigned short iDim, su2double val) { Rotation_Rate[iDim] = val;}

  /*!
   * \brief Get the rotation rate of the marker.
   *  \param[in] iMarkerMoving -  Index of the moving marker (as specified in Marker_Moving)
   * \param[in] iDim - spatial component
   * \return Rotation velocity of the marker.
   */
  su2double GetMarkerRotationRate(unsigned short iMarkerMoving, unsigned short iDim) const { return MarkerRotation_Rate[3*iMarkerMoving + iDim];}

  /*!
   * \brief Get the pitching rate of the mesh.
   * \param[in] iDim - spatial component
   * \return Angular frequency of the mesh pitching.
   */
  su2double GetPitching_Omega(unsigned short iDim) const { return Pitching_Omega[iDim];}

  /*!
   * \brief Get pitching rate of the marker.
   * \param[in] iMarkerMoving - Index of the moving marker (as specified in Marker_Moving)
   * \param[in] iDim - spatial component
   * \return  Angular frequency of the marker pitching.
   */
  su2double GetMarkerPitching_Omega(unsigned short iMarkerMoving, unsigned short iDim) const { return MarkerPitching_Omega[3*iMarkerMoving + iDim];}

  /*!
   * \brief Get the pitching amplitude of the mesh.
   * \param[in] iDim - spatial component
   * \return pitching amplitude of the mesh.
   */
  su2double GetPitching_Ampl(unsigned short iDim) const { return Pitching_Ampl[iDim];}

  /*!
   * \brief Get pitching amplitude of the marker.
   * \param[in] iMarkerMoving -  Index of the moving marker (as specified in Marker_Moving)
   * \param[in] iDim - spatial component
   * \return  pitching amplitude of the marker.
   */
  su2double GetMarkerPitching_Ampl(unsigned short iMarkerMoving, unsigned short iDim) const { return MarkerPitching_Ampl[3*iMarkerMoving + iDim];}

  /*!
   * \brief Get the pitching phase of the mesh.
   * \param[in] val_iZone - Number for the current zone in the mesh (each zone has independent motion).
   * \return pitching phase of the mesh.
   */
  su2double GetPitching_Phase(unsigned short iDim) const { return Pitching_Phase[iDim];}

  /*!
   * \brief Get pitching phase of the marker.
   * \param[in] iMarkerMoving -  Index of the moving marker (as specified in Marker_Moving) \
   * \param[in] iDim - spatial component
   * \return pitching phase of the marker.
   */
  su2double GetMarkerPitching_Phase(unsigned short iMarkerMoving, unsigned short iDim) const { return MarkerPitching_Phase[3*iMarkerMoving + iDim];}

  /*!
   * \brief Get the plunging rate of the mesh.
   * \param[in] iDim - spatial component
   * \return Angular frequency of the mesh plunging.
   */
  su2double GetPlunging_Omega(unsigned short iDim) const { return Plunging_Omega[iDim];}

  /*!
   * \brief Get plunging rate of the marker.
   * \param[in] iMarkerMoving -  Index of the moving marker (as specified in Marker_Moving)
   * \param[in] iDim - spatial component
   * \return Angular frequency of the marker plunging.
   */
  su2double GetMarkerPlunging_Omega(unsigned short iMarkerMoving, unsigned short iDim) const { return MarkerPlunging_Omega[3*iMarkerMoving + iDim];}

  /*!
   * \brief Get the plunging amplitude of the mesh.
   * \param[in] val_iZone - Number for the current zone in the mesh (each zone has independent motion).
   * \param[in] iDim - spatial component
   * \return Plunging amplitude of the mesh.
   */
  su2double GetPlunging_Ampl(unsigned short iDim) const { return Plunging_Ampl[iDim];}

  /*!
   * \brief Get plunging amplitude of the marker.
   * \param[in] iMarkerMoving -  Index of the moving marker (as specified in Marker_Moving)
   * \param[in] iDim - spatial component
   * \return Plunging amplitude of the marker.
   */
  su2double GetMarkerPlunging_Ampl(unsigned short iMarkerMoving, unsigned short iDim) const { return MarkerPlunging_Ampl[3*iMarkerMoving + iDim];}

  /*!
   * \brief Get the angular velocity of the mesh about the z-axis.
   * \return Angular velocity of the mesh about the z-axis.
   */
  su2double GetFinalRotation_Rate_Z() const { return FinalRotation_Rate_Z;}

  /*!
   * \brief Set the angular velocity of the mesh about the z-axis.
   * \param[in] newRotation_Rate_Z - new rotation rate after computing the ramp value.
   */
  void SetRotation_Rate_Z(su2double newRotation_Rate_Z);

  /*!
   * \brief Get the Harmonic Balance frequency pointer.
   * \return Harmonic Balance Frequency pointer.
   */
  const su2double* GetOmega_HB(void) const { return  Omega_HB; }

  /*!
   * \brief Get if harmonic balance source term is to be preconditioned
   * \return yes or no to harmonic balance preconditioning
   */
  bool GetHB_Precondition(void) const { return HB_Precondition; }

  /*!
   * \brief Get if we should update the motion origin.
   * \param[in] val_marker - Value of the marker in which we are interested.
   * \return yes or no to update motion origin.
   */
  unsigned short GetMoveMotion_Origin(unsigned short val_marker) const { return MoveMotion_Origin[val_marker]; }

  /*!
   * \brief Get the minimum value of Beta for Roe-Turkel preconditioner
   * \return the minimum value of Beta for Roe-Turkel preconditioner
   */
  su2double GetminTurkelBeta() const { return  Min_Beta_RoeTurkel; }

  /*!
   * \brief Get the minimum value of Beta for Roe-Turkel preconditioner
   * \return the minimum value of Beta for Roe-Turkel preconditioner
   */
  su2double GetmaxTurkelBeta() const { return  Max_Beta_RoeTurkel; }

  /*!
   * \brief Get information about the adibatic wall condition
   * \return <code>TRUE</code> if it is a adiabatic wall condition; otherwise <code>FALSE</code>.
   */
  bool GetAdiabaticWall(void);

  /*!
   * \brief Get information about the isothermal wall condition
   * \return <code>TRUE</code> if it is a isothermal wall condition; otherwise <code>FALSE</code>.
   */
  bool GetIsothermalWall(void);

  /*!
   * \brief Get information about the Low Mach Preconditioning
   * \return <code>TRUE</code> if we are using low Mach preconditioner; otherwise <code>FALSE</code>.
   */
  bool Low_Mach_Preconditioning(void) const { return Low_Mach_Precon; }

  /*!
   * \brief Get information about the Low Mach Correction
   * \return <code>TRUE</code> if we are using low Mach correction; otherwise <code>FALSE</code>.
   */
  bool Low_Mach_Correction(void) const { return Low_Mach_Corr; }

  /*!
   * \brief Get information about the poisson solver condition
   * \return <code>TRUE</code> if it is a poisson solver condition; otherwise <code>FALSE</code>.
   */
  bool GetPoissonSolver(void) const { return PoissonSolver; }

  /*!
   * \brief Get information about the gravity force.
   * \return <code>TRUE</code> if it uses the gravity force; otherwise <code>FALSE</code>.
   */
  bool GetGravityForce(void) const { return GravityForce; }

  /*!
   * \brief Get information about the body force.
   * \return <code>TRUE</code> if it uses a body force; otherwise <code>FALSE</code>.
   */
  bool GetBody_Force(void) const { return Body_Force; }

  /*!
   * \brief Get a pointer to the body force vector.
   * \return A pointer to the body force vector.
   */
  const su2double* GetBody_Force_Vector(void) const { return body_force; }

  /*!
   * \brief Get information about the volumetric heat source.
   * \return <code>TRUE</code> if it uses a volumetric heat source; otherwise <code>FALSE</code>.
   */
  inline bool GetHeatSource(void) const { return HeatSource; }

  /*!
   * \brief Get information about the volumetric heat source.
   * \return Value of the volumetric heat source
   */
  inline su2double GetHeatSource_Val(void) const {return ValHeatSource;}

  /*!
   * \brief Get the rotation angle of the volumetric heat source in axis Z.
   * \return Rotation (Z) of the volumetric heat source
   */
  inline su2double GetHeatSource_Rot_Z(void) const {return Heat_Source_Rot_Z;}

  /*!
   * \brief Set the rotation angle of the volumetric heat source in axis Z.
   * \param[in] val_rot - Rotation (Z) of the volumetric heat source
   */
  inline void SetHeatSource_Rot_Z(su2double val_rot) {Heat_Source_Rot_Z = val_rot;}

  /*!
   * \brief Get the position of the center of the volumetric heat source.
   * \return Pointer to the center of the ellipsoid that introduces a volumetric heat source.
   */
  inline const su2double* GetHeatSource_Center(void) const {return hs_center;}

  /*!
   * \brief Set the position of the center of the volumetric heat source.
   * \param[in] x_cent = X position of the center of the volumetric heat source.
   * \param[in] y_cent = Y position of the center of the volumetric heat source.
   * \param[in] z_cent = Z position of the center of the volumetric heat source.
   */
  inline void SetHeatSource_Center(su2double x_cent, su2double y_cent, su2double z_cent) {
    hs_center[0] = x_cent; hs_center[1] = y_cent; hs_center[2] = z_cent;
  }

  /*!
   * \brief Get the radius of the ellipsoid that introduces a volumetric heat source.
   * \return Pointer to the radii (x, y, z) of the ellipsoid that introduces a volumetric heat source.
   */
  inline const su2double* GetHeatSource_Axes(void) const {return hs_axes;}

  /*!
   * \brief Get information about the rotational frame.
   * \return <code>TRUE</code> if there is a rotational frame; otherwise <code>FALSE</code>.
   */
  bool GetRotating_Frame(void) const { return Rotating_Frame; }

  /*!
   * \brief Get information about the axisymmetric frame.
   * \return <code>TRUE</code> if there is a rotational frame; otherwise <code>FALSE</code>.
   */
  bool GetAxisymmetric(void) const { return Axisymmetric; }

  /*!
   * \brief Get information about there is a smoothing of the grid coordinates.
   * \return <code>TRUE</code> if there is smoothing of the grid coordinates; otherwise <code>FALSE</code>.
   */
  unsigned short GetSmoothNumGrid(void) const { return SmoothNumGrid; }

  /*!
   * \brief Subtract one to the index of the finest grid (full multigrid strategy).
   * \return Change the index of the finest grid.
   */
  void SubtractFinestMesh(void) { FinestMesh = FinestMesh-1; }

  /*!
   * \brief Obtain the kind of design variable.
   * \param[in] val_dv - Number of the design variable that we want to read.
   * \return Design variable identification.
   */
  unsigned short GetDesign_Variable(unsigned short val_dv) const { return Design_Variable[val_dv]; }

  /*!
   * \brief Get the buffet sensor sharpness coefficient.
   * \return Sharpness coefficient for buffet sensor.
   */
  su2double GetBuffet_k(void) const { return Buffet_k; }

  /*!
   * \brief Get the buffet sensor offset parameter.
   * \return Offset parameter for buffet sensor.
   */
  su2double GetBuffet_lambda(void) const { return Buffet_lambda; }

  /*!
   * \brief Obtain the kind of convergence criteria to establish the convergence of the CFD code.
   * \return Kind of convergence criteria.
   */
  unsigned short GetConvCriteria(void) const { return ConvCriteria; }

  /*!
   * \brief Get the index in the config information of the marker <i>val_marker</i>.
   * \note When we read the config file, it stores the markers in a particular vector.
   * \return Index in the config information of the marker <i>val_marker</i>.
   */
  unsigned short GetMarker_CfgFile_TagBound(string val_marker) const;

  /*!
   * \brief Get the name in the config information of the marker number <i>val_marker</i>.
   * \note When we read the config file, it stores the markers in a particular vector.
   * \return Name of the marker in the config information of the marker <i>val_marker</i>.
   */
  string GetMarker_CfgFile_TagBound(unsigned short val_marker) const;

  /*!
   * \brief Get the boundary information (kind of boundary) in the config information of the marker <i>val_marker</i>.
   * \return Kind of boundary in the config information of the marker <i>val_marker</i>.
   */
  unsigned short GetMarker_CfgFile_KindBC(string val_marker) const;

  /*!
   * \brief Get the monitoring information from the config definition for the marker <i>val_marker</i>.
   * \return Monitoring information of the boundary in the config information for the marker <i>val_marker</i>.
   */
  unsigned short GetMarker_CfgFile_Monitoring(string val_marker) const;

  /*!
   * \brief Get the monitoring information from the config definition for the marker <i>val_marker</i>.
   * \return Monitoring information of the boundary in the config information for the marker <i>val_marker</i>.
   */
  unsigned short GetMarker_CfgFile_GeoEval(string val_marker) const;

  /*!
   * \brief Get the monitoring information from the config definition for the marker <i>val_marker</i>.
   * \return Monitoring information of the boundary in the config information for the marker <i>val_marker</i>.
   */
  unsigned short GetMarker_CfgFile_Designing(string val_marker) const;

  /*!
   * \brief Get the plotting information from the config definition for the marker <i>val_marker</i>.
   * \return Plotting information of the boundary in the config information for the marker <i>val_marker</i>.
   */
  unsigned short GetMarker_CfgFile_Plotting(string val_marker) const;

  /*!
   * \brief Get the plotting information from the config definition for the marker <i>val_marker</i>.
   * \return Plotting information of the boundary in the config information for the marker <i>val_marker</i>.
   */
  unsigned short GetMarker_CfgFile_Analyze(string val_marker) const;

  /*!
   * \brief Get the multi-physics interface information from the config definition for the marker <i>val_marker</i>.
   * \return Plotting information of the boundary in the config information for the marker <i>val_marker</i>.
   */
  unsigned short GetMarker_CfgFile_ZoneInterface(string val_marker) const;

  /*!
   * \brief Get the TurboPerformance information from the config definition for the marker <i>val_marker</i>.
   * \return TurboPerformance information of the boundary in the config information for the marker <i>val_marker</i>.
   */
  unsigned short GetMarker_CfgFile_Turbomachinery(string val_marker) const;

  /*!
   * \brief Get the TurboPerformance flag information from the config definition for the marker <i>val_marker</i>.
   * \return TurboPerformance flag information of the boundary in the config information for the marker <i>val_marker</i>.
   */
  unsigned short GetMarker_CfgFile_TurbomachineryFlag(string val_marker) const;

  /*!
   * \brief Get the MixingPlane interface information from the config definition for the marker <i>val_marker</i>.
   * \return Plotting information of the boundary in the config information for the marker <i>val_marker</i>.
   */
  unsigned short GetMarker_CfgFile_MixingPlaneInterface(string val_marker) const;

  /*!
   * \brief Get the DV information from the config definition for the marker <i>val_marker</i>.
   * \return DV information of the boundary in the config information for the marker <i>val_marker</i>.
   */
  unsigned short GetMarker_CfgFile_DV(string val_marker) const;

  /*!
   * \brief Get the motion information from the config definition for the marker <i>val_marker</i>.
   * \return Motion information of the boundary in the config information for the marker <i>val_marker</i>.
   */
  unsigned short GetMarker_CfgFile_Moving(string val_marker) const;

  /*!
   * \brief Get the DEFORM_MESH information from the config definition for the marker <i>val_marker</i>.
   * \return DEFORM_MESH information of the boundary in the config information for the marker <i>val_marker</i>.
   */
  unsigned short GetMarker_CfgFile_Deform_Mesh(string val_marker) const;

  /*!
   * \brief Get the DEFORM_MESH_SYM_PLANE information from the config definition for the marker <i>val_marker</i>.
   * \return DEFORM_MESH_SYM_PLANE information of the boundary in the config information for the marker <i>val_marker</i>.
   */
  unsigned short GetMarker_CfgFile_Deform_Mesh_Sym_Plane(string val_marker) const;

  /*!
   * \brief Get the Fluid_Load information from the config definition for the marker <i>val_marker</i>.
   * \return Fluid_Load information of the boundary in the config information for the marker <i>val_marker</i>.
   */
  unsigned short GetMarker_CfgFile_Fluid_Load(string val_marker) const;

  /*!
   * \brief Get the Python customization information from the config definition for the marker <i>val_marker</i>.
   * \return Python customization information of the boundary in the config information for the marker <i>val_marker</i>.
   */
  unsigned short GetMarker_CfgFile_PyCustom(string val_marker) const;

  /*!
   * \brief Get the periodic information from the config definition of the marker <i>val_marker</i>.
   * \return Periodic information of the boundary in the config information of the marker <i>val_marker</i>.
   */
  unsigned short GetMarker_CfgFile_PerBound(string val_marker) const;

  /*!
   * \brief  Get the name of the marker <i>val_marker</i>.
   * \return The interface which owns that marker <i>val_marker</i>.
   */
  unsigned short GetMarker_ZoneInterface(string val_marker) const;

  /*!
   * \brief  Get the name of the marker <i>val_iMarker</i>.
   * \return The name of the marker in the interface
   */
  string GetMarkerTag_ZoneInterface(unsigned short val_iMarker) const { return Marker_ZoneInterface[val_iMarker]; }

  /*!
   * \brief  Get the number of markers in the multizone interface.
   * \return The number markers in the multizone interface
   */
  unsigned short GetnMarker_ZoneInterface(void) const { return nMarker_ZoneInterface; }

  /*!
   * \brief Determines whether a marker with index iMarker is a solid boundary.
   * \param iMarker
   * \return <TRUE> it marker with index iMarker is a solid boundary.
   */
  bool GetSolid_Wall(unsigned short iMarker) const;

  /*!
   * \brief Determines whether a marker with index iMarker is a viscous no-slip boundary.
   * \param iMarker
   * \return <TRUE> it marker with index iMarker is a viscous no-slip boundary.
   */
  bool GetViscous_Wall(unsigned short iMarker) const;

  /*!
   * \brief Determines if problem is adjoint
   * \return true if Adjoint
   */
  bool GetContinuous_Adjoint(void) const { return ContinuousAdjoint; }

  /*!
   * \brief Determines if problem is viscous
   * \return true if Viscous
   */
  bool GetViscous(void) const { return Viscous; }

  /*!
   * \brief Provides the index of the solution in the container.
   * \param[in] val_eqsystem - Equation that is being solved.
   * \return Index on the solution container.
   */
  unsigned short GetContainerPosition(unsigned short val_eqsystem);

  /*!
   * \brief Value of the minimum residual value (log10 scale).
   * \return Value of the minimum residual value (log10 scale).
   */
  su2double GetMinLogResidual(void) const { return MinLogResidual; }

  /*!
   * \brief Value of the damping factor for the engine inlet bc.
   * \return Value of the damping factor.
   */
  su2double GetDamp_Engine_Inflow(void) const { return Damp_Engine_Inflow; }

  /*!
   * \brief Value of the damping factor for the engine exhaust inlet bc.
   * \return Value of the damping factor.
   */
  su2double GetDamp_Engine_Exhaust(void) const { return Damp_Engine_Exhaust; }

  /*!
   * \brief Value of the damping factor for the residual restriction.
   * \return Value of the damping factor.
   */
  su2double GetDamp_Res_Restric(void) const { return Damp_Res_Restric; }

  /*!
   * \brief Value of the damping factor for the correction prolongation.
   * \return Value of the damping factor.
   */
  su2double GetDamp_Correc_Prolong(void) const { return Damp_Correc_Prolong; }

  /*!
   * \brief Value of the position of the Near Field (y coordinate for 2D, and z coordinate for 3D).
   * \return Value of the Near Field position.
   */
  su2double GetPosition_Plane(void) const { return Position_Plane; }

  /*!
   * \brief Value of the weight of the drag coefficient in the Sonic Boom optimization.
   * \return Value of the weight of the drag coefficient in the Sonic Boom optimization.
   */
  su2double GetWeightCd(void) const { return WeightCd; }

  /*!
   * \brief Value of the weight of the CD, CL, CM optimization.
   * \return Value of the weight of the CD, CL, CM optimization.
   */
  void SetdNetThrust_dBCThrust(su2double val_dnetthrust_dbcthrust);

  /*!
   * \brief Value of the azimuthal line to fix due to a misalignments of the nearfield.
   * \return Azimuthal line to fix due to a misalignments of the nearfield.
   */
  su2double GetFixAzimuthalLine(void) const { return FixAzimuthalLine; }

  /*!
   * \brief Value of the weight of the CD, CL, CM optimization.
   * \return Value of the weight of the CD, CL, CM optimization.
   */
  su2double GetdCD_dCMy(void) const { return dCD_dCMy; }

  /*!
   * \brief Value of the weight of the CD, CL, CM optimization.
   * \return Value of the weight of the CD, CL, CM optimization.
   */
  su2double GetCM_Target(void) const { return CM_Target; }

  /*!
   * \brief Value of the weight of the CD, CL, CM optimization.
   * \return Value of the weight of the CD, CL, CM optimization.
   */
  su2double GetdCD_dCL(void) const { return dCD_dCL; }

  /*!
   * \brief Value of the weight of the CD, CL, CM optimization.
   * \return Value of the weight of the CD, CL, CM optimization.
   */
  void SetdCD_dCL(su2double val_dcd_dcl) { dCD_dCL = val_dcd_dcl; }

  /*!
   * \brief Value of the weight of the CD, CL, CM optimization.
   * \return Value of the weight of the CD, CL, CM optimization.
   */
  su2double GetdCMx_dCL(void) const { return dCMx_dCL; }

  /*!
   * \brief Value of the weight of the CD, CL, CM optimization.
   * \return Value of the weight of the CD, CL, CM optimization.
   */
  void SetdCMx_dCL(su2double val_dcmx_dcl) { dCMx_dCL = val_dcmx_dcl; }

  /*!
   * \brief Value of the weight of the CD, CL, CM optimization.
   * \return Value of the weight of the CD, CL, CM optimization.
   */
  su2double GetdCMy_dCL(void) const { return dCMy_dCL; }

  /*!
   * \brief Value of the weight of the CD, CL, CM optimization.
   * \return Value of the weight of the CD, CL, CM optimization.
   */
  void SetdCMy_dCL(su2double val_dcmy_dcl) { dCMy_dCL = val_dcmy_dcl; }

  /*!
   * \brief Value of the weight of the CD, CL, CM optimization.
   * \return Value of the weight of the CD, CL, CM optimization.
   */
  su2double GetdCMz_dCL(void) const { return dCMz_dCL; }

  /*!
   * \brief Value of the weight of the CD, CL, CM optimization.
   * \return Value of the weight of the CD, CL, CM optimization.
   */
  void SetdCMz_dCL(su2double val_dcmz_dcl) { dCMz_dCL = val_dcmz_dcl; }

  /*!
   * \brief Value of the weight of the CD, CL, CM optimization.
   * \return Value of the weight of the CD, CL, CM optimization.
   */
  void SetdCL_dAlpha(su2double val_dcl_dalpha) { dCL_dAlpha = val_dcl_dalpha; }

  /*!
   * \brief Value of the weight of the CD, CL, CM optimization.
   * \return Value of the weight of the CD, CL, CM optimization.
   */
  void SetdCM_diH(su2double val_dcm_dhi) { dCM_diH = val_dcm_dhi; }

  /*!
   * \brief Value of the weight of the CD, CL, CM optimization.
   * \return Value of the weight of the CD, CL, CM optimization.
   */
  void SetdCD_dCMy(su2double val_dcd_dcmy) { dCD_dCMy = val_dcd_dcmy; }

  /*!
   * \brief Value of the weight of the CD, CL, CM optimization.
   * \return Value of the weight of the CD, CL, CM optimization.
   */
  su2double GetCL_Target(void) const { return CL_Target; }

  /*!
   * \brief Set the global parameters of each simulation for each runtime system.
   * \param[in] val_solver - Solver of the simulation.
   * \param[in] val_system - Runtime system that we are solving.
   */
  void SetGlobalParam(unsigned short val_solver, unsigned short val_system);

  /*!
   * \brief Center of rotation for a rotational periodic boundary.
   */
  const su2double *GetPeriodicRotCenter(string val_marker) const;

  /*!
   * \brief Angles of rotation for a rotational periodic boundary.
   */
  const su2double *GetPeriodicRotAngles(string val_marker) const;

  /*!
   * \brief Translation vector for a rotational periodic boundary.
   */
  const su2double *GetPeriodicTranslation(string val_marker) const;

  /*!
   * \brief Get the rotationally periodic donor marker for boundary <i>val_marker</i>.
   * \return Periodic donor marker from the config information for the marker <i>val_marker</i>.
   */
  unsigned short GetMarker_Periodic_Donor(string val_marker) const;

  /*!
   * \brief Get the origin of the actuator disk.
   */
  su2double GetActDisk_NetThrust(string val_marker) const;

  /*!
   * \brief Get the origin of the actuator disk.
   */
  su2double GetActDisk_Power(string val_marker) const;

  /*!
   * \brief Get the origin of the actuator disk.
   */
  su2double GetActDisk_MassFlow(string val_marker) const;

  /*!
   * \brief Get the origin of the actuator disk.
   */
  su2double GetActDisk_Mach(string val_marker) const;

  /*!
   * \brief Get the origin of the actuator disk.
   */
  su2double GetActDisk_Force(string val_marker) const;

  /*!
   * \brief Get the origin of the actuator disk.
   */
  su2double GetActDisk_BCThrust(string val_marker) const;

  /*!
   * \brief Get the origin of the actuator disk.
   */
  su2double GetActDisk_BCThrust_Old(string val_marker) const;

  /*!
   * \brief Get the tip radius of th actuator disk.
   */
  su2double GetActDisk_Area(string val_marker) const;

  /*!
   * \brief Get the tip radius of th actuator disk.
   */
  su2double GetActDisk_ReverseMassFlow(string val_marker) const;

  /*!
   * \brief Get the thrust corffient of the actuator disk.
   */
  su2double GetActDisk_PressJump(string val_marker, unsigned short val_index) const;

  /*!
   * \brief Get the thrust corffient of the actuator disk.
   */
  su2double GetActDisk_TempJump(string val_marker, unsigned short val_index) const;

  /*!
   * \brief Get the rev / min of the actuator disk.
   */
  su2double GetActDisk_Omega(string val_marker, unsigned short val_index) const;

  /*!
   * \brief Get Actuator Disk Outlet for boundary <i>val_marker</i> (actuator disk inlet).
   * \return Actuator Disk Outlet from the config information for the marker <i>val_marker</i>.
   */
  unsigned short GetMarker_CfgFile_ActDiskOutlet(string val_marker) const;

  /*!
   * \brief Get Actuator Disk Outlet for boundary <i>val_marker</i> (actuator disk inlet).
   * \return Actuator Disk Outlet from the config information for the marker <i>val_marker</i>.
   */
  unsigned short GetMarker_CfgFile_EngineExhaust(string val_marker) const;

  /*!
   * \brief Get the internal index for a moving boundary <i>val_marker</i>.
   * \return Internal index for a moving boundary <i>val_marker</i>.
   */
  unsigned short GetMarker_Moving(string val_marker) const;

  /*!
   * \brief Get bool if marker is moving. <i>val_marker</i>.
   * \param[in] val_marker - String of the marker to test.
   * \return Bool if the marker is a moving boundary <i>val_marker</i>.
   */
  bool GetMarker_Moving_Bool(string val_marker) const;

  /*!
   * \brief Get the internal index for a DEFORM_MESH boundary <i>val_marker</i>.
   * \return Internal index for a DEFORM_MESH boundary <i>val_marker</i>.
   */
  unsigned short GetMarker_Deform_Mesh(string val_marker) const;

  /*!
   * \brief Get the internal index for a DEFORM_MESH_SYM_PLANE boundary <i>val_marker</i>.
   * \return Internal index for a DEFORM_MESH_SYM_PLANE boundary <i>val_marker</i>.
   */
  unsigned short GetMarker_Deform_Mesh_Sym_Plane(string val_marker) const;

  /*!
   * \brief Get the internal index for a Fluid_Load boundary <i>val_marker</i>.
   * \return Internal index for a Fluid_Load boundary <i>val_marker</i>.
   */
  unsigned short GetMarker_Fluid_Load(string val_marker) const;

  /*!
   * \brief Get the name of the surface defined in the geometry file.
   * \param[in] val_marker - Value of the marker in which we are interested.
   * \return Name that is in the geometry file for the surface that
   *         has the marker <i>val_marker</i>.
   */
  string GetMarker_Moving_TagBound(unsigned short val_marker) const { return Marker_Moving[val_marker]; }

  /*!
   * \brief Get the name of the DEFORM_MESH boundary defined in the geometry file.
   * \param[in] val_marker - Value of the marker in which we are interested.
   * \return Name that is in the geometry file for the surface that
   *         has the marker <i>val_marker</i>.
   */
  string GetMarker_Deform_Mesh_TagBound(unsigned short val_marker) const { return Marker_Deform_Mesh[val_marker]; }

  /*!
   * \brief Get the name of the DEFORM_MESH_SYM_PLANE boundary defined in the geometry file.
   * \param[in] val_marker - Value of the marker in which we are interested.
   * \return Name that is in the geometry file for the surface that
   *         has the marker <i>val_marker</i>.
   */
  string GetMarker_Deform_Mesh_Sym_Plane_TagBound(unsigned short val_marker) const { return Marker_Deform_Mesh_Sym_Plane[val_marker]; }

  /*!
   * \brief Get the name of the Fluid_Load boundary defined in the geometry file.
   * \param[in] val_marker - Value of the marker in which we are interested.
   * \return Name that is in the geometry file for the surface that
   *         has the marker <i>val_marker</i>.
   */
  string GetMarker_Fluid_Load_TagBound(unsigned short val_marker) const { return Marker_Fluid_Load[val_marker]; }

  /*!
   * \brief Get the name of the surface defined in the geometry file.
   * \param[in] val_marker - Value of the marker in which we are interested.
   * \return Name that is in the geometry file for the surface that
   *         has the marker <i>val_marker</i>.
   */
  string GetMarker_PyCustom_TagBound(unsigned short val_marker) const { return Marker_PyCustom[val_marker]; }

  /*!
   * \brief Get the name of the surface defined in the geometry file.
   * \param[in] val_marker - Value of the marker in which we are interested.
   * \return Name that is in the geometry file for the surface that
   *         has the marker <i>val_marker</i>.
   */
  string GetMarker_Analyze_TagBound(unsigned short val_marker) const { return Marker_Analyze[val_marker]; }

  /*!
   * \brief Get the total temperature at a nacelle boundary.
   * \param[in] val_index - Index corresponding to the inlet boundary.
   * \return The total temperature.
   */
  su2double GetExhaust_Temperature_Target(string val_index) const;

  /*!
   * \brief Get the total temperature at an inlet boundary.
   * \param[in] val_index - Index corresponding to the inlet boundary.
   * \return The total temperature.
   */
  su2double GetInlet_Ttotal(string val_index) const;

  /*!
   * \brief Get the temperature at a supersonic inlet boundary.
   * \param[in] val_index - Index corresponding to the inlet boundary.
   * \return The inlet density.
   */
  su2double GetInlet_Temperature(string val_index) const;

  /*!
   * \brief Get the pressure at a supersonic inlet boundary.
   * \param[in] val_index - Index corresponding to the inlet boundary.
   * \return The inlet pressure.
   */
  su2double GetInlet_Pressure(string val_index) const;

  /*!
   * \brief Get the velocity vector at a supersonic inlet boundary.
   * \param[in] val_index - Index corresponding to the inlet boundary.
   * \return The inlet velocity vector.
   */
  const su2double* GetInlet_Velocity(string val_index) const;

  /*!
   * \brief Get the mass fraction vector at a supersonic inlet boundary.
   * \param[in] val_index - Index corresponding to the inlet boundary.
   * \return The inlet mass fraction vector - NEMO only.
   */
  const su2double* GetInlet_MassFrac(string val_index) const;

  /*!
   * \brief Get the total pressure at an inlet boundary.
   * \param[in] val_index - Index corresponding to the inlet boundary.
   * \return The total pressure.
   */
  su2double GetInlet_Ptotal(string val_index) const;

  /*!
   * \brief Set the total pressure at an inlet boundary.
   * \param[in] val_pressure - Pressure value at the inlet boundary.
   * \param[in] val_index - Index corresponding to the inlet boundary.
   */
  void SetInlet_Ptotal(su2double val_pressure, string val_marker);

  /*!
   * \brief Get the total pressure at an nacelle boundary.
   * \param[in] val_index - Index corresponding to the inlet boundary.
   * \return The total pressure.
   */
  su2double GetExhaust_Pressure_Target(string val_index) const;

  /*!
   * \brief Value of the CFL reduction in LevelSet problems.
   * \return Value of the CFL reduction in LevelSet problems.
   */
  su2double GetCFLRedCoeff_Turb(void) const { return CFLRedCoeff_Turb; }

  /*!
   * \brief Get the flow direction unit vector at an inlet boundary.
   * \param[in] val_index - Index corresponding to the inlet boundary.
   * \return The flow direction vector.
   */
  const su2double* GetInlet_FlowDir(string val_index) const;

  /*!
   * \brief Get the back pressure (static) at an outlet boundary.
   * \param[in] val_index - Index corresponding to the outlet boundary.
   * \return The outlet pressure.
   */
  su2double GetOutlet_Pressure(string val_index) const;

  /*!
   * \brief Set the back pressure (static) at an outlet boundary.
   * \param[in] val_pressure - Pressure value at the outlet boundary.
   * \param[in] val_index - Index corresponding to the outlet boundary.
   */
  void SetOutlet_Pressure(su2double val_pressure, string val_marker);

  /*!
   * \brief Get the var 1 at Riemann boundary.
   * \param[in] val_marker - Index corresponding to the Riemann boundary.
   * \return The var1
   */
  su2double GetRiemann_Var1(string val_marker) const;

  /*!
   * \brief Get the var 2 at Riemann boundary.
   * \param[in] val_marker - Index corresponding to the Riemann boundary.
   * \return The var2
   */
  su2double GetRiemann_Var2(string val_marker) const;

  /*!
   * \brief Get the Flowdir at Riemann boundary.
   * \param[in] val_marker - Index corresponding to the Riemann boundary.
   * \return The Flowdir
   */
  const su2double* GetRiemann_FlowDir(string val_marker) const;

  /*!
   * \brief Get Kind Data of Riemann boundary.
   * \param[in] val_marker - Index corresponding to the Riemann boundary.
   * \return Kind data
   */
  unsigned short GetKind_Data_Riemann(string val_marker) const;

  /*!
   * \brief Get the var 1 for the Giels BC.
   * \param[in] val_marker - Index corresponding to the Giles BC.
   * \return The var1
   */
  su2double GetGiles_Var1(string val_marker) const;

  /*!
   * \brief Get the var 2 for the Giles boundary.
   * \param[in] val_marker - Index corresponding to the Giles BC.
   * \return The var2
   */
  su2double GetGiles_Var2(string val_marker) const;

  /*!
   * \brief Get the Flowdir for the Giles BC.
   * \param[in] val_marker - Index corresponding to the Giles BC.
   * \return The Flowdir
   */
  const su2double* GetGiles_FlowDir(string val_marker) const;

  /*!
   * \brief Get Kind Data for the Giles BC.
   * \param[in] val_marker - Index corresponding to the Giles BC.
   * \return Kind data
   */
  unsigned short GetKind_Data_Giles(string val_marker) const;

  /*!
   * \brief Set the var 1 for Giles BC.
   * \param[in] val_marker - Index corresponding to the Giles BC.
   */
  void SetGiles_Var1(su2double newVar1, string val_marker);

  /*!
   * \brief Get the relax factor for the average component for the Giles BC.
   * \param[in] val_marker - Index corresponding to the Giles BC.
   * \return The relax factor for the average component
   */
  su2double GetGiles_RelaxFactorAverage(string val_marker) const;

  /*!
   * \brief Get the relax factor for the fourier component for the Giles BC.
   * \param[in] val_marker - Index corresponding to the Giles BC.
   * \return The relax factor for the fourier component
   */
  su2double GetGiles_RelaxFactorFourier(string val_marker) const;

  /*!
   * \brief Get the outlet pressure imposed as BC for internal flow.
   * \return outlet pressure
   */
  su2double GetPressureOut_BC() const;

  /*!
   * \brief Set the outlet pressure imposed as BC for internal flow.
   * \param[in] val_temp - New value of the outlet pressure.
   */
  void SetPressureOut_BC(su2double val_press);

  /*!
   * \brief Get the inlet velocity or pressure imposed for incompressible flow.
   * \return inlet velocity or pressure
   */
  su2double GetIncInlet_BC() const;

  /*!
   * \brief Set the inlet velocity or pressure imposed as BC for incompressible flow.
   * \param[in] val_in - New value of the inlet velocity or pressure.
   */
  void SetIncInlet_BC(su2double val_in);

  /*!
   * \brief Get the inlet temperature imposed as BC for incompressible flow.
   * \return inlet temperature
   */
  su2double GetIncTemperature_BC() const;

  /*!
   * \brief Set the inlet temperature imposed as BC for incompressible flow.
   * \param[in] val_temperature - New value of the inlet temperature.
   */
  void SetIncTemperature_BC(su2double val_temperature);

  /*!
   * \brief Get the outlet pressure imposed as BC for incompressible flow.
   * \return outlet pressure
   */
  su2double GetIncPressureOut_BC() const;

  /*!
   * \brief Set the outlet pressure imposed as BC for incompressible flow.
   * \param[in] val_pressure - New value of the outlet pressure.
   */
  void SetIncPressureOut_BC(su2double val_pressure);

  /*!
   * \brief Get the inlet total pressure imposed as BC for internal flow.
   * \return inlet total pressure
   */
  su2double GetTotalPressureIn_BC() const;

  /*!
   * \brief Get the inlet total temperature imposed as BC for internal flow.
   * \return inlet total temperature
   */
  su2double GetTotalTemperatureIn_BC() const;

  /*!
   * \brief Set the inlet total temperature imposed as BC for internal flow.
   * \param[in] val_temp - New value of the total temperature.
   */
  void SetTotalTemperatureIn_BC(su2double val_temp);

  /*!
   * \brief Get the inlet flow angle imposed as BC for internal flow.
   * \return inlet flow angle
   */
  su2double GetFlowAngleIn_BC() const;

  /*!
   * \brief Get the wall temperature (static) at an isothermal boundary.
   * \param[in] val_index - Index corresponding to the isothermal boundary.
   * \return The wall temperature.
   */
  su2double GetIsothermal_Temperature(string val_index) const;

  /*!
   * \brief Get the wall heat flux on a constant heat flux boundary.
   * \param[in] val_index - Index corresponding to the constant heat flux boundary.
   * \return The heat flux.
   */
  su2double GetWall_HeatFlux(string val_index) const;

  /*!
   * \brief Get the wall function treatment for the given boundary marker.
   * \param[in] val_marker - String of the viscous wall marker.
   * \return The type of wall function treatment.
   */
  unsigned short GetWallFunction_Treatment(string val_marker) const;

  /*!
   * \brief Get the additional integer info for the wall function treatment
            for the given boundary marker.
   * \param[in] val_marker - String of the viscous wall marker.
   * \return Pointer to the integer info for the given marker.
   */
  const unsigned short* GetWallFunction_IntInfo(string val_marker) const;

  /*!
   * \brief Get the additional double info for the wall function treatment
            for the given boundary marker.
   * \param[in] val_marker - String of the viscous wall marker.
   * \return Pointer to the double info for the given marker.
   */
  const su2double* GetWallFunction_DoubleInfo(string val_marker) const;

  /*!
   * \brief Get the type of wall and roughness height on a wall boundary (Heatflux or Isothermal).
   * \param[in] val_index - Index corresponding to the boundary.
   * \return The wall type and roughness height.
   */
  pair<unsigned short, su2double> GetWallRoughnessProperties(string val_marker) const;

  /*!
   * \brief Get the target (pressure, massflow, etc) at an engine inflow boundary.
   * \param[in] val_index - Index corresponding to the engine inflow boundary.
   * \return Target (pressure, massflow, etc) .
   */
  su2double GetEngineInflow_Target(string val_marker) const;

  /*!
   * \brief Get the fan face Mach number at an engine inflow boundary.
   * \param[in] val_marker - Name of the boundary.
   * \return The fan face Mach number.
   */
  su2double GetInflow_Mach(string val_marker) const;

  /*!
   * \brief Get the back pressure (static) at an engine inflow boundary.
   * \param[in] val_marker - Name of the boundary.
   * \return The engine inflow pressure.
   */
  su2double GetInflow_Pressure(string val_marker) const;

  /*!
   * \brief Get the mass flow rate at an engine inflow boundary.
   * \param[in] val_marker - Name of the boundary.
   * \return The engine mass flow rate.
   */
  su2double GetInflow_MassFlow(string val_marker) const;

  /*!
   * \brief Get the percentage of reverse flow at an engine inflow boundary.
   * \param[in] val_marker - Name of the boundary.
   * \return The percentage of reverse flow.
   */
  su2double GetInflow_ReverseMassFlow(string val_marker) const;

  /*!
   * \brief Get the percentage of reverse flow at an engine inflow boundary.
   * \param[in] val_index - Index corresponding to the engine inflow boundary.
   * \return The percentage of reverse flow.
   */
  su2double GetInflow_ReverseMassFlow(unsigned short val_marker) const { return Inflow_ReverseMassFlow[val_marker]; }

  /*!
   * \brief Get the total pressure at an engine inflow boundary.
   * \param[in] val_marker - Name of the boundary.
   * \return The total pressure.
   */
  su2double GetInflow_TotalPressure(string val_marker) const;

  /*!
   * \brief Get the temperature (static) at an engine inflow boundary.
   * \param[in] val_marker - Name of the boundary.
   * \return The engine inflow temperature.
   */
  su2double GetInflow_Temperature(string val_marker) const;

  /*!
   * \brief Get the total temperature at an engine inflow boundary.
   * \param[in] val_marker - Name of the boundary.
   * \return The engine inflow total temperature.
   */
  su2double GetInflow_TotalTemperature(string val_marker) const;

  /*!
   * \brief Get the ram drag at an engine inflow boundary.
   * \param[in] val_marker - Name of the boundary.
   * \return The engine inflow ram drag.
   */
  su2double GetInflow_RamDrag(string val_marker) const;

  /*!
   * \brief Get the force balance at an engine inflow boundary.
   * \param[in] val_marker - Name of the boundary.
   * \return The engine inflow force balance.
   */
  su2double GetInflow_Force(string val_marker) const;

  /*!
   * \brief Get the power at an engine inflow boundary.
   * \param[in] val_marker - Name of the boundary.
   * \return The engine inflow power.
   */
  su2double GetInflow_Power(string val_marker) const;

  /*!
   * \brief Get the back pressure (static) at an engine exhaust boundary.
   * \param[in] val_marker - Name of the boundary.
   * \return The engine exhaust pressure.
   */
  su2double GetExhaust_Pressure(string val_marker) const;

  /*!
   * \brief Get the temperature (static) at an engine exhaust boundary.
   * \param[in] val_marker - Name of the boundary.
   * \return The engine exhaust temperature.
   */
  su2double GetExhaust_Temperature(string val_marker) const;

  /*!
   * \brief Get the massflow at an engine exhaust boundary.
   * \param[in] val_marker - Name of the boundary.
   * \return The engine exhaust massflow.
   */
  su2double GetExhaust_MassFlow(string val_marker) const;

  /*!
   * \brief Get the total pressure at an engine exhaust boundary.
   * \param[in] val_marker - Name of the boundary.
   * \return The engine exhaust total pressure.
   */
  su2double GetExhaust_TotalPressure(string val_marker) const;

  /*!
   * \brief Get the total temperature at an engine exhaust boundary.
   * \param[in] val_marker - Name of the boundary.
   * \return The total temperature.
   */
  su2double GetExhaust_TotalTemperature(string val_marker) const;

  /*!
   * \brief Get the gross thrust at an engine exhaust boundary.
   * \param[in] val_marker - Name of the boundary.
   * \return Gross thrust.
   */
  su2double GetExhaust_GrossThrust(string val_marker) const;

  /*!
   * \brief Get the force balance at an engine exhaust boundary.
   * \param[in] val_marker - Name of the boundary.
   * \return Force balance.
   */
  su2double GetExhaust_Force(string val_marker) const;

  /*!
   * \brief Get the power at an engine exhaust boundary.
   * \param[in] val_marker - Name of the boundary.
   * \return Power.
   */
  su2double GetExhaust_Power(string val_marker) const;

  /*!
   * \brief Get the back pressure (static) at an outlet boundary.
   * \param[in] val_index - Index corresponding to the outlet boundary.
   * \return The outlet pressure.
   */
  void SetInflow_Mach(unsigned short val_marker, su2double val_fanface_mach) { Inflow_Mach[val_marker] = val_fanface_mach; }

  /*!
   * \brief Set the fan face static pressure at an engine inflow boundary.
   * \param[in] val_index - Index corresponding to the engine inflow boundary.
   * \param[in] val_fanface_pressure - Fan face static pressure.
   */
  void SetInflow_Pressure(unsigned short val_marker, su2double val_fanface_pressure) { Inflow_Pressure[val_marker] = val_fanface_pressure; }

  /*!
   * \brief Set the massflow at an engine inflow boundary.
   * \param[in] val_index - Index corresponding to the engine inflow boundary.
   * \param[in] val_fanface_massflow - Massflow.
   */
  void SetInflow_MassFlow(unsigned short val_marker, su2double val_fanface_massflow) { Inflow_MassFlow[val_marker] = val_fanface_massflow; }

  /*!
   * \brief Set the reverse flow at an engine inflow boundary.
   * \param[in] val_index - Index corresponding to the engine inflow boundary.
   * \param[in] val_fanface_reversemassflow - reverse flow.
   */
  void SetInflow_ReverseMassFlow(unsigned short val_marker, su2double val_fanface_reversemassflow) { Inflow_ReverseMassFlow[val_marker] = val_fanface_reversemassflow; }

  /*!
   * \brief Set the fan face total pressure at an engine inflow boundary.
   * \param[in] val_index - Index corresponding to the engine inflow boundary.
   * \param[in] val_fanface_totalpressure - Fan face total pressure.
   */
  void SetInflow_TotalPressure(unsigned short val_marker, su2double val_fanface_totalpressure) { Inflow_TotalPressure[val_marker] = val_fanface_totalpressure; }

  /*!
   * \brief Set the fan face static temperature at an engine inflow boundary.
   * \param[in] val_index - Index corresponding to the engine inflow boundary.
   * \param[in] val_fanface_pressure - Fan face static temperature.
   */
  void SetInflow_Temperature(unsigned short val_marker, su2double val_fanface_temperature) { Inflow_Temperature[val_marker] = val_fanface_temperature; }

  /*!
   * \brief Set the fan face total temperature at an engine inflow boundary.
   * \param[in] val_index - Index corresponding to the engine inflow boundary.
   * \param[in] val_fanface_totaltemperature - Fan face total temperature.
   */
  void SetInflow_TotalTemperature(unsigned short val_marker, su2double val_fanface_totaltemperature) { Inflow_TotalTemperature[val_marker] = val_fanface_totaltemperature; }

  /*!
   * \brief Set the ram drag temperature at an engine inflow boundary.
   * \param[in] val_index - Index corresponding to the engine inflow boundary.
   * \param[in] val_fanface_ramdrag - Ram drag value.
   */
  void SetInflow_RamDrag(unsigned short val_marker, su2double val_fanface_ramdrag) { Inflow_RamDrag[val_marker] = val_fanface_ramdrag; }

  /*!
   * \brief Set the force balance at an engine inflow boundary.
   * \param[in] val_index - Index corresponding to the engine inflow boundary.
   * \param[in] val_fanface_force - Fan face force.
   */
  void SetInflow_Force(unsigned short val_marker, su2double val_fanface_force) { Inflow_Force[val_marker] = val_fanface_force; }

  /*!
   * \brief Set the power at an engine inflow boundary.
   * \param[in] val_index - Index corresponding to the engine inflow boundary.
   * \param[in] val_fanface_force - Power.
   */
  void SetInflow_Power(unsigned short val_marker, su2double val_fanface_power) { Inflow_Power[val_marker] = val_fanface_power; }

  /*!
   * \brief Set the back pressure (static) at an engine exhaust boundary.
   * \param[in] val_index - Index corresponding to the outlet boundary.
   * \param[in] val_exhaust_pressure - Exhaust static pressure.
   */
  void SetExhaust_Pressure(unsigned short val_marker, su2double val_exhaust_pressure) { Exhaust_Pressure[val_marker] = val_exhaust_pressure; }

  /*!
   * \brief Set the temperature (static) at an engine exhaust boundary.
   * \param[in] val_index - Index corresponding to the outlet boundary.
   * \param[in] val_exhaust_temp - Exhaust static temperature.
   */
  void SetExhaust_Temperature(unsigned short val_marker, su2double val_exhaust_temp) { Exhaust_Temperature[val_marker] = val_exhaust_temp; }

  /*!
   * \brief Set the back pressure (static) at an engine exhaust boundary.
   * \param[in] val_index - Index corresponding to the outlet boundary.
   * \param[in] val_exhaust_temp - Exhaust static temperature.
   */
  void SetExhaust_MassFlow(unsigned short val_marker, su2double val_exhaust_massflow) { Exhaust_MassFlow[val_marker] = val_exhaust_massflow; }

  /*!
   * \brief Set the back pressure (total) at an engine exhaust boundary.
   * \param[in] val_index - Index corresponding to the outlet boundary.
   * \param[in] val_exhaust_totalpressure - Exhaust total pressure.
   */
  void SetExhaust_TotalPressure(unsigned short val_marker, su2double val_exhaust_totalpressure) { Exhaust_TotalPressure[val_marker] = val_exhaust_totalpressure; }

  /*!
   * \brief Set the total temperature at an engine exhaust boundary.
   * \param[in] val_index - Index corresponding to the outlet boundary.
   * \param[in] val_exhaust_totaltemp - Exhaust total temperature.
   */
  void SetExhaust_TotalTemperature(unsigned short val_marker, su2double val_exhaust_totaltemp) { Exhaust_TotalTemperature[val_marker] = val_exhaust_totaltemp; }

  /*!
   * \brief Set the gross thrust at an engine exhaust boundary.
   * \param[in] val_index - Index corresponding to the outlet boundary.
   * \param[in] val_exhaust_grossthrust - Exhaust gross thrust temperature.
   */
  void SetExhaust_GrossThrust(unsigned short val_marker, su2double val_exhaust_grossthrust) { Exhaust_GrossThrust[val_marker] = val_exhaust_grossthrust; }

  /*!
   * \brief Set the force balance at an engine exhaust boundary.
   * \param[in] val_index - Index corresponding to the outlet boundary.
   * \param[in] val_exhaust_force - Exhaust force balance.
   */
  void SetExhaust_Force(unsigned short val_marker, su2double val_exhaust_force) { Exhaust_Force[val_marker] = val_exhaust_force; }

  /*!
   * \brief Set the power at an engine exhaust boundary.
   * \param[in] val_index - Index corresponding to the outlet boundary.
   * \param[in] val_exhaust_power - Exhaust power.
   */
  void SetExhaust_Power(unsigned short val_marker, su2double val_exhaust_power) { Exhaust_Power[val_marker] = val_exhaust_power; }

  /*!
   * \brief Set the back pressure (static) at an outlet boundary.
   * \param[in] val_marker - Index corresponding to a particular engine boundary.
   * \param[in] val_engine_mach - Exhaust power.
   */
  void SetEngine_Mach(unsigned short val_marker, su2double val_engine_mach) { Engine_Mach[val_marker] = val_engine_mach; }

  /*!
   * \brief Set the back pressure (static) at an outlet boundary.
   * \param[in] val_marker - Index corresponding to a particular engine boundary.
   * \param[in] val_engine_force - Exhaust power.
   */
  void SetEngine_Force(unsigned short val_marker, su2double val_engine_force) { Engine_Force[val_marker] = val_engine_force; }

  /*!
   * \brief Get the back pressure (static) at an outlet boundary.
   * \param[in] val_marker - Index corresponding to a particular engine boundary.
   * \param[in] val_engine_power - Exhaust power.
   */
  void SetEngine_Power(unsigned short val_marker, su2double val_engine_power) { Engine_Power[val_marker] = val_engine_power; }

  /*!
   * \brief Get the back pressure (static) at an outlet boundary.
   * \param[in] val_marker - Index corresponding to a particular engine boundary.
   * \param[in] val_engine_netthrust - Exhaust power.
   */
  void SetEngine_NetThrust(unsigned short val_marker, su2double val_engine_netthrust) { Engine_NetThrust[val_marker] = val_engine_netthrust; }

  /*!
   * \brief Get the back pressure (static) at an outlet boundary.
   * \param[in] val_marker - Index corresponding to a particular engine boundary.
   * \param[in] val_engine_grossthrust - Exhaust power.
   */
  void SetEngine_GrossThrust(unsigned short val_marker, su2double val_engine_grossthrust) { Engine_GrossThrust[val_marker] = val_engine_grossthrust; }

  /*!
   * \brief Get the back pressure (static) at an outlet boundary.
   * \param[in] val_marker - Index corresponding to a particular engine boundary.
   * \param[in] val_engine_area - Exhaust power.
   */
  void SetEngine_Area(unsigned short val_marker, su2double val_engine_area) { Engine_Area[val_marker] = val_engine_area; }

  /*!
   * \brief Get the back pressure (static) at an outlet boundary.
   * \param[in] val_marker - Index corresponding to a particular engine boundary.
   * \return The outlet pressure.
   */
  su2double GetEngine_Mach(unsigned short val_marker) const { return Engine_Mach[val_marker]; }

  /*!
   * \brief Get the back pressure (static) at an outlet boundary.
   * \param[in] val_marker - Index corresponding to a particular engine boundary.
   * \return The outlet pressure.
   */
  su2double GetEngine_Force(unsigned short val_marker) const { return Engine_Force[val_marker]; }

  /*!
   * \brief Get the back pressure (static) at an outlet boundary.
   * \param[in] val_marker - Index corresponding to a particular engine boundary.
   * \return The outlet pressure.
   */
  su2double GetEngine_Power(unsigned short val_marker) const { return Engine_Power[val_marker]; }

  /*!
   * \brief Get the back pressure (static) at an outlet boundary.
   * \param[in] val_marker - Index corresponding to a particular engine boundary.
   * \return The outlet pressure.
   */

  su2double GetEngine_NetThrust(unsigned short val_marker) const { return Engine_NetThrust[val_marker]; }
  /*!
   * \brief Get the back pressure (static) at an outlet boundary.
   * \param[in] val_marker - Index corresponding to a particular engine boundary.
   * \return The outlet pressure.
   */

  su2double GetEngine_GrossThrust(unsigned short val_marker) const { return Engine_GrossThrust[val_marker]; }

  /*!
   * \brief Get the back pressure (static) at an outlet boundary.
   * \param[in] val_marker - Index corresponding to a particular engine boundary.
   * \return The outlet pressure.
   */
  su2double GetEngine_Area(unsigned short val_marker) const { return Engine_Area[val_marker]; }

  /*!
   * \brief Get the back pressure (static) at an outlet boundary.
   * \param[in] val_index - Index corresponding to the outlet boundary.
   * \return The outlet pressure.
   */
  void SetActDiskInlet_Temperature(unsigned short val_marker, su2double val_actdisk_temp) { ActDiskInlet_Temperature[val_marker] = val_actdisk_temp; }

  /*!
   * \brief Get the back pressure (static) at an outlet boundary.
   * \param[in] val_index - Index corresponding to the outlet boundary.
   * \return The outlet pressure.
   */
  void SetActDiskInlet_TotalTemperature(unsigned short val_marker, su2double val_actdisk_totaltemp) { ActDiskInlet_TotalTemperature[val_marker] = val_actdisk_totaltemp; }

  /*!
   * \brief Get the back pressure (static) at an outlet boundary.
   * \param[in] val_index - Index corresponding to the outlet boundary.
   * \return The outlet pressure.
   */
  su2double GetActDiskInlet_Temperature(string val_marker) const;

  /*!
   * \brief Get the back pressure (static) at an outlet boundary.
   * \param[in] val_index - Index corresponding to the outlet boundary.
   * \return The outlet pressure.
   */
  su2double GetActDiskInlet_TotalTemperature(string val_marker) const;

  /*!
   * \brief Get the back pressure (static) at an outlet boundary.
   * \param[in] val_index - Index corresponding to the outlet boundary.
   * \return The outlet pressure.
   */
  void SetActDiskOutlet_Temperature(unsigned short val_marker, su2double val_actdisk_temp) { ActDiskOutlet_Temperature[val_marker] = val_actdisk_temp; }

  /*!
   * \brief Get the back pressure (static) at an outlet boundary.
   * \param[in] val_index - Index corresponding to the outlet boundary.
   * \return The outlet pressure.
   */
  void SetActDiskOutlet_TotalTemperature(unsigned short val_marker, su2double val_actdisk_totaltemp) { ActDiskOutlet_TotalTemperature[val_marker] = val_actdisk_totaltemp; }

  /*!
   * \brief Get the back pressure (static) at an outlet boundary.
   * \param[in] val_index - Index corresponding to the outlet boundary.
   * \return The outlet pressure.
   */
  su2double GetActDiskOutlet_Temperature(string val_marker) const;

  /*!
   * \brief Get the back pressure (static) at an outlet boundary.
   * \param[in] val_index - Index corresponding to the outlet boundary.
   * \return The outlet pressure.
   */
  su2double GetActDiskOutlet_TotalTemperature(string val_marker) const;

  /*!
   * \brief Get the back pressure (static) at an outlet boundary.
   * \param[in] val_index - Index corresponding to the outlet boundary.
   * \return The outlet pressure.
   */
  su2double GetActDiskInlet_MassFlow(string val_marker) const;

  /*!
   * \brief Get the back pressure (static) at an outlet boundary.
   * \param[in] val_index - Index corresponding to the outlet boundary.
   * \return The outlet pressure.
   */
  void SetActDiskInlet_MassFlow(unsigned short val_marker, su2double val_actdisk_massflow) { ActDiskInlet_MassFlow[val_marker] = val_actdisk_massflow; }

  /*!
   * \brief Get the back pressure (static) at an outlet boundary.
   * \param[in] val_index - Index corresponding to the outlet boundary.
   * \return The outlet pressure.
   */
  su2double GetActDiskOutlet_MassFlow(string val_marker) const;

  /*!
   * \brief Get the back pressure (static) at an outlet boundary.
   * \param[in] val_index - Index corresponding to the outlet boundary.
   * \return The outlet pressure.
   */
  void SetActDiskOutlet_MassFlow(unsigned short val_marker, su2double val_actdisk_massflow) { ActDiskOutlet_MassFlow[val_marker] = val_actdisk_massflow; }

  /*!
   * \brief Get the back pressure (static) at an outlet boundary.
   * \param[in] val_index - Index corresponding to the outlet boundary.
   * \return The outlet pressure.
   */
  su2double GetActDiskInlet_Pressure(string val_marker) const;

  /*!
   * \brief Get the back pressure (static) at an outlet boundary.
   * \param[in] val_index - Index corresponding to the outlet boundary.
   * \return The outlet pressure.
   */
  su2double GetActDiskInlet_TotalPressure(string val_marker) const;

  /*!
   * \brief Get the back pressure (static) at an outlet boundary.
   * \param[in] val_index - Index corresponding to the outlet boundary.
   * \return The outlet pressure.
   */
  su2double GetActDisk_DeltaPress(unsigned short val_marker) const { return ActDisk_DeltaPress[val_marker]; }

  /*!
   * \brief Get the back pressure (static) at an outlet boundary.
   * \param[in] val_index - Index corresponding to the outlet boundary.
   * \return The outlet pressure.
   */
  su2double GetActDisk_DeltaTemp(unsigned short val_marker) const { return ActDisk_DeltaTemp[val_marker]; }

  /*!
   * \brief Get the back pressure (static) at an outlet boundary.
   * \param[in] val_index - Index corresponding to the outlet boundary.
   * \return The outlet pressure.
   */
  su2double GetActDisk_TotalPressRatio(unsigned short val_marker) const { return ActDisk_TotalPressRatio[val_marker]; }

  /*!
   * \brief Get the back pressure (static) at an outlet boundary.
   * \param[in] val_index - Index corresponding to the outlet boundary.
   * \return The outlet pressure.
   */
  su2double GetActDisk_TotalTempRatio(unsigned short val_marker) const { return ActDisk_TotalTempRatio[val_marker]; }

  /*!
   * \brief Get the back pressure (static) at an outlet boundary.
   * \param[in] val_index - Index corresponding to the outlet boundary.
   * \return The outlet pressure.
   */
  su2double GetActDisk_StaticPressRatio(unsigned short val_marker) const { return ActDisk_StaticPressRatio[val_marker]; }

  /*!
   * \brief Get the back pressure (static) at an outlet boundary.
   * \param[in] val_index - Index corresponding to the outlet boundary.
   * \return The outlet pressure.
   */
  su2double GetActDisk_StaticTempRatio(unsigned short val_marker) const { return ActDisk_StaticTempRatio[val_marker]; }

  /*!
   * \brief Get the back pressure (static) at an outlet boundary.
   * \param[in] val_index - Index corresponding to the outlet boundary.
   * \return The outlet pressure.
   */
  su2double GetActDisk_NetThrust(unsigned short val_marker) const { return ActDisk_NetThrust[val_marker]; }

  /*!
   * \brief Get the back pressure (static) at an outlet boundary.
   * \param[in] val_index - Index corresponding to the outlet boundary.
   * \return The outlet pressure.
   */
  su2double GetActDisk_BCThrust(unsigned short val_marker) const { return ActDisk_BCThrust[val_marker]; }

  /*!
   * \brief Get the back pressure (static) at an outlet boundary.
   * \param[in] val_index - Index corresponding to the outlet boundary.
   * \return The outlet pressure.
   */
  su2double GetActDisk_BCThrust_Old(unsigned short val_marker) const { return ActDisk_BCThrust_Old[val_marker]; }

  /*!
   * \brief Get the back pressure (static) at an outlet boundary.
   * \param[in] val_index - Index corresponding to the outlet boundary.
   * \return The outlet pressure.
   */
  su2double GetActDisk_GrossThrust(unsigned short val_marker) const { return ActDisk_GrossThrust[val_marker]; }

  /*!
   * \brief Get the back pressure (static) at an outlet boundary.
   * \param[in] val_index - Index corresponding to the outlet boundary.
   * \return The outlet pressure.
   */
  su2double GetActDisk_Area(unsigned short val_marker) const { return ActDisk_Area[val_marker]; }

  /*!
   * \brief Get the back pressure (static) at an outlet boundary.
   * \param[in] val_index - Index corresponding to the outlet boundary.
   * \return The outlet pressure.
   */
  su2double GetActDisk_ReverseMassFlow(unsigned short val_marker) const { return ActDisk_ReverseMassFlow[val_marker]; }

  /*!
   * \brief Get the back pressure (static) at an outlet boundary.
   * \param[in] val_index - Index corresponding to the outlet boundary.
   * \return The outlet pressure.
   */
  su2double GetActDiskInlet_RamDrag(string val_marker) const;

  /*!
   * \brief Get the back pressure (static) at an outlet boundary.
   * \param[in] val_index - Index corresponding to the outlet boundary.
   * \return The outlet pressure.
   */
  su2double GetActDiskInlet_Force(string val_marker) const;

  /*!
   * \brief Get the back pressure (static) at an outlet boundary.
   * \param[in] val_index - Index corresponding to the outlet boundary.
   * \return The outlet pressure.
   */
  su2double GetActDiskInlet_Power(string val_marker) const;

  /*!
   * \brief Get the back pressure (static) at an outlet boundary.
   * \param[in] val_index - Index corresponding to the outlet boundary.
   * \return The outlet pressure.
   */
  void SetActDiskInlet_Pressure(unsigned short val_marker, su2double val_actdisk_press) { ActDiskInlet_Pressure[val_marker] = val_actdisk_press; }

  /*!
   * \brief Get the back pressure (static) at an outlet boundary.
   * \param[in] val_index - Index corresponding to the outlet boundary.
   * \return The outlet pressure.
   */
  void SetActDiskInlet_TotalPressure(unsigned short val_marker, su2double val_actdisk_totalpress) { ActDiskInlet_TotalPressure[val_marker] = val_actdisk_totalpress; }

  /*!
   * \brief Get the back pressure (static) at an outlet boundary.
   * \param[in] val_index - Index corresponding to the outlet boundary.
   * \return The outlet pressure.
   */
  void SetActDisk_DeltaPress(unsigned short val_marker, su2double val_actdisk_deltapress) { ActDisk_DeltaPress[val_marker] = val_actdisk_deltapress; }

  /*!
   * \brief Get the back pressure (static) at an outlet boundary.
   * \param[in] val_index - Index corresponding to the outlet boundary.
   * \return The outlet pressure.
   */
  void SetActDisk_Power(unsigned short val_marker, su2double val_actdisk_power) { ActDisk_Power[val_marker] = val_actdisk_power; }

  /*!
   * \brief Get the back pressure (static) at an outlet boundary.
   * \param[in] val_index - Index corresponding to the outlet boundary.
   * \return The outlet pressure.
   */
  void SetActDisk_MassFlow(unsigned short val_marker, su2double val_actdisk_massflow) { ActDisk_MassFlow[val_marker] = val_actdisk_massflow; }

  /*!
   * \brief Get the back pressure (static) at an outlet boundary.
   * \param[in] val_index - Index corresponding to the outlet boundary.
   * \return The outlet pressure.
   */
  void SetActDisk_Mach(unsigned short val_marker, su2double val_actdisk_mach) { ActDisk_Mach[val_marker] = val_actdisk_mach; }

  /*!
   * \brief Get the back pressure (static) at an outlet boundary.
   * \param[in] val_index - Index corresponding to the outlet boundary.
   * \return The outlet pressure.
   */
  void SetActDisk_Force(unsigned short val_marker, su2double val_actdisk_force) { ActDisk_Force[val_marker] = val_actdisk_force; }

  /*!
   * \brief Get the back pressure (static) at an outlet boundary.
   * \param[in] val_index - Index corresponding to the outlet boundary.
   * \return The outlet pressure.
   */
  su2double GetOutlet_MassFlow(string val_marker) const;

  /*!
   * \brief Get the back pressure (static) at an outlet boundary.
   * \param[in] val_index - Index corresponding to the outlet boundary.
   * \return The outlet pressure.
   */
  void SetOutlet_MassFlow(unsigned short val_marker, su2double val_massflow) { Outlet_MassFlow[val_marker] = val_massflow; }

  /*!
   * \brief Get the back pressure (static) at an outlet boundary.
   * \param[in] val_index - Index corresponding to the outlet boundary.
   * \return The outlet pressure.
   */
  su2double GetOutlet_Density(string val_marker) const;

  /*!
   * \brief Get the back pressure (static) at an outlet boundary.
   * \param[in] val_index - Index corresponding to the outlet boundary.
   * \return The outlet pressure.
   */
  void SetOutlet_Density(unsigned short val_marker, su2double val_density) { Outlet_Density[val_marker] = val_density; }

  /*!
   * \brief Get the back pressure (static) at an outlet boundary.
   * \param[in] val_index - Index corresponding to the outlet boundary.
   * \return The outlet pressure.
   */
  su2double GetOutlet_Area(string val_marker) const;

  /*!
   * \brief Get the back pressure (static) at an outlet boundary.
   * \param[in] val_index - Index corresponding to the outlet boundary.
   * \return The outlet pressure.
   */
  void SetOutlet_Area(unsigned short val_marker, su2double val_area) { Outlet_Area[val_marker] = val_area; }

  /*!
   * \brief Get the back pressure (static) at an outlet boundary.
   * \param[in] val_index - Index corresponding to the outlet boundary.
   * \return The outlet pressure.
   */
  void SetSurface_DC60(unsigned short val_marker, su2double val_surface_distortion) { Surface_DC60[val_marker] = val_surface_distortion; }

  /*!
   * \brief Set the massflow at the surface.
   * \param[in] val_marker - Index corresponding to the outlet boundary.
   * \param[in] val_surface_massflow - Value of the mass flow.
   */
  void SetSurface_MassFlow(unsigned short val_marker, su2double val_surface_massflow) { Surface_MassFlow[val_marker] = val_surface_massflow; }

  /*!
   * \brief Set the mach number at the surface.
   * \param[in] val_marker - Index corresponding to the outlet boundary.
   * \param[in] val_surface_massflow - Value of the mach number.
   */
  void SetSurface_Mach(unsigned short val_marker, su2double val_surface_mach) { Surface_Mach[val_marker] = val_surface_mach; }

  /*!
   * \brief Set the temperature at the surface.
   * \param[in] val_marker - Index corresponding to the outlet boundary.
   * \param[in] val_surface_massflow - Value of the temperature.
   */
  void SetSurface_Temperature(unsigned short val_marker, su2double val_surface_temperature) { Surface_Temperature[val_marker] = val_surface_temperature; }

  /*!
   * \brief Set the pressure at the surface.
   * \param[in] val_marker - Index corresponding to the outlet boundary.
   * \param[in] val_surface_massflow - Value of the pressure.
   */
  void SetSurface_Pressure(unsigned short val_marker, su2double val_surface_pressure) { Surface_Pressure[val_marker] = val_surface_pressure; }

  /*!
   * \brief Set the density at the surface.
   * \param[in] val_marker - Index corresponding to the outlet boundary.
   * \param[in] val_surface_density - Value of the density.
   */
  void SetSurface_Density(unsigned short val_marker, su2double val_surface_density) { Surface_Density[val_marker] = val_surface_density; }

  /*!
   * \brief Set the enthalpy at the surface.
   * \param[in] val_marker - Index corresponding to the outlet boundary.
   * \param[in] val_surface_density - Value of the density.
   */
  void SetSurface_Enthalpy(unsigned short val_marker, su2double val_surface_enthalpy) { Surface_Enthalpy[val_marker] = val_surface_enthalpy; }

  /*!
   * \brief Set the normal velocity at the surface.
   * \param[in] val_marker - Index corresponding to the outlet boundary.
   * \param[in] val_surface_normalvelocity - Value of the normal velocity.
   */
  void SetSurface_NormalVelocity(unsigned short val_marker, su2double val_surface_normalvelocity) { Surface_NormalVelocity[val_marker] = val_surface_normalvelocity; }

  /*!
   * \brief Set the streamwise flow uniformity at the surface.
   * \param[in] val_marker - Index corresponding to the outlet boundary.
   * \param[in] val_surface_streamwiseuniformity - Value of the streamwise flow uniformity.
   */
  void SetSurface_Uniformity(unsigned short val_marker, su2double val_surface_streamwiseuniformity) { Surface_Uniformity[val_marker] = val_surface_streamwiseuniformity; }

  /*!
   * \brief Set the secondary flow strength at the surface.
   * \param[in] val_marker - Index corresponding to the outlet boundary.
   * \param[in] val_surface_secondarystrength - Value of the secondary flow strength.
   */
  void SetSurface_SecondaryStrength(unsigned short val_marker, su2double val_surface_secondarystrength) { Surface_SecondaryStrength[val_marker] = val_surface_secondarystrength; }

  /*!
   * \brief Set the relative secondary flow strength at the surface.
   * \param[in] val_marker - Index corresponding to the outlet boundary.
   * \param[in] val_surface_secondaryoverstream - Value of the relative seondary flow strength.
   */
  void SetSurface_SecondOverUniform(unsigned short val_marker, su2double val_surface_secondaryoverstream) { Surface_SecondOverUniform[val_marker] = val_surface_secondaryoverstream; }

  /*!
   * \brief Set the momentum distortion at the surface.
   * \param[in] val_marker - Index corresponding to the outlet boundary.
   * \param[in] val_surface_momentumdistortion - Value of the momentum distortion.
   */
  void SetSurface_MomentumDistortion(unsigned short val_marker, su2double val_surface_momentumdistortion) { Surface_MomentumDistortion[val_marker] = val_surface_momentumdistortion; }

  /*!
   * \brief Set the total temperature at the surface.
   * \param[in] val_marker - Index corresponding to the outlet boundary.
   * \param[in] val_surface_totaltemperature - Value of the total temperature.
   */
  void SetSurface_TotalTemperature(unsigned short val_marker, su2double val_surface_totaltemperature) { Surface_TotalTemperature[val_marker] = val_surface_totaltemperature; }

  /*!
   * \brief Set the total pressure at the surface.
   * \param[in] val_marker - Index corresponding to the outlet boundary.
   * \param[in] val_surface_totalpressure - Value of the total pressure.
   */
  void SetSurface_TotalPressure(unsigned short val_marker, su2double val_surface_totalpressure) { Surface_TotalPressure[val_marker] = val_surface_totalpressure; }

  /*!
   * \brief Set the pressure drop between two surfaces.
   * \param[in] val_marker - Index corresponding to the outlet boundary.
   * \param[in] val_surface_pressuredrop - Value of the pressure drop.
   */
  void SetSurface_PressureDrop(unsigned short val_marker, su2double val_surface_pressuredrop) { Surface_PressureDrop[val_marker] = val_surface_pressuredrop; }

  /*!
   * \brief Get the back pressure (static) at an outlet boundary.
   * \param[in] val_index - Index corresponding to the outlet boundary.
   * \return The outlet pressure.
   */
  void SetSurface_IDC(unsigned short val_marker, su2double val_surface_distortion) { Surface_IDC[val_marker] = val_surface_distortion; }

  /*!
   * \brief Get the back pressure (static) at an outlet boundary.
   * \param[in] val_index - Index corresponding to the outlet boundary.
   * \return The outlet pressure.
   */
  void SetSurface_IDC_Mach(unsigned short val_marker, su2double val_surface_distortion) { Surface_IDC_Mach[val_marker] = val_surface_distortion; }

  /*!
   * \brief Get the back pressure (static) at an outlet boundary.
   * \param[in] val_index - Index corresponding to the outlet boundary.
   * \return The outlet pressure.
   */
  void SetSurface_IDR(unsigned short val_marker, su2double val_surface_distortion) { Surface_IDR[val_marker] = val_surface_distortion; }

  /*!
   * \brief Get the back pressure (static) at an outlet boundary.
   * \param[in] val_index - Index corresponding to the outlet boundary.
   * \return The outlet pressure.
   */
  void SetActDisk_DeltaTemp(unsigned short val_marker, su2double val_actdisk_deltatemp) { ActDisk_DeltaTemp[val_marker] = val_actdisk_deltatemp; }

  /*!
   * \brief Get the back pressure (static) at an outlet boundary.
   * \param[in] val_index - Index corresponding to the outlet boundary.
   * \return The outlet pressure.
   */
  void SetActDisk_TotalPressRatio(unsigned short val_marker, su2double val_actdisk_pressratio) { ActDisk_TotalPressRatio[val_marker] = val_actdisk_pressratio; }

  /*!
   * \brief Get the back pressure (static) at an outlet boundary.
   * \param[in] val_index - Index corresponding to the outlet boundary.
   * \return The outlet pressure.
   */
  void SetActDisk_TotalTempRatio(unsigned short val_marker, su2double val_actdisk_tempratio) { ActDisk_TotalTempRatio[val_marker] = val_actdisk_tempratio; }

  /*!
   * \brief Get the back pressure (static) at an outlet boundary.
   * \param[in] val_index - Index corresponding to the outlet boundary.
   * \return The outlet pressure.
   */
  void SetActDisk_StaticPressRatio(unsigned short val_marker, su2double val_actdisk_pressratio) { ActDisk_StaticPressRatio[val_marker] = val_actdisk_pressratio; }

  /*!
   * \brief Get the back pressure (static) at an outlet boundary.
   * \param[in] val_index - Index corresponding to the outlet boundary.
   * \return The outlet pressure.
   */
  void SetActDisk_StaticTempRatio(unsigned short val_marker, su2double val_actdisk_tempratio) { ActDisk_StaticTempRatio[val_marker] = val_actdisk_tempratio; }

  /*!
   * \brief Get the back pressure (static) at an outlet boundary.
   * \param[in] val_index - Index corresponding to the outlet boundary.
   * \return The outlet pressure.
   */
  void SetActDisk_NetThrust(unsigned short val_marker, su2double val_actdisk_netthrust) { ActDisk_NetThrust[val_marker] = val_actdisk_netthrust; }

  /*!
   * \brief Get the back pressure (static) at an outlet boundary.
   * \param[in] val_index - Index corresponding to the outlet boundary.
   * \return The outlet pressure.
   */
  void SetActDisk_BCThrust(string val_marker, su2double val_actdisk_bcthrust);

  /*!
   * \brief Get the back pressure (static) at an outlet boundary.
   * \param[in] val_index - Index corresponding to the outlet boundary.
   * \return The outlet pressure.
   */
  void SetActDisk_BCThrust(unsigned short val_marker, su2double val_actdisk_bcthrust) { ActDisk_BCThrust[val_marker] = val_actdisk_bcthrust; }

  /*!
   * \brief Get the back pressure (static) at an outlet boundary.
   * \param[in] val_index - Index corresponding to the outlet boundary.
   * \return The outlet pressure.
   */
  void SetActDisk_BCThrust_Old(string val_marker, su2double val_actdisk_bcthrust_old);

  /*!
   * \brief Get the back pressure (static) at an outlet boundary.
   * \param[in] val_index - Index corresponding to the outlet boundary.
   * \return The outlet pressure.
   */
  void SetActDisk_BCThrust_Old(unsigned short val_marker, su2double val_actdisk_bcthrust_old) { ActDisk_BCThrust_Old[val_marker] = val_actdisk_bcthrust_old; }

  /*!
   * \brief Get the back pressure (static) at an outlet boundary.
   * \param[in] val_index - Index corresponding to the outlet boundary.
   * \return The outlet pressure.
   */
  void SetActDisk_GrossThrust(unsigned short val_marker, su2double val_actdisk_grossthrust) { ActDisk_GrossThrust[val_marker] = val_actdisk_grossthrust; }

  /*!
   * \brief Get the back pressure (static) at an outlet boundary.
   * \param[in] val_index - Index corresponding to the outlet boundary.
   * \return The outlet pressure.
   */
  void SetActDisk_Area(unsigned short val_marker, su2double val_actdisk_area) { ActDisk_Area[val_marker] = val_actdisk_area; }

  /*!
   * \brief Get the back pressure (static) at an outlet boundary.
   * \param[in] val_index - Index corresponding to the outlet boundary.
   * \return The outlet pressure.
   */
  void SetActDiskInlet_ReverseMassFlow(unsigned short val_marker, su2double val_actdisk_area) { ActDisk_ReverseMassFlow[val_marker] = val_actdisk_area; }

  /*!
   * \brief Get the back pressure (static) at an outlet boundary.
   * \param[in] val_index - Index corresponding to the outlet boundary.
   * \return The outlet pressure.
   */
  void SetActDiskInlet_RamDrag(unsigned short val_marker, su2double val_actdisk_ramdrag) { ActDiskInlet_RamDrag[val_marker] = val_actdisk_ramdrag; }

  /*!
   * \brief Get the back pressure (static) at an outlet boundary.
   * \param[in] val_index - Index corresponding to the outlet boundary.
   * \return The outlet pressure.
   */
  void SetActDiskInlet_Force(unsigned short val_marker, su2double val_actdisk_force) { ActDiskInlet_Force[val_marker] = val_actdisk_force; }

  /*!
   * \brief Get the back pressure (static) at an outlet boundary.
   * \param[in] val_index - Index corresponding to the outlet boundary.
   * \return The outlet pressure.
   */
  void SetActDiskInlet_Power(unsigned short val_marker, su2double val_actdisk_power) { ActDiskInlet_Power[val_marker] = val_actdisk_power; }

  /*!
   * \brief Get the back pressure (static) at an outlet boundary.
   * \param[in] val_index - Index corresponding to the outlet boundary.
   * \return The outlet pressure.
   */
  su2double GetActDisk_Power(unsigned short val_marker) const { return ActDisk_Power[val_marker]; }

  /*!
   * \brief Get the back pressure (static) at an outlet boundary.
   * \param[in] val_index - Index corresponding to the outlet boundary.
   * \return The outlet pressure.
   */
  su2double GetActDisk_MassFlow(unsigned short val_marker) const { return ActDisk_MassFlow[val_marker]; }

  /*!
   * \brief Get the back pressure (static) at an outlet boundary.
   * \param[in] val_index - Index corresponding to the outlet boundary.
   * \return The outlet pressure.
   */
  su2double GetActDisk_Mach(unsigned short val_marker) const { return ActDisk_Mach[val_marker]; }

  /*!
   * \brief Get the back pressure (static) at an outlet boundary.
   * \param[in] val_index - Index corresponding to the outlet boundary.
   * \return The outlet pressure.
   */
  su2double GetActDisk_Force(unsigned short val_marker) const { return ActDisk_Force[val_marker]; }

  /*!
   * \brief Get the back pressure (static) at an outlet boundary.
   * \param[in] val_index - Index corresponding to the outlet boundary.
   * \return The outlet pressure.
   */
  su2double GetSurface_DC60(unsigned short val_marker) const { return Surface_DC60[val_marker]; }

  /*!
   * \brief Get the massflow at an outlet boundary.
   * \param[in] val_index - Index corresponding to the outlet boundary.
   * \return The massflow.
   */
  su2double GetSurface_MassFlow(unsigned short val_marker) const { return Surface_MassFlow[val_marker]; }

  /*!
   * \brief Get the mach number at an outlet boundary.
   * \param[in] val_index - Index corresponding to the outlet boundary.
   * \return The mach number.
   */
  su2double GetSurface_Mach(unsigned short val_marker) const { return Surface_Mach[val_marker]; }

  /*!
   * \brief Get the temperature at an outlet boundary.
   * \param[in] val_index - Index corresponding to the outlet boundary.
   * \return The temperature.
   */
  su2double GetSurface_Temperature(unsigned short val_marker) const { return Surface_Temperature[val_marker]; }

  /*!
   * \brief Get the pressure at an outlet boundary.
   * \param[in] val_index - Index corresponding to the outlet boundary.
   * \return The pressure.
   */
  su2double GetSurface_Pressure(unsigned short val_marker) const { return Surface_Pressure[val_marker]; }

  /*!
   * \brief Get the density at an outlet boundary.
   * \param[in] val_index - Index corresponding to the outlet boundary.
   * \return The density.
   */
  su2double GetSurface_Density(unsigned short val_marker) const { return Surface_Density[val_marker]; }

  /*!
   * \brief Get the enthalpy at an outlet boundary.
   * \param[in] val_index - Index corresponding to the outlet boundary.
   * \return The density.
   */
  su2double GetSurface_Enthalpy(unsigned short val_marker) const { return Surface_Enthalpy[val_marker]; }

  /*!
   * \brief Get the normal velocity at an outlet boundary.
   * \param[in] val_index - Index corresponding to the outlet boundary.
   * \return The normal velocity.
   */
  su2double GetSurface_NormalVelocity(unsigned short val_marker) const { return Surface_NormalVelocity[val_marker]; }

  /*!
   * \brief Get the streamwise flow uniformity at the surface.
   * \param[in] val_marker - Index corresponding to the outlet boundary.
   * \return The streamwise flow uniformity.
   */
  su2double GetSurface_Uniformity(unsigned short val_marker) const { return Surface_Uniformity[val_marker]; }

  /*!
   * \brief Get the secondary flow strength at the surface.
   * \param[in] val_marker - Index corresponding to the outlet boundary.
   * \return The secondary flow strength.
   */
  su2double GetSurface_SecondaryStrength(unsigned short val_marker) const { return Surface_SecondaryStrength[val_marker]; }

  /*!
   * \brief Get the relative secondary flow strength at the surface.
   * \param[in] val_marker - Index corresponding to the outlet boundary.
   * \return The relative seondary flow strength.
   */
  su2double GetSurface_SecondOverUniform(unsigned short val_marker) const { return Surface_SecondOverUniform[val_marker]; }

  /*!
   * \brief Get the momentum distortion at the surface.
   * \param[in] val_marker - Index corresponding to the outlet boundary.
   * \return The momentum distortion.
   */
  su2double GetSurface_MomentumDistortion(unsigned short val_marker) const { return Surface_MomentumDistortion[val_marker]; }

  /*!
   * \brief Get the total temperature at an outlet boundary.
   * \param[in] val_index - Index corresponding to the outlet boundary.
   * \return The total temperature.
   */
  su2double GetSurface_TotalTemperature(unsigned short val_marker) const { return Surface_TotalTemperature[val_marker]; }

  /*!
   * \brief Get the total pressure at an outlet boundary.
   * \param[in] val_index - Index corresponding to the outlet boundary.
   * \return The total pressure.
   */
  su2double GetSurface_TotalPressure(unsigned short val_marker) const { return Surface_TotalPressure[val_marker]; }

  /*!
   * \brief Get the pressure drop between two surfaces.
   * \param[in] val_index - Index corresponding to the outlet boundary.
   * \return The pressure drop.
   */
  su2double GetSurface_PressureDrop(unsigned short val_marker) const { return Surface_PressureDrop[val_marker]; }

  /*!
   * \brief Get the back pressure (static) at an outlet boundary.
   * \param[in] val_index - Index corresponding to the outlet boundary.
   * \return The outlet pressure.
   */
  su2double GetSurface_IDC(unsigned short val_marker) const { return Surface_IDC[val_marker]; }

  /*!
   * \brief Get the back pressure (static) at an outlet boundary.
   * \param[in] val_index - Index corresponding to the outlet boundary.
   * \return The outlet pressure.
   */
  su2double GetSurface_IDC_Mach(unsigned short val_marker) const { return Surface_IDC_Mach[val_marker]; }

  /*!
   * \brief Get the back pressure (static) at an outlet boundary.
   * \param[in] val_index - Index corresponding to the outlet boundary.
   * \return The outlet pressure.
   */
  su2double GetSurface_IDR(unsigned short val_marker) const { return Surface_IDR[val_marker]; }

  /*!
   * \brief Get the back pressure (static) at an outlet boundary.
   * \param[in] val_index - Index corresponding to the outlet boundary.
   * \return The outlet pressure.
   */
  su2double GetActDiskOutlet_Pressure(string val_marker) const;

  /*!
   * \brief Get the back pressure (static) at an outlet boundary.
   * \param[in] val_index - Index corresponding to the outlet boundary.
   * \return The outlet pressure.
   */
  su2double GetActDiskOutlet_TotalPressure(string val_marker) const;

  /*!
   * \brief Get the back pressure (static) at an outlet boundary.
   * \param[in] val_index - Index corresponding to the outlet boundary.
   * \return The outlet pressure.
   */
  su2double GetActDiskOutlet_GrossThrust(string val_marker) const;

  /*!
   * \brief Get the back pressure (static) at an outlet boundary.
   * \param[in] val_index - Index corresponding to the outlet boundary.
   * \return The outlet pressure.
   */
  su2double GetActDiskOutlet_Force(string val_marker) const;

  /*!
   * \brief Get the back pressure (static) at an outlet boundary.
   * \param[in] val_index - Index corresponding to the outlet boundary.
   * \return The outlet pressure.
   */
  su2double GetActDiskOutlet_Power(string val_marker) const;

  /*!
   * \brief Get the back pressure (static) at an outlet boundary.
   * \param[in] val_index - Index corresponding to the outlet boundary.
   * \return The outlet pressure.
   */
  void SetActDiskOutlet_Pressure(unsigned short val_marker, su2double val_actdisk_press) { ActDiskOutlet_Pressure[val_marker] = val_actdisk_press; }

  /*!
   * \brief Get the back pressure (static) at an outlet boundary.
   * \param[in] val_index - Index corresponding to the outlet boundary.
   * \return The outlet pressure.
   */
  void SetActDiskOutlet_TotalPressure(unsigned short val_marker, su2double val_actdisk_totalpress) { ActDiskOutlet_TotalPressure[val_marker] = val_actdisk_totalpress; }

  /*!
   * \brief Get the back pressure (static) at an outlet boundary.
   * \param[in] val_index - Index corresponding to the outlet boundary.
   * \return The outlet pressure.
   */
  void SetActDiskOutlet_GrossThrust(unsigned short val_marker, su2double val_actdisk_grossthrust) { ActDiskOutlet_GrossThrust[val_marker] = val_actdisk_grossthrust; }

  /*!
   * \brief Get the back pressure (static) at an outlet boundary.
   * \param[in] val_index - Index corresponding to the outlet boundary.
   * \return The outlet pressure.
   */
  void SetActDiskOutlet_Force(unsigned short val_marker, su2double val_actdisk_force) { ActDiskOutlet_Force[val_marker] = val_actdisk_force; }

  /*!
   * \brief Get the back pressure (static) at an outlet boundary.
   * \param[in] val_index - Index corresponding to the outlet boundary.
   * \return The outlet pressure.
   */
  void SetActDiskOutlet_Power(unsigned short val_marker, su2double val_actdisk_power) { ActDiskOutlet_Power[val_marker] = val_actdisk_power; }

  /*!
   * \brief Get the displacement value at an displacement boundary.
   * \param[in] val_index - Index corresponding to the displacement boundary.
   * \return The displacement value.
   */
  su2double GetDispl_Value(string val_index) const;

  /*!
   * \brief Get the force value at an load boundary.
   * \param[in] val_index - Index corresponding to the load boundary.
   * \return The load value.
   */
  su2double GetLoad_Value(string val_index) const;

  /*!
   * \brief Get the constant value at a damper boundary.
   * \param[in] val_index - Index corresponding to the load boundary.
   * \return The damper constant.
   */
  su2double GetDamper_Constant(string val_index) const;

  /*!
   * \brief Get the force value at a load boundary defined in cartesian coordinates.
   * \param[in] val_index - Index corresponding to the load boundary.
   * \return The load value.
   */
  su2double GetLoad_Dir_Value(string val_index) const;

  /*!
   * \brief Get the force multiplier at a load boundary in cartesian coordinates.
   * \param[in] val_index - Index corresponding to the load boundary.
   * \return The load multiplier.
   */
  su2double GetLoad_Dir_Multiplier(string val_index) const;

  /*!
   * \brief Get the force value at a load boundary defined in cartesian coordinates.
   * \param[in] val_index - Index corresponding to the load boundary.
   * \return The load value.
   */
  su2double GetDisp_Dir_Value(string val_index) const;

  /*!
   * \brief Get the force multiplier at a load boundary in cartesian coordinates.
   * \param[in] val_index - Index corresponding to the load boundary.
   * \return The load multiplier.
   */
  su2double GetDisp_Dir_Multiplier(string val_index) const;

  /*!
   * \brief Get the force direction at a loaded boundary in cartesian coordinates.
   * \param[in] val_index - Index corresponding to the load boundary.
   * \return The load direction.
   */
  const su2double* GetLoad_Dir(string val_index) const;

  /*!
   * \brief Get the force direction at a loaded boundary in cartesian coordinates.
   * \param[in] val_index - Index corresponding to the load boundary.
   * \return The load direction.
   */
  const su2double* GetDisp_Dir(string val_index) const;

  /*!
   * \brief Get the amplitude of the sine-wave at a load boundary defined in cartesian coordinates.
   * \param[in] val_index - Index corresponding to the load boundary.
   * \return The load value.
   */
  su2double GetLoad_Sine_Amplitude(string val_index) const;

  /*!
   * \brief Get the frequency of the sine-wave at a load boundary in cartesian coordinates.
   * \param[in] val_index - Index corresponding to the load boundary.
   * \return The load frequency.
   */
  su2double GetLoad_Sine_Frequency(string val_index) const;

  /*!
   * \brief Get the force direction at a sine-wave loaded boundary in cartesian coordinates.
   * \param[in] val_index - Index corresponding to the load boundary.
   * \return The load direction.
   */
  const su2double* GetLoad_Sine_Dir(string val_index) const;

  /*!
   * \brief Get the force value at an load boundary.
   * \param[in] val_index - Index corresponding to the load boundary.
   * \return The load value.
   */
  su2double GetFlowLoad_Value(string val_index) const;

  /*!
   * \brief Cyclic pitch amplitude for rotor blades.
   * \return The specified cyclic pitch amplitude.
   */
  su2double GetCyclic_Pitch(void) const { return Cyclic_Pitch; }

  /*!
   * \brief Collective pitch setting for rotor blades.
   * \return The specified collective pitch setting.
   */
  su2double GetCollective_Pitch(void) const { return Collective_Pitch; }

  /*!
   * \brief Get name of the arbitrary mesh motion input file.
   * \return File name of the arbitrary mesh motion input file.
   */
  string GetDV_Filename(void) const { return DV_Filename; }

  /*!
   * \brief Get name of the unordered ASCII volume sensitivity file.
   * \return File name of the unordered ASCII volume sensitivity file.
   */
  string GetDV_Unordered_Sens_Filename(void) const { return DV_Unordered_Sens_Filename; }

  /*!
   * \brief Get name of the unordered ASCII surface sensitivity file.
   * \return File name of the unordered ASCII surface sensitivity file.
   */
  string GetDV_Sens_Filename(void) const { return DV_Sens_Filename; }

  /*!
   * \brief Set the config options.
   */
  void SetConfig_Options();

  /*!
   * \brief Set the config options.
   */
  void SetRunTime_Options(void);

  /*!
   * \brief Set the config file parsing.
   */
  void SetConfig_Parsing(char case_filename[MAX_STRING_SIZE]);

  /*!
   * \brief Set the config file parsing.
   */
  void SetConfig_Parsing(istream &config_buffer);

  /*!
   * \brief Set the config file parsing.
   */
  bool SetRunTime_Parsing(char case_filename[MAX_STRING_SIZE]);

  /*!
   * \brief Config file postprocessing.
   */
  void SetPostprocessing(unsigned short val_software, unsigned short val_izone, unsigned short val_nDim);

  /*!
   * \brief Config file markers processing.
   */
  void SetMarkers(unsigned short val_software);

  /*!
   * \brief Config file output.
   */
  void SetOutput(unsigned short val_software, unsigned short val_izone);

  /*!
   * \brief Value of Aeroelastic solution coordinate at time n+1.
   */
  vector<vector<su2double> > GetAeroelastic_np1(unsigned short iMarker) const { return Aeroelastic_np1[iMarker]; }

  /*!
   * \brief Value of Aeroelastic solution coordinate at time n.
   */
  vector<vector<su2double> > GetAeroelastic_n(unsigned short iMarker) const { return Aeroelastic_n[iMarker]; }

  /*!
   * \brief Value of Aeroelastic solution coordinate at time n-1.
   */
  vector<vector<su2double> > GetAeroelastic_n1(unsigned short iMarker) const { return Aeroelastic_n1[iMarker]; }

  /*!
   * \brief Value of Aeroelastic solution coordinate at time n+1.
   */
  void SetAeroelastic_np1(unsigned short iMarker, vector<vector<su2double> > solution) { Aeroelastic_np1[iMarker] = solution;}

  /*!
   * \brief Value of Aeroelastic solution coordinate at time n from time n+1.
   */
  void SetAeroelastic_n(void) { Aeroelastic_n = Aeroelastic_np1; }

  /*!
   * \brief Value of Aeroelastic solution coordinate at time n-1 from time n.
   */
  void SetAeroelastic_n1(void) { Aeroelastic_n1 = Aeroelastic_n; }

  /*!
   * \brief Aeroelastic Flutter Speed Index.
   */
  su2double GetAeroelastic_Flutter_Speed_Index(void) const { return FlutterSpeedIndex; }

  /*!
   * \brief Uncoupled Aeroelastic Frequency Plunge.
   */
  su2double GetAeroelastic_Frequency_Plunge(void) const { return PlungeNaturalFrequency; }

  /*!
   * \brief Uncoupled Aeroelastic Frequency Pitch.
   */
  su2double GetAeroelastic_Frequency_Pitch(void) const { return PitchNaturalFrequency; }

  /*!
   * \brief Aeroelastic Airfoil Mass Ratio.
   */
  su2double GetAeroelastic_Airfoil_Mass_Ratio(void) const { return AirfoilMassRatio; }

  /*!
   * \brief Aeroelastic center of gravity location.
   */
  su2double GetAeroelastic_CG_Location(void) const { return CG_Location; }

  /*!
   * \brief Aeroelastic radius of gyration squared.
   */
  su2double GetAeroelastic_Radius_Gyration_Squared(void) const { return RadiusGyrationSquared; }

  /*!
   * \brief Aeroelastic solve every x inner iteration.
   */
  unsigned short GetAeroelasticIter(void) const { return AeroelasticIter; }

  /*!
   * \brief Value of plunging coordinate.
   * \param[in] val_marker - the marker we are monitoring.
   * \return Value of plunging coordinate.
   */
  su2double GetAeroelastic_plunge(unsigned short val_marker) const { return Aeroelastic_plunge[val_marker]; }

  /*!
   * \brief Value of pitching coordinate.
   * \param[in] val_marker - the marker we are monitoring.
   * \return Value of pitching coordinate.
   */
  su2double GetAeroelastic_pitch(unsigned short val_marker) const { return Aeroelastic_pitch[val_marker]; }

  /*!
   * \brief Value of plunging coordinate.
   * \param[in] val_marker - the marker we are monitoring.
   * \param[in] val - value of plunging coordinate.
   */
  void SetAeroelastic_plunge(unsigned short val_marker, su2double val) { Aeroelastic_plunge[val_marker] = val; }

  /*!
   * \brief Value of pitching coordinate.
   * \param[in] val_marker - the marker we are monitoring.
   * \param[in] val - value of pitching coordinate.
   */
  void SetAeroelastic_pitch(unsigned short val_marker, su2double val) { Aeroelastic_pitch[val_marker] = val; }

  /*!
   * \brief Get information about the aeroelastic simulation.
   * \return <code>TRUE</code> if it is an aeroelastic case; otherwise <code>FALSE</code>.
   */
  bool GetAeroelastic_Simulation(void) const { return Aeroelastic_Simulation; }

  /*!
   * \brief Get information about the wind gust.
   * \return <code>TRUE</code> if there is a wind gust; otherwise <code>FALSE</code>.
   */
  bool GetWind_Gust(void) const { return Wind_Gust; }

  /*!
   * \brief Get the type of gust to simulate.
   * \return type of gust to use for the simulation.
   */
  unsigned short GetGust_Type(void) const { return Gust_Type; }

  /*!
   * \brief Get the gust direction.
   * \return the gust direction.
   */
  unsigned short GetGust_Dir(void) const { return Gust_Dir; }

  /*!
   * \brief Value of the gust wavelength.
   */
  su2double GetGust_WaveLength(void) const { return Gust_WaveLength; }

  /*!
   * \brief Value of the number of gust periods.
   */
  su2double GetGust_Periods(void) const { return Gust_Periods; }

  /*!
   * \brief Value of the gust amplitude.
   */
  su2double GetGust_Ampl(void) const { return Gust_Ampl; }

  /*!
   * \brief Value of the time at which to begin the gust.
   */
  su2double GetGust_Begin_Time(void) const { return Gust_Begin_Time; }

  /*!
   * \brief Value of the location ath which the gust begins.
   */
  su2double GetGust_Begin_Loc(void) const { return Gust_Begin_Loc; }

  /*!
   * \brief Get the number of iterations to evaluate the parametric coordinates.
   * \return Number of iterations to evaluate the parametric coordinates.
   */
  unsigned short GetnFFD_Iter(void) const { return nFFD_Iter; }

  /*!
   * \brief Get the tolerance of the point inversion algorithm.
   * \return Tolerance of the point inversion algorithm.
   */
  su2double GetFFD_Tol(void) const { return FFD_Tol; }

  /*!
   * \brief Get information about whether to do a check on self-intersections within
      the FFD box based on value on the Jacobian determinant.
   * \param[out] FFD_IntPrev: <code>TRUE</code> if FFD intersection prevention is active; otherwise <code>FALSE</code>.
   * \param[out] FFD_IntPrev_MaxIter: Maximum number of iterations in the intersection prevention procedure.
   * \param[out] FFD_IntPrev_MaxDepth: Maximum recursion depth in the intersection prevention procedure.
   */
  tuple<bool, unsigned short, unsigned short> GetFFD_IntPrev(void) const {
    return make_tuple(FFD_IntPrev, FFD_IntPrev_MaxIter, FFD_IntPrev_MaxDepth);
  }

  /*!
   * \brief Get information about whether to do a check on convexity of the mesh elements.
   * \param[out] ConvexityCheck: <code>TRUE</code> if convexity check is active; otherwise <code>FALSE</code>.
   * \param[out] ConvexityCheck_MaxIter: Maximum number of iterations in the convexity check.
   * \param[out] ConvexityCheck_MaxDepth: Maximum recursion depth in the convexity check.
   */
  tuple<bool, unsigned short, unsigned short> GetConvexityCheck(void) const {
    return make_tuple(ConvexityCheck, ConvexityCheck_MaxIter, ConvexityCheck_MaxDepth);
  }

  /*!
   * \brief Get the scale factor for the line search.
   * \return Scale factor for the line search.
   */
  su2double GetOpt_RelaxFactor(void) const { return Opt_RelaxFactor; }

  /*!
   * \brief Get the bound for the line search.
   * \return Bound for the line search.
   */
  su2double GetOpt_LineSearch_Bound(void) const { return Opt_LineSearch_Bound; }

  /*!
   * \brief Set the scale factor for the line search.
   * \param[in] val_scale - scale of the deformation.
   */
  void SetOpt_RelaxFactor(su2double val_scale) { Opt_RelaxFactor = val_scale; }

  /*!
   * \brief Get the node number of the CV to visualize.
   * \return Node number of the CV to visualize.
   */
  long GetVisualize_CV(void) const { return Visualize_CV; }

  /*!
   * \brief Get information about whether to use fixed CL mode.
   * \return <code>TRUE</code> if fixed CL mode is active; otherwise <code>FALSE</code>.
   */
  bool GetFixed_CL_Mode(void) const { return Fixed_CL_Mode; }

  /*!
   * \brief Get information about whether to use fixed CL mode.
   * \return <code>TRUE</code> if fixed CL mode is active; otherwise <code>FALSE</code>.
   */
  bool GetFixed_CM_Mode(void) const { return Fixed_CM_Mode; }

  /*!
   * \brief Get information about whether to use fixed CL mode.
   * \return <code>TRUE</code> if fixed CL mode is active; otherwise <code>FALSE</code>.
   */
  bool GetEval_dOF_dCX(void) const { return Eval_dOF_dCX; }

  /*!
   * \brief Get information about whether to use fixed CL mode.
   * \return <code>TRUE</code> if fixed CL mode is active; otherwise <code>FALSE</code>.
   */
  bool GetDiscard_InFiles(void) const { return Discard_InFiles; }

  /*!
   * \brief Get the value specified for the target CL.
   * \return Value of the target CL.
   */
  su2double GetTarget_CL(void) const { return Target_CL; }

  /*!
   * \brief Get the value for the lift curve slope for fixed CL mode.
   * \return Lift curve slope for fixed CL mode.
   */
  su2double GetdCL_dAlpha(void) const { return dCL_dAlpha; }

  /*!
   * \brief Number of iterations to evaluate dCL_dAlpha.
   * \return Number of iterations.
   */
  unsigned long GetIter_dCL_dAlpha(void) const { return Iter_dCL_dAlpha; }

  /*!
   * \brief Get the value of the damping coefficient for fixed CL mode.
   * \return Damping coefficient for fixed CL mode.
   */
  su2double GetdCM_diH(void) const { return dCM_diH; }

  /*!
   * \brief Get the value of iterations to re-evaluate the angle of attack.
   * \return Number of iterations.
   */
  unsigned long GetIter_Fixed_NetThrust(void) const { return Iter_Fixed_NetThrust; }

  /*!
   * \brief Get the value of the damping coefficient for fixed CL mode.
   * \return Damping coefficient for fixed CL mode.
   */
  su2double GetdNetThrust_dBCThrust(void) const { return dNetThrust_dBCThrust; }

  /*!
   * \brief Get the value of iterations to re-evaluate the angle of attack.
   * \return Number of iterations.
   */
  unsigned long GetUpdate_BCThrust(void) const { return Update_BCThrust; }

  /*!
   * \brief Set the value of the boolean for updating AoA in fixed lift mode.
   * \param[in] val_update - the bool for whether to update the AoA.
   */
  void SetUpdate_BCThrust_Bool(bool val_update) { Update_BCThrust_Bool = val_update; }

  /*!
   * \brief Set the value of the boolean for updating AoA in fixed lift mode.
   * \param[in] val_update - the bool for whether to update the AoA.
   */
  void SetUpdate_AoA(bool val_update) { Update_AoA = val_update; }

  /*!
   * \brief Get information about whether to update the AoA for fixed lift mode.
   * \return <code>TRUE</code> if we should update the AoA for fixed lift mode; otherwise <code>FALSE</code>.
   */
  bool GetUpdate_BCThrust_Bool(void) const { return Update_BCThrust_Bool; }

  /*!
   * \brief Get information about whether to update the AoA for fixed lift mode.
   * \return <code>TRUE</code> if we should update the AoA for fixed lift mode; otherwise <code>FALSE</code>.
   */
  bool GetUpdate_AoA(void) const { return Update_AoA; }

  /*!
   * \brief Get the maximum number of iterations between AoA updates for fixed C_L mode
   * \return Number of maximum iterations between AoA updates
   */
  unsigned long GetUpdate_AoA_Iter_Limit(void) const { return Update_AoA_Iter_Limit; }

  /*!
   * \brief Get whether at the end of finite differencing (Fixed CL mode)
   * \return boolean indicating end of finite differencing mode (Fixed CL mode)
   */
  bool GetFinite_Difference_Mode(void) const { return Finite_Difference_Mode; }

  /*!
   * \brief Set whether at the end of finite differencing (Fixed CL mode)
   */
  void SetFinite_Difference_Mode(bool val_fd_mode) { Finite_Difference_Mode = val_fd_mode; }

  /*!
   * \brief Set the current number of non-physical nodes in the solution.
   * \param[in] val_nonphys_points - current number of non-physical points.
   */
  void SetNonphysical_Points(unsigned long val_nonphys_points) { Nonphys_Points = val_nonphys_points; }

  /*!
   * \brief Get the current number of non-physical nodes in the solution.
   * \return Current number of non-physical points.
   */
  unsigned long GetNonphysical_Points(void) const { return Nonphys_Points; }

  /*!
   * \brief Set the current number of non-physical reconstructions for 2nd-order upwinding.
   * \param[in] val_nonphys_reconstr - current number of non-physical reconstructions for 2nd-order upwinding.
   */
  void SetNonphysical_Reconstr(unsigned long val_nonphys_reconstr) { Nonphys_Reconstr = val_nonphys_reconstr; }

  /*!
   * \brief Get the current number of non-physical reconstructions for 2nd-order upwinding.
   * \return Current number of non-physical reconstructions for 2nd-order upwinding.
   */
  unsigned long GetNonphysical_Reconstr(void) const { return Nonphys_Reconstr; }

  /*!
   * \brief Start the timer for profiling subroutines.
   * \param[in] val_start_time - the value of the start time.
   */
  void Tick(double *val_start_time);

  /*!
   * \brief Stop the timer for profiling subroutines and store results.
   * \param[in] val_start_time - the value of the start time.
   * \param[in] val_function_name - string for the name of the profiled subroutine.
   * \param[in] val_group_id - string for the name of the profiled subroutine.
   */
  void Tock(double val_start_time, string val_function_name, int val_group_id);

  /*!
   * \brief Write a CSV file containing the results of the profiling.
   */
  void SetProfilingCSV(void);

  /*!
   * \brief Start the timer for profiling subroutines.
   * \param[in] val_start_time - the value of the start time.
   */
  void GEMM_Tick(double *val_start_time) const;

  /*!
   * \brief Stop the timer for the GEMM profiling and store results.
   * \param[in] val_start_time - The value of the start time.
   * \param[in] M, N, K        - Matrix size of the GEMM call.
   */
  void GEMM_Tock(double val_start_time, int M, int N, int K) const;

  /*!
   * \brief Write a CSV file containing the results of the profiling.
   */
  void GEMMProfilingCSV(void);

  /*!
   *
   * \brief Set freestream turbonormal for initializing solution.
   */
  void SetFreeStreamTurboNormal(const su2double* turboNormal);

  /*!
   *
   * \brief Set freestream turbonormal for initializing solution.
   */
  const su2double* GetFreeStreamTurboNormal(void) const { return FreeStreamTurboNormal; }

  /*!
   *
   * \brief Set multizone properties.
   */
  void SetMultizone(CConfig *driver_config, CConfig **config_container);

  /*!
   * \brief Get the verbosity level of the console output.
   * \return Verbosity level for the console output.
   */
  unsigned short GetConsole_Output_Verb(void) const { return Console_Output_Verb; }

  /*!
   * \brief Get the kind of marker analyze marker (area-averaged, mass flux averaged, etc).
   * \return Kind of average.
   */
  unsigned short GetKind_Average(void) const { return Kind_Average; }

  /*!
   *
   * \brief Get the direct differentation method.
   * \return direct differentiation method.
   */
  unsigned short GetDirectDiff() const { return DirectDiff;}

  /*!
   * \brief Get the indicator whether we are solving an discrete adjoint problem.
   * \return the discrete adjoint indicator.
   */
  bool GetDiscrete_Adjoint(void) const { return DiscreteAdjoint; }

  /*!
   * \brief Get the number of subiterations while a ramp is applied.
   * \return Number of FSI subiters.
   */
  unsigned short GetnIterFSI_Ramp(void) const { return nIterFSI_Ramp; }

  /*!
   * \brief Get Aitken's relaxation parameter for static relaxation cases.
   * \return Aitken's relaxation parameters.
   */
  su2double GetAitkenStatRelax(void) const { return AitkenStatRelax; }

  /*!
   * \brief Get Aitken's maximum relaxation parameter for dynamic relaxation cases and first iteration.
   * \return Aitken's relaxation parameters.
   */
  su2double GetAitkenDynMaxInit(void) const { return AitkenDynMaxInit; }

  /*!
   * \brief Get Aitken's maximum relaxation parameter for dynamic relaxation cases and first iteration.
   * \return Aitken's relaxation parameters.
   */
  su2double GetAitkenDynMinInit(void) const { return AitkenDynMinInit; }

  /*!
   * \brief Decide whether to apply dead loads to the model.
   * \return <code>TRUE</code> if the dead loads are to be applied, <code>FALSE</code> otherwise.
   */
  bool GetDeadLoad(void) const { return DeadLoad; }

  /*!
   * \brief Identifies if the mesh is matching or not (temporary, while implementing interpolation procedures).
   * \return <code>TRUE</code> if the mesh is matching, <code>FALSE</code> otherwise.
   */
  bool GetPseudoStatic(void) const { return PseudoStatic; }

  /*!
   * \brief Identifies if we want to restart from a steady or an unsteady solution.
   * \return <code>TRUE</code> if we restart from steady state solution, <code>FALSE</code> otherwise.
   */
  bool GetSteadyRestart(void) const { return SteadyRestart; }

  /*!
   * \brief Provides information about the time integration of the structural analysis, and change the write in the output
   *        files information about the iteration.
   * \return The kind of time integration: Static or dynamic analysis
   */
  unsigned short GetDynamic_Analysis(void) const { return Dynamic_Analysis; }

  /*!
   * \brief If we are prforming an unsteady simulation, there is only
   *        one value of the time step for the complete simulation.
   * \return Value of the time step in an unsteady simulation (non dimensional).
   */
  su2double GetDelta_DynTime(void) const { return Delta_DynTime; }

  /*!
   * \brief If we are prforming an unsteady simulation, there is only
   *        one value of the time step for the complete simulation.
   * \return Value of the time step in an unsteady simulation (non dimensional).
   */
  su2double GetTotal_DynTime(void) const { return Total_DynTime; }

  /*!
   * \brief If we are prforming an unsteady simulation, there is only
   *        one value of the time step for the complete simulation.
   * \return Value of the time step in an unsteady simulation (non dimensional).
   */
  su2double GetCurrent_DynTime(void) const { return Current_DynTime; }

  /*!
   * \brief Get the current instance.
   * \return Current instance identifier.
   */
  unsigned short GetiInst(void) const { return iInst; }

  /*!
   * \brief Set the current instance.
   * \param[in] iInst - current instance identifier.
   */
  void SetiInst(unsigned short val_iInst) { iInst = val_iInst; }

  /*!
   * \brief Get Newmark alpha parameter.
   * \return Value of the Newmark alpha parameter.
   */
  su2double GetNewmark_beta(void) const { return Newmark_beta; }

  /*!
   * \brief Get Newmark delta parameter.
   * \return Value of the Newmark delta parameter.
   */
  su2double GetNewmark_gamma(void) const { return Newmark_gamma; }

  /*!
   * \brief Get the number of integration coefficients provided by the user.
   * \return Number of integration coefficients.
   */
  unsigned short GetnIntCoeffs(void) const { return nIntCoeffs; }

  /*!
   * \brief Get the number of different values for the elasticity modulus.
   * \return Number of different values for the elasticity modulus.
   */
  unsigned short GetnElasticityMod(void) const { return nElasticityMod; }

  /*!
   * \brief Get the number of different values for the Poisson ratio.
   * \return Number of different values for the Poisson ratio.
   */
  unsigned short GetnPoissonRatio(void) const { return nPoissonRatio; }

  /*!
   * \brief Get the number of different values for the Material density.
   * \return Number of different values for the Material density.
   */
  unsigned short GetnMaterialDensity(void) const { return nMaterialDensity; }

  /*!
   * \brief Get the integration coefficients for the Generalized Alpha - Newmark integration integration scheme.
   * \param[in] val_coeff - Index of the coefficient.
   * \return Alpha coefficient for the Runge-Kutta integration scheme.
   */
  su2double Get_Int_Coeffs(unsigned short val_coeff) const { return Int_Coeffs[val_coeff]; }

  /*!
   * \brief Get the number of different values for the modulus of the electric field.
   * \return Number of different values for the modulus of the electric field.
   */
  unsigned short GetnElectric_Field(void) const { return nElectric_Field; }

  /*!
   * \brief Get the dimensionality of the electric field.
   * \return Number of integration coefficients.
   */
  unsigned short GetnDim_Electric_Field(void) const { return nDim_Electric_Field; }

  /*!
   * \brief Get the values for the electric field modulus.
   * \param[in] val_coeff - Index of the coefficient.
   * \return Alpha coefficient for the Runge-Kutta integration scheme.
   */
  su2double Get_Electric_Field_Mod(unsigned short val_coeff) const { return Electric_Field_Mod[val_coeff]; }

  /*!
   * \brief Set the values for the electric field modulus.
   * \param[in] val_coeff - Index of the electric field.
   * \param[in] val_el_field - Value of the electric field.
   */
  void Set_Electric_Field_Mod(unsigned short val_coeff, su2double val_el_field) { Electric_Field_Mod[val_coeff] = val_el_field; }

  /*!
   * \brief Get the direction of the electric field in reference configuration.
   * \param[in] val_coeff - Index of the coefficient.
   * \return Alpha coefficient for the Runge-Kutta integration scheme.
   */
  const su2double* Get_Electric_Field_Dir(void) const { return Electric_Field_Dir; }

  /*!
   * \brief Check if the user wants to apply the load as a ramp.
   * \return    <code>TRUE</code> means that the load is to be applied as a ramp.
   */
  bool GetRamp_Load(void) const { return Ramp_Load; }

  /*!
   * \brief Get the maximum time of the ramp.
   * \return    Value of the max time while the load is linearly increased
   */
  su2double GetRamp_Time(void) const { return Ramp_Time; }

  /*!
   * \brief Check if the user wants to apply the load as a ramp.
   * \return  <code>TRUE</code> means that the load is to be applied as a ramp.
   */
  bool GetRampAndRelease_Load(void) const { return RampAndRelease; }

  /*!
   * \brief Check if the user wants to apply the load as a ramp.
   * \return  <code>TRUE</code> means that the load is to be applied as a ramp.
   */
  bool GetSine_Load(void) const { return Sine_Load; }

  /*!
   * \brief Get the sine load properties.
   * \param[in] val_index - Index corresponding to the load boundary.
   * \return The pointer to the sine load values.
   */
  const su2double* GetLoad_Sine(void) const { return sineload_coeff; }

  /*!
   * \brief Get the kind of load transfer method we want to use for dynamic problems
   * \note This value is obtained from the config file, and it is constant
   *       during the computation.
   * \return Kind of transfer method for multiphysics problems
   */
  unsigned short GetDynamic_LoadTransfer(void) const { return Dynamic_LoadTransfer; }

  /*!
   * \brief Get the penalty weight value for the objective function.
   * \return  Penalty weight value for the reference geometry objective function.
   */
  su2double GetRefGeom_Penalty(void) const { return RefGeom_Penalty; }

  /*!
   * \brief Get the penalty weight value for the objective function.
   * \return  Penalty weight value for the reference geometry objective function.
   */
  su2double GetTotalDV_Penalty(void) const { return DV_Penalty; }

  /*!
   * \brief Get the maximum allowed VM stress and KS exponent for the stress penalty objective function.
   */
  array<su2double,2> GetStressPenaltyParam(void) const { return StressPenaltyParam; }

  /*!
   * \brief Get whether a predictor is used for FSI applications.
   * \return Bool: determines if predictor is used or not
   */
  bool GetPredictor(void) const { return Predictor; }

  /*!
   * \brief Get the order of the predictor for FSI applications.
   * \return Order of predictor
   */
  unsigned short GetPredictorOrder(void) const { return Pred_Order; }

  /*!
   * \brief Get boolean for using Persson's shock capturing method in Euler flow DG-FEM
   * \return Boolean for using Persson's shock capturing method in Euler flow DG-FEM
   */
  bool GetEulerPersson(void) const { return EulerPersson; }

  /*!
   * \brief Set boolean for using Persson's shock capturing method in Euler flow DG-FEM
   * \param[in] val_EulerPersson - Boolean for using Persson's shock capturing method in Euler flow DG-FEM
   */
  void SetEulerPersson(bool val_EulerPersson) { EulerPersson = val_EulerPersson; }

  /*!
   * \brief Get whether a relaxation parameter is used for FSI applications.
   * \return Bool: determines if relaxation parameter  is used or not
   */
  bool GetRelaxation(void) const { return Relaxation; }

  /*!
   * \brief Check if the simulation we are running is a FSI simulation
   * \return Value of the physical time in an unsteady simulation.
   */
  bool GetFSI_Simulation(void) const { return FSI_Problem || (nMarker_Fluid_Load > 0); }

  /*!
   * \brief Set that the simulation we are running is a multizone simulation
   * \param[in] MZ_problem - boolean that determines is Multizone_Problem is true/false.
   */
  void SetMultizone_Problem(bool MZ_problem) { Multizone_Problem = MZ_problem; }

  /*!
   * \brief Get whether the simulation we are running is a multizone simulation
   * \return Multizone_Problem - boolean that determines is Multizone_Problem is true/false.
   */
  bool GetMultizone_Problem(void) const { return Multizone_Problem; }

  /*!
   * \brief Get the ID for the FEA region that we want to compute the gradient for using direct differentiation
   * \return ID
   */
  unsigned short GetnID_DV(void) const { return nID_DV; }

  /*!
   * \brief Check if we want to apply an incremental load to the nonlinear structural simulation
   * \return <code>TRUE</code> means that the load is to be applied in increments.
   */
  bool GetIncrementalLoad(void) const { return IncrementalLoad; }

  /*!
   * \brief Get the number of increments for an incremental load.
   * \return Number of increments.
   */
  unsigned long GetNumberIncrements(void) const { return IncLoad_Nincrements; }

  /*!
   * \brief Get the value of the criteria for applying incremental loading.
   * \return Value of the log10 of the residual.
   */
  su2double GetIncLoad_Criteria(unsigned short val_var) const { return inc_crit[val_var]; }

  /*!
   * \brief Get the relaxation method chosen for the simulation
   * \return Value of the relaxation method
   */
  unsigned short GetRelaxation_Method_FSI(void) const { return Kind_BGS_RelaxMethod; }

  /*!
   * \brief Get the kind of Riemann solver for the DG method (FEM flow solver).
   * \note This value is obtained from the config file, and it is constant during the computation.
   * \return Kind of Riemann solver for the DG method (FEM flow solver).
   */
  unsigned short GetRiemann_Solver_FEM(void) const { return Riemann_Solver_FEM; }

  /*!
   * \brief Get the factor applied during quadrature of straight elements.
   * \return The specified straight element quadrature factor.
   */
  su2double GetQuadrature_Factor_Straight(void) const { return Quadrature_Factor_Straight; }

  /*!
   * \brief Get the factor applied during quadrature of curved elements.
   * \return The specified curved element quadrature factor.
   */
  su2double GetQuadrature_Factor_Curved(void) const { return Quadrature_Factor_Curved; }

  /*!
   * \brief Get the factor applied during time quadrature for ADER-DG.
   * \return The specified ADER-DG time quadrature factor.
   */
  su2double GetQuadrature_Factor_Time_ADER_DG(void) const { return Quadrature_Factor_Time_ADER_DG; }

  /*!
   * \brief Function to make available the multiplication factor theta of the
   *        symmetrizing terms in the DG discretization of the viscous terms.
   * \return The specified factor for the DG discretization.
   */
  su2double GetTheta_Interior_Penalty_DGFEM(void) const { return Theta_Interior_Penalty_DGFEM; }

  /*!
   * \brief Function to make available the matrix size in vectorization in
            order to optimize the gemm performance.
   * \return The matrix size in this direction.
   */
  unsigned short GetSizeMatMulPadding(void) const { return sizeMatMulPadding; }

  /*!
   * \brief Function to make available whether or not the entropy must be computed.
   * \return The boolean whether or not the entropy must be computed.
   */
  bool GetCompute_Entropy(void) const { return Compute_Entropy; }

  /*!
   * \brief Function to make available whether or not the lumped mass matrix
            must be used for steady computations.
   * \return The boolean whether or not to use the lumped mass matrix.
   */
  bool GetUse_Lumped_MassMatrix_DGFEM(void) const { return Use_Lumped_MassMatrix_DGFEM; }

  /*!
   * \brief Function to make available whether or not only the exact Jacobian
   *        of the spatial discretization must be computed.
   * \return The boolean whether or not the Jacobian must be computed.
   */
  bool GetJacobian_Spatial_Discretization_Only(void) const { return Jacobian_Spatial_Discretization_Only; }

  /*!
   * \brief Get the interpolation method used for matching between zones.
   */
  unsigned short GetKindInterpolation(void) const { return Kind_Interpolation; }

  /*!
   * \brief Get option of whether to use conservative interpolation between zones.
   */
  bool GetConservativeInterpolation(void) const { return ConservativeInterpolation && GetStructuralProblem(); }

  /*!
   * \brief Get the basis function to use for radial basis function interpolation for FSI.
   */
  unsigned short GetKindRadialBasisFunction(void) const { return Kind_RadialBasisFunction; }

  /*!
   * \brief Get option of whether to use polynomial terms in Radial Basis Function interpolation.
   */
  bool GetRadialBasisFunctionPolynomialOption(void) const { return RadialBasisFunction_PolynomialOption; }

  /*!
   * \brief Get the basis function radius to use for radial basis function interpolation for FSI.
   */
  su2double GetRadialBasisFunctionParameter(void) const { return RadialBasisFunction_Parameter; }

  /*!
   * \brief Get the tolerance used to prune the interpolation matrix (making it sparser).
   */
  su2double GetRadialBasisFunctionPruneTol(void) const { return RadialBasisFunction_PruneTol; }

  /*!
   * \brief Get the number of donor points to use in Nearest Neighbor interpolation.
   */
  unsigned short GetNumNearestNeighbors(void) const { return NumNearestNeighbors; }

  /*!
   * \brief Get the kind of inlet face interpolation function to use.
   */
  inline unsigned short GetKindInletInterpolationFunction(void) const { return Kind_InletInterpolationFunction; }

  /*!
   * \brief Get the kind of inlet face interpolation data type.
   */
  inline unsigned short GetKindInletInterpolationType (void) const  { return Kind_Inlet_InterpolationType; }

  /*!
   * \brief Get whether to print inlet interpolated data or not.
   */
  bool GetPrintInlet_InterpolatedData(void) const { return PrintInlet_InterpolatedData; }

  /*!
   * \brief Get information about using UQ methodology
   * \return <code>TRUE</code> means that UQ methodology of eigenspace perturbation will be used
   */
  bool GetUsing_UQ(void) const { return using_uq; }

  /*!
   * \brief Get the amount of eigenvalue perturbation to be done
   * \return Value of the uq_delta_b parameter
   */
  su2double GetUQ_Delta_B(void) const { return uq_delta_b; }

  /*!
   * \brief Get the kind of eigenspace perturbation to be done
   * \return Value of the eig_val_comp
   */
  unsigned short GetEig_Val_Comp(void) const { return eig_val_comp; }

  /*!
   * \brief Get the underelaxation factor
   * \return Value of the uq_urlx parameter
   */
  su2double GetUQ_URLX(void) const { return uq_urlx; }

  /*!
   * \brief Get information about eigenspace perturbation
   * \return <code>TRUE</code> means eigenspace perterturbation will be used
   */
  bool GetUQ_Permute(void) const { return uq_permute; }

  /*!
   * \brief Get information about whether to use wall functions.
   * \return <code>TRUE</code> if wall functions are on; otherwise <code>FALSE</code>.
   */
  bool GetWall_Functions(void) const { return Wall_Functions; }

  /*!
   * \brief Get the AD support.
   */
  bool GetAD_Mode(void) const { return AD_Mode;}

  /*!
   * \brief Set the maximum velocity^2 in the domain for the incompressible preconditioner.
   * \param[in] Value of the maximum velocity^2 in the domain for the incompressible preconditioner.
   */
  void SetMax_Vel2(su2double val_max_vel2) { Max_Vel2 = val_max_vel2; }

  /*!
   * \brief Get the maximum velocity^2 in the domain for the incompressible preconditioner.
   * \return Value of the maximum velocity^2 in the domain for the incompressible preconditioner.
   */
  su2double GetMax_Vel2(void) const { return Max_Vel2; }

  /*!
   * \brief Set the sum of the bandwidth for writing binary restarts (to be averaged later).
   * \param[in] Sum of the bandwidth for writing binary restarts.
   */
  void SetRestart_Bandwidth_Agg(su2double val_restart_bandwidth_sum) { Restart_Bandwidth_Agg = val_restart_bandwidth_sum; }

  /*!
   * \brief Set the sum of the bandwidth for writing binary restarts (to be averaged later).
   * \return Sum of the bandwidth for writing binary restarts.
   */
  su2double GetRestart_Bandwidth_Agg(void) const { return Restart_Bandwidth_Agg; }

  /*!
   * \brief Get the Kind of Hybrid RANS/LES.
   * \return Value of Hybrid RANS/LES method.
   */
  unsigned short GetKind_HybridRANSLES(void) const { return Kind_HybridRANSLES; }

  /*!
   * \brief Get the Kind of Roe Low Dissipation Scheme for Unsteady flows.
   * \return Value of Low dissipation approach.
   */
  unsigned short GetKind_RoeLowDiss(void) const { return Kind_RoeLowDiss; }

  /*!
   * \brief Get the DES Constant.
   * \return Value of DES constant.
   */
  su2double GetConst_DES(void) const { return Const_DES; }

  /*!
   * \brief Get QCR (SA-QCR2000).
   */
  bool GetQCR(void) const { return QCR;}

  /*!
   * \brief Get if AD preaccumulation should be performed.
   */
  bool GetAD_Preaccumulation(void) const { return AD_Preaccumulation;}

  /*!
   * \brief Get the heat equation.
   * \return YES if weakly coupled heat equation for inc. flow is enabled.
   */
  bool GetWeakly_Coupled_Heat(void) const { return Weakly_Coupled_Heat; }

  /*!
   * \brief Get the CHT couling method.
   * \return Kind of the method.
   */
  unsigned short GetKind_CHT_Coupling(void) const { return Kind_CHT_Coupling; }

  /*!
   * \brief Check if values passed to the BC_HeatFlux-Routine are already integrated.
   * \return YES if the passed values is the integrated heat flux over the marker's surface.
   */
  bool GetIntegrated_HeatFlux(void) const { return Integrated_HeatFlux; }

  /*!
   * \brief Get Compute Average.
   * \return YES if start computing averages
   */
  bool GetCompute_Average(void) const { return Compute_Average;}

  /*!
   * \brief Get the verification solution.
   * \return The verification solution to be used.
   */
  unsigned short GetVerification_Solution(void) const { return Kind_Verification_Solution;}

  /*!
   * \brief Get topology optimization.
   */
  bool GetTopology_Optimization(void) const { return topology_optimization; }

  /*!
   * \brief Get name of output file for topology optimization derivatives.
   */
  string GetTopology_Optim_FileName(void) const { return top_optim_output_file; }

  /*!
   * \brief Get exponent for density-based stiffness penalization.
   */
  su2double GetSIMP_Exponent(void) const { return simp_exponent; }

  /*!
   * \brief Get lower bound for density-based stiffness penalization.
   */
  su2double GetSIMP_MinStiffness(void) const { return simp_minimum_stiffness; }

  /*!
   * \brief Number of kernels to use in filtering the design density field.
   */
  unsigned short GetTopology_Optim_Num_Kernels(void) const { return top_optim_nKernel; }

  /*!
   * \brief Get the i'th kernel to use, its parameter, and the radius.
   */
  void GetTopology_Optim_Kernel(const unsigned short iKernel, unsigned short &type,
                                su2double &param, su2double &radius) const {
    type = top_optim_kernels[iKernel];
    param = top_optim_kernel_params[iKernel];
    radius = top_optim_filter_radius[iKernel];
  }

  /*!
   * \brief Get the maximum "logical radius" (degree of neighborhood) to consider in the neighbor search.
   */
  unsigned short GetTopology_Search_Limit(void) const { return top_optim_search_lim; }

  /*!
   * \brief Get the mpi stride for topology optimization, only 1 out of n ranks do the work to save memory.
   */
  unsigned short GetTopology_MPI_Stride(void) const { return top_optim_mpi_stride; }

  /*!
   * \brief Get the type and parameter for the projection function used in topology optimization
   */
  void GetTopology_Optim_Projection(unsigned short &type, su2double &param) const {
    type = top_optim_proj_type;  param = top_optim_proj_param;
  }

  /*!
   * \brief Get the filenames of the individual config files
   * \return File name of the config file for zone "index"
   */
  string GetConfigFilename(unsigned short index) const { return Config_Filenames[index]; }

  /*!
   * \brief Get the number of config files
   * \return Number of config filenames in CONFIG_LIST
   */
  unsigned short GetnConfigFiles(void) const { return nConfig_Files; }

  /*!
   * \brief Check if the multizone problem is solved for time domain.
   * \return YES if time-domain is considered.
   */
  bool GetTime_Domain(void) const { return Time_Domain; }

  /*!
   * \brief Get the number of inner iterations
   * \return Number of inner iterations on each multizone block
   */
  unsigned long GetnInner_Iter(void) const { return nInnerIter; }

  /*!
   * \brief Get the number of outer iterations
   * \return Number of outer iterations for the multizone problem
   */
  unsigned long GetnOuter_Iter(void) const { return nOuterIter; }

  /*!
   * \brief Get the number of time iterations
   * \return Number of time steps run
   */
  unsigned long GetnTime_Iter(void) const { return nTimeIter; }

  /*!
   * \brief Set the number of time iterations
   * \param[in] val_iter - Number of time steps run
   */
  void SetnTime_Iter(unsigned long val_iter) { nTimeIter = val_iter; }

  /*!
   * \brief Get the number of pseudo-time iterations
   * \return Number of pseudo-time steps run for the single-zone problem
   */
  unsigned long GetnIter(void) const { return nIter; }

  /*!
   * \brief Get the restart iteration
   * \return Iteration for the restart of multizone problems
   */
  unsigned long GetRestart_Iter(void) const { return Restart_Iter; }

  /*!
   * \brief Get the time step for multizone problems
   * \return Time step for multizone problems, it is set on all the zones
   */
  su2double GetTime_Step(void) const { return Time_Step; }

  /*!
   * \brief Get the maximum simulation time for time-domain problems
   * \return Simulation time for multizone problems, it is set on all the zones
   */
  su2double GetMax_Time(void) const { return Max_Time; }

  /*!
   * \brief Get the level of MPI communications to be performed.
   * \return Level of MPI communications.
   */
  unsigned short GetComm_Level(void) const { return Comm_Level; }

  /*!
   * \brief Check if the mesh read supports multiple zones.
   * \return YES if multiple zones can be contained in the mesh file.
   */
  bool GetMultizone_Mesh(void) const { return Multizone_Mesh; }

  /*!
   * \brief Check if the mesh read supports multiple zones.
   * \return YES if multiple zones can be contained in the mesh file.
   */
  bool GetMultizone_Residual(void) const { return Multizone_Residual; }

  /*!
   * \brief Check if the (new) single-zone driver is to be used (temporary)
   * \return YES if the (new) single-zone driver is to be used.
   */
  bool GetSinglezone_Driver(void) const { return SinglezoneDriver; }

  /*!
   * \brief Get the Kind of Radiation model applied.
   * \return Kind of radiation model used.
   */
  unsigned short GetKind_RadiationModel(void) const { return Kind_Radiation; }

  /*!
   * \brief Get the Kind of P1 initialization method applied.
   * \return Kind of P1 initialization method used.
   */
  unsigned short GetKind_P1_Init(void) const { return Kind_P1_Init; }

  /*!
   * \brief Get the value of the absorption coefficient of the medium.
   * \return Value of the absorption coefficient of the medium.
   */
  su2double GetAbsorption_Coeff(void) const { return Absorption_Coeff; }

  /*!
   * \brief Get the value of the scattering coefficient of the medium.
   * \return Value of the scattering coefficient of the medium.
   */
  su2double GetScattering_Coeff(void) const { return Scattering_Coeff; }

  /*!
   * \brief Get the wall emissivity at a boundary.
   * \param[in] val_index - Index corresponding to the boundary.
   * \return The wall emissivity.
   */
  su2double GetWall_Emissivity(string val_index) const;

  /*!
   * \brief Get the value of the CFL condition for radiation solvers.
   * \return Value of the CFL condition for radiation solvers.
   */
  su2double GetCFL_Rad(void) const { return CFL_Rad; }

  /*!
   * \brief Determines if radiation needs to be incorporated to the analysis.
   * \return Radiation boolean
   */
  bool AddRadiation(void) const { return Radiation; }

  /*!
   * \brief Check if the convergence history of each individual zone is written to screen
   * \return YES if the zone convergence history of each individual zone must be written to screen
   */
  bool GetWrt_ZoneConv(void) const { return Wrt_ZoneConv; }

  /*!
   * \brief Check if the convergence history of each individual zone is written to file
   * \return YES if the zone convergence history of each individual zone must be written to file
   */
  bool GetWrt_ZoneHist(void) const { return Wrt_ZoneHist; }

  /*!
   * \brief Check if the special output is written
   * \return YES if the special output is written.
   */
  bool GetSpecial_Output(void) const { return SpecialOutput; }

  /*!
   * \brief Check if the forces breakdown file is written
   * \return YES if the forces breakdown file is written.
   */
  bool GetWrt_ForcesBreakdown(void) const { return Wrt_ForcesBreakdown; }

  /*!
   * \brief Get the number of grid points in the analytic RECTANGLE or BOX grid in the specified coordinate direction.
   * \return Number of grid points in the analytic RECTANGLE or BOX grid in the specified coordinate direction.
   */
  short GetMeshBoxSize(unsigned short val_iDim) const { return Mesh_Box_Size[val_iDim]; }

  /*!
   * \brief Get the length of the analytic RECTANGLE or BOX grid in the specified coordinate direction.
   * \return Length the analytic RECTANGLE or BOX grid in the specified coordinate direction.
   */
  su2double GetMeshBoxLength(unsigned short val_iDim) const { return mesh_box_length[val_iDim]; }

  /*!
   * \brief Get the offset from 0.0 of the analytic RECTANGLE or BOX grid in the specified coordinate direction.
   * \return Offset from 0.0 the analytic RECTANGLE or BOX grid in the specified coordinate direction.
   */
  su2double GetMeshBoxOffset(unsigned short val_iDim) const { return mesh_box_offset[val_iDim]; }

  /*!
   * \brief Get the number of screen output variables requested (maximum 6)
   */
  unsigned short GetnScreenOutput(void) const { return nScreenOutput; }

  /*!
   * \brief Get the screen output field iField
   */
  string GetScreenOutput_Field(unsigned short iField) const { return ScreenOutput[iField]; }

  /*!
   * \brief Get the number of history output variables requested
   */
  unsigned short GetnHistoryOutput(void) const { return nHistoryOutput; }

  /*!
   * \brief Get the history output field iField
   */
  string GetHistoryOutput_Field(unsigned short iField) const { return HistoryOutput[iField]; }

  /*!
   * \brief Get the number of history output variables requested
   */
  unsigned short GetnVolumeOutput(void) const { return nVolumeOutput; }

  /*!
   * \brief Get the history output field iField
   */
  string GetVolumeOutput_Field(unsigned short iField) const { return VolumeOutput[iField]; }

  /*!
  * \brief Get the convergence fields for monitoring
  * \param[in] iField - Index of the field
  * return Field name for monitoring convergence
  */
  string GetConv_Field(unsigned short iField) const { return ConvField[iField]; }

  /*!
   * \brief Get functional that is going to be used to evaluate the convergence of the windowed time average of the unsteady problem.
   * \param[in] iField - Index of the field
   * \return Field name for monitoring convergence
   */
  string GetWndConv_Field(unsigned short iField) const { return WndConvField[iField]; }

  /*!
   * \brief Get the number of iterations that are considered in the Cauchy convergence criteria for the windowed time average of the unsteady problem.
   * \return Number of elements in the Cauchy criteria windowed time average of the unsteady problem.
   */
  unsigned short GetWnd_Cauchy_Elems(void) const { return Wnd_Cauchy_Elems; }

  /*!
   * \brief Get the value of convergence criteria for the Cauchy method for the time averaged
   *        windowed objective functions for unsteady flows
   * \return Value of the convergence criteria.
   */
  su2double GetWnd_Cauchy_Eps(void) const { return Wnd_Cauchy_Eps; }

  /*!
   * \brief Get the number of iterations that are not considered in the convergence criteria for the windowed average output function
   * \return Number of iterations before starting with the convergence criteria for the windowed average output function.
   */
  unsigned long  GetWnd_StartConv_Iter(void) const { return Wnd_StartConv_Iter; }

  /*!
   * \brief Get the boolean value, whether the the Cauchy method for the time averaged
   *        windowed objective functions for unsteady flows is used or not.
   * \return Boolean value, if the criterion is used.
   */
  bool GetWnd_Cauchy_Crit(void) const { return Wnd_Cauchy_Crit; }

  /*!
  * \brief Get the number of convergence monitoring fields for time convergence monitoring.
  * return Number of convergence monitoring fields.
  */
  unsigned short GetnWndConv_Field() const { return nWndConvField; }

  /*!
  * \brief Get the number of convergence monitoring fields for inner convergence monitoring.
  * return Number of convergence monitoring fields.
  */
  unsigned short GetnConv_Field() const { return nConvField; }

  /*!
   * \brief Set the start time to track a phase of the code (preprocessing, compute, output).
   * \param[in] Value of the start time to track a phase of the code.
   */
  void Set_StartTime(su2double starttime) { StartTime = starttime; }

  /*!
   * \brief Get the start time to track a phase of the code (preprocessing, compute, output).
   * \return Value of the start time to track a phase of the code.
   */
  su2double Get_StartTime() const { return StartTime; }

  /*!
   * \brief GetHistory_Wrt_Freq_Inner
   * \return
   */
  unsigned long GetHistory_Wrt_Freq(unsigned short iter) const { return HistoryWrtFreq[iter];}

  /*!
   * \brief SetHistory_Wrt_Freq_Inner
   * \param[in] iter: index for Time (0), Outer (1), or Inner (2) iterations
   * \param[in] nIter: Number of iterations
   */
  void SetHistory_Wrt_Freq(unsigned short iter, unsigned long nIter) { HistoryWrtFreq[iter] = nIter;}

  /*!
   * \brief GetScreen_Wrt_Freq_Inner
   * \param[in] iter: index for Time (0), Outer (1), or Inner (2) iterations
   * \return
   */
  unsigned long GetScreen_Wrt_Freq(unsigned short iter) const { return ScreenWrtFreq[iter]; }

  /*!
   * \brief SetScreen_Wrt_Freq_Inner
   * \param[in] iter: index for Time (0), Outer (1), or Inner (2) iterations
   * \param[in] nIter: Number of iterations
   */
  void SetScreen_Wrt_Freq(unsigned short iter, unsigned long nIter) { ScreenWrtFreq[iter] = nIter; }

  /*!
   * \brief GetScreen_Wrt_Freq_Inner
   */
  unsigned long GetVolume_Wrt_Freq() const { return VolumeWrtFreq; }

  /*!
   * \brief GetVolumeOutputFiles
   */
  const unsigned short* GetVolumeOutputFiles() const { return VolumeOutputFiles; }

  /*!
   * \brief GetnVolumeOutputFiles
   */
  unsigned short GetnVolumeOutputFiles() const { return nVolumeOutputFiles; }

  /*!
   * \brief Get the desired factorization frequency for PaStiX
   * \return Number of calls to 'Build' that trigger re-factorization.
   */
  unsigned long GetPastixFactFreq(void) const { return pastix_fact_freq; }

  /*!
   * \brief Get the desired level of verbosity for PaStiX
   * \return 0 - Quiet, 1 - During factorization and cleanup, 2 - Even more detail.
   */
  unsigned short GetPastixVerbLvl(void) const { return pastix_verb_lvl; }

  /*!
   * \brief Get the desired level of fill for the PaStiX ILU
   * \return Level of fill.
   */
  unsigned short GetPastixFillLvl(void) const { return pastix_fill_lvl; }

  /*!
   * \brief Check if an option is present in the config file
   * \param[in] - Name of the option
   * \return <TRUE> if option was set in the config file
   */
  bool OptionIsSet(string option) const { return all_options.find(option) == all_options.end(); }

  /*!
   * \brief Get the name of the current case
   * \return the case name
   */
  const string& GetCaseName() const { return caseName; }

  /*!
   * \brief Get the number of threads per rank to use for ILU and LU_SGS preconditioners.
   * \return Number of threads per rank.
   */
  unsigned long GetLinear_Solver_Prec_Threads(void) const { return Linear_Solver_Prec_Threads; }

  /*!
   * \brief Get the size of the edge groups colored for OpenMP parallelization of edge loops.
   */
  unsigned long GetEdgeColoringGroupSize(void) const { return edgeColorGroupSize; }

  /*!
   * \brief Get the ParMETIS load balancing tolerance.
   */
  passivedouble GetParMETIS_Tolerance() const { return SU2_TYPE::GetValue(ParMETIS_tolerance); }

  /*!
   * \brief Get the ParMETIS load balancing weight for points.
   */
  long GetParMETIS_PointWeight() const { return ParMETIS_pointWgt; }

  /*!
   * \brief Get the ParMETIS load balancing weight for edges
   */
  long GetParMETIS_EdgeWeight() const { return ParMETIS_edgeWgt; }

  /*!
   * \brief Find the marker index (if any) that is part of a given interface pair.
   * \param[in] iInterface - Number of the interface pair being tested, starting at 0.
   * \return -1 if (on this mpi rank) the zone defined by config is not part of the interface.
   */
  short FindInterfaceMarker(unsigned short iInterface) const;

};<|MERGE_RESOLUTION|>--- conflicted
+++ resolved
@@ -4974,18 +4974,8 @@
    * \note The objective function will determine the boundary condition of the adjoint problem.
    * \param[in] val_obj
    * \return Kind of objective function.
-<<<<<<< HEAD
    */
   unsigned short GetKind_ObjFunc(unsigned short val_obj = 0) const { return Kind_ObjFunc[val_obj]; }
-
-  /*!
-   * \brief Similar to GetKind_ObjFunc but returns the corresponding string.
-   */
-  string GetName_ObjFunc(unsigned short val_obj = 0) const;
-=======
-   */
-  unsigned short GetKind_ObjFunc(unsigned short val_obj = 0) const { return Kind_ObjFunc[val_obj]; }
->>>>>>> 813ff067
 
   /*!
    * \author H. Kline
@@ -5012,11 +5002,7 @@
    * calculated using the area averaged outlet values of density, velocity, and pressure.
    * Gradients are w.r.t density, velocity[3], and pressure. when 2D gradient w.r.t. 3rd component of velocity set to 0.
    */
-<<<<<<< HEAD
-  su2double GetCoeff_ObjChainRule(unsigned short iVar) const { return Obj_ChainRuleCoeff[iVar]; }
-=======
   su2double GetCoeff_ObjChainRule(unsigned short iVar) const { return obj_coeff[iVar]; }
->>>>>>> 813ff067
 
   /*!
    * \brief Get the kind of sensitivity smoothing technique.
