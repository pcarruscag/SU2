--- conflicted
+++ resolved
@@ -177,47 +177,34 @@
    */
   unsigned long GetDV(void);
   
-<<<<<<< HEAD
+  /*!
+   * \brief Set the Design density (topology optimization variable).
+   */
   void SetDesignDensity(su2double valDensity);
   
+  /*!
+   * \brief Get the value of the Design density.
+   */
   su2double GetDesignDensity(void);
   
+  /*!
+   * \brief Set the Physical density (used to penalize element stiffness by the FEM solver).
+   */
   void SetPhysicalDensity(su2double valDensity);
   
+  /*!
+   * \brief Get the value of the Physical density.
+   */
   su2double GetPhysicalDensity(void);
   
+  /*!
+   * \brief Extract the derivative of the Design density.
+   */
   su2double GetAdjointDensity(void);
   
-=======
-  /*!
-   * \brief Set the Design density (topology optimization variable).
-   */
-  void SetDesignDensity(su2double valDensity);
-  
-  /*!
-   * \brief Get the value of the Design density.
-   */
-  su2double GetDesignDensity(void);
-  
-  /*!
-   * \brief Set the Physical density (used to penalize element stiffness by the FEM solver).
-   */
-  void SetPhysicalDensity(su2double valDensity);
-  
-  /*!
-   * \brief Get the value of the Physical density.
-   */
-  su2double GetPhysicalDensity(void);
-  
-  /*!
-   * \brief Extract the derivative of the Design density.
-   */
-  su2double GetAdjointDensity(void);
-  
   /*!
    * \brief Register the Design density as an AD input variable.
    */
->>>>>>> 185ad8dd
   void RegisterDensity(void);
 };
 
