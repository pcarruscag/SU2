--- conflicted
+++ resolved
@@ -2,11 +2,7 @@
  * \file primal_grid_structure.inl
  * \brief In-Line subroutines of the <i>primal_grid_structure.hpp</i> file.
  * \author F. Palacios
-<<<<<<< HEAD
- * \version 4.0.0 "Cardinal"
-=======
  * \version 4.1.0 "Cardinal"
->>>>>>> 47b0d6fe
  *
  * SU2 Lead Developers: Dr. Francisco Palacios (Francisco.D.Palacios@boeing.com).
  *                      Dr. Thomas D. Economon (economon@stanford.edu).
@@ -136,34 +132,6 @@
 inline void CTriangle::SetDomainElement(unsigned long val_domainelement) { DomainElement = val_domainelement; }
 
 inline unsigned long CTriangle::GetDomainElement(void) { return DomainElement; }
-
-<<<<<<< HEAD
-inline unsigned short CRectangle::GetFaces(unsigned short val_face, unsigned short val_index) { return Faces[val_face][val_index]; }
-
-inline unsigned short CRectangle::GetNeighbor_Nodes(unsigned short val_node, unsigned short val_index) { return Neighbor_Nodes[val_node][val_index]; }
-
-inline unsigned short CRectangle::GetnNodesFace(unsigned short val_face) { return nNodesFace[val_face]; }
-
-inline unsigned short CRectangle::GetnNeighbor_Nodes(unsigned short val_node) { return nNeighbor_Nodes[val_node]; }
-
-inline unsigned long CRectangle::GetNode(unsigned short val_node) { return Nodes[val_node]; }
-
-inline void CRectangle::SetNode(unsigned short val_node, unsigned long val_point) { Nodes[val_node] = val_point; }
-
-inline unsigned short CRectangle::GetnNodes(void) { return nNodes; }
-
-inline unsigned short CRectangle::GetnFaces(void) { return nFaces; }
-
-inline unsigned short CRectangle::GetVTK_Type(void) { return VTK_Type; }
-
-inline unsigned short CRectangle::GetMaxNodesFace(void) { return maxNodesFace; }
-
-inline unsigned short CRectangle::GetnNeighbor_Elements(void) { return nNeighbor_Elements; }
-
-inline void CRectangle::SetDomainElement(unsigned long val_domainelement) {	DomainElement = val_domainelement; }
-
-inline unsigned long CRectangle::GetDomainElement(void) { return DomainElement; }
-=======
 inline unsigned short CQuadrilateral::GetFaces(unsigned short val_face, unsigned short val_index) { return Faces[val_face][val_index]; }
 
 inline unsigned short CQuadrilateral::GetNeighbor_Nodes(unsigned short val_node, unsigned short val_index) { return Neighbor_Nodes[val_node][val_index]; }
@@ -189,7 +157,6 @@
 inline void CQuadrilateral::SetDomainElement(unsigned long val_domainelement) {	DomainElement = val_domainelement; }
 
 inline unsigned long CQuadrilateral::GetDomainElement(void) { return DomainElement; }
->>>>>>> 47b0d6fe
 
 inline unsigned short CTetrahedron::GetFaces(unsigned short val_face, unsigned short val_index) { return Faces[val_face][val_index]; }
 
