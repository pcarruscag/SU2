/*!
 * \file linear_solvers_structure.hpp
 * \brief Headers for the classes related to linear solvers (CG, FGMRES, etc)
 *        The subroutines and functions are in the <i>linear_solvers_structure.cpp</i> file.
 * \author J. Hicken, F. Palacios, T. Economon
 * \version 6.2.0 "Falcon"
 *
 * The current SU2 release has been coordinated by the
 * SU2 International Developers Society <www.su2devsociety.org>
 * with selected contributions from the open-source community.
 *
 * The main research teams contributing to the current release are:
 *  - Prof. Juan J. Alonso's group at Stanford University.
 *  - Prof. Piero Colonna's group at Delft University of Technology.
 *  - Prof. Nicolas R. Gauger's group at Kaiserslautern University of Technology.
 *  - Prof. Alberto Guardone's group at Polytechnic University of Milan.
 *  - Prof. Rafael Palacios' group at Imperial College London.
 *  - Prof. Vincent Terrapon's group at the University of Liege.
 *  - Prof. Edwin van der Weide's group at the University of Twente.
 *  - Lab. of New Concepts in Aeronautics at Tech. Institute of Aeronautics.
 *
 * Copyright 2012-2019, Francisco D. Palacios, Thomas D. Economon,
 *                      Tim Albring, and the SU2 contributors.
 *
 * SU2 is free software; you can redistribute it and/or
 * modify it under the terms of the GNU Lesser General Public
 * License as published by the Free Software Foundation; either
 * version 2.1 of the License, or (at your option) any later version.
 *
 * SU2 is distributed in the hope that it will be useful,
 * but WITHOUT ANY WARRANTY; without even the implied warranty of
 * MERCHANTABILITY or FITNESS FOR A PARTICULAR PURPOSE. See the GNU
 * Lesser General Public License for more details.
 *
 * You should have received a copy of the GNU Lesser General Public
 * License along with SU2. If not, see <http://www.gnu.org/licenses/>.
 */

#pragma once

#include "./mpi_structure.hpp"

#include <climits>
#include <limits>
#include <cmath>
#include <vector>
#include <iostream>
#include <cstdlib>
#include <iomanip>
#include <string>

#include "option_structure.hpp"
#include "vector_structure.hpp"
#include "matrix_structure.hpp"
#include "config_structure.hpp"
#include "geometry_structure.hpp"

using namespace std;

/*!
 * \class CSysSolve
 * \brief Class for solving linear systems using classical and Krylov-subspace iterative methods
 * \author J. Hicken.
 *
 * The individual solvers could be stand-alone subroutines, but by
 * creating CSysSolve objects we can more easily assign different
 * matrix-vector products and preconditioners to different problems
 * that may arise in a hierarchical solver (i.e. multigrid).
 */
class CSysSolve {
  
private:

  bool mesh_deform;  /*!< \brief Operate in mesh deformation mode, changes the source of solver options. */
  su2double Residual;/*!< \brief Residual at the end of a call to Solve. */

  bool cg_ready;     /*!< \brief Indicate if memory used by CG is allocated. */
  bool bcg_ready;    /*!< \brief Indicate if memory used by BCGSTAB is allocated. */
  bool gmres_ready;  /*!< \brief Indicate if memory used by FGMRES is allocated. */

  CSysVector r;      /*!< \brief Residual in CG and BCGSTAB. */
  CSysVector A_x;    /*!< \brief Result of matrix-vector product in CG and BCGSTAB. */
  CSysVector p;      /*!< \brief Direction in CG and BCGSTAB. */
  CSysVector z;      /*!< \brief Preconditioned residual/direction in CG/BCGSTAB. */

  CSysVector r_0;    /*!< \brief The "arbitrary" vector in BCGSTAB. */
  CSysVector v;      /*!< \brief BCGSTAB "v" vector (v = A * M^-1 * p). */

  vector<CSysVector> W;  /*!< \brief Large matrix used by FGMRES, w^i+1 = A * z^i. */
  vector<CSysVector> Z;  /*!< \brief Large matrix used by FGMRES, preconditioned W. */

  /*!
   * \brief sign transfer function
   * \param[in] x - value having sign prescribed
   * \param[in] y - value that defined the sign
   *
   * this may already be defined as a global function somewhere, if
   * so, feel free to delete this and replace it as needed with the
   * appropriate global function
   */
  su2double Sign(const su2double & x, const su2double & y) const;
  
  /*!
   * \brief applys a Givens rotation to a 2-vector
   * \param[in] s - sine of the Givens rotation angle
   * \param[in] c - cosine of the Givens rotation angle
   * \param[in, out] h1 - first element of 2x1 vector being transformed
   * \param[in, out] h2 - second element of 2x1 vector being transformed
   */
  void ApplyGivens(const su2double & s, const su2double & c, su2double & h1, su2double & h2);
  
  /*!
   * \brief generates the Givens rotation matrix for a given 2-vector
   * \param[in, out] dx - element of 2x1 vector being transformed
   * \param[in, out] dy - element of 2x1 vector being set to zero
   * \param[in, out] s - sine of the Givens rotation angle
   * \param[in, out] c - cosine of the Givens rotation angle
   *
   * Based on givens() of SPARSKIT, which is based on p.202 of
   * "Matrix Computations" by Golub and van Loan.
   */
  void GenerateGivens(su2double & dx, su2double & dy, su2double & s, su2double & c);
  
  /*!
   * \brief finds the solution of the upper triangular system Hsbg*x = rhs
   *
   * \param[in] n - size of the reduced system
   * \param[in] Hsbg - upper triangular matrix
   * \param[in] rhs - right-hand side of the reduced system
   * \param[out] x - solution of the reduced system
   *
   * \pre the upper Hessenberg matrix has been transformed into a
   * triangular matrix.
   */
  void SolveReduced(const int & n, const vector<vector<su2double> > & Hsbg,
                    const vector<su2double> & rhs, vector<su2double> & x);
  
  /*!
   * \brief Modified Gram-Schmidt orthogonalization
   * \author Based on Kesheng John Wu's mgsro subroutine in Saad's SPARSKIT
   *
   * \tparam Vec - a generic vector class
   * \param[in] i - index indicating which vector in w is being orthogonalized
   * \param[in, out] Hsbg - the upper Hessenberg begin updated
   * \param[in, out] w - the (i+1)th vector of w is orthogonalized against the
   *                    previous vectors in w
   *
   * \pre the vectors w[0:i] are orthonormal
   * \post the vectors w[0:i+1] are orthonormal
   *
   * Reothogonalization is performed if the cosine of the angle between
   * w[i+1] and w[k], k < i+1, is greater than 0.98.  The norm of the "new"
   * vector is kept in nrm0 and updated after operating with each vector
   *
   */
  void ModGramSchmidt(int i, vector<vector<su2double> > & Hsbg, vector<CSysVector> & w);
  
  /*!
   * \brief writes header information for a CSysSolve residual history
   * \param[in] solver - string describing the solver
   * \param[in] restol - the target tolerance to solve to
   * \param[in] resinit - the initial residual norm (absolute)
   *
   * \pre the ostream object os should be open
   */
  void WriteHeader(const string & solver, const su2double & restol, const su2double & resinit);
  
  /*!
   * \brief writes residual convergence data for one iteration to a stream
   * \param[in] iter - current iteration
   * \param[in] res - the (absolute) residual norm value
   * \param[in] resinit - the initial residual norm
   *
   * \pre the ostream object os should be open
   */
  void WriteHistory(const int & iter, const su2double & res, const su2double & resinit);
  
public:
  
  /*!
   * \brief default constructor of the class.
   * \param[in] mesh_deform_mode - true, to let CSysSolve know it is in a mesh deformation context
   */
  CSysSolve(const bool mesh_deform_mode = false);
  
  /*! \brief Conjugate Gradient method
   * \param[in] b - the right hand size vector
   * \param[in, out] x - on entry the intial guess, on exit the solution
   * \param[in] mat_vec - object that defines matrix-vector product
   * \param[in] precond - object that defines preconditioner
   * \param[in] tol - tolerance with which to solve the system
   * \param[in] m - maximum size of the search subspace
   * \param[in] monitoring - turn on priting residuals from solver to screen.
   */
  unsigned long CG_LinSolver(const CSysVector & b, CSysVector & x, CMatrixVectorProduct & mat_vec,
                                  CPreconditioner & precond, su2double tol,
                                  unsigned long m, su2double *residual, bool monitoring);
	
  /*!
   * \brief Flexible Generalized Minimal Residual method
   * \param[in] b - the right hand size vector
   * \param[in, out] x - on entry the intial guess, on exit the solution
   * \param[in] mat_vec - object that defines matrix-vector product
   * \param[in] precond - object that defines preconditioner
   * \param[in] tol - tolerance with which to solve the system
   * \param[in] m - maximum size of the search subspace
   * \param[in] residual
   * \param[in] monitoring - turn on priting residuals from solver to screen.
   */
  unsigned long FGMRES_LinSolver(const CSysVector & b, CSysVector & x, CMatrixVectorProduct & mat_vec,
                      CPreconditioner & precond, su2double tol,
                      unsigned long m, su2double *residual, bool monitoring);
	
	/*!
   * \brief Biconjugate Gradient Stabilized Method (BCGSTAB)
   * \param[in] b - the right hand size vector
   * \param[in, out] x - on entry the intial guess, on exit the solution
   * \param[in] mat_vec - object that defines matrix-vector product
   * \param[in] precond - object that defines preconditioner
   * \param[in] tol - tolerance with which to solve the system
   * \param[in] m - maximum size of the search subspace
   * \param[in] residual
   * \param[in] monitoring - turn on priting residuals from solver to screen.
   */
  unsigned long BCGSTAB_LinSolver(const CSysVector & b, CSysVector & x, CMatrixVectorProduct & mat_vec,
                        CPreconditioner & precond, su2double tol,
                        unsigned long m, su2double *residual, bool monitoring);
  
  /*!
   * \brief Solve the linear system using a Krylov subspace method
   * \param[in] Jacobian - Jacobian Matrix for the linear system
   * \param[in] LinSysRes - Linear system residual
   * \param[in] LinSysSol - Linear system solution
   * \param[in] geometry -  Geometrical definition of the problem.
   * \param[in] config - Definition of the particular problem.
   */
  unsigned long Solve(CSysMatrix & Jacobian, CSysVector & LinSysRes, CSysVector & LinSysSol, CGeometry *geometry, CConfig *config);
  
<<<<<<< HEAD
=======
  /*!
   * \brief Solve the adjoint linear system using a Krylov subspace method
   * \param[in] Jacobian - Jacobian Matrix for the linear system
   * \param[in] LinSysRes - Linear system residual
   * \param[in] LinSysSol - Linear system solution
   * \param[in] geometry -  Geometrical definition of the problem.
   * \param[in] config - Definition of the particular problem.
   */
  unsigned long Solve_b(CSysMatrix & Jacobian, CSysVector & LinSysRes, CSysVector & LinSysSol, CGeometry *geometry, CConfig *config);
  
  /*!
   * \brief Prepare the linear solve during the reverse interpretation of the AD tape.
   * \param[in] Jacobian - Jacobian Matrix for the linear system
   * \param[in] LinSysRes - Linear system residual
   * \param[in] LinSysSol - Linear system solution
   * \param[in] geometry -  Geometrical definition of the problem.
   * \param[in] config - Definition of the particular problem.
   */
  void SetExternalSolve(CSysMatrix & Jacobian, CSysVector & LinSysRes, CSysVector & LinSysSol, CGeometry *geometry, CConfig *config);
  
  /*!
   * \brief Get the final residual.
   * \return The residual at the end of Solve
   */
  su2double GetResidual(void) const;

>>>>>>> 34cf674f
};

#include "linear_solvers_structure.inl"<|MERGE_RESOLUTION|>--- conflicted
+++ resolved
@@ -236,8 +236,6 @@
    */
   unsigned long Solve(CSysMatrix & Jacobian, CSysVector & LinSysRes, CSysVector & LinSysSol, CGeometry *geometry, CConfig *config);
   
-<<<<<<< HEAD
-=======
   /*!
    * \brief Solve the adjoint linear system using a Krylov subspace method
    * \param[in] Jacobian - Jacobian Matrix for the linear system
@@ -247,24 +245,13 @@
    * \param[in] config - Definition of the particular problem.
    */
   unsigned long Solve_b(CSysMatrix & Jacobian, CSysVector & LinSysRes, CSysVector & LinSysSol, CGeometry *geometry, CConfig *config);
-  
-  /*!
-   * \brief Prepare the linear solve during the reverse interpretation of the AD tape.
-   * \param[in] Jacobian - Jacobian Matrix for the linear system
-   * \param[in] LinSysRes - Linear system residual
-   * \param[in] LinSysSol - Linear system solution
-   * \param[in] geometry -  Geometrical definition of the problem.
-   * \param[in] config - Definition of the particular problem.
-   */
-  void SetExternalSolve(CSysMatrix & Jacobian, CSysVector & LinSysRes, CSysVector & LinSysSol, CGeometry *geometry, CConfig *config);
-  
+
   /*!
    * \brief Get the final residual.
    * \return The residual at the end of Solve
    */
   su2double GetResidual(void) const;
 
->>>>>>> 34cf674f
 };
 
 #include "linear_solvers_structure.inl"