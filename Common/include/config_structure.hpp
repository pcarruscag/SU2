/*!
 * \file config_structure.hpp
 * \brief All the information about the definition of the physical problem.
 *        The subroutines and functions are in the <i>config_structure.cpp</i> file.
 * \author Aerospace Design Laboratory (Stanford University) <http://su2.stanford.edu>.
 * \version 2.0.6
 *
 * Stanford University Unstructured (SU2) Code
 * Copyright (C) 2012 Aerospace Design Laboratory
 *
 * This program is free software: you can redistribute it and/or modify
 * it under the terms of the GNU General Public License as published by
 * the Free Software Foundation, either version 3 of the License, or
 * (at your option) any later version.
 *
 * This program is distributed in the hope that it will be useful,
 * but WITHOUT ANY WARRANTY; without even the implied warranty of
 * MERCHANTABILITY or FITNESS FOR A PARTICULAR PURPOSE.  See the
 * GNU General Public License for more details.
 *
 * You should have received a copy of the GNU General Public License
 * along with this program.  If not, see <http://www.gnu.org/licenses/>.
 */

#pragma once

#ifndef NO_MPI
#include <mpi.h>
#endif
#ifndef NO_MUTATIONPP
#include "mutation++.h"
#endif
#include <iostream>
#include <fstream>
#include <sstream>
#include <string>
#include <vector>
#include <stdlib.h> 
#include <cmath>
#include <map>

#include "./option_structure.hpp"

using namespace std;

/*! 
 * \class CConfig
 * \brief Main class for defining the problem; basically this class reads the configuration file, and
 *        stores all the information.
 * \author F. Palacios.
 * \version 2.0.6
 */
class CConfig {
private:
	unsigned short Kind_SU2; /*!< \brief Kind of SU2 software component. */
	unsigned short nZone; /*!< \brief Number of zones in the mesh. */
	double OrderMagResidual; /*!< \brief Order of magnitude reduction. */
	double MinLogResidual; /*!< \brief Minimum value of the log residual. */
	double* EA_IntLimit; /*!< \brief Integration limits of the Equivalent Area computation */
  double AdjointLimit; /*!< \brief Adjoint variable limit */
	double* Hold_GridFixed_Coord; /*!< \brief Coordinates of the box to hold fixed the nbumerical grid */
	unsigned short ConvCriteria;	/*!< \brief Kind of convergence criteria. */
	bool Adjoint,			/*!< \brief Flag to know if the code is solving an adjoint problem. */
    Viscous,                /*!< \brief Flag to know if the code is solving a viscous problem. */
	EquivArea,				/*!< \brief Flag to know if the code is going to compute and plot the equivalent area. */
	OneShot,				/*!< \brief Flag to know if the code is solving a one shot problem. */
	Linearized,				/*!< \brief Flag to know if the code is solving a linearized problem. */
	Grid_Movement,			/*!< \brief Flag to know if there is grid movement. */
    Wind_Gust,              /*!< \brief Flag to know if there is a wind gust. */
	Rotating_Frame,			/*!< \brief Flag to know if there is a rotating frame. */
	FreeSurface,            /*!< \brief Flag to know if we are solving a freesurface problem. */
	Incompressible,			/*!< \brief Flag to know if we are using the incompressible formulation. */
	AdiabaticWall,			/*!< \brief Flag to know if we are using the Adiabatic Wall. */
	IsothermalWall,			/*!< \brief Flag to know if we are using the Isothermal Wall. */
	CatalyticWall,			/*!< \brief Flag to know if we are using the Catalytic Wall. */
	PlasmaMultiTimeSteps,	/*!< \brief Flag to know if we are using multiple time steps for different species in plasma. */
	ElectricSolver,			/*!< \brief Flag to know if we are solving  electric forces  in plasma solver. */
	Low_Mach_Precon,		/*!< \brief Flag to know if we are using a low Mach number preconditioner. */
	MacCormackRelaxation,	/*!< \brief Flag to know if we are using MacCormack's relaxation in solving Gauss's law. */
	Unsteady_Farfield, 		/*!< \brief Flag to know if we are using time dependent farfield boundaries. */
	GravityForce,			/*!< \brief Flag to know if the gravity force is incuded in the formulation. */
	MagneticForce,			/*!< \brief Flag to know if the magnetic force is incuded in the formulation. */
	JouleHeating,			/*!< \brief Flag to know if the Joule heating  is incuded in the formulation. */
	SmoothNumGrid,			/*!< \brief Smooth the numerical grid. */
	AdaptBoundary,			/*!< \brief Adapt the elements on the boundary. */
	FullMG,					/*!< \brief Full multigrid strategy. */
	Divide_Element,			/*!< \brief Divide rectables and hexahedrom. */
	Engine_Intake,			/*!< \brief Engine intake subsonic region. */
	Frozen_Visc,			/*!< \brief Flag for adjoint problem with/without frozen viscosity. */
	Sens_Remove_Sharp,			/*!< \brief Flag for removing or not the sharp edges from the sensitivity computation. */
	Hold_GridFixed,	/*!< \brief Flag hold fixed some part of the mesh during the deformation. */
<<<<<<< HEAD
	Axisymmetric, /*!< \brief Flag for axisymmetric calculations */
	Show_Adj_Sens, /*!< \brief Flag for outputting sensitivities on exit */
  ionization;  /*!< \brief Flag for determining if free electron gas is in the mixture */
=======
	Axisymmetric; /*!< \brief Flag for outputting sensitivities on exit */
>>>>>>> 08ab1629
	bool Visualize_Partition;	/*!< \brief Flag to visualize each partition in the DDM. */
	bool Visualize_Deformation;	/*!< \brief Flag to visualize the deformation in the MDC. */
    double Damp_Nacelle_Inflow;	/*!< \brief Damping factor for the engine inlet. */
	double Damp_Res_Restric,	/*!< \brief Damping factor for the residual restriction. */
	Damp_Correc_Prolong; /*!< \brief Damping factor for the correction prolongation. */
	double Position_Plane; /*!< \brief Position of the Near-Field (y coordinate 2D, and z coordinate 3D). */
	double WeightCd; /*!< \brief Weight of the drag coefficient. */
	unsigned short Unsteady_Simulation;	/*!< \brief Steady or unsteady (time stepping or dual time stepping) computation. */
	unsigned short nStartUpIter;	/*!< \brief Start up iterations using the fine grid. */
	double CteViscDrag;		/*!< \brief Constant value of the viscous drag. */
	double *DV_Value;		/*!< \brief Previous value of the design variable. */
	double LimiterCoeff;				/*!< \brief Limiter coefficient */ 
	double SharpEdgesCoeff;				/*!< \brief Coefficient to identify the limit of a sharp edge. */
	unsigned short Kind_Adjoint;	/*!< \brief Kind of adjoint function. */
	unsigned short Kind_ObjFunc;	/*!< \brief Kind of objective function. */
	unsigned short Kind_SensSmooth;	/*!< \brief Kind of sensitivity smoothing technique. */
	unsigned short Continuous_Eqns;	/*!< \brief Which equations to treat continuously (Hybrid adjoint) */
	unsigned short Discrete_Eqns;	/*!< \brief Which equations to treat discretely (Hybrid adjoint). */
	unsigned short *Design_Variable; /*!< \brief Kind of design variable. */
	double RatioDensity,				/*!< \brief Ratio of density for a free surface problem. */
	RatioViscosity,				/*!< \brief Ratio of viscosity for a free surface problem. */
	FreeSurface_Thickness,  /*!< \brief Thickness of the interfase for a free surface problem. */
	FreeSurface_Outlet,  /*!< \brief Outlet of the interfase for a free surface problem. */
	FreeSurface_Damping_Coeff,  /*!< \brief Damping coefficient of the free surface for a free surface problem. */
	FreeSurface_Damping_Length;  /*!< \brief Damping length of the free surface for a free surface problem. */
	unsigned long FreeSurface_Reevaluation;  /*!< \brief Frecuency for level set reevaluation. */
	unsigned short Kind_Adaptation;	/*!< \brief Kind of numerical grid adaptation. */
	unsigned short nTimeInstances;  /*!< \brief Number of periodic time instances for Time Spectral integration. */
	double TimeSpectral_Period;		/*!< \brief Period of oscillation to be used with time-spectral computations. */
	double New_Elem_Adapt;			/*!< \brief Elements to adapt in the numerical grid adaptation process. */
	double Delta_UnstTime,			/*!< \brief Time step for unsteady computations. */
	Delta_UnstTimeND;						/*!< \brief Time step for unsteady computations (non dimensional). */
	double Total_UnstTime,						/*!< \brief Total time for unsteady computations. */
	Total_UnstTimeND;								/*!< \brief Total time for unsteady computations (non dimensional). */
	double Current_UnstTime,									/*!< \brief Global time of the unsteady simulation. */
	Current_UnstTimeND;									/*!< \brief Global time of the unsteady simulation. */
	unsigned short nMarker_Euler,	/*!< \brief Number of Euler wall markers. */
	nMarker_FarField,				/*!< \brief Number of far-field markers. */
	nMarker_Custom,
	nMarker_SymWall,				/*!< \brief Number of symmetry wall markers. */
	nMarker_PerBound,				/*!< \brief Number of periodic boundary markers. */
	nMarker_Sliding,        /*!< \brief Number of sliding boundary markers. */
	nMarker_NearFieldBound,				/*!< \brief Number of near field boundary markers. */
	nMarker_InterfaceBound,				/*!< \brief Number of interface boundary markers. */
	nMarker_Dirichlet,				/*!< \brief Number of interface boundary markers. */
	nMarker_Dirichlet_Elec,				/*!< \brief Number of interface boundary markers. */
	nMarker_Inlet,					/*!< \brief Number of inlet flow markers. */
	nMarker_Supersonic_Inlet,					/*!< \brief Number of supersonic inlet flow markers. */
	nMarker_Outlet,					/*!< \brief Number of outlet flow markers. */
	nMarker_Isothermal,     /*!< \brief Number of isothermal wall boundaries. */
	nMarker_HeatFlux,       /*!< \brief Number of constant heat flux wall boundaries. */
	nMarker_NacelleExhaust,					/*!< \brief Number of nacelle exhaust flow markers. */
	nMarker_NacelleInflow,					/*!< \brief Number of nacelle inflow flow markers. */
	nMarker_Displacement,					/*!< \brief Number of displacement surface markers. */
	nMarker_Load,					/*!< \brief Number of load surface markers. */
	nMarker_FlowLoad,					/*!< \brief Number of load surface markers. */
	nMarker_FWH,					/*!< \brief Number of FW-H surface markers. */
	nMarker_Observer,					/*!< \brief Number of wave observer surface markers. */
	nMarker_Neumann,				/*!< \brief Number of Neumann flow markers. */
	nMarker_Neumann_Elec,				/*!< \brief Number of Neumann flow markers. */
	nMarker_All,					/*!< \brief Total number of markers using the grid information. */
	nMarker_Config;					/*!< \brief Total number of markers using the config file 
									(note that using parallel computation this number can be different 
									from nMarker_All). */
	string *Marker_Euler,			/*!< \brief Euler wall markers. */
	*Marker_FarField,				/*!< \brief Far field markers. */
	*Marker_Custom,
	*Marker_SymWall,				/*!< \brief Symmetry wall markers. */
	*Marker_PerBound,				/*!< \brief Periodic boundary markers. */
	*Marker_PerDonor,				/*!< \brief Rotationally periodic boundary donor markers. */
	*Marker_SlideBound,      /*!< \brief Sliding boundary markers. */
	*Marker_SlideDonor,      /*!< \brief Sliding boundary donor markers. */
	*Marker_NearFieldBound,				/*!< \brief Near Field boundaries markers. */
	*Marker_InterfaceBound,				/*!< \brief Interface boundaries markers. */
	*Marker_Dirichlet,				/*!< \brief Interface boundaries markers. */
	*Marker_Dirichlet_Elec,				/*!< \brief Interface boundaries markers. */
	*Marker_Inlet,					/*!< \brief Inlet flow markers. */
	*Marker_Supersonic_Inlet,					/*!< \brief Supersonic inlet flow markers. */
	*Marker_Outlet,					/*!< \brief Outlet flow markers. */
	*Marker_Isothermal,     /*!< \brief Isothermal wall markers. */
	*Marker_HeatFlux,       /*!< \brief Constant heat flux wall markers. */
	*Marker_NacelleInflow,					/*!< \brief Nacelle Inflow flow markers. */
	*Marker_NacelleExhaust,					/*!< \brief Nacelle Exhaust flow markers. */
	*Marker_Displacement,					/*!< \brief Displacement markers. */
	*Marker_Load,					/*!< \brief Load markers. */
	*Marker_FlowLoad,					/*!< \brief Flow Load markers. */
	*Marker_FWH,					/*!< \brief FW-H markers. */
	*Marker_Observer,					/*!< \brief Wave observer markers. */
	*Marker_Neumann,					/*!< \brief Neumann flow markers. */
	*Marker_Neumann_Elec,					/*!< \brief Neumann flow markers. */
	*Marker_Electrode,				/*!< \brief Electrode flow markers. */
	*Marker_Dielectric,				/*!< \brief Dielectric flow markers. */
	*Marker_All_Tag;				/*!< \brief Global index for markers using grid information. */
	double *Dirichlet_Value;    /*!< \brief Specified Dirichlet value at the boundaries. */
	double *Nozzle_Ttotal;    /*!< \brief Specified total temperatures for nacelle boundaries. */
	double *Nozzle_Ptotal;    /*!< \brief Specified total pressures for nacelle boundaries. */
	double *Inlet_Ttotal;    /*!< \brief Specified total temperatures for inlet boundaries. */
	double *Inlet_Ptotal;    /*!< \brief Specified total pressures for inlet boundaries. */
	double **Inlet_FlowDir;  /*!< \brief Specified flow direction vector (unit vector) for inlet boundaries. */
	double *Inlet_Temperature;    /*!< \brief Specified temperatures for a supersonic inlet boundaries. */
	double *Inlet_Pressure;    /*!< \brief Specified static pressures for supersonic inlet boundaries. */
	double **Inlet_Velocity;  /*!< \brief Specified flow velocity vectors for supersonic inlet boundaries. */
	double *FanFace_Mach_Target;    /*!< \brief Specified fan face mach for nacelle boundaries. */
	double *FanFace_Mach;    /*!< \brief Specified fan face mach for nacelle boundaries. */
	double *FanFace_Pressure;    /*!< \brief Specified fan face mach for nacelle boundaries. */
    double *Outlet_Pressure;    /*!< \brief Specified back pressures (static) for outlet boundaries. */
	double *Isothermal_Temperature; /*!< \brief Specified isothermal wall temperatures (static). */
	double *Heat_Flux;  /*!< \brief Specified wall heat fluxes. */
	double *Displ_Value;    /*!< \brief Specified displacement for displacement boundaries. */
	double *Load_Value;    /*!< \brief Specified force for load boundaries. */
	double *FlowLoad_Value;    /*!< \brief Specified force for flow load boundaries. */
	double **Periodic_RotCenter;  /*!< \brief Rotational center for each periodic boundary. */
	double **Periodic_RotAngles;      /*!< \brief Rotation angles for each periodic boundary. */
	double **Periodic_Translation;      /*!< \brief Translation vector for each periodic boundary. */
	unsigned short nPeriodic_Index;     /*!< \brief Number of SEND_RECEIVE periodic transformations. */
	double **Periodic_Center;         /*!< \brief Rotational center for each SEND_RECEIVE boundary. */
	double **Periodic_Rotation;      /*!< \brief Rotation angles for each SEND_RECEIVE boundary. */
	double **Periodic_Translate;      /*!< \brief Translation vector for each SEND_RECEIVE boundary. */
	string *Marker_Config_Tag;			/*!< \brief Global index for markers using config file. */
	unsigned short *Marker_All_Boundary,			/*!< \brief Global index for boundaries using grid information. */
	*Marker_Config_Boundary;		/*!< \brief Global index for boundaries using config file. */
	short *Marker_All_SendRecv;		/*!< \brief Information about if the boundary is sended (+), received (-). */
	short *Marker_All_PerBound;	/*!< \brief Global index for periodic bc using the grid information. */
	unsigned short *SlideBound_Zone,  /*!< \brief Zone number for sliding mesh markers. */
	*SlideDonor_Zone;    /*!< \brief Zone number for donors to sliding mesh markers. */
	unsigned long nExtIter;			/*!< \brief Number of external iterations. */
	unsigned long ExtIter;			/*!< \brief Current external iteration number. */
	unsigned long IntIter;			/*!< \brief Current internal iteration number. */
	unsigned long Unst_nIntIter;			/*!< \brief Number of internal iterations (Dual time Method). */
	unsigned short nRKStep;			/*!< \brief Number of steps of the explicit Runge-Kutta method. */
	double *RK_Alpha_Step;			/*!< \brief Runge-Kutta beta coefficients. */
	unsigned short nMultiLevel;		/*!< \brief Number of multigrid levels (coarse levels). */
	unsigned short nCFL;			/*!< \brief Number of CFL, one for each multigrid level. */
	double *CFL,		/*!< \brief CFL number for each multigrid level. */
	**CFL_MS,               /*!< \brief CFL number for each multigrid level. */
	MG_CFLRedCoeff,		/*!< \brief CFL reduction coefficient on the MG coarse level. */
	LevelSet_CFLRedCoeff,		/*!< \brief CFL reduction coefficient on the LevelSet problem. */
	Turb_CFLRedCoeff,		/*!< \brief CFL reduction coefficient on the LevelSet problem. */
	Adj_CFLRedCoeff,	/*!< \brief CFL reduction coefficient for the adjoint problem. */
	AdjTurb_CFLRedCoeff,	/*!< \brief CFL reduction coefficient for the adjoint problem. */
	CFLFineGrid,		/*!< \brief CFL of the finest grid. */
	Unst_CFL;		/*!< \brief Unsteady CFL number. */
	unsigned short MaxChildren;		/*!< \brief Maximum number of children. */
	double MaxDimension;			/*!< \brief Maximum dimension of the aglomerated element compared with the whole domain. */
	bool AddIndNeighbor;			/*!< \brief Include indirect neighbor in the agglomeration process. */
	unsigned short nDV;		/*!< \brief Number of design variables. */
  unsigned short nGridMovement;		/*!< \brief Number of grid movement types specified. */
	unsigned short nParamDV;		/*!< \brief Number of parameters of the design variable. */
	double **ParamDV;				/*!< \brief Parameters of the design variable. */
	unsigned short GeometryMode;			/*!< \brief Gemoetry mode (analysis or gradient computation). */
	unsigned short MGCycle;			/*!< \brief Kind of multigrid cycle. */
	unsigned short FinestMesh;		/*!< \brief Finest mesh for the full multigrid approach. */
	unsigned short nMG_PreSmooth,                 /*!< \brief Number of MG pre-smooth parameters found in config file. */
	nMG_PostSmooth,                             /*!< \brief Number of MG post-smooth parameters found in config file. */
	nMG_CorrecSmooth;                           /*!< \brief Number of MG correct-smooth parameters found in config file. */
	unsigned short *MG_PreSmooth,	/*!< \brief Multigrid Pre smoothing. */
	*MG_PostSmooth,					/*!< \brief Multigrid Post smoothing. */
	*MG_CorrecSmooth;					/*!< \brief Multigrid Jacobi implicit smoothing of the correction. */
	unsigned short Kind_Solver,	/*!< \brief Kind of solver Euler, NS, Continuous adjoint, etc. */
	Kind_GasModel,				/*!< \brief Kind of the Gas Model. */
	*Kind_GridMovement,    /*!< \brief Kind of the unsteady mesh movement. */
	Kind_Gradient_Method,		/*!< \brief Numerical method for computation of spatial gradients. */
	Kind_GridDef_Method,		/*!< \brief Numerical method for the grid deformation. */
	Kind_Linear_Solver,		/*!< \brief Numerical solver for the implicit scheme. */
	Kind_Linear_Solver_Prec,		/*!< \brief Preconditioner of the linear solver. */
	Kind_AdjTurb_Linear_Solver,		/*!< \brief Numerical solver for the turbulent adjoint implicit scheme. */
	Kind_AdjTurb_Linear_Prec,		/*!< \brief Preconditioner of the turbulent adjoint linear solver. */
	Kind_SlopeLimit,				/*!< \brief Global slope limiter. */
	Kind_SlopeLimit_Flow,		/*!< \brief Slope limiter for flow equations.*/
	Kind_SlopeLimit_TNE2,		/*!< \brief Slope limiter for flow equations.*/
  Kind_SlopeLimit_AdjTNE2,		/*!< \brief Slope limiter for flow equations.*/
	Kind_SlopeLimit_Turb,		/*!< \brief Slope limiter for the turbulence equation.*/
	Kind_SlopeLimit_LevelSet,		/*!< \brief Slope limiter for the level set equation.*/
	Kind_SlopeLimit_AdjLevelSet,		/*!< \brief Slope limiter for the adjoint level set equation.*/
	Kind_SlopeLimit_Plasma,		/*!< \brief Slope limiter for the plasma equation.*/
	Kind_SlopeLimit_AdjPlasma,		/*!< \brief Slope limiter for the adjoint plasma equation.*/
	Kind_SlopeLimit_AdjTurb,	/*!< \brief Slope limiter for the adjoint turbulent equation.*/
	Kind_SlopeLimit_AdjFlow,	/*!< \brief Slope limiter for the adjoint equation.*/
	Kind_TimeNumScheme,			/*!< \brief Global explicit or implicit time integration. */
	Kind_TimeIntScheme_Flow,	/*!< \brief Time integration for the flow equations. */
	Kind_TimeIntScheme_AdjFlow,		/*!< \brief Time integration for the adjoint flow equations. */
  Kind_TimeIntScheme_TNE2,	/*!< \brief Time integration for the flow equations. */
  Kind_TimeIntScheme_AdjTNE2, /*!< \brief Time integration for the flow equations. */
	Kind_TimeIntScheme_LinFlow,		/*!< \brief Time integration for the linearized flow equations. */
	Kind_TimeIntScheme_Turb,	/*!< \brief Time integration for the turbulence model. */
	Kind_TimeIntScheme_LevelSet,	/*!< \brief Time integration for the level set model. */
	Kind_TimeIntScheme_AdjLevelSet,	/*!< \brief Time integration for the adjoint level set model. */
	Kind_TimeIntScheme_AdjTurb,	/*!< \brief Time integration for the adjoint turbulence model. */
	Kind_TimeIntScheme_Plasma,	/*!< \brief Time integration for the plasma equations. */
	Kind_TimeIntScheme_AdjPlasma,	/*!< \brief Time integration for the adjoint plasma equations. */
	Kind_TimeIntScheme_Wave,	/*!< \brief Time integration for the wave equations. */
	Kind_TimeIntScheme_FEA,	/*!< \brief Time integration for the FEA equations. */
	Kind_ConvNumScheme,			/*!< \brief Global definition of the convective term. */
	Kind_ConvNumScheme_Flow,	/*!< \brief Centered or upwind scheme for the flow equations. */
	Kind_ConvNumScheme_TNE2,	/*!< \brief Centered or upwind scheme for the flow equations. */
	Kind_ConvNumScheme_AdjFlow,		/*!< \brief Centered or upwind scheme for the adjoint flow equations. */
  Kind_ConvNumScheme_AdjTNE2,		/*!< \brief Centered or upwind scheme for the adjoint TNE2 equations. */
	Kind_ConvNumScheme_LinFlow,		/*!< \brief Centered or upwind scheme for the linearized flow equations. */
	Kind_ConvNumScheme_Turb,	/*!< \brief Centered or upwind scheme for the turbulence model. */
	Kind_ConvNumScheme_AdjTurb,	/*!< \brief Centered or upwind scheme for the adjoint turbulence model. */
	Kind_ConvNumScheme_Plasma,	/*!< \brief Centered or upwind scheme for the plasma equations. */
	Kind_ConvNumScheme_AdjPlasma,	/*!< \brief Centered or upwind scheme for the adjoint plasma equations. */
	Kind_ConvNumScheme_LevelSet,	/*!< \brief Centered or upwind scheme for the level set equation. */
	Kind_ConvNumScheme_AdjLevelSet,	/*!< \brief Centered or upwind scheme for the adjoint level set equation. */
	Kind_ConvNumScheme_Template,	/*!< \brief Centered or upwind scheme for the level set equation. */
	Kind_ViscNumScheme,			/*!< \brief Global definition of the viscous term. */
	Kind_ViscNumScheme_Flow,	/*!< \brief Viscous scheme for the flow equations. */
	Kind_ViscNumScheme_AdjFlow,		/*!< \brief Viscous scheme for the adjoint flow equations. */
  Kind_ViscNumScheme_TNE2,	/*!< \brief Viscous scheme for the flow equations. */
  Kind_ViscNumScheme_AdjTNE2, /*!< \brief Viscous scheme for the flow equations. */
	Kind_ViscNumScheme_LinFlow,		/*!< \brief Viscous scheme for the linearized flow equations. */
	Kind_ViscNumScheme_Turb,	/*!< \brief Viscous scheme for the turbulence model. */
	Kind_ViscNumScheme_Elec,	/*!< \brief Viscous scheme for the electric potential. */
	Kind_ViscNumScheme_Wave,	/*!< \brief Viscous scheme for the wave equation. */
	Kind_ViscNumScheme_FEA,	/*!< \brief Viscous scheme for the FEA equation. */
	Kind_ViscNumScheme_AdjTurb,	/*!< \brief Viscous scheme for the adjoint turbulence model. */
	Kind_ViscNumScheme_Plasma,	/*!< \brief Viscous scheme for the plasma equations. */
	Kind_ViscNumScheme_AdjPlasma,	/*!< \brief Viscous scheme for the adjoint plasma equations. */
	Kind_ViscNumScheme_AdjLevelSet,	/*!< \brief Viscous scheme for the adjoint level set equation. */
	Kind_ViscNumScheme_Template,	/*!< \brief Viscous scheme for the template. */
	Kind_SourNumScheme,			/*!< \brief Global definition of the source term. */
	Kind_SourNumScheme_Flow,	/*!< \brief Source numerical scheme for the flow equations. */
	Kind_SourNumScheme_AdjFlow,		/*!< \brief Source numerical scheme for the adjoint flow equations. */
  Kind_SourNumScheme_TNE2,	/*!< \brief Source numerical scheme for the flow equations. */
  Kind_SourNumScheme_AdjTNE2,	/*!< \brief Source numerical scheme for the flow equations. */
	Kind_SourNumScheme_LinFlow,		/*!< \brief Source numerical scheme for the linearized flow equations. */
	Kind_SourNumScheme_Turb,	/*!< \brief Source numerical scheme for the turbulence model. */
	Kind_SourNumScheme_Elec,	/*!< \brief Source numerical scheme for the electric potential. */
	Kind_SourNumScheme_AdjTurb,	/*!< \brief Source numerical scheme for the adjoint turbulence model. */
	Kind_SourNumScheme_AdjLevelSet,	/*!< \brief Source numerical scheme for the adjoint level set model. */
	Kind_SourNumScheme_Plasma,	/*!< \brief Source numerical scheme for the plasma equations. */
	Kind_SourNumScheme_AdjPlasma,	/*!< \brief Source numerical scheme for the adjoint plasma equations. */
	Kind_SourJac_Plasma, /*!< \brief Source Jacobian numerical scheme for the plasma equations. */
	Kind_SourNumScheme_LevelSet,	/*!< \brief Source scheme for the level set equation. */
	Kind_SourNumScheme_Wave,	/*!< \brief Source scheme for the wave equation. */
	Kind_SourNumScheme_FEA,	/*!< \brief Source scheme for the FEA equation. */
	Kind_SourNumScheme_Template,	/*!< \brief Source numerical scheme for the template. */
	Kind_Centered,				/*!< \brief Centered scheme. */
	Kind_Centered_Flow,			/*!< \brief Centered scheme for the flow equations. */
	Kind_Centered_TNE2,			/*!< \brief Centered scheme for the flow equations. */
	Kind_Centered_LevelSet,			/*!< \brief Centered scheme for the level set equation. */
	Kind_Centered_AdjLevelSet,			/*!< \brief Centered scheme for the level set equation. */
	Kind_Centered_AdjFlow,			/*!< \brief Centered scheme for the adjoint flow equations. */
  Kind_Centered_AdjTNE2,			/*!< \brief Centered scheme for the adjoint TNE2 equations. */
	Kind_Centered_LinFlow,			/*!< \brief Centered scheme for the linearized flow equations. */
	Kind_Centered_Turb,			/*!< \brief Centered scheme for the turbulence model. */
	Kind_Centered_AdjTurb,		/*!< \brief Centered scheme for the adjoint turbulence model. */
	Kind_Centered_Plasma,		/*!< \brief Centered scheme for the plasma model. */
	Kind_Centered_AdjPlasma,		/*!< \brief Centered scheme for the adjoint plasma model. */
	Kind_Centered_Template,		/*!< \brief Centered scheme for the template model. */
	Kind_Upwind,				/*!< \brief Upwind scheme. */
	Kind_Upwind_Flow,			/*!< \brief Upwind scheme for the flow equations. */
	Kind_Upwind_TNE2,			/*!< \brief Upwind scheme for the flow equations. */
	Kind_Upwind_LevelSet,			/*!< \brief Upwind scheme for the level set equations. */
	Kind_Upwind_AdjLevelSet,			/*!< \brief Upwind scheme for the level set equations. */
	Kind_Upwind_AdjFlow,			/*!< \brief Upwind scheme for the adjoint flow equations. */
  Kind_Upwind_AdjTNE2,			/*!< \brief Upwind scheme for the adjoint TNE2 equations. */
	Kind_Upwind_LinFlow,			/*!< \brief Upwind scheme for the linearized flow equations. */
	Kind_Upwind_Turb,			/*!< \brief Upwind scheme for the turbulence model. */
	Kind_Upwind_AdjTurb,		/*!< \brief Upwind scheme for the adjoint turbulence model. */
	Kind_Upwind_Template,			/*!< \brief Upwind scheme for the template model. */
	Kind_Upwind_Plasma,			/*!< \brief Upwind scheme for the plasma model. */
	Kind_Upwind_AdjPlasma,			/*!< \brief Upwind scheme for the adjoint plasma model. */
	Kind_Turb_Model,			/*!< \brief Turbulent model definition. */
	Kind_Trans_Model,			/*!< \brief Transition model definition. */
	Kind_Inlet;           /*!< \brief Kind of inlet boundary treatment. */
	double Linear_Solver_Error;		/*!< \brief Min error of the linear solver for the implicit formulation. */
	unsigned long Linear_Solver_Iter;		/*!< \brief Min error of the linear solver for the implicit formulation. */
	double Linear_Solver_Relax;		/*!< \brief Relaxation coefficient of the linear solver. */
	double AdjTurb_Linear_Error;		/*!< \brief Min error of the turbulent adjoint linear solver for the implicit formulation. */
	unsigned short AdjTurb_Linear_Iter;		/*!< \brief Min error of the turbulent adjoint linear solver for the implicit formulation. */
	double *Section_Limit;                  /*!< \brief Airfoil section limit. */
	double* Kappa_Flow,           /*!< \brief Numerical dissipation coefficients for the flow equations. */
	*Kappa_AdjFlow,                  /*!< \brief Numerical dissipation coefficients for the adjoint equations. */
  *Kappa_TNE2,             /*!< \brief Numerical dissipation coefficients for the TNE2 equations. */
  *Kappa_AdjTNE2,          /*!< \brief Numerical dissipation coefficients for the adjoint TNE2 equations. */
	*Kappa_LinFlow;                  /*!< \brief Numerical dissipation coefficients for the linearized equations. */
	double* Kappa_Plasma,           /*!< \brief Numerical dissipation coefficients for the plasma equations. */
	*Kappa_AdjPlasma;                  /*!< \brief Numerical dissipation coefficients for the adjoint plasma equations. */
	double Kappa_1st_AdjFlow,	/*!< \brief JST 1st order dissipation coefficient for adjoint flow equations (coarse multigrid levels). */
	Kappa_2nd_AdjFlow,			/*!< \brief JST 2nd order dissipation coefficient for adjoint flow equations. */
	Kappa_4th_AdjFlow,			/*!< \brief JST 4th order dissipation coefficient for adjoint flow equations. */
	Kappa_1st_LinFlow,			/*!< \brief JST 1st order dissipation coefficient for linearized flow equations (coarse multigrid levels). */
	Kappa_4th_LinFlow,			/*!< \brief JST 4th order dissipation coefficient for linearized flow equations. */
	Kappa_1st_Flow,			/*!< \brief JST 1st order dissipation coefficient for flow equations (coarse multigrid levels). */
	Kappa_2nd_Flow,			/*!< \brief JST 2nd order dissipation coefficient for flow equations. */
	Kappa_4th_Flow,			/*!< \brief JST 4th order dissipation coefficient for flow equations. */
	Kappa_1st_AdjTNE2,			/*!< \brief JST 1st order dissipation coefficient for flow equations (coarse multigrid levels). */
	Kappa_2nd_AdjTNE2,			/*!< \brief JST 2nd order dissipation coefficient for flow equations. */
	Kappa_4th_AdjTNE2;			/*!< \brief JST 4th order dissipation coefficient for flow equations. */

	double Min_Beta_RoeTurkel,		/*!< \brief Minimum value of Beta for the Roe-Turkel low Mach preconditioner. */
	Max_Beta_RoeTurkel;		/*!< \brief Maximum value of Beta for the Roe-Turkel low Mach preconditioner. */
	double Kappa_1st_AdjPlasma,	/*!< \brief JST 1st order dissipation coefficient for adjoint plasma equations (coarse multigrid levels). */
	Kappa_2nd_AdjPlasma,			/*!< \brief JST 2nd order dissipation coefficient for adjoint plasma equations. */
	Kappa_4th_AdjPlasma,			/*!< \brief JST 4th order dissipation coefficient for adjoint plasma equations. */
	Kappa_1st_Plasma,			/*!< \brief JST 1st order dissipation coefficient for plasma equations (coarse multigrid levels). */
	Kappa_2nd_Plasma,			/*!< \brief JST 2nd order dissipation coefficient for plasma equations. */
	Kappa_4th_Plasma;			/*!< \brief JST 4th order dissipation coefficient for plasma equations. */	
  unsigned long GridDef_Iter; /*!< \brief Number of incrememts for grid deformation. */
	double Mach;		/*!< \brief Mach number. */
	double Reynolds;	/*!< \brief Reynolds number. */
	double Froude;	/*!< \brief Froude number. */	
	double Length_Reynolds;	/*!< \brief Reynolds length (dimensional). */
	double AoA,			/*!< \brief Angle of attack (just external flow). */
	AoS;				/*!< \brief Angle of sideSlip (just external flow). */
	double ChargeCoeff;		/*!< \brief Charge coefficient (just for electric problems). */
	double *U_FreeStreamND;			/*!< \brief Reference variables at the infinity, free stream values. */ 
	unsigned short Cauchy_Func_Flow,	/*!< \brief Function where to apply the convergence criteria in the flow problem. */
	Cauchy_Func_AdjFlow,				/*!< \brief Function where to apply the convergence criteria in the adjoint problem. */
	Cauchy_Func_LinFlow,				/*!< \brief Function where to apply the convergence criteria in the linearized problem. */
	Cauchy_Elems;						/*!< \brief Number of elements to evaluate. */
	unsigned long StartConv_Iter;	/*!< \brief Start convergence criteria at iteration. */
	double Cauchy_Eps,	/*!< \brief Epsilon used for the convergence. */
	Cauchy_Eps_OneShot,	/*!< \brief Epsilon used for the one shot method convergence. */
	Cauchy_Eps_FullMG;	/*!< \brief Epsilon used for the full multigrid method convergence. */
	unsigned long Wrt_Sol_Freq,	/*!< \brief Writing solution frequency. */
	Wrt_Sol_Freq_DualTime,	/*!< \brief Writing solution frequency for Dual Time. */
	Wrt_Con_Freq,				/*!< \brief Writing convergence history frequency. */
	Wrt_Con_Freq_DualTime;				/*!< \brief Writing convergence history frequency. */
	bool Wrt_Unsteady;  /*!< \brief Write unsteady data adding header and prefix. */
	bool LowFidelitySim;  /*!< \brief Compute a low fidelity simulation. */
	bool Restart,	/*!< \brief Restart solution (for direct, adjoint, and linearized problems). */
	Restart_Euler2Plasma, /*!< \brief Restart plasma solution from an euler solution. */
	Restart_Flow;	/*!< \brief Restart flow solution for adjoint and linearized problems. */
	unsigned short nMarker_Monitoring,	/*!< \brief Number of markers to monitor. */
	nMarker_Designing,					/*!< \brief Number of markers for the objective function. */
	nMarker_Plotting,					/*!< \brief Number of markers to plot. */
  nMarker_Moving,               /*!< \brief Number of markers in motion (DEFORMING, MOVING_WALL, or FLUID_STRUCTURE). */
	nMarker_DV;               /*!< \brief Number of markers affected by the design variables. */
	string *Marker_Monitoring,			/*!< \brief Markers to monitor. */
	*Marker_Designing,					/*!< \brief Markers to plot. */
	*Marker_Plotting,					/*!< \brief Markers to plot. */
  *Marker_Moving,						/*!< \brief Markers in motion (DEFORMING, MOVING_WALL, or FLUID_STRUCTURE). */
	*Marker_DV;						/*!< \brief Markers affected by the design variables. */
	unsigned short  *Marker_All_Monitoring,				/*!< \brief Global index for monitoring using the grid information. */
	*Marker_All_Plotting,				/*!< \brief Global index for plotting using the grid information. */
	*Marker_All_DV,					/*!< \brief Global index for design variable markers using the grid information. */
  *Marker_All_Moving,					/*!< \brief Global index for moving surfaces using the grid information. */
	*Marker_All_Designing,					/*!< \brief Global index for moving using the grid information. */
	*Marker_All_Sliding,					/*!< \brief Global index for sliding interfaces using the grid information. */
	*Marker_Config_Monitoring,			/*!< \brief Global index for monitoring using the config information. */
	*Marker_Config_Designing,			/*!< \brief Global index for monitoring using the config information. */
	*Marker_Config_Plotting,			/*!< \brief Global index for plotting using the config information. */
  *Marker_Config_Moving,				/*!< \brief Global index for moving surfaces using the config information. */
	*Marker_Config_DV,				/*!< \brief Global index for design variable markers using the config information. */
	*Marker_Config_Sliding,				/*!< \brief Global index for sliding interfaces using the config information. */
	*Marker_Config_PerBound;			/*!< \brief Global index for periodic boundaries using the config information. */
	string *PlaneTag;			/*!< \brief Global index for the plane adaptation (upper, lower). */
	unsigned short nDomain;			/*!< \brief Number of domains in the MPI parallelization. */
	double DualVol_Power;			/*!< \brief Power for the dual volume in the grid adaptation sensor. */
	unsigned short Analytical_Surface;	/*!< \brief Information about the analytical definition of the surface for grid adaptation. */
	unsigned short Mesh_FileFormat;	/*!< \brief Mesh input format. */
	unsigned short Output_FileFormat;	/*!< \brief Format of the output files. */
	double RefAreaCoeff,		/*!< \brief Reference area for coefficient computation. */
	RefElemLength,				/*!< \brief Reference element length for computing the slope limiting epsilon. */
	RefSharpEdges,				/*!< \brief Reference coefficient for detecting sharp edges. */
	RefLengthMoment,			/*!< \brief Reference length for moment computation. */
	*RefOriginMoment,			/*!< \brief Origin for moment computation. */
	*CFLRamp,			/*!< \brief Information about the CFL ramp. */
	DomainVolume;		/*!< \brief Volume of the computational grid. */	
	string Mesh_FileName,			/*!< \brief Mesh input file. */
	Mesh_Out_FileName,				/*!< \brief Mesh output file. */
	Solution_FlowFileName,			/*!< \brief Flow solution input file. */
	Solution_LinFileName,			/*!< \brief Linearized flow solution input file. */
	Solution_AdjFileName,			/*!< \brief Adjoint solution input file for drag functional. */
	Flow_FileName,					/*!< \brief Flow variables output file. */
	Farfield_FileName, 				/*!< \brief Data at farfield boundaries. */
	Structure_FileName,					/*!< \brief Structure variables output file. */
	Wave_FileName,					/*!< \brief Wave variables output file. */
	AdjWave_FileName,					/*!< \brief Adjoint wave variables output file. */
	Residual_FileName,				/*!< \brief Residual variables output file. */
	Conv_FileName,					/*!< \brief Convergence history output file. */
	Restart_FlowFileName,			/*!< \brief Restart file for flow variables. */
	Restart_WaveFileName,			/*!< \brief Restart file for wave variables. */
	Restart_HeatFileName,			/*!< \brief Restart file for heat variables. */
	Restart_LinFileName,			/*!< \brief Restart file for linearized flow variables. */
	Restart_AdjFileName,			/*!< \brief Restart file for adjoint variables, drag functional. */
	Adj_FileName,					/*!< \brief Output file with the adjoint variables. */
	Lin_FileName,					/*!< \brief Output file with the linearized variables. */
	ObjFunc_Grad_FileName,			/*!< \brief Gradient of the objective function. */
	ObjFunc_Value_FileName,			/*!< \brief Objective function. */
	SurfFlowCoeff_FileName,			/*!< \brief Output file with the flow variables on the surface. */
	SurfAdjCoeff_FileName,			/*!< \brief Output file with the adjoint variables on the surface. */
	SurfLinCoeff_FileName,			/*!< \brief Output file with the linearized variables on the surface. */
	New_SU2_FileName;        		/*!< \brief Output SU2 mesh file converted from CGNS format. */
	bool CGNS_To_SU2;      		 	/*!< \brief Flag to specify whether a CGNS mesh is converted to SU2 format. */
	unsigned short nSpecies, 		/*!< \brief No of species present in plasma */
	nReactions;									/*!< \brief Number of reactions in chemical model. */
	bool Wrt_Vol_Sol,                /*!< \brief Write a volume solution file */
	Wrt_Srf_Sol,                /*!< \brief Write a surface solution file */
	Wrt_Restart,                /*!< \brief Write a restart solution file */
	Wrt_Csv_Sol,                /*!< \brief Write a surface comma-separated values solution file */
	Wrt_Residuals,              /*!< \brief Write residuals to solution file */
  Wrt_Halo;                   /*!< \brief Write rind layers in solution files */
	double *ArrheniusCoefficient,					/*!< \brief Arrhenius reaction coefficient */
	*ArrheniusEta,								/*!< \brief Arrhenius reaction temperature exponent */
	*ArrheniusTheta,							/*!< \brief Arrhenius reaction characteristic temperature */
	*CharVibTemp,									/*!< \brief Characteristic vibrational temperature for e_vib */
  *RotationModes,				/*!< \brief Rotational modes of energy storage */
  *Ref_Temperature,   			/*!< \brief Reference temperature for thermodynamic relations */
  *Diss;                /*!< \brief Dissociation potential. */
	unsigned short nMass,                 /*!< \brief No of particle masses */
	nTemp,						/*!< \brief No of freestream temperatures specified */
	nRef_Temperature,   			/*!< \brief No of particle Reference Temperature */
	nRef_Viscosity,   				/*!< \brief No of particle Reference Viscosity */
	nMagnet,							/*!< \brief This value must always be 3 for a magnet */
	nSpeciesCFL;                                            /*!< \brief No of fine grid CFL numbers */
	int *Charge_Number;			/*!< \brief Charge number of all species present (+1/0/-1) */
	bool Inlet_Outlet_Defined; /*!< \brief  that inlet and outlet conditions are defined for each species*/
	double *CFL_FineGrid_Species; /*!< \brief CFL number for fine grid for each species. */
	double *CFL_Rate_Species; /*!< \brief CFL number for fine grid for each species. */
	double *CFL_Max_Species; /*!< \brief CFL number for fine grid for each species. */
	unsigned short *CFL_Iter_Species; /*!< \brief CFL number for fine grid for each species. */
	double *Particle_Mass,					/*!< \brief Mass of all particles present in the plasma */
	*Species_Temperature_FreeStream, /*!< \brief Array of initial temperatures for all species (K) */
	*Species_Temperature_Inlet, /*!< \brief Array of initial temperatures for all species (K) */
	*Species_Temperature_Outlet, /*!< \brief Array of initial temperatures for all species (K) */
	*Species_Pressure_Inlet, /*!< \brief Array of initial static pressures for all species (K) */
	*Species_Pressure_Outlet, /*!< \brief Array of initial static pressures for all species (K) */
	*Species_Velocity_Outlet, /*!< \brief Array of initial velocity for all species (K) */
	*Species_Velocity_Inlet, /*!< \brief Array of initial velocity for all species (K) */
	*Species_Gamma,							/*!< \brief Array of ratios of specific heat. */
	*Species_Gas_Constant,			/*!< \brief Array of gas constants. */
	*Molar_Mass,								/*!< \brief Molar mass of species in the plasma [kg/kmol] */
	Mixture_Molar_mass,				/*!< \brief Molar mass of the multi-species fluid [kg/kmol] */
	*Molecular_Diameter,			/*!< \brief Molecular diameter of species [m] */
	*Gas_Composition,					/*!< \brief Initial mass fractions of flow [dimensionless] */
	*Enthalpy_Formation,			/*!< \brief Enthalpy of formation */
	**Blottner,               /*!< \brief Blottner viscosity coefficients */
	*Species_Ref_Temperature,	/*!< \brief Reference Temperature for viscosity of all particles present in the plasma */
	*Species_Ref_Viscosity;		/*!< \brief Reference viscosity  of all particles present in the plasma */
	unsigned short nMonatomics,	/*!< \brief Number of monatomic species in the gas. */
	nDiatomics;									/*!< \brief Number of diatomic species in the gas. */
  unsigned short *nElStates; /*!< \brief Number of electron states. */
  double **CharElTemp, /*!< \brief Characteristic temperature of electron states. */
  **degen; /*!< \brief Degeneracy of electron states. */
	double Gamma,			/*!< \brief Ratio of specific heats of the gas. */
	GammaDiatomic,			/*!< \brief Ratio of specific heats of the diatomic gas. */ 
	GammaMonatomic,			/*!< \brief Ratio of specific heats of the monatomic gas. */ 
	Stagnation_B,/*!< \brief value of the magnetic field in Tesla at the stagnation point */
	Electric_Cond,/*!< \brief value of the electrical conductivity in mho/m */
	DipoleDist,/*!< \brief value of the minimum distance for the dipole. */
	Bulk_Modulus,			/*!< \brief Value of the bulk modulus for incompressible flows. */ 
	ArtComp_Factor,			/*!< \brief Value of the artificial compresibility factor for incompressible flows. */
	Gas_Constant,     /*!< \brief Specific gas constant. */
	Gas_ConstantND,     /*!< \brief Non-dimensional specific gas constant. */
	Gas_Constant_Ref, /*!< \brief Reference specific gas constant. */
	FreeSurface_Zero,	/*!< \brief Coordinate of the level set zero. */
	FreeSurface_Depth,	/*!< \brief Coordinate of the level set zero. */
	*Velocity_FreeStream,     /*!< \brief Total velocity of the fluid.  */
	Density_FreeStream,     /*!< \brief Total density of the fluid.  */
	Viscosity_FreeStream,     /*!< \brief Total density of the fluid.  */
	Intermittency_FreeStream,     /*!< \brief Freestream intermittency (for sagt transition model) of the fluid.  */
	TurbulenceIntensity_FreeStream,     /*!< \brief Freestream turbulent intensity (for sagt transition model) of the fluid.  */
	Turb2LamViscRatio_FreeStream,          /*!< \brief Ratio of turbulent to laminar viscosity. */
	NuFactor_FreeStream,  /*!< \brief Ratio of turbulent to laminar viscosity. */
	Pressure_FreeStream,     /*!< \brief Total pressure of the fluid.  */
	Temperature_FreeStream,  /*!< \brief Total temperature of the fluid.  */
  Temperature_ve_FreeStream,  /*!< \brief Total vibrational-electronic temperature of the fluid.  */
  *MassFrac_FreeStream, /*!< \brief Mixture mass fractions of the fluid. */
	Prandtl_Lam,      /*!< \brief Laminar Prandtl number for the gas.  */
	Prandtl_Turb,     /*!< \brief Turbulent Prandtl number for the gas.  */
	Length_Ref,       /*!< \brief Reference length for non-dimensionalization. */
	Conversion_Factor,       /*!< \brief Conversion factor from grid units to meters. */
	Pressure_Ref,     /*!< \brief Reference pressure for non-dimensionalization. */
	Temperature_Ref,  /*!< \brief Reference temperature for non-dimensionalization. */
	Density_Ref,      /*!< \brief Reference density for non-dimensionalization. */
	Velocity_Ref,     /*!< \brief Reference velocity for non-dimensionalization. */
	Time_Ref,         /*!< \brief Reference time for non-dimensionalization. */
	Viscosity_Ref,    /*!< \brief Reference viscosity for non-dimensionalization. */
	Wall_Temperature,    /*!< \brief Temperature at an isotropic wall in Kelvin. */
	Omega_Ref,        /*!< \brief Reference angular velocity for non-dimensionalization. */
	Force_Ref,        /*!< \brief Reference body force for non-dimensionalization. */
	Pressure_FreeStreamND,     /*!< \brief Farfield pressure value (external flow). */
	Temperature_FreeStreamND,  /*!< \brief Farfield temperature value (external flow). */
	Density_FreeStreamND,      /*!< \brief Farfield density value (external flow). */
	*Velocity_FreeStreamND,    /*!< \brief Farfield velocity values (external flow). */
	Energy_FreeStreamND,       /*!< \brief Farfield energy value (external flow). */
	Viscosity_FreeStreamND;    /*!< \brief Farfield viscosity value (external flow). */
	int ***Reactions;					/*!< \brief Reaction map for chemically reacting, multi-species flows. */
	double ***Omega00,        /*!< \brief Collision integrals (Omega(0,0)) */
	***Omega11;                  /*!< \brief Collision integrals (Omega(1,1)) */
	bool Write_Converted_Mesh; /*!< \brief Flag to specify whether a new mesh should be written in the converted units. */
	double ElasticyMod,			/*!< \brief Young's modulus of elasticity. */
	PoissonRatio,						/*!< \brief Poisson's ratio. */
	MaterialDensity;								/*!< \brief Material density. */	
	double Wave_Speed;			/*!< \brief Wave speed used in the wave solver. */
	double Thermal_Diffusivity;			/*!< \brief Thermal diffusivity used in the heat solver. */
	double Cyclic_Pitch,          /*!< \brief Cyclic pitch for rotorcraft simulations. */
	Collective_Pitch;             /*!< \brief Collective pitch for rotorcraft simulations. */
	string Motion_Filename;				/*!< \brief Arbitrary mesh motion input base filename. */
	double Mach_Motion;			/*!< \brief Mach number based on mesh velocity and freestream quantities. */
	double *Motion_Origin_X,    /*!< \brief X-coordinate of the mesh motion origin. */
	*Motion_Origin_Y,           /*!< \brief Y-coordinate of the mesh motion origin. */
	*Motion_Origin_Z,           /*!< \brief Z-coordinate of the mesh motion origin. */
	*Translation_Rate_X,           /*!< \brief Translational velocity of the mesh in the x-direction. */
	*Translation_Rate_Y,           /*!< \brief Translational velocity of the mesh in the y-direction. */
	*Translation_Rate_Z,           /*!< \brief Translational velocity of the mesh in the z-direction. */
	*Rotation_Rate_X,           /*!< \brief Angular velocity of the mesh about the x-axis. */
	*Rotation_Rate_Y,           /*!< \brief Angular velocity of the mesh about the y-axis. */
	*Rotation_Rate_Z,           /*!< \brief Angular velocity of the mesh about the z-axis. */
	*Pitching_Omega_X,           /*!< \brief Angular frequency of the mesh pitching about the x-axis. */
	*Pitching_Omega_Y,           /*!< \brief Angular frequency of the mesh pitching about the y-axis. */
	*Pitching_Omega_Z,           /*!< \brief Angular frequency of the mesh pitching about the z-axis. */
	*Pitching_Ampl_X,           /*!< \brief Pitching amplitude about the x-axis. */
	*Pitching_Ampl_Y,           /*!< \brief Pitching amplitude about the y-axis. */
	*Pitching_Ampl_Z,           /*!< \brief Pitching amplitude about the z-axis. */
	*Pitching_Phase_X,           /*!< \brief Pitching phase offset about the x-axis. */
	*Pitching_Phase_Y,           /*!< \brief Pitching phase offset about the y-axis. */
	*Pitching_Phase_Z,           /*!< \brief Pitching phase offset about the z-axis. */
	*Plunging_Omega_X,           /*!< \brief Angular frequency of the mesh plunging in the x-direction. */
	*Plunging_Omega_Y,           /*!< \brief Angular frequency of the mesh plunging in the y-direction. */
	*Plunging_Omega_Z,           /*!< \brief Angular frequency of the mesh plunging in the z-direction. */
	*Plunging_Ampl_X,           /*!< \brief Plunging amplitude in the x-direction. */
	*Plunging_Ampl_Y,           /*!< \brief Plunging amplitude in the y-direction. */
	*Plunging_Ampl_Z;           /*!< \brief Plunging amplitude in the z-direction. */
  unsigned short nMotion_Origin_X,    /*!< \brief Number of X-coordinate mesh motion origins. */
	nMotion_Origin_Y,           /*!< \brief Number of Y-coordinate mesh motion origins. */
	nMotion_Origin_Z,           /*!< \brief Number of Z-coordinate mesh motion origins. */
	nTranslation_Rate_X,           /*!< \brief Number of Translational x-velocities for mesh motion. */
	nTranslation_Rate_Y,           /*!< \brief Number of Translational y-velocities for mesh motion. */
	nTranslation_Rate_Z,           /*!< \brief Number of Translational z-velocities for mesh motion. */
	nRotation_Rate_X,           /*!< \brief Number of Angular velocities about the x-axis for mesh motion. */
	nRotation_Rate_Y,           /*!< \brief Number of Angular velocities about the y-axis for mesh motion. */
	nRotation_Rate_Z,           /*!< \brief Number of Angular velocities about the z-axis for mesh motion. */
	nPitching_Omega_X,           /*!< \brief Number of Angular frequencies about the x-axis for pitching. */
	nPitching_Omega_Y,           /*!< \brief Number of Angular frequencies about the y-axis for pitching. */
	nPitching_Omega_Z,           /*!< \brief Number of Angular frequencies about the z-axis for pitching. */
	nPitching_Ampl_X,           /*!< \brief Number of Pitching amplitudes about the x-axis. */
	nPitching_Ampl_Y,           /*!< \brief Number of Pitching amplitudes about the y-axis. */
	nPitching_Ampl_Z,           /*!< \brief Number of Pitching amplitudes about the z-axis. */
	nPitching_Phase_X,           /*!< \brief Number of Pitching phase offsets about the x-axis. */
	nPitching_Phase_Y,           /*!< \brief Number of Pitching phase offsets about the y-axis. */
	nPitching_Phase_Z,           /*!< \brief Number of Pitching phase offsets about the z-axis. */
	nPlunging_Omega_X,           /*!< \brief Number of Angular frequencies in the x-direction for plunging. */
	nPlunging_Omega_Y,           /*!< \brief Number of Angular frequencies in the y-direction for plunging. */
	nPlunging_Omega_Z,           /*!< \brief Number of Angular frequencies in the z-direction for plunging. */
	nPlunging_Ampl_X,           /*!< \brief Number of Plunging amplitudes in the x-direction. */
	nPlunging_Ampl_Y,           /*!< \brief Number of Plunging amplitudes in the y-direction. */
	nPlunging_Ampl_Z;           /*!< \brief Number of Plunging amplitudes in the z-direction. */
	bool Relative_Motion;       /*!< \brief Flag for relative motion between zones (search & interpolate required). */
	double *Aeroelastic_np1, /*!< \brief Structural source terms used for Aeroelastic computation at time level n+1. */
	*Aeroelastic_n, /*!< \brief Structural source terms used for Aeroelastic computation at time level n. */
	*Aeroelastic_n1; /*!< \brief Structural Source terms used for Aeroelastic computation at time level n-1. */
    double FreqPlungeAeroelastic, /*!< \brief Plunging natural frequency for Aeroelastic. */
	FreqPitchAeroelastic, /*!< \brief Pitch natural frequency for Aeroelastic. */
    Aeroelastic_plunge, /*!< \brief Value of plunging coordinate at the end of an external iteration. */
	Aeroelastic_pitch; /*!< \brief Value of pitching coordinate at the end of an external iteration. */
	unsigned short Aeroelastic_Grid_Movement,	/*!< \brief Type of Aeroelastic grid movement. */
	Aeroelastic_Grid_Velocity,	/*!< \brief Type of Aeroelastic grid velocity. */
    Gust_Type,	/*!< \brief Type of Gust. */
    Gust_Dir;   /*!< \brief Direction of the gust */
    double Gust_WaveLength,     /*!< \brief The gust wavelength. */
    Gust_Periods,              /*!< \brief Number of gust periods. */
    Gust_Ampl,                  /*!< \brief Gust amplitude. */
    Gust_Begin_Time,            /*!< \brief Time at which to begin the gust. */
    Gust_Begin_Loc;             /*!< \brief Location at which the gust begins. */
	double *Density_FreeStreamND_Time,
	*Pressure_FreeStreamND_Time,
	**Velocity_FreeStreamND_Time,
	*Energy_FreeStreamND_Time,
	*Mach_Inf_Time;
  
	map<string, CAnyOptionRef*> param; /*!< \brief associates option names (strings) with options */

public:
	vector<string> fields; /*!< \brief Tags for the different fields in a restart file. */

	/*! 
	 * \brief Constructor of the class which reads the input file.
	 */
	CConfig(char case_filename[200], unsigned short val_software, unsigned short val_iZone, unsigned short val_nZone, unsigned short verb_level);

	/*! 
	 * \brief Constructor of the class which reads the input file.
	 */
	CConfig(char case_filename[200]);

	/*! 
	 * \brief Destructor of the class. 
	 */
	~CConfig(void);

	/*!
	 * \brief add a scalar option to the param map and set its default value
	 * \param[in] name - name of the option as it appears in the .cfg file
	 * \param[in,out] option - the option to associate with name
	 * \param[in] default_value - option is set to default_value
	 * \tparam T - an arbitary type (int, double, enum, etc)
	 */
	template <class T, class T_default>
	void AddScalarOption(const string & name, T & option, const T_default & default_value) {
		//cout << "Adding Scalar option " << name << endl;
		option = static_cast<T>(default_value);
		CAnyOptionRef* option_ref = new COptionRef<T>(option);
		param.insert( pair<string, CAnyOptionRef*>(string(name), option_ref) );
	}

	/*!
	 * \brief add an enum-based option to the param map and set its default value
	 * \param[in] name - name of the option as it appears in the .cfg file
	 * \param[in,out] option - the option to associate with name
	 * \param[in] Tmap - a map from strings to type Tenum
	 * \tparam T - the option type (usually unsigned short)
	 * \tparam Tenum - an enumeration assocaited with T
	 * \param[in] default_value - option is set to default_value
	 */
	template <class T, class Tenum>
	void AddEnumOption(const string & name, T & option, const map<string, Tenum> & Tmap,
			const string & default_value) {
		//cout << "Adding Enum option " << name << endl;
		typename map<string,Tenum>::const_iterator it;
		it = Tmap.find(default_value);
		if (it == Tmap.end()) {
			cerr << "Error in CConfig::AddEnumOption(string, T&, const map<string, Tenum> &, const string): "
					<< "cannot find " << default_value << " in given map."
					<< endl;
			throw(-1);
		}
		option = it->second;
		CAnyOptionRef* option_ref = new CEnumOptionRef<T,Tenum>(option, Tmap);
		param.insert( pair<string, CAnyOptionRef*>(name, option_ref) );
	}

	/*!
	 * \brief add an enum-based array option to the param map
	 * \param[in] name - name of the option as it appears in the .cfg file
	 * \param[in,out] size - a reference to the size of option
	 * \param[in,out] option - the option to associate with name
	 * \param[in] Tmap - a map from strings to type Tenum
	 * \param[in] update - set to true if the option has already been initialized
	 * \tparam T - the option type (usually unsigned short)
	 * \tparam Tenum - an enumeration assocaited with T
	 */
	template <class T, class Tenum>
	void AddEnumListOption(const string & name, unsigned short & size, T* & option,
			const map<string, Tenum> & Tmap,
			const bool & update = false) {
		//cout << "Adding Enum-List option " << name << endl;
		size = 0;
		if (update && option != NULL) delete [] option;
		CAnyOptionRef* option_ref = new CEnumOptionRef<T,Tenum>(size, option, Tmap);
		param.insert( pair<string, CAnyOptionRef*>(name, option_ref) );
	}

	/*!
	 * \brief add an array option to the param map and set its default value
	 * \param[in] name - name of the option as it appears in the .cfg file
	 * \param[in] size - length of option and default_value arrays
	 * \param[in,out] option - the option to associate with name
	 * \param[in] default_value - option is set to default_value
	 * \param[in] update - set to true if the option has already been initialized
	 * \tparam T - an arbitary type (int, double, enum, etc)
	 *
	 * The option array is allocated in this function.  If memory for
	 * the option array is already allocated, this memory is first released.
	 */
	template <class T>
	void AddArrayOption(const string & name, const int & size, T* & option,
			const T* default_value, const bool & update = false) {
		//cout << "Adding Array option " << name << endl;
		if (update && option != NULL) delete [] option;
		option = new T[size];
		for (int i = 0; i < size; i++)
			option[i] = default_value[i];
		CAnyOptionRef* option_ref = new COptionRef<T>(option, size);
		param.insert( pair<string, CAnyOptionRef*>(name, option_ref) );
	}

	/*!
	 * \brief add a list option to the param map
	 * \param[in] name - name of the option as it appears in the .cfg file
	 * \param[in] size - length of option (will be set by data in .cfg file)
	 * \param[in] option - the option to associate with name
	 * \param[in] update - set to true if the option has already been initialized
	 * \tparam T - an arbitary type (int, double, enum, etc)
	 *
	 * This is similar to AddArrayOption, but is useful for options of
	 * variable size.  Also, this routine does not allow the default
	 * value to be set.
	 */
	template <class T>
	void AddListOption(const string & name, unsigned short & size, T* & option,
			const bool & update = false) {
		//cout << "Adding List option " << name << endl;
		if (update && option != NULL) delete [] option;
		CAnyOptionRef* option_ref = new CListOptionRef<T>(size, option);
		param.insert( pair<string, CAnyOptionRef*>(name, option_ref) );
	}

	/*!
	 * \brief add a special option to the param map and set its default value
	 * \param[in] name - string name of the option as it appears in the .cfg file
	 * \param[in,out] option - the option to associate with name
	 * \param[in] set_value - function to parse string vectors and set option
	 * \param[in] default_value - option is set to default_value
	 * \tparam T - an arbitrary type (int, double, bool, enum, etc)
	 */
	template <class T>
	void AddSpecialOption(const string & name, T & option,
			void (*set_value)(T*, const vector<string>&),
			const T & default_value) {
		//cout << "Adding Special option " << name << endl;
		option = default_value;
		CAnyOptionRef* option_ref = new COptionRef<T>(option, set_value);
		param.insert( pair<string, CAnyOptionRef*>(name, option_ref) );
	}

	/*!
	 * \brief add a marker-type option to the param map
	 * \param[in] name - name of the marker option as it appears in the .cfg file
	 * \param[in,out] num_marker - number of boundary markers
	 * \param[in,out] marker - an array of boundary marker names
	 */
	void AddMarkerOption(const string & name, unsigned short & num_marker, string* & marker);

	/*!
	 * \brief add a convection-discretization type option to the param map
	 * \param[in] name - name of the convection option as it appears in the .cfg file
	 * \param[in] space - the spatial discretization type associataed with name
	 * \param[in] centered - the centered spatial discretization type of name
	 * \param[in] upwind - the upwind spatial discretization type of name
	 */
	void AddConvectOption(const string & name, unsigned short & space, unsigned short & centered,
			unsigned short & upwind);

	/*!
	 * \brief adds the math problem option to the param map
	 * \param[in] name - name of the math problem as it appears in the .cfg file
	 * \param[in] Adjoint - is the continuous adjoint solved?
	 * \param[in] Adjoint_default - the default value for Adjoint
	 * \param[in] OneShot - is a one-shot problem solved?
	 * \param[in] OneShot_default - the default value for OneShot
	 * \param[in] Linearized - is a linearized problem solved?
	 * \param[in] Linearized_default - the default value for Linearized
	 * \param[in] Restart_Flow - is the flow restarted for adjoint and linearized problems?
	 * \param[in] Restart_Flow_default - the default value for Restart_Flow
	 */
	void AddMathProblem(const string & name, bool & Adjoint, const bool & Adjoint_default,
			bool & OneShot, const bool & OneShot_default,
			bool & Linearized, const bool & Linearized_default,
			bool & Restart_Flow, const bool & Restart_Flow_default);

	/*!
	 * \brief adds the design variable parameters option to the param map
	 * \param[in] name - name of the design-variable parameters option in the config file
	 * \param[in] nDV - the number of design variables
	 * \param[in] ParamDV - the parameter values of each design variable
	 * \param[in] Design_Variable - the type of each design variable
	 */
	void AddDVParamOption(const string & name, unsigned short & nDV, double** & ParamDV,
			unsigned short* & Design_Variable);

	/*!
	 * \brief adds a periodic marker option to the param map
	 * \param[in] name - name of the periodic marker option in the config file
	 * \param[in] nMarker_PerBound - the number of periodic marker boundaries
	 * \param[in] Marker_PerBound - string names of periodic boundaries
	 * \param[in] Marker_PerDonor - names of boundaries that supply data to periodic boundaries
	 * \param[in] RotCenter - rotational center for each periodic boundary
	 * \param[in] RotAngles - rotation angles for each periodic boundary
	 * \param[in] Translation - translation vector for each periodic boundary.
	 */
	void AddMarkerPeriodic(const string & name, unsigned short & nMarker_PerBound,
			string* & Marker_PerBound, string* & Marker_PerDonor,
			double** & RotCenter, double** & RotAngles, double** & Translation);

	/*!
	 * \brief adds a sliding marker option to the param map
	 * \param[in] name - name of the sliding marker option in the config file
	 * \param[in] nMarker_Sliding - the number of sliding marker boundaries
	 * \param[in] Marker_SlideBound - string names of sliding boundaries
	 * \param[in] Marker_SlideDonor - names of boundaries that supply data to sliding boundaries
	 * \param[in] SlideBound_Zone - zone number of the sliding mesh markers
	 * \param[in] SlideDonor_Zone - zone number of the donor sliding mesh markers
	 */
	void AddMarkerSliding(const string & name, unsigned short & nMarker_Sliding,
			string* & Marker_SlidingBound, string* & Marker_SlidingDonor,
			unsigned short* & SlideBound_Zone, unsigned short* & SlideDonor_Zone);

	/*!
	 * \brief adds an inlet marker option to the param map
	 * \param[in] name - name of the inlet marker option in the config file
	 * \param[in] nMarker_Inlet - the number of inlet marker boundaries
	 * \param[in] Marker_Inlet - string names of inlet boundaries
	 * \param[in] Ttotal - specified total temperatures for inlet boundaries
	 * \param[in] Ptotal - specified total pressures for inlet boundaries
	 * \param[in] FlowDir - specified flow direction vector (unit vector) for inlet boundaries
	 */
	void AddMarkerInlet(const string & name, unsigned short & nMarker_Inlet,
			string* & Marker_Inlet, double* & Ttotal, double* & Ptotal,
			double** & FlowDir);

	/*!
	 * \brief adds an inlet marker without flow direction option to the param map
	 * \param[in] name - name of the inlet marker option in the config file
	 * \param[in] nMarker_Inlet - the number of inlet marker boundaries
	 * \param[in] Marker_Inlet - string names of inlet boundaries
	 * \param[in] Ttotal - specified total temperatures for inlet boundaries
	 * \param[in] Ptotal - specified total pressures for inlet boundaries
	 */
	void AddMarkerInlet(const string & name, unsigned short & nMarker_Inlet,
			string* & Marker_Inlet, double* & Ttotal, double* & Ptotal);

	/*!
	 * \brief adds an Dirichlet marker option to the param map
	 * \param[in] name - name of the inlet marker option in the config file
	 * \param[in] nMarker_Dirichlet_Elec - the number of Dirichlet marker boundaries
	 * \param[in] Marker_Dirichlet_Elec - string names of Dirichlet boundaries
	 * \param[in] Dirichlet_Value - specified value of the variable at the boundaries
	 */
	void AddMarkerDirichlet(const string & name, unsigned short & nMarker_Dirichlet_Elec,
			string* & Marker_Dirichlet_Elec, double* & Dirichlet_Value);

	/*!
	 * \brief adds an outlet marker option to the param map
	 * \param[in] name - name of the outlet marker option in the config file
	 * \param[in] nMarker_Outlet - the number of outlet marker boundaries
	 * \param[in] Marker_Outlet - string names of outlet boundaries
	 * \param[in] Pressure - Specified back pressures (static) for outlet boundaries
	 */
	void AddMarkerOutlet(const string & name, unsigned short & nMarker_Outlet,
			string* & Marker_Outlet, double* & Pressure);

	/*!
	 * \brief adds an displacement marker option to the param map
	 * \param[in] name - name of the displacement marker option in the config file
	 * \param[in] nMarker_Outlet - the number of displacement marker boundaries
	 * \param[in] Marker_Outlet - string names of displacement boundaries
	 * \param[in] Displ_Value - Specified displacement for displacement boundaries
	 */
	void AddMarkerDisplacement(const string & name, unsigned short & nMarker_Displacement,
			string* & Marker_Displacement, double* & Displ_Value);

	/*!
	 * \brief adds an load marker option to the param map
	 * \param[in] name - name of the outlet marker option in the config file
	 * \param[in] nMarker_Load - the number of load marker boundaries
	 * \param[in] Marker_Load - string names of load boundaries
	 * \param[in] Load_Value - Specified force for load boundaries
	 */
	void AddMarkerLoad(const string & name, unsigned short & nMarker_Load,
			string* & Marker_Load, double* & Load_Value);

	/*!
	 * \brief adds an load marker option to the param map
	 * \param[in] name - name of the outlet marker option in the config file
	 * \param[in] nMarker_FlowLoad - the number of load marker boundaries
	 * \param[in] Marker_FlowLoad - string names of load boundaries
	 * \param[in] FlowLoad_Value - Specified force for load boundaries
	 */
	void AddMarkerFlowLoad(const string & name, unsigned short & nMarker_FlowLoad,
			string* & Marker_FlowLoad, double* & FlowLoad_Value);

	/*!
	 * \brief used to set Boolean values based on strings "YES" and "NO"
	 * \param[in] ref - a pointer to the boolean value being assigned
	 * \param[in] value - value[0] is "YES" or "NO" and determines the value of ref
	 */
	static void SetBoolOption(bool* ref, const vector<string> & value);

	/*!
	 * \brief breaks an input line from the config file into a set of tokens
	 * \param[in] str - the input line string
	 * \param[out] option_name - the name of the option found at the beginning of the line
	 * \param[out] option_value - the tokens found after the "=" sign on the line
	 * \returns false if the line is empty or a commment, true otherwise
	 */
	bool TokenizeString(string & str, string & option_name,
			vector<string> & option_value);

	/*!
	 * \brief Get information about whether this is a Python config option for design.
	 * \return <code>TRUE</code> if this is a Python config option for design; otherwise <code>FALSE</code>.
	 */
	bool GetPython_Option(string & option_name);

	/*! 
	 * \brief Get reference origin for moment computation.
	 * \return Reference origin (in cartesians coordinates) for moment computation.
	 */
	double *GetRefOriginMoment(void);

	/*! 
	 * \brief Get maximum number of children in the agglomeration process.
	 * \return Maximum number of children.
	 */
	unsigned short GetMaxChildren(void);

	/*! 
	 * \brief Get index of the upper and lower horizontal plane.
	 * \param[in] index - 0 means upper surface, and 1 means lower surface.
	 * \return Index of the upper and lower surface.
	 */
	string GetPlaneTag(unsigned short index);

	/*! 
	 * \brief Get the integration limits for the equivalent area computation.
	 * \param[in] index - 0 means x_min, and 1 means x_max.
	 * \return Integration limits for the equivalent area computation.
	 */
	double GetEA_IntLimit(unsigned short index);
  
  /*!
	 * \brief Get the limit value for the adjoint variables.
	 * \return Limit value for the adjoint variables.
	 */
	double GetAdjointLimit(void);

	/*! 
	 * \brief Get the the coordinates where of the box where the grid is going to be deformed.
	 * \return Coordinates where of the box where the grid is going to be deformed.
	 */
	double *GetHold_GridFixed_Coord(void);

	/*! 
	 * \brief Get the power of the dual volume in the grid adaptation sensor.
	 * \return Power of the dual volume in the grid adaptation sensor.
	 */
	double GetDualVol_Power(void);

	/*! 
	 * \brief Get Information about if there is an analytical definition of the surface for doing the 
	 *        grid adaptation.
	 * \return Definition of the surfaces. NONE implies that there isn't any analytical definition 
	 *         and it will use and interpolation.
	 */
	unsigned short GetAnalytical_Surface(void);

	/*! 
	 * \brief Get the maximum dimension of the agglomerated element compared with the whole domain.
	 * \return Maximum dimension of the agglomerated element.
	 */
	double GetMaxDimension(void);

	/*! 
	 * \brief Get the ratio of density for a free surface problem.
	 * \return Ratio of density for a free surface problem.
	 */
	double GetRatioDensity(void);

	/*! 
	 * \brief Get the ratio of viscosity for a free surface problem.
	 * \return Ratio of viscosity for a free surface problem.
	 */
	double GetRatioViscosity(void);

	/*! 
	 * \brief Get the thickness of the interfase for a free surface problem.
	 * \return Thickness of the interfase for a free surface problem.
	 */
	double GetFreeSurface_Thickness(void);

	/*! 
	 * \brief Get the damping of the free surface for a free surface problem.
	 * \return Damping of the interfase for a free surface problem.
	 */
	double GetFreeSurface_Damping_Coeff(void);

	/*! 
	 * \brief Get the damping of the free surface for a free surface problem.
	 * \return Damping of the interfase for a free surface problem.
	 */
	double GetFreeSurface_Damping_Length(void);

	/*!
	 * \brief Get the damping of the free surface for a free surface problem.
	 * \return Damping of the interfase for a free surface problem.
	 */
	unsigned long GetFreeSurface_Reevaluation(void);

	/*!
	 * \brief Get the outlet position of the free surface for a free surface problem.
	 * \return Outlet position of the interfase for a free surface problem.
	 */
	double GetFreeSurface_Outlet(void);

	/*! 
	 * \brief Creates a tecplot file to visualize the partition made by the DDC software.
	 * \return <code>TRUE</code> if the partition is going to be plotted; otherwise <code>FALSE</code>.
	 */
	bool GetVisualize_Partition(void);

	/*! 
	 * \brief Creates a teot file to visualize the deformation made by the MDC software.
	 * \return <code>TRUE</code> if the deformation is going to be plotted; otherwise <code>FALSE</code>.
	 */
	bool GetVisualize_Deformation(void);

	/*! 
	 * \brief Get the value of the Mach number (velocity divided by speed of sound).
	 * \return Value of the Mach number.
	 */
	double GetMach_FreeStreamND(void);

	/*! 
	 * \brief Get the value of the Gamma of fluid (ratio of specific heats).
	 * \return Value of the constant: Gamma
	 */
	double GetGamma(void);

	/*! 
	 * \brief Get the value of the Gamma of fluid (ratio of specific heats) for a particular species.
	 * \param[in] - val_Species: Index of desired species specific heat ratio.
	 * \return Value of the constant: Species_Gamma[iSpecies]
	 */
	double GetSpecies_Gamma(unsigned short val_Species);

	/*! 
	 * \brief Get the value of the charge number for a particular species (1 for ions, -1 for electrons, 0 for neutral).
	 * \param[in] - val_Species: Index of desired species charge number.
	 * \return Value of the constant: Charge_Number[val_Species]
	 */
	int GetCharge_Number(unsigned short val_Species);
  
  /*!
	 * \brief Get the value of the limits for the sections.
	 * \return Value of the limits for the sections.
	 */
	double GetSection_Limit(unsigned short val_var);

	/*! 
	 * \brief Get the array that maps chemical consituents to each chemical reaction.
	 * \return Memory location of the triple pointer to the 3-D reaction map array.
	 */
	int ***GetReaction_Map(void);

	/*!
	 * \brief Get the array containing the curve fit coefficients for the Omega(0,0) collision integrals.
	 * \return Memory location of the triple pointer to the 3-D collision integral array.
	 */
	double ***GetCollisionIntegral00(void);

	/*!
	 * \brief Get the array containing the curve fit coefficients for the Omega(1,1) collision integrals.
	 * \return Memory location of the triple pointer to the 3-D collision integral array.
	 */
	double ***GetCollisionIntegral11(void);

	/*! 
	 * \brief Get the value of the bulk modulus.
	 * \return Value of the bulk modulus.
	 */
	double GetBulk_Modulus(void);

	/*! 
	 * \brief Get the value of the Gamma of fluid (ratio of specific heats) for monatomic species.
	 * \return Value of the constant: GammaMonatomic
	 */
	double GetGammaMonatomic(void);	

	/*! 
	 * \brief Get the value of the Gamma of fluid (ratio of specific heats) for diatomic species.
	 * \return Value of the constant: Gamma
	 */
	double GetGammaDiatomic(void);

	/*! 
	 * \brief Get the artificial compresibility factor.
	 * \return Value of the artificial compresibility factor.
	 */
	double GetArtComp_Factor(void);

	/*! 
	 * \brief Get the Level set zero for free surface .
	 * \return Value of the level set zero coordinate
	 */
	double GetFreeSurface_Zero(void);

	/*!
	 * \brief Get the Level set zero for free surface .
	 * \return Value of the level set zero coordinate
	 */
	double GetFreeSurface_Depth(void);

	/*! 
	 * \brief Get the value of specific gas constant.
	 * \return Value of the constant: Gamma
	 */
	double GetGas_Constant(void);
  
  /*!
	 * \brief Get the value of specific gas constant.
	 * \return Value of the constant: Gamma
	 */
	double GetGas_ConstantND(void);

	/*! 
	 * \brief Get the value of specific gas constant for a particular species.
	 * \param[in] val_Species - Index of desired species gas constant.
	 * \return Value of the constant: R
	 */
	double GetSpecies_Gas_Constant(unsigned short val_Species);

	/*!
	 * \brief Get the coefficients of the Blottner viscosity model
	 * \param[in] val_Species - Index of the species
	 * \param[in] val_Coeff - Index of the coefficient (As, Bs, Cs)
	 * \return Value of the Blottner coefficient
	 */
	double GetBlottnerCoeff(unsigned short val_Species, unsigned short val_Coeff);

	/*!
	 * \brief Get the value of wall temperature.
	 * \return Value of the constant: Temperature
	 */
	double GetWallTemperature(void);

	/*!
	 * \brief Get the reference value for the specific gas constant.
	 * \return Reference value for the specific gas constant.
	 */
	double GetGas_Constant_Ref(void);

	/*!
	 * \brief Get the value of the frestream temperature.
	 * \return Freestream temperature.
	 */
	double GetTemperature_FreeStream(void);
  
  /*!
	 * \brief Get the value of the frestream vibrational-electronic temperature.
	 * \return Freestream temperature.
	 */
	double GetTemperature_ve_FreeStream(void);

	/*!
	 * \brief Get the value of the laminar Prandtl number.
	 * \return Laminar Prandtl number.
	 */
	double GetPrandtl_Lam(void);

	/*!
	 * \brief Get the value of the turbulent Prandtl number.
	 * \return Turbulent Prandtl number.
	 */
	double GetPrandtl_Turb(void);

	/*!
	 * \brief Get the value of the reference length for non-dimensionalization.
	 *        This value should always be 1 internally, and is not user-specified.
	 * \return Reference length for non-dimensionalization.
	 */
	double GetLength_Ref(void);

	/*!
	 * \brief Get the value of the reference pressure for non-dimensionalization.
	 * \return Reference pressure for non-dimensionalization.
	 */
	double GetPressure_Ref(void);

	/*!
	 * \brief Get the value of the reference temperature for non-dimensionalization.
	 * \return Reference temperature for non-dimensionalization.
	 */
	double GetTemperature_Ref(void);

	/*!
	 * \brief Get the value of the reference density for non-dimensionalization.
	 * \return Reference density for non-dimensionalization.
	 */
	double GetDensity_Ref(void);

	/*!
	 * \brief Get the value of the reference velocity for non-dimensionalization.
	 * \return Reference velocity for non-dimensionalization.
	 */
	double GetVelocity_Ref(void);

	/*!
	 * \brief Get the value of the reference time for non-dimensionalization.
	 * \return Reference time for non-dimensionalization.
	 */
	double GetTime_Ref(void);

	/*!
	 * \brief Get the value of the reference viscosity for non-dimensionalization.
	 * \return Reference viscosity for non-dimensionalization.
	 */
	double GetViscosity_Ref(void);

	/*!
	 * \brief Get the value of the reference angular velocity for non-dimensionalization.
	 * \return Reference angular velocity for non-dimensionalization.
	 */
	double GetOmega_Ref(void);

	/*!
	 * \brief Get the value of the reference force for non-dimensionalization.
	 * \return Reference force for non-dimensionalization.
	 */
	double GetForce_Ref(void);

	/*!
	 * \brief Get the value of the non-dimensionalized freestream density at iteration val_Ext_Iter.
	 * \param[in] val_Ext_Iter - current iteration number
	 * \return Non-dimensionalized freestream density.
	 */
	double GetDensity_FreeStreamND_Time(unsigned long val_Ext_Iter);

	/*!
	 * \brief Get the value of the non-dimensionalized freestream pressure at iteration val_Ext_Iter.
	 * \param[in] val_Ext_Iter - current iteration number
	 * \return Non-dimensionalized freestream density.
	 */
	double GetPressure_FreeStreamND_Time(unsigned long val_Ext_Iter);

	/*!
	 * \brief Get the value of the non-dimensionalized freestream energy at iteration val_Ext_Iter.
	 * \param[in] val_Ext_Iter - current iteration number
	 * \return Non-dimensionalized freestream density.
	 */
	double GetEnergy_FreeStreamND_Time(unsigned long val_Ext_Iter);


	/*!
	 * \brief Get the value of the non-dimensionalized freestream velocity at iteration val_Ext_Iter.
	 * \param[in] val_Ext_Iter - current iteration number
	 * \return Non-dimensionalized freestream density.
	 */
	double* GetVelocity_FreeStreamND_Time(unsigned long val_Ext_Iter);

	/*!
	 * \brief Get the value of the freestream Mach at iteration val_Ext_Iter.
	 * \param[in] val_Ext_Iter - current iteration number
	 * \return Non-dimensionalized freestream density.
	 */
	double GetMach_FreeStreamND_Time(unsigned long val_Ext_Iter);

	/*!
	 * \brief Get the value of the non-dimensionalized freestream pressure.
	 * \return Non-dimensionalized freestream pressure.
	 */
	double GetPressure_FreeStreamND(void);

	/*!
	 * \brief Get the value of the non-dimensionalized freestream pressure.
	 * \return Non-dimensionalized freestream pressure.
	 */
	double GetPressure_FreeStream(void);

	/*!
	 * \brief Get the vector of the dimensionalized freestream velocity.
	 * \return Dimensionalized freestream velocity vector.
	 */
	double* GetVelocity_FreeStream(void);

	/*!
	 * \brief Get the value of the non-dimensionalized freestream temperature.
	 * \return Non-dimensionalized freestream temperature.
	 */
	double GetTemperature_FreeStreamND(void);

	/*!
	 * \brief Get the value of the non-dimensionalized freestream density.
	 * \return Non-dimensionalized freestream density.
	 */
	double GetDensity_FreeStreamND(void);

	/*!
	 * \brief Get the vector of the non-dimensionalized freestream velocity.
	 * \return Non-dimensionalized freestream velocity vector.
	 */
	double* GetVelocity_FreeStreamND(void);

	/*!
	 * \brief Get the value of the non-dimensionalized freestream energy.
	 * \return Non-dimensionalized freestream energy.
	 */
	double GetEnergy_FreeStreamND(void);

	/*!
	 * \brief Get the value of the non-dimensionalized freestream viscosity.
	 * \return Non-dimensionalized freestream viscosity.
	 */
	double GetViscosity_FreeStreamND(void);

	/*!
	 * \brief Get the value of the non-dimensionalized freestream intermittency.
	 * \return Non-dimensionalized freestream intermittency.
	 */
	double GetIntermittency_FreeStream(void);

	/*!
	 * \brief Get the value of the non-dimensionalized freestream turbulence intensity.
	 * \return Non-dimensionalized freestream intensity.
	 */
	double GetTurbulenceIntensity_FreeStream(void);

	/*!
	 * \brief Get the value of the non-dimensionalized freestream turbulence intensity.
	 * \return Non-dimensionalized freestream intensity.
	 */
	double GetNuFactor_FreeStream(void);

	/*!
	 * \brief Get the value of the turbulent to laminar viscosity ratio.
	 * \return Ratio of turbulent to laminar viscosity ratio.
	 */
	double GetTurb2LamViscRatio_FreeStream(void);
  
  /*!
	 * \brief Get the vector of free stream mass fraction values.
	 * \return Ratio of species mass to mixture mass.
	 */
	double* GetMassFrac_FreeStream(void);
  
	/*!
	 * \brief Get the value of the Reynolds length.
	 * \return Reynolds length.
	 */
	double GetLength_Reynolds(void);

	/*!
	 * \brief Get the conversion factor for converting the grid to meters.
	 * \return Conversion factor for converting the grid to meters.
	 */
	double GetConversion_Factor(void);

	/*! 
	 * \brief Get the start up iterations using the fine grid, this works only for multigrid problems.
	 * \return Start up iterations using the fine grid.
	 */
	unsigned short GetnStartUpIter(void);

	/*! 
	 * \brief Get the reference area for non dimensional coefficient computation. If the value from the 
	 *        is 0 then, the code will compute the reference area using the projection of the shape into
	 *        the z plane (3D) or the x plane (2D).
	 * \return Value of the reference area for coefficient computation.
	 */
	double GetRefAreaCoeff(void);

	/*!
	 * \brief Get the wave speed.
	 * \return Value of the wave speed.
	 */
	double GetWaveSpeed(void);

	/*!
	 * \brief Get the wave speed.
	 * \return Value of the wave speed.
	 */
	double GetThermalDiffusivity(void);

	/*! 
	 * \brief Get the Young's modulus of elasticity.
	 * \return Value of the Young's modulus of elasticity.
	 */
	double GetElasticyMod(void);

	/*! 
	 * \brief Get the Poisson's ratio.
	 * \return Value of the Poisson's ratio.
	 */
	double GetPoissonRatio(void);

	/*! 
	 * \brief Get the Material Density.
	 * \return Value of the Material Density.
	 */
	double GetMaterialDensity(void);

	/*! 
	 * \brief Get the reference length for computing moment (the default value is 1).
	 * \return Reference length for moment computation.
	 */
	double GetRefLengthMoment(void);

	/*! 
	 * \brief Get the reference element length for computing the slope limiting epsilon.
	 * \return Reference element length for slope limiting epsilon.
	 */
	double GetRefElemLength(void);
  
  /*!
	 * \brief Get the reference coefficient for detecting sharp edges.
	 * \return Reference coefficient for detecting sharp edges.
	 */
	double GetRefSharpEdges(void);

	/*! 
	 * \brief Get the volume of the whole domain using the fine grid, this value is common for all the grids
	 *        in the multigrid method.
	 * \return Volume of the whole domain.
	 */
	double GetDomainVolume(void);

	/*! 
	 * \brief In case the <i>RefAreaCoeff</i> is equal to 0 then, it is necessary to compute a reference area, 
	 *        with this function we set the value of the reference area.
	 * \param[in] val_area - Value of the reference area for non dimensional coefficient computation.
	 */
	void SetRefAreaCoeff(double val_area);

	/*! 
	 * \brief Set the value of the domain volume computed on the finest grid.
	 * \note This volume do not include the volume of the body that is being simulated.
	 * \param[in] val_volume - Value of the domain volume computed on the finest grid.
	 */
	void SetDomainVolume(double val_volume);

	/*! 
	 * \brief Get number of domains in a parallel computation.
	 * \note The number of domains is read from the configuration file or from mpirun -np option.
	 * \return Number of domains in the parallel computation.
	 */
	unsigned short GetnDomain(void);

	/*! 
	 * \brief In case we are running the CFD software, the number of domains is read 
	 *        from <i>MPI::COMM_WORLD.Get_size()</i>.
	 * \param[in] val_ndomain - Number of domains for the MPI parallelization.
	 */
	void SetnDomain(unsigned short val_ndomain);

	/*! 
	 * \brief Set the finest mesh in a multigrid strategy.
	 * \note If we are using a Full Multigrid Strategy or a start up with finest grid, it is necessary 
	 *       to change several times the finest grid.
	 * \param[in] val_finestmesh - Index of the finest grid.
	 */
	void SetFinestMesh(unsigned short val_finestmesh);

	/*! 
	 * \brief Set the kind of time integration scheme.
	 * \note If we are solving different equations it will be necessary to change several 
	 *       times the kind of time integration, to choose the right scheme.
	 * \param[in] val_kind_timeintscheme - Kind of time integration scheme.
	 */		
	void SetKind_TimeIntScheme(unsigned short val_kind_timeintscheme);

	/*! 
	 * \brief Set the parameters of the convective numerical scheme.
	 * \note The parameters will change because we are solving different kind of equations.
	 * \param[in] val_kind_convnumscheme - Center or upwind scheme.
	 * \param[in] val_kind_centered - If centered scheme, kind of centered scheme (JST, etc.).
	 * \param[in] val_kind_upwind - If upwind scheme, kind of upwind scheme (Roe, etc.).
	 * \param[in] val_kind_slopelimit - If upwind scheme, kind of slope limit.
	 */		
	void SetKind_ConvNumScheme(unsigned short val_kind_convnumscheme, unsigned short val_kind_centered, 
			unsigned short val_kind_upwind, unsigned short val_kind_slopelimit);

	/*! 
	 * \brief Set the parameters of the viscous numerical scheme.
	 * \note The parameters will change because we are solving different kind of equations.
	 * \param[in] val_kind_viscnumscheme - Kind of viscous scheme.
	 */
	void SetKind_ViscNumScheme(unsigned short val_kind_viscnumscheme);

	/*! 
	 * \brief Set the parameters of the source term.
	 * \note The parameters will change because we are solving different kind of equations.
	 * \param[in] val_kind_sournumscheme - Kind of source term.
	 */
	void SetKind_SourNumScheme(unsigned short val_kind_sournumscheme);

	/*! 
	 * \brief Get the value of limiter coefficient.
	 * \return Value of the limiter coefficient.
	 */
	double GetLimiterCoeff(void);

  /*!
	 * \brief Get the value of sharp edge limiter.
	 * \return Value of the sharp edge limiter coefficient.
	 */
	double GetSharpEdgesCoeff(void);
  
	/*! 
	 * \brief Get the Reynolds number. Dimensionless number that gives a measure of the ratio of inertial forces 
	 *        to viscous forces and consequently quantifies the relative importance of these two types of forces 
	 *        for given flow condition.
	 * \return Value of the Reynolds number.
	 */
	double GetReynolds(void);

	/*! 
	 * \brief Get the Froude number for free surface problems.
	 * \return Value of the Froude number.
	 */
	double GetFroude(void);

	/*! 
	 * \brief Get the angle of attack of the body. This is the angle between a reference line on a lifting body 
	 *        (often the chord line of an airfoil) and the vector representing the relative motion between the 
	 *        lifting body and the fluid through which it is moving.
	 * \return Value of the angle of attack.
	 */		
	double GetAoA(void);

	/*! 
	 * \brief Get the angle of sideslip of the body. It relates to the rotation of the aircraft centerline from 
	 *        the relative wind.
	 * \return Value of the angle of sideslip.
	 */		
	double GetAoS(void);

	/*! 
	 * \brief Get the charge coefficient that is used in the electrical potential simulation.
	 * \return Value of the charge coefficient.
	 */		
	double GetChargeCoeff(void);	

	/*! 
	 * \brief Get the number of multigrid levels.
	 * \return Number of multigrid levels (without including the original grid).
	 */
	unsigned short GetMGLevels(void);

	/*!
	 * \brief Set the number of multigrid levels.
	 * \param[in] val_nMultiLevel - Index of the mesh were the CFL is applied
	 */
	void SetMGLevels(unsigned short val_nMultiLevel);

	/*! 
	 * \brief Get the index of the finest grid.
	 * \return Index of the finest grid in a multigrid strategy, this is 0 unless we are 
		       performing a Full multigrid.
	 */		
	unsigned short GetFinestMesh(void);

	/*! 
	 * \brief Get the kind of multigrid (V or W).
	 * \note This variable is used in a recursive way to perform the different kind of cycles
	 * \return 0 or 1 depending of we are dealing with a V or W cycle.
	 */		
	unsigned short GetMGCycle(void);

	/*! 
	 * \brief Get the king of evaluation in the geometrical module.
	 * \return 0 or 1 depending of we are dealing with a V or W cycle.
	 */		
	unsigned short GetGeometryMode(void);

	/*! 
	 * \brief Get the Courant Friedrich Levi number for each grid.
	 * \param[in] val_mesh - Index of the mesh were the CFL is applied.
	 * \return CFL number for each grid.
	 */		
	double GetCFL(unsigned short val_mesh);

	/*!
	 * \brief Get the Courant Friedrich Levi number for each grid, for each species
	 * \param[in] val_mesh - Index of the mesh were the CFL is applied.
	 * \param[in] val_Species - Index of the chemical species
	 * \return CFL number for each grid.
	 */
	double GetCFL(unsigned short val_mesh, unsigned short val_Species);

	/*! 
	 * \brief Get the Courant Friedrich Levi number for unsteady simulations.
	 * \return CFL number for unsteady simulations.
	 */			
	double GetUnst_CFL(void);

	/*! 
	 * \brief Get a parameter of the particular design variable.
	 * \param[in] val_dv - Number of the design variable that we want to read.
	 * \param[in] val_param - Index of the parameter that we want to read.
	 * \return Design variable parameter.
	 */		
	double GetParamDV(unsigned short val_dv, unsigned short val_param);

	/*! 
	 * \brief Get the number of design variables.
	 * \return Number of the design variables.
	 */		
	unsigned short GetnDV(void);

	/*! 
	 * \brief Get the number of Runge-Kutta steps.
	 * \return Number of Runge-Kutta steps.
	 */		
	unsigned short GetnRKStep(void);

	/*! 
	 * \brief Get the total number of boundary markers.
	 * \return Total number of boundary markers.
	 */		
	unsigned short GetnMarker_All(void);
    
    /*!
	 * \brief Get the total number of boundary markers.
	 * \return Total number of boundary markers.
	 */
	unsigned short GetnMarker_NacelleInflow(void);
    
    /*!
	 * \brief Get the total number of boundary markers.
	 * \return Total number of boundary markers.
	 */
	unsigned short GetnMarker_NacelleExhaust(void);
    
    /*!
	 * \brief Get the total number of boundary markers.
	 * \return Total number of boundary markers.
	 */
	unsigned short GetnMarker_NearFieldBound(void);
    
    /*!
	 * \brief Get the total number of boundary markers.
	 * \return Total number of boundary markers.
	 */
	unsigned short GetnMarker_InterfaceBound(void);

	/*!
	 * \brief Stores the number of marker in the simulation.
	 * \param[in] val_nmarker - Number of markers of the problem.
	 */	
	void SetnMarker_All(unsigned short val_nmarker);

	/*! 
	 * \brief Get the number of external iterations.
	 * \return Number of external iterations.
	 */
	unsigned long GetnExtIter(void);

	/*! 
	 * \brief Get the number of internal iterations.
	 * \return Number of internal iterations.
	 */
	unsigned long GetUnst_nIntIter(void);

	/*!
	 * \brief Retrieves the number of periodic time instances for Time Spectral.
	 * \return: Number of periodic time instances for Time Spectral.
	 */
	unsigned short GetnTimeInstances(void);

	/*!
	 * \brief Retrieves the period of oscillations to be used with Time Spectral.
	 * \return: Period for Time Spectral.
	 */
	double GetTimeSpectral_Period(void);

	/*! 
	 * \brief Set the number of external iterations.
	 * \note This is important in no time depending methods, where only 
	 *       one external iteration is needed.
	 * \param[in] val_niter - Set the number of external iterations.
	 */
	void SetnExtIter(unsigned long val_niter);

	/*!
	 * \brief Set the current external iteration number.
	 * \param[in] val_iter - Current external iteration number.
	 */
	void SetExtIter(unsigned long val_iter);

	/*!
	 * \brief Set the current internal iteration number.
	 * \param[in] val_iter - Current external iteration number.
	 */
	void SetIntIter(unsigned long val_iter);

	/*!
	 * \brief Get the current internal iteration number.
	 * \return Current external iteration.
	 */
	unsigned long GetExtIter(void);

	/*!
	 * \brief Get the current external iteration number.
	 * \return Current external iteration.
	 */
	unsigned long GetIntIter(void);

	/*! 
	 * \brief Get the frequency for writing the solution file.
	 * \return It writes the solution file with this frequency.
	 */		
	unsigned long GetWrt_Sol_Freq(void);

	/*!
	 * \brief Get the frequency for writing the solution file in Dual Time.
	 * \return It writes the solution file with this frequency.
	 */
	unsigned long GetWrt_Sol_Freq_DualTime(void);

	/*!
	 * \brief Get the frequency for writing the convergence file.
	 * \return It writes the convergence file with this frequency.
	 */		
	unsigned long GetWrt_Con_Freq(void);

	/*!
	 * \brief Get the frequency for writing the convergence file in Dual Time.
	 * \return It writes the convergence file with this frequency.
	 */
	unsigned long GetWrt_Con_Freq_DualTime(void);

	/*!
	 * \brief Get information about writing unsteady headers and file extensions.
	 * \return 	<code>TRUE</code> means that unsteady solution files will be written.
	 */
	bool GetWrt_Unsteady(void);

	/*!
	 * \brief Get information about performing a low fidelity simulation.
	 * \return 	<code>TRUE</code> means that a low fidelity simulation will be performed.
	 */
	bool GetLowFidelitySim(void);

	/*!
	 * \brief Get information about writing a volume solution file.
	 * \return <code>TRUE</code> means that a volume solution file will be written.
	 */
	bool GetWrt_Vol_Sol(void);

	/*!
	 * \brief Get information about writing a surface solution file.
	 * \return <code>TRUE</code> means that a surface solution file will be written.
	 */
	bool GetWrt_Srf_Sol(void);

	/*!
	 * \brief Get information about writing a surface comma-separated values (CSV) solution file.
	 * \return <code>TRUE</code> means that a surface comma-separated values (CSV) solution file will be written.
	 */
	bool GetWrt_Csv_Sol(void);

	/*!
	 * \brief Get information about writing a restart solution file.
	 * \return <code>TRUE</code> means that a restart solution file will be written.
	 */
	bool GetWrt_Restart(void);

	/*!
	 * \brief Get information about writing residuals to volume solution file.
	 * \return <code>TRUE</code> means that residuals will be written to the solution file.
	 */
	bool GetWrt_Residuals(void);

  /*!
	 * \brief Get information about writing rind layers to the solution files.
	 * \return <code>TRUE</code> means that rind layers will be written to the solution file.
	 */
	bool GetWrt_Halo(void);

	/*!
	 * \brief Get the alpha (convective) coefficients for the Runge-Kutta integration scheme.
	 * \param[in] val_step - Index of the step.
	 * \return Alpha coefficient for the Runge-Kutta integration scheme.
	 */		
	double Get_Alpha_RKStep(unsigned short val_step);

	/*! 
	 * \brief Get the index of the surface defined in the geometry file.
	 * \param[in] val_marker - Value of the marker in which we are interested.
	 * \return Value of the index that is in the geometry file for the surface that 
	 *         has the marker <i>val_marker</i>.
	 */		
	string GetMarker_All_Tag(unsigned short val_marker);

	/*!
	 * \brief Get the index of the surface defined in the geometry file.
	 * \param[in] val_marker - Value of the marker in which we are interested.
	 * \return Value of the index that is in the geometry file for the surface that
	 *         has the marker <i>val_marker</i>.
	 */
	string GetMarker_NacelleInflow(unsigned short val_marker);
    
	/*!
	 * \brief Get the index of the surface defined in the geometry file.
	 * \param[in] val_marker - Value of the marker in which we are interested.
	 * \return Value of the index that is in the geometry file for the surface that
	 *         has the marker <i>val_marker</i>.
	 */
	string GetMarker_NacelleExhaust(unsigned short val_marker);
    
	/*! 
	 * \brief Get the tag if the iMarker defined in the geometry file.
	 * \param[in] val_tag - Value of the tag in which we are interested.
	 * \return Value of the marker <i>val_marker</i> that is in the geometry file 
	 *         for the surface that has the tag.
	 */		
	unsigned short GetTag_Marker_All(string val_tag);

	/*! 
	 * \brief Get the kind of boundary for each marker.
	 * \param[in] val_marker - Index of the marker in which we are interested.
	 * \return Kind of boundary for the marker <i>val_marker</i>.
	 */		
	unsigned short GetMarker_All_Boundary(unsigned short val_marker);

	/*! 
	 * \brief Set the value of the boundary <i>val_boundary</i> (read from the config file) 
	 *        for the marker <i>val_marker</i>.
	 * \param[in] val_marker - Index of the marker in which we are interested.
	 * \param[in] val_boundary - Kind of boundary read from config file.
	 */		
	void SetMarker_All_Boundary(unsigned short val_marker, unsigned short val_boundary);

	/*! 
	 * \brief Set the value of the index <i>val_index</i> (read from the geometry file) for 
	 *        the marker <i>val_marker</i>.
	 * \param[in] val_marker - Index of the marker in which we are interested.
	 * \param[in] val_index - Index of the surface read from geometry file.
	 */	
	void SetMarker_All_Tag(unsigned short val_marker, string val_index);

	/*! 
	 * \brief Set if a marker <i>val_marker</i> is going to be monitored <i>val_monitoring</i> 
	 *        (read from the config file).
	 * \note This is important for non dimensional coefficient computation.
	 * \param[in] val_marker - Index of the marker in which we are interested.
	 * \param[in] val_monitoring - 0 or 1 depending if the the marker is going to be monitored.
	 */	
	void SetMarker_All_Monitoring(unsigned short val_marker, unsigned short val_monitoring);
  
  /*!
	 * \brief Set if a marker <i>val_marker</i> is going to be designed <i>val_designing</i>
	 *        (read from the config file).
	 * \note This is important for non dimensional coefficient computation.
	 * \param[in] val_marker - Index of the marker in which we are interested.
	 * \param[in] val_monitoring - 0 or 1 depending if the the marker is going to be designed.
	 */
	void SetMarker_All_Designing(unsigned short val_marker, unsigned short val_designing);

	/*! 
	 * \brief Set if a marker <i>val_marker</i> is going to be plot <i>val_plotting</i> 
	 *        (read from the config file).
	 * \param[in] val_marker - Index of the marker in which we are interested.
	 * \param[in] val_plotting - 0 or 1 depending if the the marker is going to be plot.
	 */	
	void SetMarker_All_Plotting(unsigned short val_marker, unsigned short val_plotting);

	/*! 
	 * \brief Set if a marker <i>val_marker</i> is going to be affected by design variables <i>val_moving</i> 
	 *        (read from the config file).
	 * \param[in] val_marker - Index of the marker in which we are interested.
	 * \param[in] val_DV - 0 or 1 depending if the the marker is affected by design variables.
	 */	
	void SetMarker_All_DV(unsigned short val_marker, unsigned short val_DV);
  
  /*!
	 * \brief Set if a marker <i>val_marker</i> is going to be moved <i>val_moving</i>
	 *        (read from the config file).
	 * \param[in] val_marker - Index of the marker in which we are interested.
	 * \param[in] val_moving - 0 or 1 depending if the the marker is going to be moved.
	 */
	void SetMarker_All_Moving(unsigned short val_marker, unsigned short val_moving);

	/*! 
	 * \brief Set if a marker <i>val_marker</i> is going to be periodic <i>val_perbound</i> 
	 *        (read from the config file).
	 * \param[in] val_marker - Index of the marker in which we are interested.
	 * \param[in] val_perbound - Index of the surface with the periodic boundary.
	 */	
	void SetMarker_All_PerBound(unsigned short val_marker, short val_perbound);

	/*!
	 * \brief Set if a marker <i>val_marker</i> is going to be sliding <i>val_perbound</i>
	 *        (read from the config file).
	 * \param[in] val_marker - Index of the marker in which we are interested.
	 * \param[in] val_slidebound - Index of the surface with the sliding boundary.
	 */
	void SetMarker_All_Sliding(unsigned short val_marker, unsigned short val_slidebound);

	/*! 
	 * \brief Set if a marker <i>val_marker</i> is going to be sent or receive <i>val_index</i> 
	 *        from another domain.
	 * \param[in] val_marker - 0 or 1 depending if the the marker is going to be moved.
	 * \param[in] val_index - Index of the surface read from geometry file.
	 */		
	void SetMarker_All_SendRecv(unsigned short val_marker, short val_index);

	/*! 
	 * \brief Get the send-receive information for a marker <i>val_marker</i>.
	 * \param[in] val_marker - 0 or 1 depending if the the marker is going to be moved.
	 * \return If positive, the information is sended to that domain, in case negative 
	 *         the information is receive from that domain.
	 */		
	short GetMarker_All_SendRecv(unsigned short val_marker);

	/*! 
	 * \brief Get an internal index that identify the periodic boundary conditions.
	 * \param[in] val_marker - Value of the marker that correspond with the periodic boundary.
	 * \return The internal index of the periodic boundary condition. 
	 */		
	short GetMarker_All_PerBound(unsigned short val_marker);

	/*!
	 * \brief Get an internal index that identifies the sliding boundary conditions.
	 * \param[in] val_marker - Value of the marker that corresponds with the sliding boundary.
	 * \return The internal index of the sliding boundary condition.
	 */
	unsigned short GetMarker_All_Sliding(unsigned short val_marker);

	/*! 
	 * \brief Get the monitoring information for a marker <i>val_marker</i>.
	 * \param[in] val_marker - 0 or 1 depending if the the marker is going to be monitored.
	 * \return 0 or 1 depending if the marker is going to be monitored.
	 */		
	unsigned short GetMarker_All_Monitoring(unsigned short val_marker);
  
  /*!
	 * \brief Get the design information for a marker <i>val_marker</i>.
	 * \param[in] val_marker - 0 or 1 depending if the the marker is going to be monitored.
	 * \return 0 or 1 depending if the marker is going to be monitored.
	 */
	unsigned short GetMarker_All_Designing(unsigned short val_marker);

	/*! 
	 * \brief Get the plotting information for a marker <i>val_marker</i>.
	 * \param[in] val_marker - 0 or 1 depending if the the marker is going to be moved.
	 * \return 0 or 1 depending if the marker is going to be plotted.
	 */		
	unsigned short GetMarker_All_Plotting(unsigned short val_marker);

	/*! 
	 * \brief Get the DV information for a marker <i>val_marker</i>.
	 * \param[in] val_marker - 0 or 1 depending if the the marker is going to be affected by design variables.
	 * \return 0 or 1 depending if the marker is going to be affected by design variables.
	 */		
	unsigned short GetMarker_All_DV(unsigned short val_marker);

  /*!
	 * \brief Get the motion information for a marker <i>val_marker</i>.
	 * \param[in] val_marker - 0 or 1 depending if the the marker is going to be moved.
	 * \return 0 or 1 depending if the marker is going to be moved.
	 */
	unsigned short GetMarker_All_Moving(unsigned short val_marker);
  
	/*! 
	 * \brief Get the number of pre-smoothings in a multigrid strategy.
	 * \param[in] val_mesh - Index of the grid.
	 * \return Number of smoothing iterations.
	 */
	unsigned short GetMG_PreSmooth(unsigned short val_mesh);

	/*! 
	 * \brief Get the number of post-smoothings in a multigrid strategy.
	 * \param[in] val_mesh - Index of the grid.
	 * \return Number of smoothing iterations.
	 */		
	unsigned short GetMG_PostSmooth(unsigned short val_mesh);

	/*! 
	 * \brief Get the number of implicit Jacobi smoothings of the correction in a multigrid strategy.
	 * \param[in] val_mesh - Index of the grid.
	 * \return Number of implicit smoothing iterations.
	 */		
	unsigned short GetMG_CorrecSmooth(unsigned short val_mesh);

	/*! 
	 * \brief Governing equations of the flow (it can be different from the run time equation).
	 * \param[in] val_zone - Zone where the soler is applied.
	 * \return Governing equation that we are solving.
	 */		
	unsigned short GetKind_Solver(void);

	/*! 
	 * \brief Gas model that we are using.
	 * \return Gas model that we are using.
	 */		
	unsigned short GetKind_GasModel(void);

	/*! 
	 * \brief Get the kind of method for computation of spatial gradients.
	 * \return Numerical method for computation of spatial gradients.
	 */		
	unsigned short GetKind_Gradient_Method(void);

	/*! 
	 * \brief Get the kind of method for deforming the numerical grid.
	 * \return Numerical method for deforming the numerical grid.
	 */
	unsigned short GetKind_GridDef_Method(void);

	/*!
	 * \brief Get the kind of solver for the implicit solver.
	 * \return Numerical solver for implicit formulation (solving the linear system).
	 */
	unsigned short GetKind_Linear_Solver(void);

	/*!
	 * \brief Get the kind of preconditioner for the implicit solver.
	 * \return Numerical preconditioner for implicit formulation (solving the linear system).
	 */
	unsigned short GetKind_Linear_Solver_Prec(void);

	/*!
	 * \brief Set the kind of preconditioner for the implicit solver.
	 * \return Numerical preconditioner for implicit formulation (solving the linear system).
	 */
	void SetKind_Linear_Solver_Prec(unsigned short val_kind_prec);

	/*!
	 * \brief Get min error of the linear solver for the implicit formulation.
	 * \return Min error of the linear solver for the implicit formulation.
	 */
	double GetLinear_Solver_Error(void);

	/*! 
	 * \brief Get max number of iterations of the linear solver for the implicit formulation.
	 * \return Max number of iterations of the linear solver for the implicit formulation.
	 */
	unsigned long GetLinear_Solver_Iter(void);

	/*!
	 * \brief Get the relaxation coefficient of the linear solver for the implicit formulation.
	 * \return relaxation coefficient of the linear solver for the implicit formulation.
	 */
	double GetLinear_Solver_Relax(void);

	/*!
	 * \brief Get the kind of solver for the implicit solver.
	 * \return Numerical solver for implicit formulation (solving the linear system).
	 */
	unsigned short GetKind_AdjTurb_Linear_Solver(void);

	/*!
	 * \brief Get the kind of preconditioner for the implicit solver.
	 * \return Numerical preconditioner for implicit formulation (solving the linear system).
	 */
	unsigned short GetKind_AdjTurb_Linear_Prec(void);

	/*!
	 * \brief Set the kind of preconditioner for the implicit solver.
	 * \return Numerical preconditioner for implicit formulation (solving the linear system).
	 */
	void SetKind_AdjTurb_Linear_Prec(unsigned short val_kind_prec);

	/*!
	 * \brief Get min error of the linear solver for the implicit formulation.
	 * \return Min error of the linear solver for the implicit formulation.
	 */
	double GetAdjTurb_Linear_Error(void);

	/*!
	 * \brief Get max number of iterations of the linear solver for the implicit formulation.
	 * \return Max number of iterations of the linear solver for the implicit formulation.
	 */
	unsigned short GetAdjTurb_Linear_Iter(void);

	/*!
	 * \brief Get CFL reduction factor for adjoint turbulence model.
	 * \return CFL reduction factor.
	 */
	double GetAdjTurb_CFLRedCoeff(void);
  
  /*!
	 * \brief Get the number of increments for mesh deformation.
	 * \return Number of increments for mesh deformation.
	 */
	unsigned long GetGridDef_Iter(void);

	/*!
	 * \brief Get the kind of SU2 software component.
	 * \return Kind of the SU2 software component.
	 */
	unsigned short GetKind_SU2(void);

	/*! 
	 * \brief Get the kind of the turbulence model.
	 * \return Kind of the turbulence model.
	 */
	unsigned short GetKind_Turb_Model(void);

	/*! 
	 * \brief Get the kind of the transition model.
	 * \return Kind of the transion model.
	 */
	unsigned short GetKind_Trans_Model(void);

	/*! 
	 * \brief Get the kind of adaptation technique.
	 * \return Kind of adaptation technique.
	 */
	unsigned short GetKind_Adaptation(void);

	/*! 
	 * \brief Get the number of new elements added in the adaptation process.
	 * \return percentage of new elements that are going to be added in the adaptation.
	 */		
	double GetNew_Elem_Adapt(void);

	/*! 
	 * \brief Get the kind of time integration method.
	 * \note This is the information that the code will use, the method will 
	 *       change in runtime depending of the specific equation (direct, adjoint, 
	 *       linearized) that is being solved.
	 * \return Kind of time integration method.
	 */
	unsigned short GetKind_TimeIntScheme(void);

	/*! 
	 * \brief Get the kind of convective numerical scheme.
	 * \note This is the information that the code will use, the method will 
	 *       change in runtime depending of the specific equation (direct, adjoint, 
	 *       linearized) that is being solved.	 
	 * \return Kind of the convective scheme.
	 */		
	unsigned short GetKind_ConvNumScheme(void);

	/*! 
	 * \brief Get the kind of viscous numerical scheme.
	 * \note This is the information that the code will use, the method will 
	 *       change in runtime depending of the specific equation (direct, adjoint, 
	 *       linearized) that is being solved.	 
	 * \return Kind of the viscous scheme.
	 */		
	unsigned short GetKind_ViscNumScheme(void);

	/*! 
	 * \brief Get the kind scheme for the source term integration.
	 * \note This is the information that the code will use, the method will 
	 *       change in runtime depending of the specific equation (direct, adjoint, 
	 *       linearized) that is being solved.	 
	 * \return Scheme for the source term integration.
	 */		
	unsigned short GetKind_SourNumScheme(void);

	/*! 
	 * \brief Get kind of center scheme for the convective terms.
	 * \note This is the information that the code will use, the method will 
	 *       change in runtime depending of the specific equation (direct, adjoint, 
	 *       linearized) that is being solved.	 
	 * \return Kind of center scheme for the convective terms.
	 */		
	unsigned short GetKind_Centered(void);

	/*! 
	 * \brief Get kind of upwind scheme for the convective terms.
	 * \note This is the information that the code will use, the method will 
	 *       change in runtime depending of the specific equation (direct, adjoint, 
	 *       linearized) that is being solved.	 
	 * \return Kind of upwind scheme for the convective terms.
	 */		
	unsigned short GetKind_Upwind(void);

	/*! 
	 * \brief Get the kind of integration scheme (explicit or implicit) 
	 *        for the flow equations.
	 * \note This value is obtained from the config file, and it is constant 
	 *       during the computation.
	 * \return Kind of integration scheme for the flow equations.
	 */
	unsigned short GetKind_TimeIntScheme_Flow(void);
  
  /*!
	 * \brief Get the kind of integration scheme (explicit or implicit)
	 *        for the flow equations.
	 * \note This value is obtained from the config file, and it is constant
	 *       during the computation.
	 * \return Kind of integration scheme for the flow equations.
	 */
	unsigned short GetKind_TimeIntScheme_TNE2(void);

	/*! 
	 * \brief Get the kind of integration scheme (explicit or implicit) 
	 *        for the plasma equations.
	 * \note This value is obtained from the config file, and it is constant 
	 *       during the computation.
	 * \return Kind of integration scheme for the plasma equations.
	 */
	unsigned short GetKind_TimeIntScheme_Plasma(void);

	/*! 
	 * \brief Get the kind of integration scheme (explicit or implicit) 
	 *        for the adjoint plasma equations.
	 * \note This value is obtained from the config file, and it is constant 
	 *       during the computation.
	 * \return Kind of integration scheme for the adjoint plasma equations.
	 */
	unsigned short GetKind_TimeIntScheme_AdjPlasma(void);

	/*! 
	 * \brief Get the kind of integration scheme (explicit or implicit) 
	 *        for the flow equations.
	 * \note This value is obtained from the config file, and it is constant 
	 *       during the computation.
	 * \return Kind of integration scheme for the plasma equations.
	 */
	unsigned short GetKind_TimeIntScheme_Wave(void);

	/*! 
	 * \brief Get the kind of integration scheme (explicit or implicit) 
	 *        for the flow equations.
	 * \note This value is obtained from the config file, and it is constant 
	 *       during the computation.
	 * \return Kind of integration scheme for the plasma equations.
	 */
	unsigned short GetKind_TimeIntScheme_FEA(void);

	/*! 
	 * \brief Get the kind of integration scheme (explicit or implicit) 
	 *        for the template equations.
	 * \note This value is obtained from the config file, and it is constant 
	 *       during the computation.
	 * \return Kind of integration scheme for the plasma equations.
	 */
	unsigned short GetKind_TimeIntScheme_Template(void);

	/*! 
	 * \brief Get the kind of convective numerical scheme for the flow 
	 *        equations (centered or upwind).
	 * \note This value is obtained from the config file, and it is constant 
	 *       during the computation.
	 * \return Kind of convective numerical scheme for the flow equations.
	 */		
	unsigned short GetKind_ConvNumScheme_Flow(void);
  
  /*!
	 * \brief Get the kind of convective numerical scheme for the flow
	 *        equations (centered or upwind).
	 * \note This value is obtained from the config file, and it is constant
	 *       during the computation.
	 * \return Kind of convective numerical scheme for the flow equations.
	 */
	unsigned short GetKind_ConvNumScheme_TNE2(void);
  
  /*!
	 * \brief Get the kind of convective numerical scheme for the flow
	 *        equations (centered or upwind).
	 * \note This value is obtained from the config file, and it is constant
	 *       during the computation.
	 * \return Kind of convective numerical scheme for the flow equations.
	 */
	unsigned short GetKind_ConvNumScheme_AdjTNE2(void);

	/*! 
	 * \brief Get the kind of convective numerical scheme for the plasma 
	 *        equations (centered or upwind).
	 * \note This value is obtained from the config file, and it is constant 
	 *       during the computation.
	 * \return Kind of convective numerical scheme for the plasma equations.
	 */		
	unsigned short GetKind_ConvNumScheme_Plasma(void);

	/*! 
	 * \brief Get the kind of convective numerical scheme for the adjoint plasma 
	 *        equations (centered or upwind).
	 * \note This value is obtained from the config file, and it is constant 
	 *       during the computation.
	 * \return Kind of convective numerical scheme for the adjoint plasma equations.
	 */		
	unsigned short GetKind_ConvNumScheme_AdjPlasma(void);

	/*! 
	 * \brief Get the kind of convective numerical scheme for the template 
	 *        equations (centered or upwind).
	 * \note This value is obtained from the config file, and it is constant 
	 *       during the computation.
	 * \return Kind of convective numerical scheme for the flow equations.
	 */		
	unsigned short GetKind_ConvNumScheme_Template(void);

	/*! 
	 * \brief Get the kind of convective numerical scheme for the level set 
	 *        equations (centered or upwind).
	 * \note This value is obtained from the config file, and it is constant 
	 *       during the computation.
	 * \return Kind of convective numerical scheme for the level set equation.
	 */		
	unsigned short GetKind_ConvNumScheme_LevelSet(void);

	/*!
	 * \brief Get the kind of convective numerical scheme for the adjoint level set
	 *        equations (centered or upwind).
	 * \note This value is obtained from the config file, and it is constant
	 *       during the computation.
	 * \return Kind of convective numerical scheme for the level set equation.
	 */
	unsigned short GetKind_ConvNumScheme_AdjLevelSet(void);

	/*! 
	 * \brief Get the kind of viscous numerical scheme for the flow
	 *        equations (Galerkin, Average of gradients, Average of gradients
	 *        with correction).
	 * \note This value is obtained from the config file, and it is constant 
	 *       during the computation.
	 * \return Kind of viscous numerical scheme for the flow equations.
	 */		
	unsigned short GetKind_ViscNumScheme_Flow(void);
  
  /*!
	 * \brief Get the kind of viscous numerical scheme for the flow
	 *        equations (Galerkin, Average of gradients, Average of gradients
	 *        with correction).
	 * \note This value is obtained from the config file, and it is constant
	 *       during the computation.
	 * \return Kind of viscous numerical scheme for the flow equations.
	 */
	unsigned short GetKind_ViscNumScheme_TNE2(void);
  
  /*!
	 * \brief Get the kind of viscous numerical scheme for the flow
	 *        equations (Galerkin, Average of gradients, Average of gradients
	 *        with correction).
	 * \note This value is obtained from the config file, and it is constant
	 *       during the computation.
	 * \return Kind of viscous numerical scheme for the flow equations.
	 */
	unsigned short GetKind_ViscNumScheme_AdjTNE2(void);

	/*!
	 * \brief Get the kind of viscous numerical scheme for the level set
	 (        equation.
	 * \note This value is obtained from the config file, and it is constant
	 *       during the computation.
	 * \return Kind of viscous numerical scheme for the levelset equations.
	 */
	unsigned short GetKind_SourNumScheme_LevelSet(void);

	/*!
	 * \brief Get the kind of viscous numerical scheme for the wave
	 (        equation.
	 * \note This value is obtained from the config file, and it is constant 
	 *       during the computation.
	 * \return Kind of viscous numerical scheme for the levelset equations.
	 */		
	unsigned short GetKind_SourNumScheme_Wave(void);

	/*!
	 * \brief Get the kind of viscous numerical scheme for the FEA
	 (        equation.
	 * \note This value is obtained from the config file, and it is constant 
	 *       during the computation.
	 * \return Kind of viscous numerical scheme for the levelset equations.
	 */		
	unsigned short GetKind_SourNumScheme_FEA(void);

	/*! 
	 * \brief Get the kind of viscous numerical scheme for the adjoint level set
	 (        equation.
	 * \note This value is obtained from the config file, and it is constant
	 *       during the computation.
	 * \return Kind of viscous numerical scheme for the levelset equations.
	 */
	unsigned short GetKind_ViscNumScheme_AdjLevelSet(void);

	/*! 
	 * \brief Get the kind of viscous numerical scheme for the plasma
	 *        equations (Galerkin, Average of gradients)
	 * \note This value is obtained from the config file, and it is constant 
	 *       during the computation.
	 * \return Kind of viscous numerical scheme for the flow equations.
	 */		
	unsigned short GetKind_ViscNumScheme_Plasma(void);

	/*! 
	 * \brief Get the kind of viscous numerical scheme for the adjoint plasma
	 *        equations (Galerkin, Average of gradients)
	 * \note This value is obtained from the config file, and it is constant 
	 *       during the computation.
	 * \return Kind of viscous numerical scheme for the adjoint plasma equations.
	 */		
	unsigned short GetKind_ViscNumScheme_AdjPlasma(void);

	/*! 
	 * \brief Get the kind of viscous numerical scheme for the plasma
	 *        equations (Galerkin, Average of gradients)
	 * \note This value is obtained from the config file, and it is constant 
	 *       during the computation.
	 * \return Kind of viscous numerical scheme for the flow equations.
	 */		
	unsigned short GetKind_ViscNumScheme_Template(void);

	/*! 
	 * \brief Get the kind of source term for the flow equations.
	 * \note This value is obtained from the config file, and it is constant 
	 *       during the computation.
	 * \return Kind of source term for the flow equations.
	 */			
	unsigned short GetKind_SourNumScheme_Flow(void);
  
  /*!
	 * \brief Get the kind of source term for the flow equations.
	 * \note This value is obtained from the config file, and it is constant
	 *       during the computation.
	 * \return Kind of source term for the flow equations.
	 */
	unsigned short GetKind_SourNumScheme_TNE2(void);
  
  /*!
	 * \brief Get the kind of source term for the flow equations.
	 * \note This value is obtained from the config file, and it is constant
	 *       during the computation.
	 * \return Kind of source term for the flow equations.
	 */
	unsigned short GetKind_SourNumScheme_AdjTNE2(void);

	/*! 
	 * \brief Get the kind of source term for the plasma equations.
	 * \note This value is obtained from the config file, and it is constant 
	 *       during the computation.
	 * \return Kind of source term for the plasma equations.
	 */			
	unsigned short GetKind_SourNumScheme_Plasma(void);

	/*! 
	 * \brief Get the kind of source term for the adjoint plasma equations.
	 * \note This value is obtained from the config file, and it is constant 
	 *       during the computation.
	 * \return Kind of source term for the adjoint plasma equations.
	 */			
	unsigned short GetKind_SourNumScheme_AdjPlasma(void);

	/*! 
	 * \brief Get the kind of source term for the plasma equations.
	 * \note This value is obtained from the config file, and it is constant 
	 *       during the computation.
	 * \return Kind of source term for the flow equations.
	 */			
	unsigned short GetKind_SourJac_Plasma(void);

	/*! 
	 * \brief Get the kind of source term for the plasma equations.
	 * \note This value is obtained from the config file, and it is constant 
	 *       during the computation.
	 * \return Kind of source term for the flow equations.
	 */			
	unsigned short GetKind_SourNumScheme_Template(void);

	/*! 
	 * \brief Get the kind of center convective numerical scheme for the flow equations.
	 * \note This value is obtained from the config file, and it is constant 
	 *       during the computation.
	 * \return Kind of center convective numerical scheme for the flow equations.
	 */
	unsigned short GetKind_Centered_Flow(void);
  
  /*!
	 * \brief Get the kind of center convective numerical scheme for the two-temperature model.
	 * \note This value is obtained from the config file, and it is constant
	 *       during the computation.
	 * \return Kind of center convective numerical scheme for the flow equations.
	 */
	unsigned short GetKind_Centered_TNE2(void);
  
  /*!
	 * \brief Get the kind of center convective numerical scheme for the two-temperature model.
	 * \note This value is obtained from the config file, and it is constant
	 *       during the computation.
	 * \return Kind of center convective numerical scheme for the flow equations.
	 */
	unsigned short GetKind_Centered_AdjTNE2(void);

	/*! 
	 * \brief Get the kind of center convective numerical scheme for the level set equations.
	 * \note This value is obtained from the config file, and it is constant 
	 *       during the computation.
	 * \return Kind of center convective numerical scheme for the level set equations.
	 */
	unsigned short GetKind_Centered_LevelSet(void);

	/*!
	 * \brief Get the kind of center convective numerical scheme for the adjoint level set equations.
	 * \note This value is obtained from the config file, and it is constant
	 *       during the computation.
	 * \return Kind of center convective numerical scheme for the level set equations.
	 */
	unsigned short GetKind_Centered_AdjLevelSet(void);

	/*! 
	 * \brief Get the kind of center convective numerical scheme for the plasma equations.
	 * \note This value is obtained from the config file, and it is constant 
	 *       during the computation.
	 * \return Kind of center convective numerical scheme for the flow equations.
	 */
	unsigned short GetKind_Centered_Plasma(void);

	/*! 
	 * \brief Get the kind of center convective numerical scheme for the adjoint plasma equations.
	 * \note This value is obtained from the config file, and it is constant 
	 *       during the computation.
	 * \return Kind of center convective numerical scheme for the adjoint plasma equations.
	 */
	unsigned short GetKind_Centered_AdjPlasma(void);

	/*! 
	 * \brief Get the kind of center convective numerical scheme for the plasma equations.
	 * \note This value is obtained from the config file, and it is constant 
	 *       during the computation.
	 * \return Kind of center convective numerical scheme for the flow equations.
	 */
	unsigned short GetKind_Centered_Template(void);

	/*! 
	 * \brief Get the kind of upwind convective numerical scheme for the flow equations.
	 * \note This value is obtained from the config file, and it is constant 
	 *       during the computation.
	 * \return Kind of upwind convective numerical scheme for the flow equations.
	 */
	unsigned short GetKind_Upwind_Flow(void);
  
  /*!
	 * \brief Get the kind of upwind convective numerical scheme for the flow equations.
	 * \note This value is obtained from the config file, and it is constant
	 *       during the computation.
	 * \return Kind of upwind convective numerical scheme for the flow equations.
	 */
	unsigned short GetKind_Upwind_TNE2(void);
  
  /*!
	 * \brief Get the kind of upwind convective numerical scheme for the flow equations.
	 * \note This value is obtained from the config file, and it is constant
	 *       during the computation.
	 * \return Kind of upwind convective numerical scheme for the flow equations.
	 */
	unsigned short GetKind_Upwind_AdjTNE2(void);

	/*! 
	 * \brief Get the kind of upwind convective numerical scheme for the level set equation.
	 * \note This value is obtained from the config file, and it is constant 
	 *       during the computation.
	 * \return Kind of upwind convective numerical scheme for the flow equations.
	 */
	unsigned short GetKind_Upwind_LevelSet(void);

	/*!
	 * \brief Get the kind of upwind convective numerical scheme for the adjoint level set equation.
	 * \note This value is obtained from the config file, and it is constant
	 *       during the computation.
	 * \return Kind of upwind convective numerical scheme for the flow equations.
	 */
	unsigned short GetKind_Upwind_AdjLevelSet(void);

	/*! 
	 * \brief Get the kind of upwind convective numerical scheme for the plasma equations.
	 * \note This value is obtained from the config file, and it is constant 
	 *       during the computation.
	 * \return Kind of upwind convective numerical scheme for the flow equations.
	 */
	unsigned short GetKind_Upwind_Plasma(void);

	/*! 
	 * \brief Get the kind of upwind convective numerical scheme for the adjoint plasma equations.
	 * \note This value is obtained from the config file, and it is constant 
	 *       during the computation.
	 * \return Kind of upwind convective numerical scheme for the adjoint plasma equations.
	 */
	unsigned short GetKind_Upwind_AdjPlasma(void);

	/*! 
	 * \brief Get the method for limiting the spatial gradients.
	 * \return Method for limiting the spatial gradients.
	 */		
	unsigned short GetKind_SlopeLimit(void);

	/*! 
	 * \brief Get the method for limiting the spatial gradients.
	 * \return Method for limiting the spatial gradients solving the flow equations.
	 */		
	unsigned short GetKind_SlopeLimit_Flow(void);
  
  /*!
	 * \brief Get the method for limiting the spatial gradients.
	 * \return Method for limiting the spatial gradients solving the flow equations.
	 */
	unsigned short GetKind_SlopeLimit_TNE2(void);
  
  /*!
	 * \brief Get the method for limiting the spatial gradients.
	 * \return Method for limiting the spatial gradients solving the flow equations.
	 */
	unsigned short GetKind_SlopeLimit_AdjTNE2(void);

	/*! 
	 * \brief Get the method for limiting the spatial gradients.
	 * \return Method for limiting the spatial gradients solving the turbulent equation.
	 */		
	unsigned short GetKind_SlopeLimit_Turb(void);

	/*! 
	 * \brief Get the method for limiting the spatial gradients.
	 * \return Method for limiting the spatial gradients solving the level set equation.
	 */		
	unsigned short GetKind_SlopeLimit_LevelSet(void);

	/*!
	 * \brief Get the method for limiting the spatial gradients.
	 * \return Method for limiting the spatial gradients solving the level set equation.
	 */
	unsigned short GetKind_SlopeLimit_AdjLevelSet(void);

	/*! 
	 * \brief Get the method for limiting the spatial gradients.
	 * \return Method for limiting the spatial gradients solving the adjoint turbulent equation.
	 */		
	unsigned short GetKind_SlopeLimit_AdjTurb(void);

	/*! 
	 * \brief Get the method for limiting the spatial gradients.
	 * \return Method for limiting the spatial gradients solving the adjoint flow equation.
	 */		
	unsigned short GetKind_SlopeLimit_AdjFlow(void);

	/*! 
	 * \brief Get the method for limiting the spatial gradients.
	 * \return Method for limiting the spatial gradients solving the Plasma equations.
	 */
	unsigned short GetKind_SlopeLimit_Plasma(void);

	/*! 
	 * \brief Get the method for limiting the spatial gradients.
	 * \return Method for limiting the spatial gradients solving the Plasma equations.
	 */
	unsigned short GetKind_SlopeLimit_AdjPlasma(void);

	/*!
	 * \brief Value of the calibrated constant for the Lax method (center scheme).
	 * \note This constant is used in coarse levels and with first order methods.
	 * \return Calibrated constant for the Lax method.
	 */		
	double GetKappa_1st_Flow(void);

	/*! 
	 * \brief Value of the calibrated constant for the JST method (center scheme).
	 * \return Calibrated constant for the JST method for the flow equations.
	 */		
	double GetKappa_2nd_Flow(void);

	/*! 
	 * \brief Value of the calibrated constant for the JST method (center scheme).
	 * \return Calibrated constant for the JST method for the flow equations.
	 */		
	double GetKappa_4th_Flow(void);

	/*!
	 * \brief Value of the calibrated constant for the Lax method (center scheme).
	 * \note This constant is used in coarse levels and with first order methods.
	 * \return Calibrated constant for the Lax method.
	 */		
	double GetKappa_1st_Plasma(void);

	/*! 
	 * \brief Value of the calibrated constant for the JST method (center scheme).
	 * \return Calibrated constant for the JST method for the flow equations.
	 */		
	double GetKappa_2nd_Plasma(void);

	/*! 
	 * \brief Value of the calibrated constant for the JST method (center scheme).
	 * \return Calibrated constant for the JST method for the flow equations.
	 */		
	double GetKappa_4th_Plasma(void);

	/*!
	 * \brief Value of the calibrated constant for the Lax method (center scheme).
	 * \note This constant is used in coarse levels and with first order methods.
	 * \return Calibrated constant for the Lax method.
	 */		
	double GetKappa_1st_AdjPlasma(void);

	/*! 
	 * \brief Value of the calibrated constant for the JST method (center scheme).
	 * \return Calibrated constant for the JST method for the flow equations.
	 */		
	double GetKappa_2nd_AdjPlasma(void);

	/*! 
	 * \brief Value of the calibrated constant for the JST method (center scheme).
	 * \return Calibrated constant for the JST method for the flow equations.
	 */		
	double GetKappa_4th_AdjPlasma(void);

	/*! 
	 * \brief Get the kind of integration scheme (explicit or implicit) 
	 *        for the adjoint flow equations.
	 * \note This value is obtained from the config file, and it is constant 
	 *       during the computation.
	 * \return Kind of integration scheme for the adjoint flow equations.
	 */
	unsigned short GetKind_TimeIntScheme_AdjFlow(void);
  
  /*!
	 * \brief Get the kind of integration scheme (explicit or implicit)
	 *        for the adjoint flow equations.
	 * \note This value is obtained from the config file, and it is constant
	 *       during the computation.
	 * \return Kind of integration scheme for the adjoint flow equations.
	 */
	unsigned short GetKind_TimeIntScheme_AdjTNE2(void);

	/*! 
	 * \brief Get the kind of convective numerical scheme for the adjoint flow 
	 *        equations (centered or upwind).
	 * \note This value is obtained from the config file, and it is constant 
	 *       during the computation.
	 * \return Kind of convective numerical scheme for the adjoint flow equations.
	 */
	unsigned short GetKind_ConvNumScheme_AdjFlow(void);

	/*! 
	 * \brief Get the kind of viscous numerical scheme for the adjoint flow
	 *        equations (Galerkin, Average of gradients, Average of gradients
	 *        with correction).
	 * \note This value is obtained from the config file, and it is constant 
	 *       during the computation.
	 * \return Kind of viscous numerical scheme for the adjoint flow equations.
	 */
	unsigned short GetKind_ViscNumScheme_AdjFlow(void);

	/*! 
	 * \brief Get the kind of viscous numerical scheme for the wave
	 *        equations (Galerkin, Average of gradients, Average of gradients
	 *        with correction).
	 * \note This value is obtained from the config file, and it is constant 
	 *       during the computation.
	 * \return Kind of viscous numerical scheme for the adjoint flow equations.
	 */
	unsigned short GetKind_ViscNumScheme_Wave(void);

	/*! 
	 * \brief Get the kind of viscous numerical scheme for the FEA
	 *        equations (Galerkin, Average of gradients, Average of gradients
	 *        with correction).
	 * \note This value is obtained from the config file, and it is constant 
	 *       during the computation.
	 * \return Kind of viscous numerical scheme for the adjoint flow equations.
	 */
	unsigned short GetKind_ViscNumScheme_FEA(void);

	/*! 
	 * \brief Get the kind of source term for the adjoint flow equations.
	 * \note This value is obtained from the config file, and it is constant 
	 *       during the computation.
	 * \return Kind of source term for the adjoint flow equations.
	 */
	unsigned short GetKind_SourNumScheme_AdjFlow(void);

	/*! 
	 * \brief Get the kind of center convective numerical scheme for the adjoint flow equations.
	 * \note This value is obtained from the config file, and it is constant 
	 *       during the computation.
	 * \return Kind of center convective numerical scheme for the adjoint flow equations.
	 */
	unsigned short GetKind_Centered_AdjFlow(void);

	/*! 
	 * \brief Get the kind of upwind convective numerical scheme for the adjoint flow equations.
	 * \note This value is obtained from the config file, and it is constant 
	 *       during the computation.
	 * \return Kind of upwind convective numerical scheme for the adjoint flow equations.
	 */
	unsigned short GetKind_Upwind_AdjFlow(void);

	/*!
	 * \brief Value of the calibrated constant for the high order method (center scheme).
	 * \return Calibrated constant for the high order center method for the adjoint flow equations.
	 */
	double GetKappa_2nd_AdjFlow(void);

	/*! 
	 * \brief Value of the calibrated constant for the high order method (center scheme).
	 * \return Calibrated constant for the high order center method for the adjoint flow equations.
	 */
	double GetKappa_4th_AdjFlow(void);

	/*! 
	 * \brief Value of the calibrated constant for the low order method (center scheme).
	 * \return Calibrated constant for the low order center method for the adjoint flow equations.
	 */
	double GetKappa_1st_AdjFlow(void);
  
  /*!
	 * \brief Value of the calibrated constant for the high order method (center scheme).
	 * \return Calibrated constant for the high order center method for the adjoint flow equations.
	 */
	double GetKappa_2nd_AdjTNE2(void);
  
	/*!
	 * \brief Value of the calibrated constant for the high order method (center scheme).
	 * \return Calibrated constant for the high order center method for the adjoint flow equations.
	 */
	double GetKappa_4th_AdjTNE2(void);
  
	/*!
	 * \brief Value of the calibrated constant for the low order method (center scheme).
	 * \return Calibrated constant for the low order center method for the adjoint flow equations.
	 */
	double GetKappa_1st_AdjTNE2(void);

	/*! 
	 * \brief Get the kind of integration scheme (explicit or implicit) 
	 *        for the linearized flow equations.
	 * \note This value is obtained from the config file, and it is constant 
	 *       during the computation.
	 * \return Kind of integration scheme for the linearized flow equations.
	 */
	unsigned short GetKind_TimeIntScheme_LinFlow(void);

	/*! 
	 * \brief Get the kind of convective numerical scheme for the linearized flow 
	 *        equations (centered or upwind).
	 * \note This value is obtained from the config file, and it is constant 
	 *       during the computation.
	 * \return Kind of convective numerical scheme for the linearized flow equations.
	 */
	unsigned short GetKind_ConvNumScheme_LinFlow(void);

	/*! 
	 * \brief Get the kind of viscous numerical scheme for the linearized flow
	 *        equations (Galerkin, Divergence theorem or Weiss correction).
	 * \note This value is obtained from the config file, and it is constant 
	 *       during the computation.
	 * \return Kind of viscous numerical scheme for the linearized flow equations.
	 */
	unsigned short GetKind_ViscNumScheme_LinFlow(void);

	/*! 
	 * \brief Get the kind of source term for the linearized flow equations.
	 * \note This value is obtained from the config file, and it is constant 
	 *       during the computation.
	 * \return Kind of source term for the linearized flow equations.
	 */
	unsigned short GetKind_SourNumScheme_LinFlow(void);

	/*! 
	 * \brief Get the kind of center convective numerical scheme for the linearized flow equations.
	 * \note This value is obtained from the config file, and it is constant 
	 *       during the computation.
	 * \return Kind of center convective numerical scheme for the linearized flow equations.
	 */
	unsigned short GetKind_Centered_LinFlow(void);

	/*! 
	 * \brief Get the kind of upwind convective numerical scheme for the linearized flow equations.
	 * \note This value is obtained from the config file, and it is constant 
	 *       during the computation.
	 * \return Kind of upwind convective numerical scheme for the linearized flow equations.
	 */
	unsigned short GetKind_Upwind_LinFlow(void);

	/*! 
	 * \brief Value of the calibrated constant for the high order method (center scheme).
	 * \return Calibrated constant for the high order center method for the linearized flow equations.
	 */	
	double GetKappa_4th_LinFlow(void);

	/*! 
	 * \brief Value of the calibrated constant for the low order method (center scheme).
	 * \return Calibrated constant for the low order center method for the linearized flow equations.
	 */	
	double GetKappa_1st_LinFlow(void);

	/*! 
	 * \brief Get the kind of integration scheme (implicit) 
	 *        for the turbulence equations.
	 * \note This value is obtained from the config file, and it is constant 
	 *       during the computation.
	 * \return Kind of integration scheme for the turbulence equations.
	 */
	unsigned short GetKind_TimeIntScheme_Turb(void);

	/*! 
	 * \brief Get the kind of integration scheme (implicit) 
	 *        for the level set equations.
	 * \note This value is obtained from the config file, and it is constant 
	 *       during the computation.
	 * \return Kind of integration scheme for the level set equations.
	 */
	unsigned short GetKind_TimeIntScheme_LevelSet(void);

	/*!
	 * \brief Get the kind of integration scheme (implicit)
	 *        for the level set equations.
	 * \note This value is obtained from the config file, and it is constant
	 *       during the computation.
	 * \return Kind of integration scheme for the level set equations.
	 */
	unsigned short GetKind_TimeIntScheme_AdjLevelSet(void);

	/*! 
	 * \brief Get the kind of convective numerical scheme for the turbulence 
	 *        equations (upwind).
	 * \note This value is obtained from the config file, and it is constant 
	 *       during the computation.
	 * \return Kind of convective numerical scheme for the turbulence equations.
	 */
	unsigned short GetKind_ConvNumScheme_Turb(void);

	/*! 
	 * \brief Get the kind of viscous numerical scheme for the turbulence
	 *        equations (Galerkin, Average of gradients, Average of gradients
	 *        with correction).
	 * \note This value is obtained from the config file, and it is constant 
	 *       during the computation.
	 * \return Kind of viscous numerical scheme for the turbulence equations.
	 */	
	unsigned short GetKind_ViscNumScheme_Turb(void);

	/*! 
	 * \brief Get the kind of source term for the turbulence equations.
	 * \note This value is obtained from the config file, and it is constant 
	 *       during the computation.
	 * \return Kind of source term for the turbulence equations.
	 */
	unsigned short GetKind_SourNumScheme_Turb(void);

	/*! 
	 * \brief Get the kind of center convective numerical scheme for the turbulence equations.
	 * \note This value is obtained from the config file, and it is constant 
	 *       during the computation.
	 * \return Kind of center convective numerical scheme for the turbulence equations.
	 */
	unsigned short GetKind_Centered_Turb(void);

	/*! 
	 * \brief Get the kind of upwind convective numerical scheme for the turbulence equations.
	 * \note This value is obtained from the config file, and it is constant 
	 *       during the computation.
	 * \return Kind of upwind convective numerical scheme for the turbulence equations.
	 */	
	unsigned short GetKind_Upwind_Turb(void);

	/*! 
	 * \brief Get the kind of viscous numerical scheme for the electric potential
	 *        equation (Galerkin).
	 * \note This value is obtained from the config file, and it is constant 
	 *       during the computation.
	 * \return Kind of viscous numerical scheme for the electric potential equation.
	 */
	unsigned short GetKind_ViscNumScheme_Elec(void);

	/*! 
	 * \brief Get the kind of source term for the electric potential equation.
	 * \note This value is obtained from the config file, and it is constant 
	 *       during the computation.
	 * \return Kind of source term for the electric potential equation.
	 */	
	unsigned short GetKind_SourNumScheme_Elec(void);

	/*! 
	 * \brief Get the kind of integration scheme (explicit or implicit) 
	 *        for the adjoint turbulence equations.
	 * \note This value is obtained from the config file, and it is constant 
	 *       during the computation.
	 * \return Kind of integration scheme for the adjoint turbulence equations.
	 */
	unsigned short GetKind_TimeIntScheme_AdjTurb(void);

	/*! 
	 * \brief Get the kind of convective numerical scheme for the adjoint turbulence 
	 *        equations (centered or upwind).
	 * \note This value is obtained from the config file, and it is constant 
	 *       during the computation.
	 * \return Kind of convective numerical scheme for the adjoint turbulence equations.
	 */
	unsigned short GetKind_ConvNumScheme_AdjTurb(void);

	/*! 
	 * \brief Get the kind of viscous numerical scheme for the adjoint turbulence
	 *        equations (Galerkin, Average of gradients, Average of gradients
	 *        with correction).
	 * \note This value is obtained from the config file, and it is constant 
	 *       during the computation.
	 * \return Kind of viscous numerical scheme for the adjoint turbulence equations.
	 */
	unsigned short GetKind_ViscNumScheme_AdjTurb(void);

	/*! 
	 * \brief Get the kind of source term for the adjoint turbulence equations.
	 * \note This value is obtained from the config file, and it is constant 
	 *       during the computation.
	 * \return Kind of source term for the adjoint turbulence equations.
	 */
	unsigned short GetKind_SourNumScheme_AdjTurb(void);

	/*!
	 * \brief Get the kind of source term for the adjoint levelset equations.
	 * \note This value is obtained from the config file, and it is constant
	 *       during the computation.
	 * \return Kind of source term for the adjoint levelset equations.
	 */
	unsigned short GetKind_SourNumScheme_AdjLevelSet(void);

	/*! 
	 * \brief Get the kind of center convective numerical scheme for the adjoint turbulence equations.
	 * \note This value is obtained from the config file, and it is constant 
	 *       during the computation.
	 * \return Kind of center convective numerical scheme for the adjoint turbulence equations.
	 */
	unsigned short GetKind_Centered_AdjTurb(void);

	/*! 
	 * \brief Get the kind of upwind convective numerical scheme for the adjoint turbulence equations.
	 * \note This value is obtained from the config file, and it is constant 
	 *       during the computation.
	 * \return Kind of upwind convective numerical scheme for the adjoint turbulence equations.
	 */
	unsigned short GetKind_Upwind_AdjTurb(void);

	/*! 
	 * \brief Provides information about the way in which the turbulence will be treated by the 
	 *        adjoint method.
	 * \return <code>FALSE</code> means that the adjoint turbulence equations will be used.
	 */
	bool GetFrozen_Visc(void);
  
  /*!
	 * \brief Provides information about if the sharp edges are going to be removed from the sensitivity.
	 * \return <code>FALSE</code> means that the sharp edges will be removed from the sensitivity.
	 */
	bool GetSens_Remove_Sharp(void);

	/*!
	 * \brief Get the kind of inlet boundary condition treatment (total conditions or mass flow).
	 * \return Kind of inlet boundary condition.
	 */
	unsigned short GetKind_Inlet(void);

	/*! 
	 * \brief Provides information about the the nodes that are going to be moved on a deformation 
	 *        volumetric grid deformation.
	 * \return <code>TRUE</code> means that only the points on the FFD box will be moved.
	 */
	bool GetHold_GridFixed(void);

	/*!
	 * \brief Get the kind of objective function. There are several options: Drag coefficient, 
	 *        Lift coefficient, efficiency, etc.
	 * \note The objective function will determine the boundary condition of the adjoint problem.
	 * \return Kind of objective function.
	 */
	unsigned short GetKind_ObjFunc(void);

	/*!
	 * \brief Get the kind of sensitivity smoothing technique.
	 * \return Kind of sensitivity smoothing technique.
	 */
	unsigned short GetKind_SensSmooth(void);

	/*!
	 * \brief Get equations to be treated continuously. There are several options: Euler, Navier Stokes
	 * \return Continuous equations.
	 */
	unsigned short GetContinuous_Eqns(void);

	/*!
	 * \brief Get equations to be treated discretely. There are several options: None, SA, SST
	 * \return Discrete equations.
	 */
	unsigned short GetDiscrete_Eqns(void);

	/*! 
	 * \brief Provides information about the time integration, and change the write in the output 
	 *        files information about the iteration.
	 * \return The kind of time integration: Steady state, time stepping method (unsteady) or 
	 *         dual time stepping method (unsteady).
	 */
	unsigned short GetUnsteady_Simulation(void);

	/*! 
	 * \brief Provides the number of species present in the plasma
	 * \return: The number of species present in the plasma, read from input file
	 */
	unsigned short GetnSpecies(void);

	/*! 
	 * \brief Provides the number of chemical reactions in the chemistry model
	 * \return: The number of chemical reactions, read from input file
	 */
	unsigned short GetnReactions(void);

	/*! 
	 * \brief Provides the number of chemical reactions in the chemistry model
	 * \return: The number of chemical reactions, read from input file
	 */
	double GetArrheniusCoeff(unsigned short iReaction);

	/*! 
	 * \brief Provides the number of chemical reactions in the chemistry model
	 * \return: The number of chemical reactions, read from input file
	 */
	double GetArrheniusEta(unsigned short iReaction);

	/*! 
	 * \brief Provides the number of chemical reactions in the chemistry model
	 * \return: The number of chemical reactions, read from input file
	 */
	double GetArrheniusTheta(unsigned short iReaction);
  
  /*!
	 * \brief Dissociation potential of species.
	 * \return: Dissociation potential.
	 */
	double* GetDissociationPot(void);

	/*!
	 * \brief Provides the number of rotational modes of energy storage
	 * \return: Vector of rotational mode count
	 */
  double* GetRotationModes(void);
  
	/*!
	 * \brief Provides the characteristic vibrational temperature for calculating e_vib
	 * \return: Vector of characteristic vibrational temperatures [K]
	 */
	double* GetCharVibTemp(void);
  
  /*!
	 * \brief Provides the characteristic electronic temperature for calculating e_el
	 * \return: Vector of characteristic vibrational temperatures [K]
	 */
	double** GetCharElTemp(void);
  
  /*!
	 * \brief Provides the degeneracy of electron states for calculating e_el
	 * \return: Vector of characteristic vibrational temperatures [K]
	 */
	double** GetElDegeneracy(void);
  
  /*!
	 * \brief Provides number electron states for calculating e_el
	 * \return: Vector of number of electron states for each species 
	 */
	unsigned short* GetnElStates(void);
  

  /*!
	 * \brief Provides the thermodynamic reference temperatures from the JANAF tables
	 * \return: Vector of reference temperatures [K]
	 */
  double* GetRefTemperature(void);
  
  /*!
	 * \brief Provides the characteristic vibrational temperature for calculating e_vib
	 * \return: The number of chemical reactions, read from input file
	 */
	double GetCharVibTemp(unsigned short iSpecies);	

	/*! 
	 * \brief Provides a table of equilibrium constants for a particular chemical reaction for a supplied gas model.
	 * \return: Matrix of reaction constants
	 */
	void GetChemistryEquilConstants(double **RxnConstantTable, unsigned short iReaction);

	/*!
	 * \brief Provides the nMass of each species present in multi species fluid 
	 * \return: Mass of each species in Kg
	 */
	double GetParticle_Mass(unsigned short iSpecies);

	/*!
	 * \brief Provides the molar mass of each species present in multi species fluid
	 * \return: Vector of molar mass of each species in kg/kmol
	 */
	double* GetMolar_Mass(void);
	
  /*!
	 * \brief Provides the molar mass of each species present in multi species fluid
	 * \return: Mass of each species in Kg
	 */
	double GetMolar_Mass(unsigned short iSpecies);

	/*!
	 * \brief Provides the molar mass of each species present in multi species fluid
	 * \return: Mass of each species in Kg
	 */
	double GetMolecular_Diameter(unsigned short iSpecies);

	/*!
	 * \brief Retrieves the number of monatomic species in the multicomponent gas.
	 * \return: Number of monatomic species.
	 */
	unsigned short GetnMonatomics(void);

	/*!
	 * \brief Retrieves the number of monatomic species in the multicomponent gas.
	 * \return: Number of monatomic species.
	 */
	unsigned short GetnDiatomics(void);	

	/*!
	 * \brief Provides the molar mass of each species present in multi species fluid
	 * \return: Molar mass of the specified gas consituent [kg/kmol]
	 */
	double GetInitial_Gas_Composition(unsigned short iSpecies);

	/*!
	 * \brief Retrieves the initial species temperature specified in the configuration file.
	 * \param[in] - val_Species: The index of the species
	 * \return: Temperature (K) of the species
	 */
	double GetSpecies_Temperature(unsigned short val_Species);

	/*!
	 * \brief Retrieves the multi-species fluid mixture molar mass.
	 * \return: Molar mass of the fluid mixture
	 */
	double GetMixtureMolar_Mass();

  /*!
	 * \brief Provides the formation enthalpy of the specified species at standard conditions
	 * \return: Enthalpy of formation
	 */
	double* GetEnthalpy_Formation(void);
  
	/*!
	 * \brief Provides the formation enthalpy of the specified species at standard conditions
	 * \return: Enthalpy of formation
	 */
	double GetEnthalpy_Formation(unsigned short iSpecies);

	/*!
	 * \brief Provides the charge number for each species present in the multi-species fluid.
	 * Charge numbers (Z) are either +1/0/-1 for positively, neutrally, or negatively ionized
	 * particles.
	 * \return: Charge number of each species (+1/0/-1)
	 */
	int GetParticle_ChargeNumber(unsigned short iSpecies);

	/*! 
	 * \brief Provides the Ref Temperature of each species present in multi species fluid
	 * \return: Reference Temperature for viscosity of each species in K
	 */
	double GetTemperature_Ref(unsigned short iSpecies);

	/*!
	 * \brief Provides the ref viscosity of each species present in multi species fluid
	 * \return: Reference viscosity of each species
	 */
	double GetViscosity_Ref(unsigned short iSpecies);

	/*!
	 * \brief Provides the value of the magnetic field at the stagnation point
	 * \return: magnetic field in Tesla
	 */
	double GetStagnation_B();

	/*!
	 * \brief Provides the value of the electrical conductivity
	 * \return: electrical conductivity
	 */
	double GetElec_Conductivity();

	/*!
	 * \brief Provides the dipole location
	 * \return: minimum dipole distance
	 */
	double GetDipoleDist();

	/*!
	 * \brief Provides the restart information.
	 * \return Restart information, if <code>TRUE</code> then the code will use the solution as restart.
	 */		
	bool GetRestart(void);

	/*!
	 * \brief Provides the number of varaibles.
	 * \return Number of variables.
	 */
	unsigned short GetnVar(void);

	/*! 
	 * \brief For some problems like adjoint or the linearized equations it 
	 *		  is necessary to restart the flow solution.
	 * \return Flow restart information, if <code>TRUE</code> then the code will restart the flow solution.
	 */

	bool GetRestart_Flow(void);
  
  /*!
   * \brief Indicates whether electron gas is present in the gas mixture.
   */
  bool GetIonization(void);

	/*! 
	 * \brief Information about doing a full multigrid strategy (start in the coarse level).
	 * \return <code>TRUE</code> or <code>FALSE</code>  depending if we are performing a full multigrid strategy.
	 */		
	bool GetFullMG(void);

	/*! 
	 * \brief Information about computing and plotting the equivalent area distribution.
	 * \return <code>TRUE</code> or <code>FALSE</code>  depending if we are computing the equivalent area.
	 */		
	bool GetEquivArea(void);

	/*! 
	 * \brief Get name of the input grid.
	 * \return File name of the input grid.
	 */
	string GetMesh_FileName(void);

	/*! 
	 * \brief Get name of the output grid, this parameter is important for grid 
	 *        adaptation and deformation.
	 * \return File name of the output grid.
	 */
	string GetMesh_Out_FileName(void);

	/*! 
	 * \brief Get the name of the file with the solution of the flow problem.
	 * \return Name of the file with the solution of the flow problem.
	 */
	string GetSolution_FlowFileName(void);

	/*! 
	 * \brief Get the name of the file with the data for farfield boundaries.
	 * \return Name of the file with the farfield boundary conditions.
	 */
	string GetFarfield_FileName(void);

	/*!
	 * \brief Get the name of the file with the solution of the linearized flow problem.
	 * \return Name of the file with the solution of the linearized flow problem.
	 */
	string GetSolution_LinFileName(void);

	/*! 
	 * \brief Get the name of the file with the solution of the adjoint flow problem 
	 *		  with drag objective function.
	 * \return Name of the file with the solution of the adjoint flow problem with 
	 *         drag objective function.
	 */
	string GetSolution_AdjFileName(void);

	/*! 
	 * \brief Get the name of the file with the residual of the problem.
	 * \return Name of the file with the residual of the problem.
	 */
	string GetResidual_FileName(void);

	/*! 
	 * \brief Get the format of the input/output grid.
	 * \return Format of the input/output grid.
	 */
	unsigned short GetMesh_FileFormat(void);

	/*! 
	 * \brief Get the format of the output solution.
	 * \return Format of the output solution.
	 */
	unsigned short GetOutput_FileFormat(void);

	/*! 
	 * \brief Get the name of the file with the convergence history of the problem.
	 * \return Name of the file with convergence history of the problem.
	 */
	string GetConv_FileName(void);

	/*! 
	 * \brief Get the name of the file with the flow variables.
	 * \return Name of the file with the primitive variables.
	 */		
	string GetFlow_FileName(void);

	/*! 
	 * \brief Get the name of the file with the structure variables.
	 * \return Name of the file with the structure variables.
	 */		
	string GetStructure_FileName(void);

	/*!
	 * \brief Get the name of the file with the wave variables.
	 * \return Name of the file with the wave variables.
	 */		
	string GetWave_FileName(void);

	/*!
	 * \brief Get the name of the file with the adjoint wave variables.
	 * \return Name of the file with the adjoint wave variables.
	 */		
	string GetAdjWave_FileName(void);

	/*! 
	 * \brief Get the name of the restart file for the wave variables.
	 * \return Name of the restart file for the flow variables.
	 */
	string GetRestart_WaveFileName(void);

	/*! 
	 * \brief Get the name of the restart file for the heat variables.
	 * \return Name of the restart file for the flow variables.
	 */
	string GetRestart_HeatFileName(void);

	/*! 
	 * \brief Get the name of the restart file for the flow variables.
	 * \return Name of the restart file for the flow variables.
	 */
	string GetRestart_FlowFileName(void);

	/*! 
	 * \brief Get the name of the restart file for the linearized flow variables.
	 * \return Name of the restart file for the linearized flow variables.
	 */
	string GetRestart_LinFileName(void);

	/*! 
	 * \brief Get the name of the restart file for the adjoint variables (drag objective function).
	 * \return Name of the restart file for the adjoint variables (drag objective function).
	 */
	string GetRestart_AdjFileName(void);

	/*! 
	 * \brief Get the name of the file with the adjoint variables.
	 * \return Name of the file with the adjoint variables.
	 */
	string GetAdj_FileName(void);

	/*! 
	 * \brief Get the name of the file with the linearized flow variables.
	 * \return Name of the file with the linearized flow variables.
	 */
	string GetLin_FileName(void);	

	/*! 
	 * \brief Get the name of the file with the gradient of the objective function.
	 * \return Name of the file with the gradient of the objective function.
	 */
	string GetObjFunc_Grad_FileName(void);

	/*! 
	 * \brief Get the name of the file with the gradient of the objective function.
	 * \return Name of the file with the gradient of the objective function.
	 */
	string GetObjFunc_Value_FileName(void);

	/*! 
	 * \brief Get the name of the file with the surface information for the flow problem.
	 * \return Name of the file with the surface information for the flow problem.
	 */
	string GetSurfFlowCoeff_FileName(void);

	/*! 
	 * \brief Get the name of the file with the surface information for the adjoint problem.
	 * \return Name of the file with the surface information for the adjoint problem.
	 */
	string GetSurfAdjCoeff_FileName(void);

	/*! 
	 * \brief Get the name of the file with the surface information for the linearized flow problem.
	 * \return Name of the file with the surface information for the linearized flow problem.
	 */
	string GetSurfLinCoeff_FileName(void);

	/*! 
	 * \brief Get functional that is going to be used to evaluate the flow convergence.
	 * \return Functional that is going to be used to evaluate the flow convergence.
	 */
	unsigned short GetCauchy_Func_Flow(void);

	/*! 
	 * \brief Get functional that is going to be used to evaluate the adjoint flow convergence.
	 * \return Functional that is going to be used to evaluate the adjoint flow convergence.
	 */
	unsigned short GetCauchy_Func_AdjFlow(void);

	/*! 
	 * \brief Get functional that is going to be used to evaluate the linearized flow convergence.
	 * \return Functional that is going to be used to evaluate the linearized flow convergence.
	 */
	unsigned short GetCauchy_Func_LinFlow(void);

	/*! 
	 * \brief Get the number of iterations that are considered in the Cauchy convergence criteria.
	 * \return Number of elements in the Cauchy criteria.
	 */
	unsigned short GetCauchy_Elems(void);

	/*! 
	 * \brief Get the number of iterations that are not considered in the convergence criteria.
	 * \return Number of iterations before starting with the convergence criteria.
	 */
	unsigned long GetStartConv_Iter(void);

	/*! 
	 * \brief Get the value of convergence criteria for the Cauchy method in the direct, 
	 *        adjoint or linearized problem.
	 * \return Value of the convergence criteria.
	 */
	double GetCauchy_Eps(void);

	/*! 
	 * \brief Get the value of convergence criteria for the one-shot problem.
	 * \return Value of the convergence criteria.
	 */
	double GetCauchy_Eps_OneShot(void);

	/*! 
	 * \brief Get the value of convergence criteria for the full multigrid method.
	 * \return Value of the convergence criteria.
	 */
	double GetCauchy_Eps_FullMG(void);

	/*! 
	 * \brief If we are prforming an unsteady simulation, there is only 
	 *        one value of the time step for the complete simulation.
	 * \return Value of the time step in an unsteady simulation (non dimensional). 
	 */
	double GetDelta_UnstTimeND(void);

	/*! 
	 * \brief If we are prforming an unsteady simulation, there is only 
	 *        one value of the time step for the complete simulation.
	 * \return Value of the time step in an unsteady simulation.
	 */
	double GetDelta_UnstTime(void);

	/*! 
	 * \brief Set the value of the unsteadty time step using the CFL number.
	 * \param[in] val_delta_unsttimend - Value of the unsteady time step using CFL number.
	 */
	void SetDelta_UnstTimeND(double val_delta_unsttimend);

	/*!
	 * \brief If we are performing an unsteady simulation, this is the
	 * 	value of max physical time for which we run the simulation
	 * \return Value of the physical time in an unsteady simulation.
	 */
	double GetTotal_UnstTime(void);

	/*!
	 * \brief If we are performing an unsteady simulation, this is the
	 * 	value of current time.
	 * \return Value of the physical time in an unsteady simulation.
	 */
	double GetCurrent_UnstTime(void);

	/*! 
	 * \brief Divide the rectbles and hexahedron.
	 * \return <code>TRUE</code> if the elements must be divided; otherwise <code>FALSE</code>.
	 */
	bool GetDivide_Element(void);
  
  /*!
	 * \brief Divide the rectbles and hexahedron.
	 * \return <code>TRUE</code> if the elements must be divided; otherwise <code>FALSE</code>.
	 */
	bool GetEngine_Intake(void);

	/*! 
	 * \brief Value of the design variable step, we use this value in design problems.
	 * \param[in] val_dv - Number of the design variable that we want to read.
	 * \return Design variable step.
	 */	
	double GetDV_Value(unsigned short val_dv);

	/*! 
	 * \brief Get information about the grid movement.
	 * \return <code>TRUE</code> if there is a grid movement; otherwise <code>FALSE</code>.
	 */
	bool GetGrid_Movement(void);

	/*!
	 * \brief Get the type of dynamic mesh motion.
	 * \param[in] val_iZone - Number for the current zone in the mesh (each zone has independent motion).
	 * \return Type of dynamic mesh motion.
	 */
	unsigned short GetKind_GridMovement(unsigned short val_iZone);

	/*!
	 * \brief Set the type of dynamic mesh motion.
	 * \param[in] val_iZone - Number for the current zone in the mesh (each zone has independent motion).
	 * \param[in] motion_Type - Specify motion type.
	 */
	void SetKind_GridMovement(unsigned short val_iZone, unsigned short motion_Type);

	/*!
	 * \brief Get the mach number based on the mesh velocity and freestream quantities.
	 * \return Mach number based on the mesh velocity and freestream quantities.
	 */
	double GetMach_Motion(void);

	/*!
	 * \brief Get x-coordinate of the mesh motion origin.
	 * \param[in] val_iZone - Number for the current zone in the mesh (each zone has independent motion).
	 * \return X-coordinate of the mesh motion origin.
	 */
	double GetMotion_Origin_X(unsigned short val_iZone);

	/*!
	 * \brief Get y-coordinate of the mesh motion origin
	 * \param[in] val_iZone - Number for the current zone in the mesh (each zone has independent motion).
	 * \return Y-coordinate of the mesh motion origin.
	 */
	double GetMotion_Origin_Y(unsigned short val_iZone);

	/*!
	 * \brief Get z-coordinate of the mesh motion origin
	 * \param[in] val_iZone - Number for the current zone in the mesh (each zone has independent motion).
	 * \return Z-coordinate of the mesh motion origin.
	 */
	double GetMotion_Origin_Z(unsigned short val_iZone);

	/*!
	 * \brief Set x-coordinate of the mesh motion origin.
	 * \param[in] val_iZone - Number for the current zone in the mesh (each zone has independent motion).
	 * \param[in] val_origin - New x-coordinate of the mesh motion origin.
	 */
	void SetMotion_Origin_X(unsigned short val_iZone, double val_origin);

	/*!
	 * \brief Set y-coordinate of the mesh motion origin
	 * \param[in] val_iZone - Number for the current zone in the mesh (each zone has independent motion).
	 * \param[in] val_origin - New y-coordinate of the mesh motion origin.
	 */
	void SetMotion_Origin_Y(unsigned short val_iZone, double val_origin);

	/*!
	 * \brief Set z-coordinate of the mesh motion origin
	 * \param[in] val_iZone - Number for the current zone in the mesh (each zone has independent motion).
	 * \param[in] val_origin - New y-coordinate of the mesh motion origin.
	 */
	void SetMotion_Origin_Z(unsigned short val_iZone, double val_origin);

	/*!
	 * \brief Get the translational velocity of the mesh in the x-direction.
	 * \param[in] val_iZone - Number for the current zone in the mesh (each zone has independent motion).
	 * \return Translational velocity of the mesh in the x-direction.
	 */
	double GetTranslation_Rate_X(unsigned short val_iZone);

	/*!
	 * \brief Get the translational velocity of the mesh in the y-direction.
	 * \param[in] val_iZone - Number for the current zone in the mesh (each zone has independent motion).
	 * \return Translational velocity of the mesh in the y-direction.
	 */
	double GetTranslation_Rate_Y(unsigned short val_iZone);

	/*!
	 * \brief Get the translational velocity of the mesh in the z-direction.
	 * \param[in] val_iZone - Number for the current zone in the mesh (each zone has independent motion).
	 * \return Translational velocity of the mesh in the z-direction.
	 */
	double GetTranslation_Rate_Z(unsigned short val_iZone);

	/*!
	 * \brief Get the angular velocity of the mesh about the x-axis.
	 * \param[in] val_iZone - Number for the current zone in the mesh (each zone has independent motion).
	 * \return Angular velocity of the mesh about the x-axis.
	 */
	double GetRotation_Rate_X(unsigned short val_iZone);

	/*!
	 * \brief Get the angular velocity of the mesh about the y-axis.
	 * \param[in] val_iZone - Number for the current zone in the mesh (each zone has independent motion).
	 * \return Angular velocity of the mesh about the y-axis.
	 */
	double GetRotation_Rate_Y(unsigned short val_iZone);

	/*!
	 * \brief Get the angular velocity of the mesh about the z-axis.
	 * \param[in] val_iZone - Number for the current zone in the mesh (each zone has independent motion).
	 * \return Angular velocity of the mesh about the z-axis.
	 */
	double GetRotation_Rate_Z(unsigned short val_iZone);

	/*!
	 * \brief Get the angular frequency of a mesh pitching about the x-axis.
	 * \param[in] val_iZone - Number for the current zone in the mesh (each zone has independent motion).
	 * \return Angular frequency of a mesh pitching about the x-axis.
	 */
	double GetPitching_Omega_X(unsigned short val_iZone);

	/*!
	 * \brief Get the angular frequency of a mesh pitching about the y-axis.
	 * \param[in] val_iZone - Number for the current zone in the mesh (each zone has independent motion).
	 * \return Angular frequency of a mesh pitching about the y-axis.
	 */
	double GetPitching_Omega_Y(unsigned short val_iZone);

	/*!
	 * \brief Get the angular frequency of a mesh pitching about the z-axis.
	 * \param[in] val_iZone - Number for the current zone in the mesh (each zone has independent motion).
	 * \return Angular frequency of a mesh pitching about the z-axis.
	 */
	double GetPitching_Omega_Z(unsigned short val_iZone);

	/*!
	 * \brief Get the pitching amplitude about the x-axis.
	 * \param[in] val_iZone - Number for the current zone in the mesh (each zone has independent motion).
	 * \return Pitching amplitude about the x-axis.
	 */
	double GetPitching_Ampl_X(unsigned short val_iZone);

	/*!
	 * \brief Get the pitching amplitude about the y-axis.
	 * \param[in] val_iZone - Number for the current zone in the mesh (each zone has independent motion).
	 * \return Pitching amplitude about the y-axis.
	 */
	double GetPitching_Ampl_Y(unsigned short val_iZone);

	/*!
	 * \brief Get the pitching amplitude about the z-axis.
	 * \param[in] val_iZone - Number for the current zone in the mesh (each zone has independent motion).
	 * \return Pitching amplitude about the z-axis.
	 */
	double GetPitching_Ampl_Z(unsigned short val_iZone);

	/*!
	 * \brief Get the pitching phase offset about the x-axis.
	 * \param[in] val_iZone - Number for the current zone in the mesh (each zone has independent motion).
	 * \return Pitching phase offset about the x-axis.
	 */
	double GetPitching_Phase_X(unsigned short val_iZone);

	/*!
	 * \brief Get the pitching phase offset about the y-axis.
	 * \param[in] val_iZone - Number for the current zone in the mesh (each zone has independent motion).
	 * \return Pitching phase offset about the y-axis.
	 */
	double GetPitching_Phase_Y(unsigned short val_iZone);

	/*!
	 * \brief Get the pitching phase offset about the z-axis.
	 * \param[in] val_iZone - Number for the current zone in the mesh (each zone has independent motion).
	 * \return Pitching phase offset about the z-axis.
	 */
	double GetPitching_Phase_Z(unsigned short val_iZone);

	/*!
	 * \brief Get the angular frequency of a mesh plunging in the x-direction.
	 * \param[in] val_iZone - Number for the current zone in the mesh (each zone has independent motion).
	 * \return Angular frequency of a mesh plunging in the x-direction.
	 */
	double GetPlunging_Omega_X(unsigned short val_iZone);

	/*!
	 * \brief Get the angular frequency of a mesh plunging in the y-direction.
	 * \param[in] val_iZone - Number for the current zone in the mesh (each zone has independent motion).
	 * \return Angular frequency of a mesh plunging in the y-direction.
	 */
	double GetPlunging_Omega_Y(unsigned short val_iZone);

	/*!
	 * \brief Get the angular frequency of a mesh plunging in the z-direction.
	 * \param[in] val_iZone - Number for the current zone in the mesh (each zone has independent motion).
	 * \return Angular frequency of a mesh plunging in the z-direction.
	 */
	double GetPlunging_Omega_Z(unsigned short val_iZone);

	/*!
	 * \brief Get the plunging amplitude in the x-direction.
	 * \param[in] val_iZone - Number for the current zone in the mesh (each zone has independent motion).
	 * \return Plunging amplitude in the x-direction.
	 */
	double GetPlunging_Ampl_X(unsigned short val_iZone);

	/*!
	 * \brief Get the plunging amplitude in the y-direction.
	 * \param[in] val_iZone - Number for the current zone in the mesh (each zone has independent motion).
	 * \return Plunging amplitude in the y-direction.
	 */
	double GetPlunging_Ampl_Y(unsigned short val_iZone);

	/*!
	 * \brief Get the plunging amplitude in the z-direction.
	 * \param[in] val_iZone - Number for the current zone in the mesh (each zone has independent motion).
	 * \return Plunging amplitude in the z-direction.
	 */
	double GetPlunging_Ampl_Z(unsigned short val_iZone);

	/*!
	 * \brief Get the minimum value of Beta for Roe-Turkel preconditioner
	 * \return the minimum value of Beta for Roe-Turkel preconditioner
	 */
	double GetminTurkelBeta();

	/*!
	 * \brief Get the minimum value of Beta for Roe-Turkel preconditioner
	 * \return the minimum value of Beta for Roe-Turkel preconditioner
	 */
	double GetmaxTurkelBeta();

	/*!
	 * \brief Get information about the compressible or imcompressible solver.
	 * \return <code>TRUE</code> if it is a incompressible formulation; otherwise <code>FALSE</code>.
	 */
	bool GetIncompressible(void);

	/*!
	 * \brief Get information about the cfree surface solver.
	 * \return <code>TRUE</code> if it is a free surface formulation; otherwise <code>FALSE</code>.
	 */
	bool GetFreeSurface(void);

	/*!
	 * \brief Get information about the adibatic wall condition
	 * \return <code>TRUE</code> if it is a adiabatic wall condition; otherwise <code>FALSE</code>.
	 */
	bool GetAdiabaticWall(void);

	/*!
	 * \brief Get information about the isothermal wall condition
	 * \return <code>TRUE</code> if it is a isothermal wall condition; otherwise <code>FALSE</code>.
	 */
	bool GetIsothermalWall(void);

	/*!
	 * \brief Get information about the catalytic wall condition
	 * \return <code>TRUE</code> if it is a catalytic wall condition; otherwise <code>FALSE</code>.
	 */
	bool GetCatalyticWall(void);

	/*!
	 * \brief Get information about the Low Mach Preconditioning
	 * \return <code>TRUE</code> if we are using low Mach preconditioner; otherwise <code>FALSE</code>.
	 */
	bool Low_Mach_Preconditioning(void);

	/*!
	 * \brief Get information for multiple time stepping for plasma
	 * \return <code>TRUE</code> if it is a catalytic wall condition; otherwise <code>FALSE</code>.
	 */
	bool MultipleTimeSteps(void);

	/*!
	 * \brief Get information about the electric solver condition
	 * \return <code>TRUE</code> if it is a electric solver condition; otherwise <code>FALSE</code>.
	 */
	bool GetElectricSolver(void);

	/*!
	 * \brief Get information about MacCormack's scheme for Gauss's law
	 * \return <code>TRUE</code> if we are using MacCormack's relaxation technique; otherwise <code>FALSE</code>.
	 */
	bool GetMacCormackRelaxation(void);

	/*!
	 * \brief Get information about using time dependent farfield boundaries
	 * \return <code>TRUE</code> if we are using time dependent farfield boundaries; otherwise <code>FALSE</code>.
	 */
	bool GetUnsteady_Farfield(void);

	/*! 
	 * \brief Get information about the gravity force.
	 * \return <code>TRUE</code> if it uses the gravity force; otherwise <code>FALSE</code>.
	 */
	bool GetGravityForce(void);

	/*! 
	 * \brief Get information about the magnetic force.
	 * \return <code>TRUE</code> if it uses the magnetic force; otherwise <code>FALSE</code>.
	 */
	bool GetMagnetic_Force(void);

	/*!
	 * \brief Get information about the Joule heating.
	 * \return <code>TRUE</code> if it uses joule heating; otherwise <code>FALSE</code>.
	 */
	bool GetJouleHeating(void);

	/*!
	 * \brief Get information about the rotational frame.
	 * \return <code>TRUE</code> if there is a rotational frame; otherwise <code>FALSE</code>.
	 */
	bool GetRotating_Frame(void);

	/*! 
	 * \brief Get information about the axisymmetric frame.
	 * \return <code>TRUE</code> if there is a rotational frame; otherwise <code>FALSE</code>.
	 */
	bool GetAxisymmetric(void);

	/*! 
	 * \brief Get information about there is a smoothing of the grid coordinates.
	 * \return <code>TRUE</code> if there is smoothing of the grid coordinates; otherwise <code>FALSE</code>.
	 */	
	bool GetAdaptBoundary(void);

	/*! 
	 * \brief Get information about there is a smoothing of the grid coordinates.
	 * \return <code>TRUE</code> if there is smoothing of the grid coordinates; otherwise <code>FALSE</code>.
	 */	
	bool GetSmoothNumGrid(void);

	/*! 
	 * \brief Set information about there is a smoothing of the grid coordinates.
	 * \param[in] val_smoothnumgrid - <code>TRUE</code> if there is smoothing of the grid coordinates; otherwise <code>FALSE</code>.
	 */
	void SetSmoothNumGrid(bool val_smoothnumgrid);

	/*! 
	 * \brief Subtract one to the index of the finest grid (full multigrid strategy).
	 * \return Change the index of the finest grid.
	 */
	void SubtractFinestMesh(void);

	/*! 
	 * \brief Obtain the kind of design variable.
	 * \param[in] val_dv - Number of the design variable that we want to read.
	 * \return Design variable identification.
	 */
	unsigned short GetDesign_Variable(unsigned short val_dv);

	/*! 
	 * \brief Obtain the kind of convergence criteria to establish the convergence of the CFD code.
	 * \return Kind of convergence criteria.
	 */
	unsigned short GetConvCriteria(void);

	/*! 
	 * \brief This subroutine adds the domain index to the name of some input-output file names.
	 * \param[in] val_domain - Index of the domain.
	 */
	void SetFileNameDomain(unsigned short val_domain);

	/*! 
	 * \brief Get the index in the config information of the marker <i>val_marker</i>.
	 * \note When we read the config file, it stores the markers in a particular vector.
	 * \return Index in the config information of the marker <i>val_marker</i>.
	 */	
	unsigned short GetMarker_Config_Tag(string val_marker);

	/*! 
	 * \brief Get the boundary information (kind of boundary) in the config information of the marker <i>val_marker</i>.
	 * \return Kind of boundary in the config information of the marker <i>val_marker</i>.
	 */	
	unsigned short GetMarker_Config_Boundary(string val_marker);

	/*! 
	 * \brief Get the monitoring information from the config definition for the marker <i>val_marker</i>.
	 * \return Monitoring information of the boundary in the config information for the marker <i>val_marker</i>.
	 */	
	unsigned short GetMarker_Config_Monitoring(string val_marker);
  
  /*!
	 * \brief Get the monitoring information from the config definition for the marker <i>val_marker</i>.
	 * \return Monitoring information of the boundary in the config information for the marker <i>val_marker</i>.
	 */
	unsigned short GetMarker_Config_Designing(string val_marker);

	/*! 
	 * \brief Get the plotting information from the config definition for the marker <i>val_marker</i>.
	 * \return Plotting information of the boundary in the config information for the marker <i>val_marker</i>.
	 */	
	unsigned short GetMarker_Config_Plotting(string val_marker);

	/*! 
	 * \brief Get the DV information from the config definition for the marker <i>val_marker</i>.
	 * \return DV information of the boundary in the config information for the marker <i>val_marker</i>.
	 */	
	unsigned short GetMarker_Config_DV(string val_marker);

  /*!
	 * \brief Get the motion information from the config definition for the marker <i>val_marker</i>.
	 * \return Motion information of the boundary in the config information for the marker <i>val_marker</i>.
	 */
	unsigned short GetMarker_Config_Moving(string val_marker);
  
	/*! 
	 * \brief Get the periodic information from the config definition of the marker <i>val_marker</i>.
	 * \return Periodic information of the boundary in the config information of the marker <i>val_marker</i>.
	 */	
	unsigned short GetMarker_Config_PerBound(string val_marker);

	/*!
	 * \brief Get the sliding information from the config definition of the marker <i>val_marker</i>.
	 * \return Sliding information of the boundary in the config information of the marker <i>val_marker</i>.
	 */
	unsigned short GetMarker_Config_Sliding(string val_marker);

	/*! 
	 * \brief Determines if problem is adjoint
	 * \return true if Adjoint
	 */
	bool GetAdjoint(void);
    
    /*!
	 * \brief Determines if problem is viscous
	 * \return true if Viscous
	 */
	bool GetViscous(void);

	/*!
	 * \brief Provides the index of the solution in the container.
	 * \param[in] val_eqsystem - Equation that is being solved.
	 * \return Index on the solution container.
	 */	
	unsigned short GetContainerPosition(unsigned short val_eqsystem);

	/*! 
	 * \brief Value of the order of magnitude reduction of the residual.
	 * \return Value of the order of magnitude reduction of the residual.
	 */	
	double GetOrderMagResidual(void);

	/*! 
	 * \brief Value of the minimum residual value (log10 scale).
	 * \return Value of the minimum residual value (log10 scale).
	 */	
	double GetMinLogResidual(void);

    /*!
	 * \brief Value of the damping factor for the engine inlet bc.
	 * \return Value of the damping factor.
	 */
	double GetDamp_Nacelle_Inflow(void);
    
	/*! 
	 * \brief Value of the damping factor for the residual restriction.
	 * \return Value of the damping factor.
	 */	
	double GetDamp_Res_Restric(void);

	/*! 
	 * \brief Value of the damping factor for the correction prolongation.
	 * \return Value of the damping factor.
	 */	
	double GetDamp_Correc_Prolong(void);

	/*! 
	 * \brief Value of the position of the Near Field (y coordinate for 2D, and z coordinate for 3D).
	 * \return Value of the Near Field position.
	 */	
	double GetPosition_Plane(void);

	/*! 
	 * \brief Value of the weight of the drag coefficient in the Sonic Boom optimization.
	 * \return Value of the weight of the drag coefficient in the Sonic Boom optimization.
	 */	
	double GetWeightCd(void);

	/*!
	 * \brief Value of ther constant viscous drag for Cl/Cd computation.
	 * \return Value of ther constant viscous drag for Cl/Cd computation.
	 */
	double GetCteViscDrag(void);

	/*! 
	 * \brief Update the CFL number using the ramp information.
	 * \param[in] val_iter - Current solver iteration.
	 */
	void UpdateCFL(unsigned long val_iter);

	/*! 
	 * \brief Set the global parameters of each simulation for each runtime system.
	 * \param[in] val_solver - Solver of the simulation.
	 * \param[in] val_system - Runtime system that we are solving.
	 */
	void SetGlobalParam(unsigned short val_solver, unsigned short val_system, unsigned long val_extiter);

	/*!
	 * \brief Center of rotation for a rotational periodic boundary.
	 */	
	double *GetPeriodicRotCenter(string val_marker);

	/*!
	 * \brief Angles of rotation for a rotational periodic boundary.
	 */	
	double *GetPeriodicRotAngles(string val_marker);

	/*!
	 * \brief Translation vector for a rotational periodic boundary.
	 */	
	double *GetPeriodicTranslation(string val_marker);

	/*! 
	 * \brief Get the rotationally periodic donor marker for boundary <i>val_marker</i>.
	 * \return Periodic donor marker from the config information for the marker <i>val_marker</i>.
	 */	
	unsigned short GetMarker_Periodic_Donor(string val_marker);

	/*!
	 * \brief Get the sliding interface donor marker for boundary <i>val_marker</i>.
	 * \return Sliding interface donor marker from the config information for the marker <i>val_marker</i>.
	 */
	string GetMarker_Sliding_Donor(string val_marker);

	/*!
	 * \brief Get the sliding interface donor domain for boundary <i>val_marker</i>.
	 * \return Sliding interface donor domain from the config information for the marker <i>val_marker</i>.
	 */
	unsigned short GetSlideDonor_Zone(string val_marker);

	/*!
	 * \brief Get the sliding interface domain for boundary <i>val_marker</i>.
	 * \return Sliding interface domain from the config information for the marker <i>val_marker</i>.
	 */
	unsigned short GetSlideBound_Zone(string val_marker);
  
  /*!
	 * \brief Get the internal index for a moving boundary <i>val_marker</i>.
	 * \return Internal index for a moving boundary <i>val_marker</i>.
	 */
	unsigned short GetMarker_Moving(string val_marker);
  
	/*!
	 * \brief Flag for relative motion between zones.
	 * \return <code>TRUE</code> if there is relative motion (need to search & interpolate); otherwise <code>FALSE</code>.
	 */
	bool GetRelative_Motion(void);

	/*!
	 * \brief Get information about converting a mesh from CGNS to SU2 format.
	 * \return <code>TRUE</code> if a conversion is requested; otherwise <code>FALSE</code>.
	 */
	bool GetCGNS_To_SU2(void);

	/*! 
	 * \brief Get information about whether a converted mesh should be written.
	 * \return <code>TRUE</code> if the converted mesh should be written; otherwise <code>FALSE</code>.
	 */
	bool GetWrite_Converted_Mesh(void);

	/*!
	 * \brief Set the total number of SEND_RECEIVE periodic transformations.
	 * \param[in] val_index - Total number of transformations.
	 */	
	void SetnPeriodicIndex(unsigned short val_index);

	/*!
	 * \brief Get the total number of SEND_RECEIVE periodic transformations.
	 * \return Total number of transformations.
	 */	
	unsigned short GetnPeriodicIndex(void);

	/*!
	 * \brief Set the rotation center for a periodic transformation.
	 * \param[in] val_index - Index corresponding to the periodic transformation.
	 * \param[in] center - Pointer to a vector containing the coordinate of the center.
	 */	
	void SetPeriodicCenter(unsigned short val_index, double* center);

	/*!
	 * \brief Get the rotation center for a periodic transformation.
	 * \param[in] val_index - Index corresponding to the periodic transformation.
	 * \return A vector containing coordinates of the center point.
	 */	
	double* GetPeriodicCenter(unsigned short val_index);

	/*!
	 * \brief Set the rotation angles for a periodic transformation.
	 * \param[in] val_index - Index corresponding to the periodic transformation.
	 * \param[in] rotation - Pointer to a vector containing the rotation angles.
	 */	
	void SetPeriodicRotation(unsigned short val_index, double* rotation);

	/*!
	 * \brief Get the rotation angles for a periodic transformation.
	 * \param[in] val_index - Index corresponding to the periodic transformation.
	 * \return A vector containing the angles of rotation.
	 */	
	double* GetPeriodicRotation(unsigned short val_index);

	/*!
	 * \brief Set the translation vector for a periodic transformation.
	 * \param[in] val_index - Index corresponding to the periodic transformation.
	 * \param[in] translate - Pointer to a vector containing the coordinate of the center.
	 */	
	void SetPeriodicTranslate(unsigned short val_index, double* translate);

	/*!
	 * \brief Get the translation vector for a periodic transformation.
	 * \param[in] val_index - Index corresponding to the periodic transformation.
	 * \return The translation vector.
	 */	
	double* GetPeriodicTranslate(unsigned short val_index);

	/*!
	 * \brief Get the total temperature at a nacelle boundary.
	 * \param[in] val_index - Index corresponding to the inlet boundary.
	 * \return The total temperature.
	 */	
	double GetNozzle_Ttotal(string val_index);

	/*!
	 * \brief Get the total temperature at an inlet boundary.
	 * \param[in] val_index - Index corresponding to the inlet boundary.
	 * \return The total temperature.
	 */	
	double GetInlet_Ttotal(string val_index);

	/*!
	 * \brief Get the temperature at a supersonic inlet boundary.
	 * \param[in] val_index - Index corresponding to the inlet boundary.
	 * \return The inlet density.
	 */	
	double GetInlet_Temperature(string val_index);

	/*!
	 * \brief Get the pressure at a supersonic inlet boundary.
	 * \param[in] val_index - Index corresponding to the inlet boundary.
	 * \return The inlet pressure.
	 */	
	double GetInlet_Pressure(string val_index);

	/*!
	 * \brief Get the velocity vector at a supersonic inlet boundary.
	 * \param[in] val_index - Index corresponding to the inlet boundary.
	 * \return The inlet velocity vector.
	 */
	double* GetInlet_Velocity(string val_index);

	/*!
	 * \brief Get the fixed value at the Dirichlet boundary.
	 * \param[in] val_index - Index corresponding to the Dirichlet boundary.
	 * \return The total temperature.
	 */
	double GetDirichlet_Value(string val_index);

	/*!
	 * \brief Get whether this is a Dirichlet or a Neumann boundary.
	 * \param[in] val_index - Index corresponding to the Dirichlet boundary.
	 * \return Yes or No.
	 */
	bool GetDirichlet_Boundary(string val_index);

	/*!
	 * \brief Get the total pressure at an inlet boundary.
	 * \param[in] val_index - Index corresponding to the inlet boundary.
	 * \return The total pressure.
	 */
	double GetInlet_Ptotal(string val_index);

	/*!
	 * \brief Get the total pressure at an nacelle boundary.
	 * \param[in] val_index - Index corresponding to the inlet boundary.
	 * \return The total pressure.
	 */
	double GetNozzle_Ptotal(string val_index);

	/*!
	 * \brief If inlet and outlet conditions are defined for multi species
	 * \return true/false
	 */
	bool GetInletConditionsDefined();

	/*!
	 * \brief Get the temperature at an inlet boundary.
	 * \param[in] iSpecies - Index of the species
	 * \return The total temperature.
	 */
	double GetInlet_Species_Temperature(unsigned short iSpecies);

	/*!
	 * \brief Get the temperature at an outlet boundary.
	 * \param[in] iSpecies - Index of the species
	 * \return The total temperature.
	 */
	double GetOutlet_Species_Temperature(unsigned short iSpecies);

	/*!
	 * \brief Get the pressure at an inlet boundary.
	 * \param[in] iSpecies - Index of the species
	 * \return The total temperature.
	 */
	double GetInlet_Species_Pressure(unsigned short iSpecies);

	/*!
	 * \brief Get the pressure at an outlet boundary.
	 * \param[in] iSpecies - Index of the species
	 * \return The total temperature.
	 */
	double GetOutlet_Species_Pressure(unsigned short iSpecies);

	/*!
	 * \brief Get the velocity at an inlet boundary.
	 * \param[in] iSpecies - Index of the species
	 * \return The total temperature.
	 */
	double GetInlet_Species_Velocity(unsigned short iSpecies);

	/*!
	 * \brief Get the velocity at an outlet boundary.
	 * \param[in] iSpecies - Index of the species
	 * \return The total temperature.
	 */
	double GetOutlet_Species_Velocity(unsigned short iSpecies);


	/*!
	 * \brief Value of the CFL reduction in LevelSet problems.
	 * \return Value of the CFL reduction in LevelSet problems.
	 */
	double GetLevelSet_CFLRedCoeff(void);
  
  /*!
	 * \brief Value of the CFL reduction in LevelSet problems.
	 * \return Value of the CFL reduction in LevelSet problems.
	 */
	double GetTurb_CFLRedCoeff(void);

	/*!
	 * \brief Get the flow direction unit vector at an inlet boundary.
	 * \param[in] val_index - Index corresponding to the inlet boundary.
	 * \return The flow direction vector.
	 */
	double* GetInlet_FlowDir(string val_index);

	/*!
	 * \brief Get the back pressure (static) at an outlet boundary.
	 * \param[in] val_index - Index corresponding to the outlet boundary.
	 * \return The outlet pressure.
	 */
	double GetOutlet_Pressure(string val_index);

	/*!
	 * \brief Get the wall temperature (static) at an isothermal boundary.
	 * \param[in] val_index - Index corresponding to the isothermal boundary.
	 * \return The wall temperature.
	 */
	double GetIsothermal_Temperature(string val_index);

	/*!
	 * \brief Get the wall heat flux on a constant heat flux boundary.
	 * \param[in] val_index - Index corresponding to the constant heat flux boundary.
	 * \return The heat flux.
	 */
	double GetWall_HeatFlux(string val_index);

	/*!
	 * \brief Get the back pressure (static) at an outlet boundary.
	 * \param[in] val_index - Index corresponding to the outlet boundary.
	 * \return The outlet pressure.
	 */
	double GetFanFace_Mach_Target(string val_marker);

    /*!
	 * \brief Get the back pressure (static) at an outlet boundary.
	 * \param[in] val_index - Index corresponding to the outlet boundary.
	 * \return The outlet pressure.
	 */
	double GetFanFace_Mach(string val_marker);
    
    /*!
	 * \brief Get the back pressure (static) at an outlet boundary.
	 * \param[in] val_index - Index corresponding to the outlet boundary.
	 * \return The outlet pressure.
	 */
	void SetFanFace_Mach(unsigned short val_imarker, double val_fanface_mach);
    
    /*!
	 * \brief Get the back pressure (static) at an outlet boundary.
	 * \param[in] val_index - Index corresponding to the outlet boundary.
	 * \return The outlet pressure.
	 */
	double GetFanFace_Pressure(string val_marker);
    
    /*!
	 * \brief Get the back pressure (static) at an outlet boundary.
	 * \param[in] val_index - Index corresponding to the outlet boundary.
	 * \return The outlet pressure.
	 */
	void SetFanFace_Pressure(unsigned short val_imarker, double val_fanface_pressure);
    
	/*!
	 * \brief Get the displacement value at an displacement boundary.
	 * \param[in] val_index - Index corresponding to the displacement boundary.
	 * \return The displacement value.
	 */
	double GetDispl_Value(string val_index);

	/*!
	 * \brief Get the force value at an load boundary.
	 * \param[in] val_index - Index corresponding to the load boundary.
	 * \return The load value.
	 */
	double GetLoad_Value(string val_index);

	/*!
	 * \brief Get the force value at an load boundary.
	 * \param[in] val_index - Index corresponding to the load boundary.
	 * \return The load value.
	 */
	double GetFlowLoad_Value(string val_index);

	/*!
	 * \brief Cyclic pitch amplitude for rotor blades.
	 * \return The specified cyclic pitch amplitude.
	 */	
	double GetCyclic_Pitch(void);

	/*!
	 * \brief Collective pitch setting for rotor blades.
	 * \return The specified collective pitch setting.
	 */	
	double GetCollective_Pitch(void);

	/*!
	 * \brief Get name of the arbitrary mesh motion input file.
	 * \return File name of the arbitrary mesh motion input file.
	 */
	string GetMotion_FileName(void);

	/*!
	 * \brief Set the non-dimensionalization for SU2_CFD.
	 * \param[in] val_nDim - Number of dimensions for this particular problem.
	 * \param[in] val_rank - Processor rank.
	 * \param[in] val_iZone - Current grid domain number.
	 */	
	void SetNondimensionalization(unsigned short val_nDim, unsigned short val_iZone);

  /*!
	 * \brief Set the config options.
	 */
	void SetConfig_Options(unsigned short val_nZone);

  /*!
	 * \brief Set the config file parsing.
	 */
  void SetParsing(char case_filename[200]);

	/*! 
	 * \brief Config file postprocessing.
	 */	
	void SetPostprocessing(unsigned short val_software, unsigned short val_izone);	

	/*! 
	 * \brief Config file markers processing.
	 */	
	void SetMarkers(unsigned short val_software, unsigned short val_izone);	

	/*! 
	 * \brief Config file output.
	 */	
	void SetOutput(unsigned short val_software, unsigned short val_izone);

	/*!
	 * \brief Value of Aeroelastic solution coordinate at time n+1.
	 */
	double *GetAeroelastic_np1(void);

	/*!
	 * \brief Value of Aeroelastic solution coordinate at time n.
	 */
	double *GetAeroelastic_n(void);

	/*!
	 * \brief Value of Aeroelastic solution coordinate at time n-1.
	 */
	double *GetAeroelastic_n1(void);

	/*!
	 * \brief Value of Aeroelastic solution coordinate at time n+1.
	 */
	void SetAeroelastic_np1(unsigned short val_index, double val);

	/*!
	 * \brief Value of Aeroelastic solution coordinate at time n from time n+1.
	 */
	void SetAeroelastic_n(void);

	/*!
	 * \brief Value of Aeroelastic solution coordinate at time n-1 from time n.
	 */
	void SetAeroelastic_n1(void);

	/*!
	 * \brief Uncoupled Aeroelastic Frequency Plunge.
	 */
	double GetAeroelastic_Frequency_Plunge(void);

	/*!
	 * \brief Uncoupled Aeroelastic Frequency Pitch.
	 */
	double GetAeroelastic_Frequency_Pitch(void);

	/*!
	 * \brief Value of plunging coordinate at the end of an external iteration.
	 */
	double GetAeroelastic_plunge(void);

	/*!
	 * \brief Value of pitching coordinate at the end of an external iteration.
	 */
	double GetAeroelastic_pitch(void);

	/*!
	 * \brief Value of plunging coordinate at the end of an external iteration.
	 */
	void SetAeroelastic_plunge(double val);

	/*!
	 * \brief Value of pitching coordinate at the end of an external iteration.
	 */
	void SetAeroelastic_pitch(double val);

	/*!
	 * \brief Get the type of aeroelastic grid movement.
	 * \return type of aeroelastic grid movement.
	 */
	unsigned short GetType_Aeroelastic(void);

	/*!
	 * \brief Get the way to compute grid velocities for aeroelastic motion.
	 * \return type of grid velocity computation used.
	 */
	unsigned short GetAeroelastic_GridVelocity(void);
    
    /*!
	 * \brief Get information about the wind gust.
	 * \return <code>TRUE</code> if there is a wind gust; otherwise <code>FALSE</code>.
	 */
	bool GetWind_Gust(void);
    
    /*!
	 * \brief Get the type of gust to simulate.
	 * \return type of gust to use for the simulation.
	 */
	unsigned short GetGust_Type(void);
    
    /*!
	 * \brief Get the gust direction.
	 * \return the gust direction.
	 */
    unsigned short GetGust_Dir(void);

    /*!
	 * \brief Value of the gust wavelength.
	 */
	double GetGust_WaveLength(void);
    
    /*!
	 * \brief Value of the number of gust periods.
	 */
	double GetGust_Periods(void);
    
    /*!
	 * \brief Value of the gust amplitude.
	 */
	double GetGust_Ampl(void);
    
    /*!
	 * \brief Value of the time at which to begin the gust.
	 */
	double GetGust_Begin_Time(void);
    
    /*!
	 * \brief Value of the location ath which the gust begins.
	 */
	double GetGust_Begin_Loc(void);


	/*!
	 * \brief Given arrays x[1..n] and y[1..n] containing a tabulated function, i.e., yi = f(xi), with
	          x1 < x2 < . . . < xN , and given values yp1 and ypn for the first derivative of the interpolating
	          function at points 1 and n, respectively, this routine returns an array y2[1..n] that contains
	          the second derivatives of the interpolating function at the tabulated points xi. If yp1 and/or
	          ypn are equal to 1 × 1030 or larger, the routine is signaled to set the corresponding boundary
	          condition for a natural spline, with zero second derivative on that boundary.
						Numerical Recipes: The Art of Scientific Computing, Third Edition in C++.
	 */
	void SetSpline(vector<double> &x, vector<double> &y, unsigned long n, double yp1, double ypn, vector<double> &y2);

	/*!
	 * \brief Given the arrays xa[1..n] and ya[1..n], which tabulate a function (with the xai’s in order),
	          and given the array y2a[1..n], which is the output from spline above, and given a value of
	          x, this routine returns a cubic-spline interpolated value y.
         	  Numerical Recipes: The Art of Scientific Computing, Third Edition in C++.
	 * \returns The interpolated value of for x.
	 */
	double GetSpline(vector<double> &xa, vector<double> &ya, vector<double> &y2a, unsigned long n, double x);
  
};

#include "config_structure.inl"<|MERGE_RESOLUTION|>--- conflicted
+++ resolved
@@ -89,13 +89,9 @@
 	Frozen_Visc,			/*!< \brief Flag for adjoint problem with/without frozen viscosity. */
 	Sens_Remove_Sharp,			/*!< \brief Flag for removing or not the sharp edges from the sensitivity computation. */
 	Hold_GridFixed,	/*!< \brief Flag hold fixed some part of the mesh during the deformation. */
-<<<<<<< HEAD
 	Axisymmetric, /*!< \brief Flag for axisymmetric calculations */
 	Show_Adj_Sens, /*!< \brief Flag for outputting sensitivities on exit */
   ionization;  /*!< \brief Flag for determining if free electron gas is in the mixture */
-=======
-	Axisymmetric; /*!< \brief Flag for outputting sensitivities on exit */
->>>>>>> 08ab1629
 	bool Visualize_Partition;	/*!< \brief Flag to visualize each partition in the DDM. */
 	bool Visualize_Deformation;	/*!< \brief Flag to visualize the deformation in the MDC. */
     double Damp_Nacelle_Inflow;	/*!< \brief Damping factor for the engine inlet. */
