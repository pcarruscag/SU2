/*!
 * \file config_structure.inl
 * \brief In-Line subroutines of the <i>config_structure.hpp</i> file.
 * \author F. Palacios, T. Economon
 * \version 6.1.0 "Falcon"
 *
 * The current SU2 release has been coordinated by the
 * SU2 International Developers Society <www.su2devsociety.org>
 * with selected contributions from the open-source community.
 *
 * The main research teams contributing to the current release are:
 *  - Prof. Juan J. Alonso's group at Stanford University.
 *  - Prof. Piero Colonna's group at Delft University of Technology.
 *  - Prof. Nicolas R. Gauger's group at Kaiserslautern University of Technology.
 *  - Prof. Alberto Guardone's group at Polytechnic University of Milan.
 *  - Prof. Rafael Palacios' group at Imperial College London.
 *  - Prof. Vincent Terrapon's group at the University of Liege.
 *  - Prof. Edwin van der Weide's group at the University of Twente.
 *  - Lab. of New Concepts in Aeronautics at Tech. Institute of Aeronautics.
 *
 * Copyright 2012-2018, Francisco D. Palacios, Thomas D. Economon,
 *                      Tim Albring, and the SU2 contributors.
 *
 * SU2 is free software; you can redistribute it and/or
 * modify it under the terms of the GNU Lesser General Public
 * License as published by the Free Software Foundation; either
 * version 2.1 of the License, or (at your option) any later version.
 *
 * SU2 is distributed in the hope that it will be useful,
 * but WITHOUT ANY WARRANTY; without even the implied warranty of
 * MERCHANTABILITY or FITNESS FOR A PARTICULAR PURPOSE. See the GNU
 * Lesser General Public License for more details.
 *
 * You should have received a copy of the GNU Lesser General Public
 * License along with SU2. If not, see <http://www.gnu.org/licenses/>.
 */

#pragma once

inline su2double CConfig::GetHTP_Axis(unsigned short val_index) { return HTP_Axis[val_index]; }

inline su2double CConfig::GetCFL_AdaptParam(unsigned short val_index) { return CFL_AdaptParam[val_index]; }

inline bool CConfig::GetCFL_Adapt(void) { return CFL_Adapt; }

inline bool CConfig::GetHB_Precondition(void) { return HB_Precondition; }

inline void CConfig::SetInflow_Mach(unsigned short val_imarker, su2double val_fanface_mach) { Inflow_Mach[val_imarker] = val_fanface_mach; }

inline void CConfig::SetInflow_Pressure(unsigned short val_imarker, su2double val_fanface_pressure) { Inflow_Pressure[val_imarker] = val_fanface_pressure; }

inline void CConfig::SetInflow_MassFlow(unsigned short val_imarker, su2double val_fanface_massflow) { Inflow_MassFlow[val_imarker] = val_fanface_massflow; }

inline void CConfig::SetInflow_ReverseMassFlow(unsigned short val_imarker, su2double val_fanface_reversemassflow) { Inflow_ReverseMassFlow[val_imarker] = val_fanface_reversemassflow; }

inline void CConfig::SetInflow_TotalPressure(unsigned short val_imarker, su2double val_fanface_totalpressure) { Inflow_TotalPressure[val_imarker] = val_fanface_totalpressure; }

inline void CConfig::SetInflow_Temperature(unsigned short val_imarker, su2double val_fanface_temperature) { Inflow_Temperature[val_imarker] = val_fanface_temperature; }

inline void CConfig::SetInflow_TotalTemperature(unsigned short val_imarker, su2double val_fanface_totaltemperature) { Inflow_TotalTemperature[val_imarker] = val_fanface_totaltemperature; }

inline void CConfig::SetInflow_RamDrag(unsigned short val_imarker, su2double val_fanface_ramdrag) { Inflow_RamDrag[val_imarker] = val_fanface_ramdrag; }

inline void CConfig::SetInflow_Force(unsigned short val_imarker, su2double val_fanface_force) { Inflow_Force[val_imarker] = val_fanface_force; }

inline void CConfig::SetInflow_Power(unsigned short val_imarker, su2double val_fanface_power) { Inflow_Power[val_imarker] = val_fanface_power; }

inline su2double CConfig::GetInflow_ReverseMassFlow(unsigned short val_imarker) { return Inflow_ReverseMassFlow[val_imarker]; }

inline void CConfig::SetExhaust_Pressure(unsigned short val_imarker, su2double val_exhaust_pressure) { Exhaust_Pressure[val_imarker] = val_exhaust_pressure; }

inline void CConfig::SetExhaust_Temperature(unsigned short val_imarker, su2double val_exhaust_temp) { Exhaust_Temperature[val_imarker] = val_exhaust_temp; }

inline void CConfig::SetExhaust_MassFlow(unsigned short val_imarker, su2double val_exhaust_massflow) { Exhaust_MassFlow[val_imarker] = val_exhaust_massflow; }

inline void CConfig::SetExhaust_TotalPressure(unsigned short val_imarker, su2double val_exhaust_totalpressure) { Exhaust_TotalPressure[val_imarker] = val_exhaust_totalpressure; }

inline void CConfig::SetExhaust_TotalTemperature(unsigned short val_imarker, su2double val_exhaust_totaltemp) { Exhaust_TotalTemperature[val_imarker] = val_exhaust_totaltemp; }

inline void CConfig::SetExhaust_GrossThrust(unsigned short val_imarker, su2double val_exhaust_grossthrust) { Exhaust_GrossThrust[val_imarker] = val_exhaust_grossthrust; }

inline void CConfig::SetExhaust_Force(unsigned short val_imarker, su2double val_exhaust_force) { Exhaust_Force[val_imarker] = val_exhaust_force; }

inline void CConfig::SetExhaust_Power(unsigned short val_imarker, su2double val_exhaust_power) { Exhaust_Power[val_imarker] = val_exhaust_power; }

inline void CConfig::SetEngine_Mach(unsigned short val_imarker, su2double val_engine_mach) { Engine_Mach[val_imarker] = val_engine_mach; }

inline void CConfig::SetEngine_Force(unsigned short val_imarker, su2double val_engine_force) { Engine_Force[val_imarker] = val_engine_force; }

inline void CConfig::SetEngine_Power(unsigned short val_imarker, su2double val_engine_power) { Engine_Power[val_imarker] = val_engine_power; }

inline void CConfig::SetEngine_NetThrust(unsigned short val_imarker, su2double val_engine_netthrust) { Engine_NetThrust[val_imarker] = val_engine_netthrust; }

inline void CConfig::SetEngine_GrossThrust(unsigned short val_imarker, su2double val_engine_grossthrust) { Engine_GrossThrust[val_imarker] = val_engine_grossthrust; }

inline void CConfig::SetEngine_Area(unsigned short val_imarker, su2double val_engine_area) { Engine_Area[val_imarker] = val_engine_area; }

inline void CConfig::SetActDisk_DeltaPress(unsigned short val_imarker, su2double val_actdisk_deltapress) { ActDisk_DeltaPress[val_imarker] = val_actdisk_deltapress; }

inline void CConfig::SetActDisk_Power(unsigned short val_imarker, su2double val_actdisk_power) { ActDisk_Power[val_imarker] = val_actdisk_power; }

inline void CConfig::SetActDisk_MassFlow(unsigned short val_imarker, su2double val_actdisk_massflow) { ActDisk_MassFlow[val_imarker] = val_actdisk_massflow; }

inline void CConfig::SetActDisk_Mach(unsigned short val_imarker, su2double val_actdisk_mach) { ActDisk_Mach[val_imarker] = val_actdisk_mach; }

inline void CConfig::SetActDisk_Force(unsigned short val_imarker, su2double val_actdisk_force) { ActDisk_Force[val_imarker] = val_actdisk_force; }

inline void CConfig::SetSurface_DC60(unsigned short val_imarker, su2double val_surface_distortion) { Surface_DC60[val_imarker] = val_surface_distortion; }

inline void CConfig::SetSurface_MassFlow(unsigned short val_imarker, su2double val_surface_massflow) { Surface_MassFlow[val_imarker] = val_surface_massflow; }

inline void CConfig::SetSurface_Mach(unsigned short val_imarker, su2double val_surface_mach) { Surface_Mach[val_imarker] = val_surface_mach; }

inline void CConfig::SetSurface_Temperature(unsigned short val_imarker, su2double val_surface_temperature) { Surface_Temperature[val_imarker] = val_surface_temperature; }

inline void CConfig::SetSurface_Pressure(unsigned short val_imarker, su2double val_surface_pressure) { Surface_Pressure[val_imarker] = val_surface_pressure; }

inline void CConfig::SetSurface_Density(unsigned short val_imarker, su2double val_surface_density) { Surface_Density[val_imarker] = val_surface_density; }

inline void CConfig::SetSurface_Enthalpy(unsigned short val_imarker, su2double val_surface_enthalpy) { Surface_Enthalpy[val_imarker] = val_surface_enthalpy; }

inline void CConfig::SetSurface_NormalVelocity(unsigned short val_imarker, su2double val_surface_normalvelocity) { Surface_NormalVelocity[val_imarker] = val_surface_normalvelocity; }

inline void CConfig::SetSurface_Uniformity(unsigned short val_imarker, su2double val_surface_streamwiseuniformity) { Surface_Uniformity[val_imarker] = val_surface_streamwiseuniformity; }

inline void CConfig::SetSurface_SecondaryStrength(unsigned short val_imarker, su2double val_surface_secondarystrength) { Surface_SecondaryStrength[val_imarker] = val_surface_secondarystrength; }

inline void CConfig::SetSurface_SecondOverUniform(unsigned short val_imarker, su2double val_surface_secondaryoverstream) { Surface_SecondOverUniform[val_imarker] = val_surface_secondaryoverstream; }

inline void CConfig::SetSurface_MomentumDistortion(unsigned short val_imarker, su2double val_surface_momentumdistortion) { Surface_MomentumDistortion[val_imarker] = val_surface_momentumdistortion; }

inline void CConfig::SetSurface_TotalTemperature(unsigned short val_imarker, su2double val_surface_totaltemperature) { Surface_TotalTemperature[val_imarker] = val_surface_totaltemperature; }

inline void CConfig::SetSurface_TotalPressure(unsigned short val_imarker, su2double val_surface_totalpressure) { Surface_TotalPressure[val_imarker] = val_surface_totalpressure; }

inline void CConfig::SetSurface_PressureDrop(unsigned short val_imarker, su2double val_surface_pressuredrop) { Surface_PressureDrop[val_imarker] = val_surface_pressuredrop; }

inline void CConfig::SetSurface_IDC(unsigned short val_imarker, su2double val_surface_distortion) { Surface_IDC[val_imarker] = val_surface_distortion; }

inline void CConfig::SetSurface_IDC_Mach(unsigned short val_imarker, su2double val_surface_distortion) { Surface_IDC_Mach[val_imarker] = val_surface_distortion; }

inline void CConfig::SetSurface_IDR(unsigned short val_imarker, su2double val_surface_distortion) { Surface_IDR[val_imarker] = val_surface_distortion; }

inline void CConfig::SetActDisk_DeltaTemp(unsigned short val_imarker, su2double val_actdisk_deltatemp) { ActDisk_DeltaTemp[val_imarker] = val_actdisk_deltatemp; }

inline void CConfig::SetActDisk_TotalPressRatio(unsigned short val_imarker, su2double val_actdisk_pressratio) { ActDisk_TotalPressRatio[val_imarker] = val_actdisk_pressratio; }

inline void CConfig::SetActDisk_TotalTempRatio(unsigned short val_imarker, su2double val_actdisk_tempratio) { ActDisk_TotalTempRatio[val_imarker] = val_actdisk_tempratio; }

inline void CConfig::SetActDisk_StaticPressRatio(unsigned short val_imarker, su2double val_actdisk_pressratio) { ActDisk_StaticPressRatio[val_imarker] = val_actdisk_pressratio; }

inline void CConfig::SetActDisk_StaticTempRatio(unsigned short val_imarker, su2double val_actdisk_tempratio) { ActDisk_StaticTempRatio[val_imarker] = val_actdisk_tempratio; }

inline void CConfig::SetActDisk_NetThrust(unsigned short val_imarker, su2double val_actdisk_netthrust) { ActDisk_NetThrust[val_imarker] = val_actdisk_netthrust; }

inline void CConfig::SetActDisk_BCThrust(unsigned short val_imarker, su2double val_actdisk_bcthrust) { ActDisk_BCThrust[val_imarker] = val_actdisk_bcthrust; }

inline void CConfig::SetActDisk_BCThrust_Old(unsigned short val_imarker, su2double val_actdisk_bcthrust_old) { ActDisk_BCThrust_Old[val_imarker] = val_actdisk_bcthrust_old; }

inline void CConfig::SetActDisk_GrossThrust(unsigned short val_imarker, su2double val_actdisk_grossthrust) { ActDisk_GrossThrust[val_imarker] = val_actdisk_grossthrust; }

inline void CConfig::SetActDisk_Area(unsigned short val_imarker, su2double val_actdisk_area) { ActDisk_Area[val_imarker] = val_actdisk_area; }

inline void CConfig::SetActDiskInlet_ReverseMassFlow(unsigned short val_imarker, su2double val_actdisk_area) { ActDisk_ReverseMassFlow[val_imarker] = val_actdisk_area; }

inline su2double CConfig::GetActDisk_DeltaPress(unsigned short val_imarker) { return ActDisk_DeltaPress[val_imarker]; }

inline su2double CConfig::GetActDisk_DeltaTemp(unsigned short val_imarker) { return ActDisk_DeltaTemp[val_imarker]; }

inline su2double CConfig::GetActDisk_TotalPressRatio(unsigned short val_imarker) { return ActDisk_TotalPressRatio[val_imarker]; }

inline su2double CConfig::GetActDisk_TotalTempRatio(unsigned short val_imarker) { return ActDisk_TotalTempRatio[val_imarker]; }

inline su2double CConfig::GetActDisk_StaticPressRatio(unsigned short val_imarker) { return ActDisk_StaticPressRatio[val_imarker]; }

inline su2double CConfig::GetActDisk_StaticTempRatio(unsigned short val_imarker) { return ActDisk_StaticTempRatio[val_imarker]; }

inline su2double CConfig::GetActDisk_Power(unsigned short val_imarker) { return ActDisk_Power[val_imarker]; }

inline su2double CConfig::GetActDisk_MassFlow(unsigned short val_imarker) { return ActDisk_MassFlow[val_imarker]; }

inline su2double CConfig::GetActDisk_Mach(unsigned short val_imarker) { return ActDisk_Mach[val_imarker]; }

inline su2double CConfig::GetActDisk_Force(unsigned short val_imarker) { return ActDisk_Force[val_imarker]; }

inline su2double CConfig::GetSurface_MassFlow(unsigned short val_imarker) { return Surface_MassFlow[val_imarker]; }

inline su2double CConfig::GetSurface_Mach(unsigned short val_imarker) { return Surface_Mach[val_imarker]; }

inline su2double CConfig::GetSurface_Temperature(unsigned short val_imarker) { return Surface_Temperature[val_imarker]; }

inline su2double CConfig::GetSurface_Pressure(unsigned short val_imarker) { return Surface_Pressure[val_imarker]; }

inline su2double CConfig::GetSurface_Density(unsigned short val_imarker) { return Surface_Density[val_imarker]; }

inline su2double CConfig::GetSurface_Enthalpy(unsigned short val_imarker) { return Surface_Enthalpy[val_imarker]; }

inline su2double CConfig::GetSurface_NormalVelocity(unsigned short val_imarker) { return Surface_NormalVelocity[val_imarker]; }

inline su2double CConfig::GetSurface_Uniformity(unsigned short val_imarker) { return Surface_Uniformity[val_imarker]; }

inline su2double CConfig::GetSurface_SecondaryStrength(unsigned short val_imarker) { return Surface_SecondaryStrength[val_imarker]; }

inline su2double CConfig::GetSurface_SecondOverUniform(unsigned short val_imarker) { return Surface_SecondOverUniform[val_imarker]; }

inline su2double CConfig::GetSurface_MomentumDistortion(unsigned short val_imarker) { return Surface_MomentumDistortion[val_imarker]; }

inline su2double CConfig::GetSurface_TotalTemperature(unsigned short val_imarker) { return Surface_TotalTemperature[val_imarker]; }

inline su2double CConfig::GetSurface_TotalPressure(unsigned short val_imarker) { return Surface_TotalPressure[val_imarker]; }

inline su2double CConfig::GetSurface_PressureDrop(unsigned short val_imarker) { return Surface_PressureDrop[val_imarker]; }

inline su2double CConfig::GetSurface_DC60(unsigned short val_imarker) { return Surface_DC60[val_imarker]; }

inline su2double CConfig::GetSurface_IDC(unsigned short val_imarker) { return Surface_IDC[val_imarker]; }

inline su2double CConfig::GetSurface_IDC_Mach(unsigned short val_imarker) { return Surface_IDC_Mach[val_imarker]; }

inline su2double CConfig::GetSurface_IDR(unsigned short val_imarker) { return Surface_IDR[val_imarker]; }

inline su2double CConfig::GetActDisk_NetThrust(unsigned short val_imarker) { return ActDisk_NetThrust[val_imarker]; }

inline su2double CConfig::GetActDisk_BCThrust(unsigned short val_imarker) { return ActDisk_BCThrust[val_imarker]; }

inline su2double CConfig::GetActDisk_BCThrust_Old(unsigned short val_imarker) { return ActDisk_BCThrust_Old[val_imarker]; }

inline su2double CConfig::GetActDisk_GrossThrust(unsigned short val_imarker) { return ActDisk_GrossThrust[val_imarker]; }

inline su2double CConfig::GetActDisk_Area(unsigned short val_imarker) { return ActDisk_Area[val_imarker]; }

inline su2double CConfig::GetActDisk_ReverseMassFlow(unsigned short val_imarker) { return ActDisk_ReverseMassFlow[val_imarker]; }

inline void CConfig::SetActDiskInlet_Pressure(unsigned short val_imarker, su2double val_actdisk_press) { ActDiskInlet_Pressure[val_imarker] = val_actdisk_press; }

inline void CConfig::SetActDiskInlet_TotalPressure(unsigned short val_imarker, su2double val_actdisk_totalpress) { ActDiskInlet_TotalPressure[val_imarker] = val_actdisk_totalpress; }

inline void CConfig::SetActDiskInlet_RamDrag(unsigned short val_imarker, su2double val_actdisk_ramdrag) { ActDiskInlet_RamDrag[val_imarker] = val_actdisk_ramdrag; }

inline void CConfig::SetActDiskInlet_Force(unsigned short val_imarker, su2double val_actdisk_force) { ActDiskInlet_Force[val_imarker] = val_actdisk_force; }

inline void CConfig::SetActDiskInlet_Power(unsigned short val_imarker, su2double val_actdisk_power) { ActDiskInlet_Power[val_imarker] = val_actdisk_power; }

inline void CConfig::SetActDiskInlet_Temperature(unsigned short val_imarker, su2double val_actdisk_temp) { ActDiskInlet_Temperature[val_imarker] = val_actdisk_temp; }

inline void CConfig::SetActDiskInlet_TotalTemperature(unsigned short val_imarker, su2double val_actdisk_totaltemp) { ActDiskInlet_TotalTemperature[val_imarker] = val_actdisk_totaltemp; }

inline void CConfig::SetActDiskInlet_MassFlow(unsigned short val_imarker, su2double val_actdisk_massflow) { ActDiskInlet_MassFlow[val_imarker] = val_actdisk_massflow; }

inline void CConfig::SetActDiskOutlet_Pressure(unsigned short val_imarker, su2double val_actdisk_press) { ActDiskOutlet_Pressure[val_imarker] = val_actdisk_press; }

inline void CConfig::SetActDiskOutlet_TotalPressure(unsigned short val_imarker, su2double val_actdisk_totalpress) { ActDiskOutlet_TotalPressure[val_imarker] = val_actdisk_totalpress; }

inline void CConfig::SetActDiskOutlet_GrossThrust(unsigned short val_imarker, su2double val_actdisk_grossthrust) { ActDiskOutlet_GrossThrust[val_imarker] = val_actdisk_grossthrust; }

inline void CConfig::SetActDiskOutlet_Force(unsigned short val_imarker, su2double val_actdisk_force) { ActDiskOutlet_Force[val_imarker] = val_actdisk_force; }

inline void CConfig::SetActDiskOutlet_Power(unsigned short val_imarker, su2double val_actdisk_power) { ActDiskOutlet_Power[val_imarker] = val_actdisk_power; }

inline void CConfig::SetActDiskOutlet_Temperature(unsigned short val_imarker, su2double val_actdisk_temp) { ActDiskOutlet_Temperature[val_imarker] = val_actdisk_temp; }

inline void CConfig::SetActDiskOutlet_TotalTemperature(unsigned short val_imarker, su2double val_actdisk_totaltemp) { ActDiskOutlet_TotalTemperature[val_imarker] = val_actdisk_totaltemp; }

inline void CConfig::SetActDiskOutlet_MassFlow(unsigned short val_imarker, su2double val_actdisk_massflow) { ActDiskOutlet_MassFlow[val_imarker] = val_actdisk_massflow; }

inline su2double CConfig::GetEngine_Mach(unsigned short val_imarker) { return Engine_Mach[val_imarker]; }

inline su2double CConfig::GetEngine_Force(unsigned short val_imarker) { return Engine_Force[val_imarker]; }

inline su2double CConfig::GetEngine_Power(unsigned short val_imarker) { return Engine_Power[val_imarker]; }

inline su2double CConfig::GetEngine_NetThrust(unsigned short val_imarker) { return Engine_NetThrust[val_imarker]; }

inline su2double CConfig::GetEngine_GrossThrust(unsigned short val_imarker) { return Engine_GrossThrust[val_imarker]; }

inline su2double CConfig::GetEngine_Area(unsigned short val_imarker) { return Engine_Area[val_imarker]; }

inline unsigned short CConfig::GetnZone(void) { return nZone; }

inline unsigned short CConfig::GetiZone(void) { return iZone; }

inline unsigned short CConfig::GetKind_SU2(void) { return Kind_SU2; }

inline unsigned short CConfig::GetRef_NonDim(void) { return Ref_NonDim; }

inline unsigned short CConfig::GetRef_Inc_NonDim(void) { return Ref_Inc_NonDim; }

inline void CConfig::SetKind_SU2(unsigned short val_kind_su2) { Kind_SU2 = val_kind_su2 ; }

inline bool CConfig::GetContinuous_Adjoint(void) { return ContinuousAdjoint; }

inline bool CConfig::GetViscous(void) { return Viscous; }

inline unsigned long CConfig::GetnExtIter(void) { return nExtIter; }

inline unsigned short CConfig::GetnTimeInstances(void) { return nTimeInstances; }

inline su2double CConfig::GetHarmonicBalance_Period(void) { return HarmonicBalance_Period; }

inline void CConfig::SetExtIter(unsigned long val_iter) { ExtIter = val_iter; }

inline void CConfig::SetExtIter_OffSet(unsigned long val_iter) { ExtIter_OffSet = val_iter; }

inline void CConfig::SetOuterIter(unsigned long val_iter) { OuterIter = val_iter; }

inline void CConfig::SetIntIter(unsigned long val_iter) { IntIter = val_iter; }

inline unsigned long CConfig::GetExtIter(void) { return ExtIter; }

inline unsigned long CConfig::GetExtIter_OffSet(void) { return ExtIter_OffSet; }

inline unsigned long CConfig::GetOuterIter(void) { return OuterIter; }

inline unsigned long CConfig::GetIntIter(void) { return IntIter; }

inline unsigned long CConfig::GetUnst_nIntIter(void) { return Unst_nIntIter; }

inline unsigned long CConfig::GetDyn_nIntIter(void) { return Dyn_nIntIter; }

inline long CConfig::GetUnst_RestartIter(void) { return Unst_RestartIter; }

inline long CConfig::GetUnst_AdjointIter(void) { return Unst_AdjointIter; }

inline bool CConfig::GetReorientElements(void) { return ReorientElements; }

inline unsigned long CConfig::GetIter_Avg_Objective(void) { return Iter_Avg_Objective ; }

inline long CConfig::GetDyn_RestartIter(void) { return Dyn_RestartIter; }

inline string CConfig::GetPlaneTag(unsigned short index) { return PlaneTag[index]; }

inline su2double CConfig::GetEA_IntLimit(unsigned short index) { return EA_IntLimit[index]; }

inline su2double CConfig::GetEA_ScaleFactor(void) { return EA_ScaleFactor; }

inline su2double CConfig::GetAdjointLimit(void) { return AdjointLimit; }

inline su2double *CConfig::GetHold_GridFixed_Coord(void) { return Hold_GridFixed_Coord; }

inline su2double *CConfig::GetSubsonicEngine_Cyl(void) { return SubsonicEngine_Cyl; }

inline su2double *CConfig::GetSubsonicEngine_Values(void) { return SubsonicEngine_Values; }

inline su2double *CConfig::GetDistortionRack(void) { return DistortionRack; }

inline unsigned short CConfig::GetAnalytical_Surface(void) { return Analytical_Surface; }

inline unsigned short CConfig::GetGeo_Description(void) { return Geo_Description; }

inline su2double CConfig::GetDualVol_Power(void) { return DualVol_Power; }

inline bool CConfig::GetExtraOutput(void) { return ExtraOutput; }

inline long CConfig::GetExtraHeatOutputZone(void) { return ExtraHeatOutputZone; }

inline su2double CConfig::GetRefArea(void) { return RefArea; }

inline su2double CConfig::GetThermalDiffusivity(void) { return Thermal_Diffusivity; }

inline su2double CConfig::GetThermalDiffusivity_Solid(void) { return Thermal_Diffusivity_Solid; }

inline su2double CConfig::GetTemperature_Freestream_Solid(void) { return Temperature_Freestream_Solid;  }

inline su2double CConfig::GetElasticyMod(unsigned short id_val) { return ElasticityMod[id_val]; }

inline bool CConfig::GetDE_Effects(void) { return DE_Effects; }

inline unsigned short CConfig::GetnElectric_Constant(void) { return nElectric_Constant; }

inline su2double CConfig::GetElectric_Constant(unsigned short iVar) { return Electric_Constant[iVar]; }

inline su2double CConfig::GetKnowles_B(void) { return Knowles_B; }

inline su2double CConfig::GetKnowles_N(void) { return Knowles_N; }

inline unsigned short CConfig::GetDV_FEA(void) { return Kind_DV_FEA; }

inline unsigned long CConfig::GetRefNode_ID(void) { return refNodeID; }

inline su2double CConfig::GetRefNode_Displacement(unsigned short val_coeff) { return RefNode_Displacement[val_coeff]; }

inline su2double CConfig::GetRefNode_Penalty(void) { return RefNode_Penalty; }

inline bool CConfig::GetRefGeom(void) { return RefGeom; }

inline string CConfig::GetRefGeom_FEMFileName(void) { return RefGeom_FEMFileName; }

inline unsigned short CConfig::GetRefGeom_FileFormat(void) { return RefGeom_FileFormat; }

inline unsigned short CConfig::GetElas2D_Formulation(void) { return Kind_2DElasForm; }

inline su2double CConfig::GetPoissonRatio(unsigned short id_val) { return PoissonRatio[id_val]; }

inline su2double CConfig::GetMaterialDensity(unsigned short id_val) { return MaterialDensity[id_val]; }

inline unsigned short CConfig::GetnElasticityMod(void) { return nElasticityMod; }

inline unsigned short CConfig::GetnPoissonRatio(void) { return nPoissonRatio; }

inline unsigned short CConfig::GetnMaterialDensity(void) { return nMaterialDensity; }

inline unsigned short CConfig::GetMaterialCompressibility(void) { return Kind_Material_Compress; }

inline unsigned short CConfig::GetMaterialModel(void) { return Kind_Material; }

inline unsigned short CConfig::GetGeometricConditions(void) { return Kind_Struct_Solver; }

inline bool CConfig::GetPrestretch(void) { return Prestretch; }

inline bool CConfig::Add_CrossTerm(void) { return addCrossTerm; }

inline void CConfig::Set_CrossTerm(bool needCrossTerm) { addCrossTerm = needCrossTerm; }

inline string CConfig::GetFEA_FileName(void) { return FEA_FileName; }

inline string CConfig::GetPrestretch_FEMFileName(void) { return Prestretch_FEMFileName; }

inline su2double CConfig::GetRefLength(void) { return RefLength; }

inline su2double CConfig::GetRefElemLength(void) { return RefElemLength; }

inline su2double CConfig::GetRefSharpEdges(void) { return RefSharpEdges; }

inline su2double CConfig::GetDomainVolume(void) { return DomainVolume; }

inline void CConfig::SetRefArea(su2double val_area) { RefArea = val_area; }

inline void CConfig::SetSemiSpan(su2double val_semispan) { SemiSpan = val_semispan; }

inline void CConfig::SetDomainVolume(su2double val_volume) { DomainVolume = val_volume; }

inline void CConfig::SetnExtIter(unsigned long val_niter) { nExtIter = val_niter; }

inline su2double CConfig::GetMach(void) { return Mach; }

inline su2double CConfig::GetGamma(void) { return Gamma; }

inline su2double CConfig::GetStations_Bounds(unsigned short val_var) { return Stations_Bounds[val_var]; }

inline su2double CConfig::GetFFD_Axis(unsigned short val_var) { return FFD_Axis[val_var]; }

inline su2double CConfig::GetBulk_Modulus(void) { return Bulk_Modulus; }

inline su2double CConfig::GetBeta_Factor(void) { return Beta_Factor; }

inline su2double CConfig::GetGas_Constant(void) { return Gas_Constant; }

inline su2double CConfig::GetGas_ConstantND(void) { return Gas_ConstantND; }

inline su2double CConfig::GetMolecular_Weight(void) { return Molecular_Weight; }

inline su2double CConfig::GetSpecific_Heat_Cp(void) { return Specific_Heat_Cp; }

inline su2double CConfig::GetSpecific_Heat_Cp_Solid(void) { return Specific_Heat_Cp_Solid; }

inline su2double CConfig::GetSpecific_Heat_CpND(void) { return Specific_Heat_CpND; }

inline su2double CConfig::GetSpecific_Heat_Cv(void) { return Specific_Heat_Cv; }

inline su2double CConfig::GetSpecific_Heat_CvND(void) { return Specific_Heat_CvND; }

inline su2double CConfig::GetThermal_Expansion_Coeff(void) { return Thermal_Expansion_Coeff; }

inline su2double CConfig::GetThermal_Expansion_CoeffND(void) { return Thermal_Expansion_CoeffND; }

inline su2double CConfig::GetInc_Density_Ref(void) { return Inc_Density_Ref; }

inline su2double CConfig::GetInc_Velocity_Ref(void) { return Inc_Velocity_Ref; }

inline su2double CConfig::GetInc_Temperature_Ref(void) { return Inc_Temperature_Ref; }

inline su2double CConfig::GetInc_Density_Init(void) { return Inc_Density_Init; }

inline su2double* CConfig::GetInc_Velocity_Init(void) { return Inc_Velocity_Init; }

inline su2double CConfig::GetInc_Temperature_Init(void) { return Inc_Temperature_Init; }

inline su2double CConfig::GetHeat_Flux_Ref(void) { return Heat_Flux_Ref; }

inline su2double CConfig::GetWallTemperature(void) { return Wall_Temperature; }

inline su2double CConfig::GetGas_Constant_Ref(void) { return Gas_Constant_Ref; }

inline su2double CConfig::GetTemperature_FreeStream(void) { return Temperature_FreeStream; }

inline su2double CConfig::GetEnergy_FreeStream(void) { return Energy_FreeStream; }

inline su2double CConfig::GetViscosity_FreeStream(void) { return Viscosity_FreeStream; }

inline su2double CConfig::GetDensity_FreeStream(void) { return Density_FreeStream; }

inline su2double CConfig::GetDensity_Solid(void) { return Density_Solid; }

inline su2double CConfig::GetModVel_FreeStream(void) { return ModVel_FreeStream; }

inline su2double CConfig::GetModVel_FreeStreamND(void) { return ModVel_FreeStreamND; }

inline su2double CConfig::GetPressure_FreeStream(void) { return Pressure_FreeStream; }

inline su2double CConfig::GetPressure_Thermodynamic(void) { return Pressure_Thermodynamic; }

inline su2double CConfig::GetTemperature_ve_FreeStream(void) { return Temperature_ve_FreeStream; }

inline su2double CConfig::GetPrandtl_Lam(void) { return Prandtl_Lam; }

inline su2double CConfig::GetPrandtl_Turb(void) { return Prandtl_Turb; }

inline su2double CConfig::GetThermalConductivity_Solid(void) { return Thermal_Conductivity_Solid; }

inline su2double CConfig::GetLength_Ref(void) { return Length_Ref; }

inline su2double CConfig::GetPressure_Ref(void) { return Pressure_Ref; }

inline su2double CConfig::GetTemperature_Ref(void) { return Temperature_Ref; }

inline su2double CConfig::GetDensity_Ref(void) { return Density_Ref; }

inline su2double CConfig::GetVelocity_Ref(void) { return Velocity_Ref; }

inline su2double CConfig::GetEnergy_Ref(void) { return Energy_Ref; }

inline su2double CConfig::GetTime_Ref(void) { return Time_Ref; }

inline su2double CConfig::GetViscosity_Ref(void) { return Viscosity_Ref; }

inline su2double CConfig::GetConductivity_Ref(void) { return Conductivity_Ref; }

inline su2double CConfig::GetHighlite_Area(void) { return Highlite_Area; }

inline su2double CConfig::GetFan_Poly_Eff(void) { return Fan_Poly_Eff; }

inline su2double CConfig::GetOmega_Ref(void) { return Omega_Ref; }

inline su2double CConfig::GetForce_Ref(void) { return Force_Ref; }

inline su2double CConfig::GetPressure_FreeStreamND(void) { return Pressure_FreeStreamND; }

inline su2double CConfig::GetPressure_ThermodynamicND(void) { return Pressure_ThermodynamicND; }

inline su2double CConfig::GetTemperature_FreeStreamND(void) { return Temperature_FreeStreamND; }

inline su2double CConfig::GetDensity_FreeStreamND(void) { return Density_FreeStreamND; }

inline su2double* CConfig::GetVelocity_FreeStreamND(void) { return Velocity_FreeStreamND; }

inline su2double* CConfig::GetVelocity_FreeStream(void) { return Velocity_FreeStream; }

inline su2double CConfig::GetEnergy_FreeStreamND(void) { return Energy_FreeStreamND; }

inline su2double CConfig::GetViscosity_FreeStreamND(void) { return Viscosity_FreeStreamND; }

inline su2double CConfig::GetTke_FreeStreamND(void) { return Tke_FreeStreamND; }

inline su2double CConfig::GetOmega_FreeStreamND(void) { return Omega_FreeStreamND; }

inline su2double CConfig::GetTke_FreeStream(void) { return Tke_FreeStream; }

inline su2double CConfig::GetOmega_FreeStream(void) { return Omega_FreeStream; }

inline su2double CConfig::GetNuFactor_FreeStream(void) { return NuFactor_FreeStream; }

inline su2double CConfig::GetNuFactor_Engine(void) { return NuFactor_Engine; }

inline su2double CConfig::GetSecondaryFlow_ActDisk(void) { return SecondaryFlow_ActDisk; }

inline su2double CConfig::GetInitial_BCThrust(void) { return Initial_BCThrust; }

inline void CConfig::SetInitial_BCThrust(su2double val_bcthrust) { Initial_BCThrust = val_bcthrust; }

inline su2double CConfig::GetIntermittency_FreeStream(void) { return Intermittency_FreeStream; }

inline su2double CConfig::GetTurbulenceIntensity_FreeStream(void) { return TurbulenceIntensity_FreeStream; }

inline su2double CConfig::GetTurb2LamViscRatio_FreeStream(void) { return Turb2LamViscRatio_FreeStream;}

inline su2double* CConfig::GetMassFrac_FreeStream(void) { return MassFrac_FreeStream; }

inline su2double CConfig::GetLength_Reynolds(void) { return Length_Reynolds; }

inline unsigned short CConfig::GetnStartUpIter(void) { return nStartUpIter; }

inline su2double *CConfig::GetRefOriginMoment(unsigned short val_marker) {
    if(val_marker < nMarker_Monitoring) {
      RefOriginMoment[0] = RefOriginMoment_X[val_marker];
      RefOriginMoment[1] = RefOriginMoment_Y[val_marker];
      RefOriginMoment[2] = RefOriginMoment_Z[val_marker];
    }
    return RefOriginMoment;
}

inline su2double CConfig::GetRefOriginMoment_X(unsigned short val_marker) { return RefOriginMoment_X[val_marker]; }

inline su2double CConfig::GetRefOriginMoment_Y(unsigned short val_marker) { return RefOriginMoment_Y[val_marker]; }

inline su2double CConfig::GetRefOriginMoment_Z(unsigned short val_marker) { return RefOriginMoment_Z[val_marker]; }

inline void CConfig::SetRefOriginMoment_X(unsigned short val_marker, su2double val_origin) { RefOriginMoment_X[val_marker] = val_origin; }

inline void CConfig::SetRefOriginMoment_Y(unsigned short val_marker, su2double val_origin) { RefOriginMoment_Y[val_marker] = val_origin; }

inline void CConfig::SetRefOriginMoment_Z(unsigned short val_marker, su2double val_origin) { RefOriginMoment_Z[val_marker] = val_origin; }

inline su2double CConfig::GetChargeCoeff(void) { return ChargeCoeff; }

inline su2double CConfig::GetVenkat_LimiterCoeff(void) { return Venkat_LimiterCoeff; }

inline unsigned long CConfig::GetLimiterIter(void) { return LimiterIter; }

inline su2double CConfig::GetAdjSharp_LimiterCoeff(void) { return AdjSharp_LimiterCoeff; }

inline su2double CConfig::GetReynolds(void) { return Reynolds; }

inline su2double CConfig::GetFroude(void) { return Froude; }

inline void CConfig::SetPressure_FreeStreamND(su2double val_pressure_freestreamnd) { Pressure_FreeStreamND = val_pressure_freestreamnd; }

inline void CConfig::SetPressure_FreeStream(su2double val_pressure_freestream) { Pressure_FreeStream = val_pressure_freestream; }

inline void CConfig::SetPressure_ThermodynamicND(su2double val_pressure_thermodynamicnd) { Pressure_ThermodynamicND = val_pressure_thermodynamicnd; }

inline void CConfig::SetPressure_Thermodynamic(su2double val_pressure_thermodynamic) { Pressure_Thermodynamic = val_pressure_thermodynamic; }

inline void CConfig::SetDensity_FreeStreamND(su2double val_density_freestreamnd) { Density_FreeStreamND = val_density_freestreamnd; }

inline void CConfig::SetDensity_FreeStream(su2double val_density_freestream) { Density_FreeStream = val_density_freestream; }

inline void CConfig::SetViscosity_FreeStream(su2double val_viscosity_freestream) { Viscosity_FreeStream = val_viscosity_freestream; }

inline void CConfig::SetModVel_FreeStream(su2double val_modvel_freestream) { ModVel_FreeStream = val_modvel_freestream; }

inline void CConfig::SetModVel_FreeStreamND(su2double val_modvel_freestreamnd) { ModVel_FreeStreamND = val_modvel_freestreamnd; }

inline void CConfig::SetTemperature_FreeStream(su2double val_temperature_freestream) { Temperature_FreeStream = val_temperature_freestream; }

inline void CConfig::SetTemperature_FreeStreamND(su2double val_temperature_freestreamnd) { Temperature_FreeStreamND = val_temperature_freestreamnd; }

inline void CConfig::SetGas_ConstantND(su2double val_gas_constantnd) { Gas_ConstantND = val_gas_constantnd; }

inline void CConfig::SetSpecific_Heat_CpND(su2double val_specific_heat_cpnd) { Specific_Heat_CpND = val_specific_heat_cpnd; }

inline void CConfig::SetSpecific_Heat_CvND(su2double val_specific_heat_cvnd) { Specific_Heat_CvND = val_specific_heat_cvnd; }

inline void CConfig::SetThermal_Expansion_CoeffND(su2double val_thermal_expansion_coeffnd) { Thermal_Expansion_CoeffND = val_thermal_expansion_coeffnd; }

inline void CConfig::SetVelocity_FreeStream(su2double val_velocity_freestream, unsigned short val_dim) { Velocity_FreeStream[val_dim] = val_velocity_freestream; }

inline void CConfig::SetVelocity_FreeStreamND(su2double val_velocity_freestreamnd, unsigned short val_dim) { Velocity_FreeStreamND[val_dim] = val_velocity_freestreamnd; }

inline void CConfig::SetViscosity_FreeStreamND(su2double val_viscosity_freestreamnd) { Viscosity_FreeStreamND = val_viscosity_freestreamnd; }

inline void CConfig::SetTke_FreeStreamND(su2double val_tke_freestreamnd) { Tke_FreeStreamND = val_tke_freestreamnd; }

inline void CConfig::SetOmega_FreeStreamND(su2double val_omega_freestreamnd) { Omega_FreeStreamND = val_omega_freestreamnd; }

inline void CConfig::SetTke_FreeStream(su2double val_tke_freestream) { Tke_FreeStream = val_tke_freestream; }

inline void CConfig::SetOmega_FreeStream(su2double val_omega_freestream) { Omega_FreeStream = val_omega_freestream; }

inline void CConfig::SetEnergy_FreeStreamND(su2double val_energy_freestreamnd) { Energy_FreeStreamND = val_energy_freestreamnd; }

inline void CConfig::SetEnergy_FreeStream(su2double val_energy_freestream) { Energy_FreeStream = val_energy_freestream; }

inline void CConfig::SetTotal_UnstTimeND(su2double val_total_unsttimend) { Total_UnstTimeND = val_total_unsttimend; }

inline void CConfig::SetFroude(su2double val_froude) { Froude = val_froude; }

inline void CConfig::SetReynolds(su2double val_reynolds) { Reynolds = val_reynolds; }

inline void CConfig::SetMach(su2double val_mach) { Mach = val_mach; }

inline void CConfig::SetLength_Ref(su2double val_length_ref) { Length_Ref = val_length_ref; }

inline void CConfig::SetVelocity_Ref(su2double val_velocity_ref) { Velocity_Ref = val_velocity_ref; }

inline void CConfig::SetPressure_Ref(su2double val_pressure_ref) { Pressure_Ref = val_pressure_ref; }

inline void CConfig::SetDensity_Ref(su2double val_density_ref) { Density_Ref = val_density_ref; }

inline void CConfig::SetTemperature_Ref(su2double val_temperature_ref) { Temperature_Ref = val_temperature_ref; }

inline void CConfig::SetTime_Ref(su2double val_time_ref) { Time_Ref = val_time_ref; }

inline void CConfig::SetOmega_Ref(su2double val_omega_ref) { Omega_Ref = val_omega_ref; }

inline void CConfig::SetForce_Ref(su2double val_force_ref) { Force_Ref = val_force_ref; }

inline void CConfig::SetGas_Constant_Ref(su2double val_gas_constant_ref) { Gas_Constant_Ref = val_gas_constant_ref; }

inline void CConfig::SetGas_Constant(su2double val_gas_constant) { Gas_Constant = val_gas_constant; }

inline void CConfig::SetSpecific_Heat_Cp(su2double val_specific_heat_cp) { Specific_Heat_Cp = val_specific_heat_cp; }

inline void CConfig::SetSpecific_Heat_Cv(su2double val_specific_heat_cv) { Specific_Heat_Cv = val_specific_heat_cv; }

inline void CConfig::SetThermal_Expansion_Coeff(su2double val_thermal_expansion_coeff) { Thermal_Expansion_Coeff = val_thermal_expansion_coeff; }

inline void CConfig::SetHeat_Flux_Ref(su2double val_heat_flux_ref) { Heat_Flux_Ref = val_heat_flux_ref; }

inline void CConfig::SetViscosity_Ref(su2double val_viscosity_ref) { Viscosity_Ref = val_viscosity_ref; }

inline void CConfig::SetConductivity_Ref(su2double val_conductivity_ref) { Conductivity_Ref = val_conductivity_ref; }

inline void CConfig::SetEnergy_Ref(su2double val_energy_ref) { Energy_Ref = val_energy_ref; }

inline void CConfig::SetThermalDiffusivity_Solid(su2double val_thermal_diffusivity) { Thermal_Diffusivity_Solid = val_thermal_diffusivity; }

inline su2double CConfig::GetAoA(void) { return AoA; }

inline void CConfig::SetAoA(su2double val_AoA) { AoA = val_AoA; }

inline void CConfig::SetAoA_Offset(su2double val_AoA_offset) { AoA_Offset = val_AoA_offset; }

inline void CConfig::SetAoS_Offset(su2double val_AoS_offset) { AoS_Offset = val_AoS_offset; }

inline void CConfig::SetAoA_Sens(su2double val_AoA_sens) { AoA_Sens = val_AoA_sens; }

inline void CConfig::SetAoS(su2double val_AoS) { AoS = val_AoS; }

inline su2double CConfig::GetAoS(void) { return AoS; }

inline su2double CConfig::GetAoA_Offset(void) { return AoA_Offset; }

inline su2double CConfig::GetAoS_Offset(void) { return AoS_Offset; }

inline su2double CConfig::GetAoA_Sens(void) { return AoA_Sens; }

inline unsigned short CConfig::GetnMGLevels(void) { return nMGLevels; }

inline void CConfig::SetMGLevels(unsigned short val_nMGLevels) { nMGLevels = val_nMGLevels; }

inline unsigned short CConfig::GetFinestMesh(void) { return FinestMesh; }

inline void CConfig::SetFinestMesh(unsigned short val_finestmesh) { FinestMesh = val_finestmesh; }

inline void CConfig::SubtractFinestMesh(void) { FinestMesh = FinestMesh-1; }

inline unsigned short CConfig::GetDesign_Variable(unsigned short val_dv) { return Design_Variable[val_dv]; }

inline bool CConfig::GetBuffet_Monitoring(void) { return Buffet_Monitoring; }

inline su2double CConfig::GetBuffet_k(void) { return Buffet_k; }

inline su2double CConfig::GetBuffet_lambda(void) { return Buffet_lambda; }

inline unsigned short CConfig::GetConvCriteria(void) { return ConvCriteria; }

inline unsigned short CConfig::GetMGCycle(void) { return MGCycle; }

inline unsigned short CConfig::GetGeometryMode(void) { return GeometryMode; }

inline su2double CConfig::GetCFL(unsigned short val_mesh) {	return CFL[val_mesh]; }

inline su2double CConfig::GetCFL_Solid(void) {	return CFLSolid; }

inline void CConfig::SetCFL(unsigned short val_mesh, su2double val_cfl) { CFL[val_mesh] = val_cfl; }

inline su2double CConfig::GetUnst_CFL(void) {	return Unst_CFL; }

inline su2double CConfig::GetMax_DeltaTime(void) {	return Max_DeltaTime; }

inline su2double CConfig::GetParamDV(unsigned short val_dv, unsigned short val_param) {	return ParamDV[val_dv][val_param]; }

inline su2double CConfig::GetCoordFFDBox(unsigned short val_ffd, unsigned short val_index) {	return CoordFFDBox[val_ffd][val_index]; }

inline unsigned short CConfig::GetDegreeFFDBox(unsigned short val_ffd, unsigned short val_index) {	return DegreeFFDBox[val_ffd][val_index]; }

inline string CConfig::GetFFDTag(unsigned short val_dv) {	return FFDTag[val_dv]; }

inline string CConfig::GetTagFFDBox(unsigned short val_ffd) {	return TagFFDBox[val_ffd]; }

inline unsigned short CConfig::GetnDV(void) {	return nDV; }

inline unsigned short CConfig::GetnDV_Value(unsigned short iDV) {	return nDV_Value[iDV]; }

inline unsigned short CConfig::GetnFFDBox(void) {	return nFFDBox; }

inline unsigned short CConfig::GetFFD_Continuity(void) { return FFD_Continuity; }

inline unsigned short CConfig::GetFFD_CoordSystem(void) { return FFD_CoordSystem; }

inline unsigned short CConfig::GetnRKStep(void) { return nRKStep; }

inline unsigned short CConfig::GetnLevels_TimeAccurateLTS(void) { return nLevels_TimeAccurateLTS; }

inline void CConfig::SetnLevels_TimeAccurateLTS(unsigned short val_nLevels) {nLevels_TimeAccurateLTS = val_nLevels;}

inline unsigned short CConfig::GetnTimeDOFsADER_DG(void) { return nTimeDOFsADER_DG; }

inline su2double *CConfig::GetTimeDOFsADER_DG(void) { return TimeDOFsADER_DG; }

inline unsigned short CConfig::GetnTimeIntegrationADER_DG(void) { return nTimeIntegrationADER_DG; }

inline su2double *CConfig::GetTimeIntegrationADER_DG(void) { return TimeIntegrationADER_DG; }

inline su2double *CConfig::GetWeightsIntegrationADER_DG(void) { return WeightsIntegrationADER_DG; }

inline su2double CConfig::Get_Alpha_RKStep(unsigned short val_step) { return RK_Alpha_Step[val_step]; }

inline su2double CConfig::GetLocationStations(unsigned short val_section) { return LocationStations[val_section]; }

inline su2double CConfig::GetNacelleLocation(unsigned short val_index) { return NacelleLocation[val_index]; }

inline unsigned short CConfig::GetnFFD_Fix_IDir(void) { return nFFD_Fix_IDir; }

inline unsigned short CConfig::GetnFFD_Fix_JDir(void) { return nFFD_Fix_JDir; }

inline unsigned short CConfig::GetnFFD_Fix_KDir(void) { return nFFD_Fix_KDir; }

inline short CConfig::GetFFD_Fix_IDir(unsigned short val_index) { return FFD_Fix_IDir[val_index]; }

inline short CConfig::GetFFD_Fix_JDir(unsigned short val_index) { return FFD_Fix_JDir[val_index]; }

inline short CConfig::GetFFD_Fix_KDir(unsigned short val_index) { return FFD_Fix_KDir[val_index]; }

inline unsigned short CConfig::GetMG_PreSmooth(unsigned short val_mesh) {	
	if (nMG_PreSmooth == 0) return 1;
	else return MG_PreSmooth[val_mesh]; 
}

inline unsigned short CConfig::GetMG_PostSmooth(unsigned short val_mesh) { 
	if (nMG_PostSmooth == 0) return 0;
	else return MG_PostSmooth[val_mesh];
}

inline unsigned short CConfig::GetMG_CorrecSmooth(unsigned short val_mesh) { 
	if (nMG_CorrecSmooth == 0) return 0;
	else return MG_CorrecSmooth[val_mesh]; 
}

inline unsigned long CConfig::GetWrt_Sol_Freq(void) { return Wrt_Sol_Freq; }

inline unsigned long CConfig::GetWrt_Sol_Freq_DualTime(void) { return Wrt_Sol_Freq_DualTime; }

inline unsigned long CConfig::GetWrt_Con_Freq(void) { return Wrt_Con_Freq; }

inline void CConfig::SetWrt_Con_Freq(unsigned long val_freq) { Wrt_Con_Freq = val_freq; }

inline unsigned long CConfig::GetWrt_Con_Freq_DualTime(void) { return Wrt_Con_Freq_DualTime; }

inline bool CConfig::GetWrt_Unsteady(void) { return Wrt_Unsteady; }

inline unsigned short CConfig::GetKind_Solver(void) { return Kind_Solver; }

inline void CConfig::SetKind_Solver(unsigned short val_solver) { Kind_Solver = val_solver; }

inline unsigned short CConfig::GetKind_MZSolver(void) { return Kind_MZSolver; }

inline unsigned short CConfig::GetKind_Regime(void) { return Kind_Regime; }

inline unsigned short CConfig::GetSystemMeasurements(void) { return SystemMeasurements; }

inline unsigned short CConfig::GetKind_GasModel(void) { return Kind_GasModel; }

inline unsigned short CConfig::GetKind_FluidModel(void) { return Kind_FluidModel; }

inline unsigned short CConfig::GetKind_FreeStreamOption(void) { return Kind_FreeStreamOption; } 

inline unsigned short CConfig::GetKind_DensityModel(void) { return Kind_DensityModel; } 

inline bool CConfig::GetEnergy_Equation(void) { return Energy_Equation; } 

inline unsigned short CConfig::GetKind_InitOption(void) { return Kind_InitOption; }

inline su2double CConfig::GetPressure_Critical(void) { return Pressure_Critical; }

inline su2double CConfig::GetTemperature_Critical(void) { return Temperature_Critical; }

inline su2double CConfig::GetAcentric_Factor(void) { return Acentric_Factor; }

inline unsigned short CConfig::GetKind_ViscosityModel(void) { return Kind_ViscosityModel; }

inline unsigned short CConfig::GetKind_ConductivityModel(void) { return Kind_ConductivityModel; }

inline su2double CConfig::GetMu_Constant(void) { return Mu_Constant; }

inline su2double CConfig::GetMu_ConstantND(void) { return Mu_ConstantND; }

inline su2double CConfig::GetKt_Constant(void) { return Kt_Constant; }

inline su2double CConfig::GetKt_ConstantND(void) { return Kt_ConstantND; }

inline su2double CConfig::GetMu_Ref(void) { return Mu_Ref; }

inline su2double CConfig::GetMu_RefND(void) { return Mu_RefND; }

inline su2double CConfig::GetMu_Temperature_Ref(void) { return Mu_Temperature_Ref; }

inline su2double CConfig::GetMu_Temperature_RefND(void) { return Mu_Temperature_RefND; }

inline su2double CConfig::GetMu_S(void) { return Mu_S; }

inline su2double CConfig::GetMu_SND(void) { return Mu_SND; }

inline void CConfig::SetMu_ConstantND(su2double mu_const) { Mu_ConstantND = mu_const; }

inline void CConfig::SetMu_RefND(su2double mu_ref) { Mu_RefND = mu_ref; }

inline void CConfig::SetMu_Temperature_RefND(su2double mu_Tref) {Mu_Temperature_RefND = mu_Tref; }

inline void CConfig::SetMu_SND(su2double mu_s) {Mu_SND = mu_s; }

inline void CConfig::SetKt_ConstantND(su2double kt_const) { Kt_ConstantND = kt_const; }

inline unsigned short CConfig::GetKind_GridMovement(unsigned short val_iZone) { return Kind_GridMovement[val_iZone]; }

inline unsigned short CConfig::GetKind_GridMovement(void) { return Kind_GridMovement[0]; }

inline void CConfig::SetKind_GridMovement(unsigned short val_iZone, unsigned short motion_Type) { Kind_GridMovement[val_iZone] = motion_Type; }

inline su2double CConfig::GetMach_Motion(void) { return Mach_Motion; }

inline su2double CConfig::GetMotion_Origin_X(unsigned short val_iZone) { return Motion_Origin_X[val_iZone]; }

inline su2double CConfig::GetMotion_Origin_Y(unsigned short val_iZone) { return Motion_Origin_Y[val_iZone]; }

inline su2double CConfig::GetMotion_Origin_Z(unsigned short val_iZone) { return Motion_Origin_Z[val_iZone]; }

inline void CConfig::SetMotion_Origin_X(unsigned short val_iZone, su2double val_origin) { Motion_Origin_X[val_iZone] = val_origin; }

inline void CConfig::SetMotion_Origin_Y(unsigned short val_iZone, su2double val_origin) { Motion_Origin_Y[val_iZone] = val_origin; }

inline void CConfig::SetMotion_Origin_Z(unsigned short val_iZone, su2double val_origin) { Motion_Origin_Z[val_iZone] = val_origin; }

inline su2double CConfig::GetTranslation_Rate_X(unsigned short val_iZone) { return  Translation_Rate_X[val_iZone]; }

inline su2double CConfig::GetTranslation_Rate_Y(unsigned short val_iZone) { return  Translation_Rate_Y[val_iZone]; }

inline su2double CConfig::GetTranslation_Rate_Z(unsigned short val_iZone) { return  Translation_Rate_Z[val_iZone]; }

inline su2double CConfig::GetRotation_Rate_X(unsigned short val_iZone) { return  Rotation_Rate_X[val_iZone]; }

inline su2double CConfig::GetRotation_Rate_Y(unsigned short val_iZone) { return  Rotation_Rate_Y[val_iZone]; }

inline su2double CConfig::GetRotation_Rate_Z(unsigned short val_iZone) { return  Rotation_Rate_Z[val_iZone]; }

inline su2double CConfig::GetFinalRotation_Rate_Z(unsigned short val_iZone) { return  FinalRotation_Rate_Z[val_iZone]; }

inline void CConfig::SetRotation_Rate_Z(su2double newRotation_Rate_Z, unsigned short val_iZone) { Rotation_Rate_Z[val_iZone] = newRotation_Rate_Z; }

inline su2double CConfig::GetPitching_Omega_X(unsigned short val_iZone) { return  Pitching_Omega_X[val_iZone]; }

inline su2double CConfig::GetPitching_Omega_Y(unsigned short val_iZone) { return  Pitching_Omega_Y[val_iZone]; }

inline su2double CConfig::GetPitching_Omega_Z(unsigned short val_iZone) { return  Pitching_Omega_Z[val_iZone]; }

inline su2double CConfig::GetPitching_Ampl_X(unsigned short val_iZone) { return  Pitching_Ampl_X[val_iZone]; }

inline su2double CConfig::GetPitching_Ampl_Y(unsigned short val_iZone) { return  Pitching_Ampl_Y[val_iZone]; }

inline su2double CConfig::GetPitching_Ampl_Z(unsigned short val_iZone) { return  Pitching_Ampl_Z[val_iZone]; }

inline su2double CConfig::GetPitching_Phase_X(unsigned short val_iZone) { return  Pitching_Phase_X[val_iZone]; }

inline su2double CConfig::GetPitching_Phase_Y(unsigned short val_iZone) { return  Pitching_Phase_Y[val_iZone]; }

inline su2double CConfig::GetPitching_Phase_Z(unsigned short val_iZone) { return  Pitching_Phase_Z[val_iZone]; }

inline su2double CConfig::GetPlunging_Omega_X(unsigned short val_iZone) { return  Plunging_Omega_X[val_iZone]; }

inline su2double CConfig::GetPlunging_Omega_Y(unsigned short val_iZone) { return  Plunging_Omega_Y[val_iZone]; }

inline su2double CConfig::GetPlunging_Omega_Z(unsigned short val_iZone) { return  Plunging_Omega_Z[val_iZone]; }

inline su2double CConfig::GetPlunging_Ampl_X(unsigned short val_iZone) { return  Plunging_Ampl_X[val_iZone]; }

inline su2double CConfig::GetPlunging_Ampl_Y(unsigned short val_iZone) { return  Plunging_Ampl_Y[val_iZone]; }

inline su2double CConfig::GetPlunging_Ampl_Z(unsigned short val_iZone) { return  Plunging_Ampl_Z[val_iZone]; }

inline su2double* CConfig::GetOmega_HB(void) { return  Omega_HB; }

inline unsigned short CConfig::GetMoveMotion_Origin(unsigned short val_marker) { return MoveMotion_Origin[val_marker]; }

inline su2double CConfig::GetminTurkelBeta() { return  Min_Beta_RoeTurkel; }

inline su2double CConfig::GetmaxTurkelBeta() { return  Max_Beta_RoeTurkel; }

inline unsigned short CConfig::GetKind_Gradient_Method(void) { return Kind_Gradient_Method; }

inline unsigned short CConfig::GetKind_Linear_Solver(void) { return Kind_Linear_Solver; }

inline unsigned short CConfig::GetKind_Deform_Linear_Solver(void) { return Kind_Deform_Linear_Solver; }

inline void CConfig::SetKind_Deform_Linear_Solver_Prec(unsigned short val_kind_prec) { Kind_Deform_Linear_Solver_Prec = val_kind_prec; }

inline unsigned short CConfig::GetKind_Linear_Solver_Prec(void) { return Kind_Linear_Solver_Prec; }

inline void CConfig::SetKind_Linear_Solver_Prec(unsigned short val_kind_prec) { Kind_Linear_Solver_Prec = val_kind_prec; }

inline su2double CConfig::GetLinear_Solver_Error(void) { return Linear_Solver_Error; }

inline su2double CConfig::GetDeform_Linear_Solver_Error(void) { return Deform_Linear_Solver_Error; }

inline unsigned long CConfig::GetLinear_Solver_Iter(void) { return Linear_Solver_Iter; }

inline unsigned long CConfig::GetDeform_Linear_Solver_Iter(void) { return Deform_Linear_Solver_Iter; }

inline unsigned short CConfig::GetLinear_Solver_ILU_n(void) { return Linear_Solver_ILU_n; }

inline unsigned long CConfig::GetLinear_Solver_Restart_Frequency(void) { return Linear_Solver_Restart_Frequency; }

inline su2double CConfig::GetRelaxation_Factor_Flow(void) { return Relaxation_Factor_Flow; }

inline su2double CConfig::GetRelaxation_Factor_AdjFlow(void) { return Relaxation_Factor_AdjFlow; }

inline su2double CConfig::GetRelaxation_Factor_Turb(void) { return Relaxation_Factor_Turb; }

inline su2double CConfig::GetRelaxation_Factor_CHT(void) { return Relaxation_Factor_CHT; }

inline su2double CConfig::GetRoe_Kappa(void) { return Roe_Kappa; }

inline su2double CConfig::GetSemiSpan(void) { return SemiSpan; }

inline unsigned short CConfig::GetKind_AdjTurb_Linear_Solver(void) { return Kind_AdjTurb_Linear_Solver; }

inline unsigned short CConfig::GetKind_AdjTurb_Linear_Prec(void) { return Kind_AdjTurb_Linear_Prec; }

inline unsigned short CConfig::GetKind_DiscAdj_Linear_Solver(void) { return Kind_DiscAdj_Linear_Solver; }

inline unsigned short CConfig::GetKind_DiscAdj_Linear_Prec(void) { return Kind_DiscAdj_Linear_Prec; }

inline unsigned short CConfig::GetKind_Deform_Linear_Solver_Prec(void) { return Kind_Deform_Linear_Solver_Prec; }

inline void CConfig::SetKind_AdjTurb_Linear_Prec(unsigned short val_kind_prec) { Kind_AdjTurb_Linear_Prec = val_kind_prec; }

inline su2double CConfig::GetAdjTurb_Linear_Error(void) { return AdjTurb_Linear_Error; }

inline su2double CConfig::GetEntropyFix_Coeff(void) { return EntropyFix_Coeff; }

inline unsigned short CConfig::GetAdjTurb_Linear_Iter(void) { return AdjTurb_Linear_Iter; }

inline su2double CConfig::GetCFLRedCoeff_AdjTurb(void) { return CFLRedCoeff_AdjTurb; }

inline unsigned long CConfig::GetGridDef_Linear_Iter(void) { return GridDef_Linear_Iter; }

inline unsigned long CConfig::GetGridDef_Nonlinear_Iter(void) { return GridDef_Nonlinear_Iter; }

inline bool CConfig::GetDeform_Output(void) { return Deform_Output; }

inline su2double CConfig::GetDeform_Tol_Factor(void) { return Deform_Tol_Factor; }

inline su2double CConfig::GetDeform_Coeff(void) { return Deform_Coeff; }

inline su2double CConfig::GetDeform_Limit(void) { return Deform_Limit; }

inline su2double CConfig::GetDeform_ElasticityMod(void) { return Deform_ElasticityMod; }

inline su2double CConfig::GetDeform_PoissonRatio(void) { return Deform_PoissonRatio; }

inline unsigned short CConfig::GetDeform_Stiffness_Type(void) { return Deform_Stiffness_Type; }

inline bool CConfig::GetVisualize_Volume_Def(void) { return Visualize_Volume_Def; }

inline bool CConfig::GetVisualize_Surface_Def(void) { return Visualize_Surface_Def; }

inline bool CConfig::GetFFD_Symmetry_Plane(void) { return FFD_Symmetry_Plane; }

inline unsigned short CConfig::GetKind_Adaptation(void) { return Kind_Adaptation; }

inline su2double CConfig::GetNew_Elem_Adapt(void) { return New_Elem_Adapt; }

inline unsigned short CConfig::GetKind_TimeIntScheme(void) { return Kind_TimeNumScheme; }

inline unsigned short CConfig::GetKind_ConvNumScheme(void) { return Kind_ConvNumScheme; }

inline unsigned short CConfig::GetKind_Centered(void) { return Kind_Centered; }

inline unsigned short CConfig::GetKind_Upwind(void) { return Kind_Upwind; }

inline bool CConfig::GetMUSCL(void) { return MUSCL; }

inline bool CConfig::GetMUSCL_Flow(void) { return MUSCL_Flow; }

inline bool CConfig::GetMUSCL_Turb(void) { return MUSCL_Turb; }

inline bool CConfig::GetMUSCL_Heat(void) { return MUSCL_Heat; }

inline bool CConfig::GetMUSCL_AdjFlow(void) { return MUSCL_AdjFlow; }

inline bool CConfig::GetMUSCL_AdjTurb(void) { return MUSCL_AdjTurb; }

inline unsigned short CConfig::GetKind_TimeIntScheme_Flow(void) { return Kind_TimeIntScheme_Flow; }

inline unsigned short CConfig::GetKind_ADER_Predictor(void) { return Kind_ADER_Predictor; }

inline unsigned short CConfig::GetKind_TimeIntScheme_Heat(void) { return Kind_TimeIntScheme_Heat; }

inline unsigned short CConfig::GetKind_TimeStep_Heat(void) { return Kind_TimeStep_Heat; }

inline unsigned short CConfig::GetKind_TimeIntScheme_FEA(void) { return Kind_TimeIntScheme_FEA; }

inline unsigned short CConfig::GetKind_SpaceIteScheme_FEA(void) { return Kind_SpaceIteScheme_FEA; }

inline unsigned short CConfig::GetKind_TransferMethod(void) { return Kind_TransferMethod; }

inline unsigned short CConfig::GetKind_ConvNumScheme_Flow(void) { return Kind_ConvNumScheme_Flow; }

inline unsigned short CConfig::GetKind_ConvNumScheme_FEM_Flow(void) { return Kind_ConvNumScheme_FEM_Flow; }

inline unsigned short CConfig::GetKind_ConvNumScheme_Template(void) { return Kind_ConvNumScheme_Template; }

inline unsigned short CConfig::GetKind_Centered_Flow(void) { return Kind_Centered_Flow; }

inline unsigned short CConfig::GetKind_SlopeLimit(void) { return Kind_SlopeLimit; }

inline unsigned short CConfig::GetKind_SlopeLimit_Flow(void) { return Kind_SlopeLimit_Flow; }

inline unsigned short CConfig::GetKind_SlopeLimit_Turb(void) { return Kind_SlopeLimit_Turb; }

inline unsigned short CConfig::GetKind_SlopeLimit_AdjTurb(void) { return Kind_SlopeLimit_AdjTurb; }

inline unsigned short CConfig::GetKind_SlopeLimit_AdjFlow(void) { return Kind_SlopeLimit_AdjFlow; }

inline unsigned short CConfig::GetKind_Upwind_Flow(void) { return Kind_Upwind_Flow; }

inline unsigned short CConfig::GetKind_FEM_Flow(void) { return Kind_FEM_Flow; }

inline unsigned short CConfig::GetKind_FEM_DG_Shock(void) { return Kind_FEM_DG_Shock; }

inline unsigned short CConfig::GetKind_Matrix_Coloring(void) { return Kind_Matrix_Coloring; }

inline su2double CConfig::GetKappa_1st_Flow(void) { return Kappa_1st_Flow; }

inline su2double CConfig::GetKappa_2nd_Flow(void) { return Kappa_2nd_Flow; }

inline su2double CConfig::GetKappa_4th_Flow(void) { return Kappa_4th_Flow; }

inline su2double CConfig::GetKappa_2nd_Heat(void) { return Kappa_2nd_Heat; }

inline su2double CConfig::GetKappa_4th_Heat(void) { return Kappa_4th_Heat; }

inline unsigned short CConfig::GetKind_TimeIntScheme_AdjFlow(void) { return Kind_TimeIntScheme_AdjFlow; }

inline unsigned short CConfig::GetKind_ConvNumScheme_AdjFlow(void) { return Kind_ConvNumScheme_AdjFlow; }

inline unsigned short CConfig::GetKind_Centered_AdjFlow(void) { return Kind_Centered_AdjFlow; }

inline unsigned short CConfig::GetKind_Upwind_AdjFlow(void) { return Kind_Upwind_AdjFlow; }

inline su2double CConfig::GetKappa_1st_AdjFlow(void) { return Kappa_1st_AdjFlow; }

inline su2double CConfig::GetKappa_2nd_AdjFlow(void) { return Kappa_2nd_AdjFlow; }

inline su2double CConfig::GetKappa_4th_AdjFlow(void) { return Kappa_4th_AdjFlow; }

inline unsigned short CConfig::GetKind_TimeIntScheme_Turb(void) { return Kind_TimeIntScheme_Turb; }

inline unsigned short CConfig::GetKind_ConvNumScheme_Turb(void) { return Kind_ConvNumScheme_Turb; }

inline unsigned short CConfig::GetKind_Centered_Turb(void) { return Kind_Centered_Turb; }

inline unsigned short CConfig::GetKind_Upwind_Turb(void) {	return Kind_Upwind_Turb; }

inline unsigned short CConfig::GetKind_TimeIntScheme_AdjTurb(void) { return Kind_TimeIntScheme_AdjTurb; }

inline unsigned short CConfig::GetKind_ConvNumScheme_AdjTurb(void) { return Kind_ConvNumScheme_AdjTurb; }

inline unsigned short CConfig::GetKind_Centered_AdjTurb(void) { return Kind_Centered_AdjTurb; }

inline unsigned short CConfig::GetKind_Upwind_AdjTurb(void) { return Kind_Upwind_AdjTurb; }

inline unsigned short CConfig::GetKind_ConvNumScheme_Heat(void) {	return Kind_ConvNumScheme_Heat; }

inline unsigned short CConfig::GetKind_Inlet(void) { return Kind_Inlet; }

inline bool CConfig::GetInlet_Profile_From_File(void) { return Inlet_From_File; }

inline string CConfig::GetInlet_FileName(void) { return Inlet_Filename; }

inline su2double CConfig::GetInlet_Profile_Matching_Tolerance(void) { return Inlet_Matching_Tol; }

inline unsigned short CConfig::GetnInc_Inlet(void) { return nInc_Inlet;}

inline bool CConfig::GetInc_Inlet_UseNormal(void) { return Inc_Inlet_UseNormal;}

inline unsigned short CConfig::GetKind_Engine_Inflow(void) { return Kind_Engine_Inflow; }

inline unsigned short CConfig::GetKind_ActDisk(void) { return Kind_ActDisk; }

inline su2double* CConfig::GetFreeStreamTurboNormal(void){return FreeStreamTurboNormal;}

inline unsigned short CConfig::GetKind_AverageProcess(void) { return Kind_AverageProcess; }

inline unsigned short CConfig::GetKind_PerformanceAverageProcess(void) { return Kind_PerformanceAverageProcess; }

inline void CConfig::SetKind_AverageProcess(unsigned short new_AverageProcess) {Kind_AverageProcess = new_AverageProcess; }

inline void CConfig::SetKind_PerformanceAverageProcess(unsigned short new_AverageProcess) {Kind_PerformanceAverageProcess = new_AverageProcess; }

inline su2double CConfig::GetRampRotatingFrame_Coeff(unsigned short iCoeff) { return RampRotatingFrame_Coeff[iCoeff];}

inline bool CConfig::GetRampRotatingFrame(void) { return RampRotatingFrame;}

inline su2double CConfig::GetRampOutletPressure_Coeff(unsigned short iCoeff) { return RampOutletPressure_Coeff[iCoeff];}

inline su2double CConfig::GetFinalOutletPressure(void) { return  FinalOutletPressure; }

inline su2double CConfig::GetMonitorOutletPressure(void) { return MonitorOutletPressure; }

inline void CConfig::SetMonitotOutletPressure(su2double newMonPres) {MonitorOutletPressure = newMonPres;}

inline bool CConfig::GetRampOutletPressure(void) { return RampOutletPressure;}

inline su2double CConfig::GetMixedout_Coeff(unsigned short iCoeff) { return Mixedout_Coeff[iCoeff];}

inline su2double CConfig::GetExtraRelFacGiles(unsigned short iCoeff) { return ExtraRelFacGiles[iCoeff];}

inline su2double CConfig::GetAverageMachLimit(void) { return AverageMachLimit;}

inline unsigned short CConfig::GetKind_MixingPlaneInterface(void) { return Kind_MixingPlaneInterface;}

inline unsigned short CConfig::GetKind_TurboMachinery(unsigned short val_iZone) { return Kind_TurboMachinery[val_iZone]; }

inline unsigned short CConfig::GetKind_SpanWise(void) { return Kind_SpanWise; }

inline bool CConfig::GetBoolMixingPlaneInterface(void) { return (nMarker_MixingPlaneInterface !=0);}

inline bool CConfig::GetBoolTurbomachinery(void) { return (nMarker_Turbomachinery !=0);}

inline bool CConfig::GetBoolZoneSpecific(void) { return ZoneSpecific_Problem;}

inline bool CConfig::GetBoolTurbMixingPlane(void) { return turbMixingPlane;}

inline bool CConfig::GetSpatialFourier(void){return SpatialFourier;}

inline su2double CConfig::GetnBlades(unsigned short val_iZone) { return nBlades[val_iZone];}

inline void CConfig::SetnBlades(unsigned short val_iZone, su2double nblades) { nBlades[val_iZone] = nblades;}

inline bool CConfig::GetBoolGiles(void) { return (nMarker_Giles!=0);}

inline bool CConfig::GetBoolRiemann(void) { return (nMarker_Riemann!=0);}

inline unsigned short CConfig::GetnMarker_MixingPlaneInterface(void) { return nMarker_MixingPlaneInterface;}

inline unsigned short CConfig::GetnMarker_Turbomachinery(void) { return nMarker_Turbomachinery;}

inline unsigned short CConfig::GetnMarker_Shroud(void) { return nMarker_Shroud;}

inline string CConfig::GetMarker_Shroud(unsigned short val_marker){return Marker_Shroud[val_marker];}

inline unsigned short CConfig::GetnMarker_TurboPerformance(void) { return nMarker_TurboPerformance;}

inline unsigned short CConfig::Get_nSpanWiseSections_User(void) { return nSpanWiseSections_User;}

inline unsigned short CConfig::GetnSpanWiseSections(void) { return nSpanWiseSections;}

inline void CConfig::SetnSpanWiseSections(unsigned short nSpan) {nSpanWiseSections = nSpan;}

inline void CConfig::SetnSpanMaxAllZones(unsigned short val_nSpna_max) { nSpanMaxAllZones = val_nSpna_max;}

inline unsigned short CConfig::GetnSpanMaxAllZones(void) { return nSpanMaxAllZones;}

inline void CConfig::SetnSpan_iZones(unsigned short nSpan, unsigned short iZone) {nSpan_iZones[iZone] = nSpan;}

inline unsigned short CConfig::GetnSpan_iZones(unsigned short iZone) { return nSpan_iZones[iZone];}

inline string CConfig::GetMarker_TurboPerf_BoundIn(unsigned short index) { return Marker_TurboBoundIn[index];}

inline string CConfig::GetMarker_TurboPerf_BoundOut(unsigned short index) { return Marker_TurboBoundOut[index];}

inline string CConfig::GetMarker_PerBound(unsigned short val_marker){return Marker_PerBound[val_marker];}

inline unsigned short CConfig::GetnLocationStations(void) { return nLocationStations; }

inline unsigned short CConfig::GetnWingStations(void) { return nWingStations; }

inline su2double CConfig::GetGeo_Waterline_Location(void) { return Geo_Waterline_Location; }

inline void CConfig::SetKind_TimeIntScheme(unsigned short val_kind_timeintscheme) { Kind_TimeNumScheme = val_kind_timeintscheme; }

inline unsigned short CConfig::GetKind_ObjFunc(void) { return Kind_ObjFunc[0]; }

inline unsigned short CConfig::GetKind_ObjFunc(unsigned short val_obj) { return Kind_ObjFunc[val_obj]; }

inline su2double CConfig::GetWeight_ObjFunc(unsigned short val_obj) { return Weight_ObjFunc[val_obj]; }

inline void CConfig::SetWeight_ObjFunc(unsigned short val_obj, su2double val) {Weight_ObjFunc[val_obj] = val; }

inline su2double CConfig::GetCoeff_ObjChainRule(unsigned short iVar) { return Obj_ChainRuleCoeff[iVar]; }

inline unsigned short CConfig::GetKind_SensSmooth(void) { return Kind_SensSmooth; }

inline unsigned short CConfig::GetUnsteady_Simulation(void) { return Unsteady_Simulation; }

inline bool CConfig::GetRestart(void) {	return Restart; }

inline bool CConfig::GetWrt_Binary_Restart(void) {	return Wrt_Binary_Restart; }

inline bool CConfig::GetRead_Binary_Restart(void) {	return Read_Binary_Restart; }

inline bool CConfig::GetRestart_Flow(void) { return Restart_Flow; }

inline bool CConfig::GetEquivArea(void) { return EquivArea; }

inline bool CConfig::GetInvDesign_Cp(void) { return InvDesign_Cp; }

inline bool CConfig::GetInvDesign_HeatFlux(void) { return InvDesign_HeatFlux; }

inline void CConfig::SetnMarker_All(unsigned short val_nmarker) { nMarker_All = val_nmarker; }

inline string CConfig::GetMarker_All_TagBound(unsigned short val_marker) { return Marker_All_TagBound[val_marker]; }

inline string CConfig::GetMarker_ActDiskInlet_TagBound(unsigned short val_marker) { return Marker_ActDiskInlet[val_marker]; }

inline string CConfig::GetMarker_ActDiskOutlet_TagBound(unsigned short val_marker) { return Marker_ActDiskOutlet[val_marker]; }

inline string CConfig::GetMarker_EngineInflow_TagBound(unsigned short val_marker) { return Marker_EngineInflow[val_marker]; }

inline string CConfig::GetMarker_EngineExhaust_TagBound(unsigned short val_marker) { return Marker_EngineExhaust[val_marker]; }

inline string CConfig::GetMarker_Monitoring_TagBound(unsigned short val_marker) { return Marker_Monitoring[val_marker]; }

inline string CConfig::GetMarker_HeatFlux_TagBound(unsigned short val_marker) { return Marker_HeatFlux[val_marker]; }

inline string CConfig::GetMarker_Moving_TagBound(unsigned short val_marker) { return Marker_Moving[val_marker]; }

inline string CConfig::GetMarker_PyCustom_TagBound(unsigned short val_marker){ return Marker_PyCustom[val_marker]; }

inline string CConfig::GetMarker_Analyze_TagBound(unsigned short val_marker) { return Marker_Analyze[val_marker]; }

inline short CConfig::GetMarker_All_TagBound(string val_tag) {
	for (unsigned short iMarker = 0; iMarker < nMarker_All; iMarker++) {
		if (val_tag == Marker_All_TagBound[iMarker]) return iMarker;
	}
	return -1;
}

inline unsigned short CConfig::GetMarker_All_KindBC(unsigned short val_marker) { return Marker_All_KindBC[val_marker]; }

inline void CConfig::SetMarker_All_KindBC(unsigned short val_marker, unsigned short val_boundary) { Marker_All_KindBC[val_marker] = val_boundary; }

inline void CConfig::SetMarker_All_TagBound(unsigned short val_marker, string val_index) { Marker_All_TagBound[val_marker] = val_index; }

inline void CConfig::SetMarker_All_Monitoring(unsigned short val_marker, unsigned short val_monitoring) { Marker_All_Monitoring[val_marker] = val_monitoring; }

inline void CConfig::SetMarker_All_GeoEval(unsigned short val_marker, unsigned short val_geoeval) { Marker_All_GeoEval[val_marker] = val_geoeval; }

inline void CConfig::SetMarker_All_Designing(unsigned short val_marker, unsigned short val_designing) { Marker_All_Designing[val_marker] = val_designing; }

inline void CConfig::SetMarker_All_Plotting(unsigned short val_marker, unsigned short val_plotting) { Marker_All_Plotting[val_marker] = val_plotting; }

inline void CConfig::SetMarker_All_Analyze(unsigned short val_marker, unsigned short val_analyze) { Marker_All_Analyze[val_marker] = val_analyze; }

inline void CConfig::SetMarker_All_ZoneInterface(unsigned short val_marker, unsigned short val_fsiinterface) { Marker_All_ZoneInterface[val_marker] = val_fsiinterface; }

inline void CConfig::SetMarker_All_Turbomachinery(unsigned short val_marker, unsigned short val_turbo) { Marker_All_Turbomachinery[val_marker] = val_turbo; }

inline void CConfig::SetMarker_All_TurbomachineryFlag(unsigned short val_marker, unsigned short val_turboflag) { Marker_All_TurbomachineryFlag[val_marker] = val_turboflag; }

inline void CConfig::SetMarker_All_MixingPlaneInterface(unsigned short val_marker, unsigned short val_mixpla_interface) { Marker_All_MixingPlaneInterface[val_marker] = val_mixpla_interface; }

inline void CConfig::SetMarker_All_DV(unsigned short val_marker, unsigned short val_DV) { Marker_All_DV[val_marker] = val_DV; }

inline void CConfig::SetMarker_All_Moving(unsigned short val_marker, unsigned short val_moving) { Marker_All_Moving[val_marker] = val_moving; }

inline void CConfig::SetMarker_All_PyCustom(unsigned short val_marker, unsigned short val_PyCustom) { Marker_All_PyCustom[val_marker] = val_PyCustom; }

inline void CConfig::SetMarker_All_PerBound(unsigned short val_marker, short val_perbound) { Marker_All_PerBound[val_marker] = val_perbound; }

inline short CConfig::GetMarker_All_PerBound(unsigned short val_marker) { return Marker_All_PerBound[val_marker]; }

inline unsigned short CConfig::GetMarker_All_Monitoring(unsigned short val_marker) { return Marker_All_Monitoring[val_marker]; }

inline unsigned short CConfig::GetMarker_All_GeoEval(unsigned short val_marker) { return Marker_All_GeoEval[val_marker]; }

inline unsigned short CConfig::GetMarker_All_Designing(unsigned short val_marker) { return Marker_All_Designing[val_marker]; }

inline short CConfig::GetMarker_All_SendRecv(unsigned short val_marker) { return Marker_All_SendRecv[val_marker]; }

inline void CConfig::SetMarker_All_SendRecv(unsigned short val_marker, short val_index) { Marker_All_SendRecv[val_marker] = val_index; }

inline unsigned short CConfig::GetMarker_All_Plotting(unsigned short val_marker) { return Marker_All_Plotting[val_marker]; }

inline unsigned short CConfig::GetMarker_All_Analyze(unsigned short val_marker) { return Marker_All_Analyze[val_marker]; }

inline unsigned short CConfig::GetMarker_All_ZoneInterface(unsigned short val_marker) { return Marker_All_ZoneInterface[val_marker]; }

inline unsigned short CConfig::GetMarker_n_ZoneInterface(void) { return nMarker_ZoneInterface; }

inline unsigned short CConfig::GetMarker_All_Turbomachinery(unsigned short val_marker) { return Marker_All_Turbomachinery[val_marker]; }

inline unsigned short CConfig::GetMarker_All_TurbomachineryFlag(unsigned short val_marker) { return Marker_All_TurbomachineryFlag[val_marker]; }

inline unsigned short CConfig::GetMarker_All_MixingPlaneInterface(unsigned short val_marker) { return Marker_All_MixingPlaneInterface[val_marker]; }

inline unsigned short CConfig::GetMarker_All_DV(unsigned short val_marker) { return Marker_All_DV[val_marker]; }

inline unsigned short CConfig::GetMarker_All_Moving(unsigned short val_marker) { return Marker_All_Moving[val_marker]; }

inline unsigned short CConfig::GetMarker_All_PyCustom(unsigned short val_marker) { return Marker_All_PyCustom[val_marker];}

inline unsigned short CConfig::GetnMarker_All(void) { return nMarker_All; }

inline unsigned short CConfig::GetnMarker_Max(void) { return nMarker_Max; }

inline unsigned short CConfig::GetnMarker_EngineInflow(void) {	return nMarker_EngineInflow; }

inline unsigned short CConfig::GetnMarker_EngineExhaust(void) { return nMarker_EngineExhaust; }

inline unsigned short CConfig::GetnMarker_InterfaceBound(void) { return nMarker_InterfaceBound; }

inline unsigned short CConfig::GetnMarker_Fluid_InterfaceBound(void) { return nMarker_Fluid_InterfaceBound; }

inline unsigned short CConfig::GetnMarker_Monitoring(void) { return nMarker_Monitoring; }

inline unsigned short CConfig::GetnMarker_DV(void) { return nMarker_DV; }

inline unsigned short CConfig::GetnMarker_Moving(void) { return nMarker_Moving; }

inline unsigned short CConfig::GetnMarker_PyCustom(void) { return nMarker_PyCustom; }

inline unsigned short CConfig::GetnMarker_Analyze(void) { return nMarker_Analyze; }

inline unsigned short CConfig::GetnMarker_NearFieldBound(void) { return nMarker_NearFieldBound; }

inline unsigned short CConfig::GetnMarker_ActDiskInlet(void) { return nMarker_ActDiskInlet; }

inline unsigned short CConfig::GetnMarker_ActDiskOutlet(void) { return nMarker_ActDiskOutlet; }

inline unsigned short CConfig::GetnMarker_Periodic(void) { return nMarker_PerBound; }

inline unsigned short CConfig::GetnMarker_HeatFlux(void) { return nMarker_HeatFlux; }

inline unsigned short CConfig::GetnObj(void) { return nObj;}

inline string CConfig::GetMesh_FileName(void) { return Mesh_FileName; }

inline string CConfig::GetMesh_Out_FileName(void) { return Mesh_Out_FileName; }

inline unsigned short CConfig::GetMesh_FileFormat(void) { return Mesh_FileFormat; }

inline unsigned short CConfig::GetOutput_FileFormat(void) { return Output_FileFormat; }

inline unsigned short CConfig::GetActDisk_Jump(void) { return ActDisk_Jump; }

inline string CConfig::GetConv_FileName(void) { return Conv_FileName; }

inline string CConfig::GetConv_FileName_FSI(void) { return Conv_FileName_FSI; }

inline string CConfig::GetBreakdown_FileName(void) { return Breakdown_FileName; }

inline string CConfig::GetSolution_FlowFileName(void) { return Solution_FlowFileName; }

inline string CConfig::GetSolution_AdjFileName(void) { return Solution_AdjFileName; }

inline string CConfig::GetSolution_FEMFileName(void) { return Solution_FEMFileName; }

inline string CConfig::GetSolution_AdjFEMFileName(void) { return Solution_AdjFEMFileName; }

inline string CConfig::GetFlow_FileName(void) { return Flow_FileName; }

inline string CConfig::GetStructure_FileName(void) { return Structure_FileName; }

inline string CConfig::GetSurfStructure_FileName(void) { return SurfStructure_FileName; }

inline string CConfig::GetAdjStructure_FileName(void) { return Structure_FileName; }

inline string CConfig::GetAdjSurfStructure_FileName(void) { return SurfStructure_FileName; }

inline string CConfig::GetSurfHeat_FileName(void) { return SurfHeat_FileName; }

inline string CConfig::GetHeat_FileName(void) { return Heat_FileName; }

inline string CConfig::GetRestart_FlowFileName(void) { return Restart_FlowFileName; }

inline string CConfig::GetRestart_HeatFileName(void) { return Restart_HeatFileName; }

inline string CConfig::GetRestart_AdjFileName(void) { return Restart_AdjFileName; }

inline string CConfig::GetRestart_FEMFileName(void) { return Restart_FEMFileName; }

inline string CConfig::GetRestart_AdjFEMFileName(void) { return Restart_AdjFEMFileName; }

inline string CConfig::GetAdj_FileName(void) { return Adj_FileName; }

inline string CConfig::GetObjFunc_Grad_FileName(void) { return ObjFunc_Grad_FileName; }

inline string CConfig::GetObjFunc_Value_FileName(void) { return ObjFunc_Value_FileName; }

inline string CConfig::GetSurfFlowCoeff_FileName(void) { return SurfFlowCoeff_FileName; }

inline string CConfig::GetSurfAdjCoeff_FileName(void) { return SurfAdjCoeff_FileName; }

inline string CConfig::GetSurfSens_FileName(void) { return SurfSens_FileName; }

inline string CConfig::GetVolSens_FileName(void) { return VolSens_FileName; }

inline unsigned short CConfig::GetResidual_Criteria_FEM(void) { return Res_FEM_CRIT; }

inline unsigned short CConfig::GetResidual_Func_Flow(void) { return Residual_Func_Flow; }

inline unsigned short CConfig::GetCauchy_Func_Flow(void) { return Cauchy_Func_Flow; }

inline unsigned short CConfig::GetCauchy_Func_AdjFlow(void) { return Cauchy_Func_AdjFlow; }

inline unsigned short CConfig::GetCauchy_Elems(void) { return Cauchy_Elems; }

inline unsigned long CConfig::GetStartConv_Iter(void) { return StartConv_Iter; }

inline su2double CConfig::GetCauchy_Eps(void) { return Cauchy_Eps; }

inline su2double CConfig::GetDelta_UnstTimeND(void) { return Delta_UnstTimeND; }

inline su2double CConfig::GetTotal_UnstTimeND(void) { return Total_UnstTimeND; }

inline su2double CConfig::GetDelta_UnstTime(void) { return Delta_UnstTime; }

inline su2double CConfig::GetCurrent_UnstTime(void) { return Current_UnstTime; }

inline void CConfig::SetDelta_UnstTimeND(su2double val_delta_unsttimend) { Delta_UnstTimeND = val_delta_unsttimend; }

inline su2double CConfig::GetTotal_UnstTime(void) { return Total_UnstTime; }

inline bool CConfig::GetSubsonicEngine(void) { return SubsonicEngine; }

inline bool CConfig::GetActDisk_DoubleSurface(void) { return ActDisk_DoubleSurface; }

inline bool CConfig::GetEngine_HalfModel(void) { return Engine_HalfModel; }

inline bool CConfig::GetActDisk_SU2_DEF(void) { return ActDisk_SU2_DEF; }

inline su2double CConfig::GetDV_Value(unsigned short val_dv, unsigned short val_value) { return DV_Value[val_dv][val_value]; }

inline void CConfig::SetDV_Value(unsigned short val_dv, unsigned short val_ind, su2double val) { DV_Value[val_dv][val_ind] = val; }

inline su2double CConfig::GetOrderMagResidual(void) { return OrderMagResidual; }

inline su2double CConfig::GetMinLogResidual(void) { return MinLogResidual; }

inline su2double CConfig::GetDamp_Engine_Inflow(void) { return Damp_Engine_Inflow; }

inline su2double CConfig::GetDamp_Engine_Exhaust(void) { return Damp_Engine_Exhaust; }

inline su2double CConfig::GetDamp_Res_Restric(void) { return Damp_Res_Restric; }

inline su2double CConfig::GetDamp_Correc_Prolong(void) { return Damp_Correc_Prolong; }

inline su2double CConfig::GetPosition_Plane(void) { return Position_Plane; }

inline su2double CConfig::GetWeightCd(void) { return WeightCd; }

inline su2double CConfig::GetdCD_dCL(void) { return dCD_dCL; }

inline su2double CConfig::GetdCMx_dCL(void) { return dCMx_dCL; }

inline su2double CConfig::GetdCMy_dCL(void) { return dCMy_dCL; }

inline su2double CConfig::GetdCMz_dCL(void) { return dCMz_dCL; }

inline void CConfig::SetdCD_dCL(su2double val_dcd_dcl) { dCD_dCL = val_dcd_dcl; }

inline void CConfig::SetdCMx_dCL(su2double val_dcmx_dcl) { dCMx_dCL = val_dcmx_dcl; }

inline void CConfig::SetdCMy_dCL(su2double val_dcmy_dcl) { dCMy_dCL = val_dcmy_dcl; }

inline void CConfig::SetdCMz_dCL(su2double val_dcmz_dcl) { dCMz_dCL = val_dcmz_dcl; }

inline void CConfig::SetdCL_dAlpha(su2double val_dcl_dalpha) { dCL_dAlpha = val_dcl_dalpha; }

inline void CConfig::SetdCM_diH(su2double val_dcm_dhi) { dCM_diH = val_dcm_dhi; }

inline su2double CConfig::GetdCD_dCMy(void) { return dCD_dCMy; }

inline void CConfig::SetdCD_dCMy(su2double val_dcd_dcmy) { dCD_dCMy = val_dcd_dcmy; }

inline su2double CConfig::GetCL_Target(void) { return CL_Target; }

inline su2double CConfig::GetCM_Target(void) { return CM_Target; }

inline su2double CConfig::GetFixAzimuthalLine(void) { return FixAzimuthalLine; }

inline su2double CConfig::GetCFLRedCoeff_Turb(void) { return CFLRedCoeff_Turb; }

inline bool CConfig::GetGrid_Movement(void) { return Grid_Movement; }

inline bool CConfig::GetRotating_Frame(void) { return Rotating_Frame; }

inline bool CConfig::GetAxisymmetric(void) { return Axisymmetric; }

inline bool CConfig::GetAdaptBoundary(void) { return AdaptBoundary; }

inline bool CConfig::GetPoissonSolver(void) { return PoissonSolver; }

inline bool CConfig::Low_Mach_Preconditioning(void) { return Low_Mach_Precon; }

inline bool CConfig::Low_Mach_Correction(void) { return Low_Mach_Corr; }

inline bool CConfig::GetGravityForce(void) { return GravityForce; }

inline bool CConfig::GetBody_Force(void) { return Body_Force; }

inline su2double* CConfig::GetBody_Force_Vector(void) { return Body_Force_Vector; }

inline bool CConfig::GetSmoothNumGrid(void) { return SmoothNumGrid; }

inline void CConfig::SetSmoothNumGrid(bool val_smoothnumgrid) { SmoothNumGrid = val_smoothnumgrid; }

inline unsigned short CConfig::GetKind_Turb_Model(void) { return Kind_Turb_Model; }

inline unsigned short CConfig::GetKind_Trans_Model(void) { return Kind_Trans_Model; }

inline unsigned short CConfig::GetKind_SGS_Model(void) { return Kind_SGS_Model; }

inline bool CConfig::GetFrozen_Visc_Cont(void) { return Frozen_Visc_Cont; }

inline bool CConfig::GetFrozen_Visc_Disc(void) { return Frozen_Visc_Disc; }

inline bool CConfig::GetFrozen_Limiter_Disc(void){ return Frozen_Limiter_Disc; }

inline bool CConfig::GetInconsistent_Disc(void){ return Inconsistent_Disc; }

inline bool CConfig::GetSens_Remove_Sharp(void) { return Sens_Remove_Sharp; }

inline bool CConfig::GetWrite_Conv_FSI(void) { return Write_Conv_FSI; }

inline bool CConfig::GetHold_GridFixed(void) { return Hold_GridFixed; }

inline unsigned short CConfig::GetnPeriodicIndex(void) { return nPeriodic_Index; }

inline su2double* CConfig::GetPeriodicCenter(unsigned short val_index) { return Periodic_Center[val_index]; }

inline void CConfig::SetPeriodicCenter(unsigned short val_index, su2double* center) {
  for (unsigned short i = 0; i < 3; i++) Periodic_Center[val_index][i] = center[i];
}

inline su2double* CConfig::GetPeriodicRotation(unsigned short val_index) { return Periodic_Rotation[val_index]; }

inline void CConfig::SetPeriodicRotation(unsigned short val_index, su2double* rotation) {
    for (unsigned short i = 0; i < 3; i++) Periodic_Rotation[val_index][i] = rotation[i];
}

inline su2double* CConfig::GetPeriodicTranslate(unsigned short val_index) { return Periodic_Translate[val_index]; }

inline void CConfig::SetPeriodicTranslate(unsigned short val_index, su2double* translate) {
  for (unsigned short i = 0; i < 3; i++) Periodic_Translate[val_index][i] = translate[i];
}

inline su2double CConfig::GetCyclic_Pitch(void) { return Cyclic_Pitch; }

inline su2double CConfig::GetCollective_Pitch(void) { return Collective_Pitch; }

inline string CConfig::GetDV_Filename(void) { return DV_Filename; }

inline bool CConfig::GetLow_MemoryOutput(void) { return Low_MemoryOutput; }

inline bool CConfig::GetWrt_Output(void) { return Wrt_Output; }

inline bool CConfig::GetWrt_Vol_Sol(void) { return Wrt_Vol_Sol; }

inline bool CConfig::GetWrt_Srf_Sol(void) { return Wrt_Srf_Sol; }

inline bool CConfig::GetWrt_Csv_Sol(void) { return Wrt_Csv_Sol; }

inline bool CConfig::GetWrt_Crd_Sol(void) { return Wrt_Crd_Sol; }

inline bool CConfig::GetWrt_Residuals(void) { return Wrt_Residuals; }

inline bool CConfig::GetWrt_Limiters(void) { return Wrt_Limiters; }

inline bool CConfig::GetWrt_Surface(void) { return Wrt_Surface; }

inline bool CConfig::GetWrt_SharpEdges(void) { return Wrt_SharpEdges; }

inline bool CConfig::GetWrt_Halo(void) { return Wrt_Halo; }

inline bool CConfig::GetWrt_Performance(void) { return Wrt_Performance; }

inline bool CConfig::GetWrt_InletFile(void) { return Wrt_InletFile; }

inline void CConfig::SetWrt_InletFile(bool val_wrt_inletfile) { Wrt_InletFile = val_wrt_inletfile; }

inline bool CConfig::GetWrt_Slice(void) { return Wrt_Slice; }

inline bool CConfig::GetPlot_Section_Forces(void) { return Plot_Section_Forces; }

inline vector<vector<su2double> > CConfig::GetAeroelastic_np1(unsigned short iMarker) { return Aeroelastic_np1[iMarker]; }

inline vector<vector<su2double> > CConfig::GetAeroelastic_n(unsigned short iMarker) { return Aeroelastic_n[iMarker]; }

inline vector<vector<su2double> > CConfig::GetAeroelastic_n1(unsigned short iMarker) { return Aeroelastic_n1[iMarker]; }

inline void CConfig::SetAeroelastic_np1(unsigned short iMarker, vector<vector<su2double> > solution) {Aeroelastic_np1[iMarker] = solution;}

inline su2double CConfig::GetAeroelastic_plunge(unsigned short val_marker) { return Aeroelastic_plunge[val_marker]; }

inline su2double CConfig::GetAeroelastic_pitch(unsigned short val_marker) { return Aeroelastic_pitch[val_marker]; }

inline void CConfig::SetAeroelastic_plunge(unsigned short val_marker, su2double val) {Aeroelastic_plunge[val_marker] = val; }

inline void CConfig::SetAeroelastic_pitch(unsigned short val_marker, su2double val) {Aeroelastic_pitch[val_marker] = val; }

inline void CConfig::SetAeroelastic_n1(void) {
        Aeroelastic_n1 = Aeroelastic_n;
}

inline void CConfig::SetAeroelastic_n(void) {
        Aeroelastic_n = Aeroelastic_np1;
}

inline su2double CConfig::GetAeroelastic_Flutter_Speed_Index(void) { return FlutterSpeedIndex; }

inline su2double CConfig::GetAeroelastic_Frequency_Plunge(void) { return PlungeNaturalFrequency; }

inline su2double CConfig::GetAeroelastic_Frequency_Pitch(void) { return PitchNaturalFrequency; }

inline su2double CConfig::GetAeroelastic_Airfoil_Mass_Ratio(void) { return AirfoilMassRatio; }

inline su2double CConfig::GetAeroelastic_CG_Location(void) { return CG_Location; }

inline su2double CConfig::GetAeroelastic_Radius_Gyration_Squared(void) { return RadiusGyrationSquared; }

inline unsigned short CConfig::GetAeroelasticIter(void) { return AeroelasticIter; }

inline bool CConfig::GetWind_Gust(void) { return Wind_Gust; }

inline bool CConfig::GetAeroelastic_Simulation(void) { return Aeroelastic_Simulation; }

inline unsigned short CConfig::GetGust_Type(void) { return Gust_Type; }

inline unsigned short CConfig::GetGust_Dir(void) { return Gust_Dir; }

inline su2double CConfig::GetGust_WaveLength(void) { return Gust_WaveLength; }

inline su2double CConfig::GetGust_Periods(void) { return Gust_Periods; }

inline su2double CConfig::GetGust_Ampl(void) { return Gust_Ampl; }

inline su2double CConfig::GetGust_Begin_Time(void) { return Gust_Begin_Time; }

inline su2double CConfig::GetGust_Begin_Loc(void) { return Gust_Begin_Loc; }

inline unsigned short CConfig::GetnFFD_Iter(void) { return nFFD_Iter; }

inline su2double CConfig::GetFFD_Tol(void) { return FFD_Tol; }

inline su2double CConfig::GetOpt_LineSearch_Bound(void) {return Opt_LineSearch_Bound; }

inline su2double CConfig::GetOpt_RelaxFactor(void) {return Opt_RelaxFactor; }

inline void CConfig::SetOpt_RelaxFactor(su2double val_scale) {Opt_RelaxFactor = val_scale; }

inline long CConfig::GetVisualize_CV(void) { return Visualize_CV; }

inline bool CConfig::GetWall_Functions(void) { return Wall_Functions; }

inline bool CConfig::GetFixed_CL_Mode(void) { return Fixed_CL_Mode; }

inline bool CConfig::GetFixed_CM_Mode(void) { return Fixed_CM_Mode; }

inline bool CConfig::GetEval_dOF_dCX(void) { return Eval_dOF_dCX; }

inline bool CConfig::GetDiscard_InFiles(void) { return Discard_InFiles; }

inline su2double CConfig::GetTarget_CL(void) { return Target_CL; }

inline su2double CConfig::GetdCL_dAlpha(void) { return dCL_dAlpha; }

inline su2double CConfig::GetdCM_diH(void) {return dCM_diH; }

inline unsigned long CConfig::GetIter_Fixed_NetThrust(void) {return Iter_Fixed_NetThrust; }

inline unsigned long CConfig::GetIter_Fixed_CL(void) { return Iter_Fixed_CL; }

inline unsigned long CConfig::GetUpdate_Alpha(void) {return Update_Alpha; }

inline unsigned long CConfig::GetIter_dCL_dAlpha(void) {return Iter_dCL_dAlpha; }

inline bool CConfig::GetUpdate_AoA(void) { return Update_AoA; }

inline bool CConfig::GetUpdate_BCThrust_Bool(void) { return Update_BCThrust_Bool; }

inline void CConfig::SetUpdate_AoA(bool val_update) { Update_AoA = val_update; }

inline unsigned long CConfig::GetUpdate_BCThrust(void) {return Update_BCThrust; }

inline void CConfig::SetUpdate_BCThrust_Bool(bool val_update) { Update_BCThrust_Bool = val_update; }

inline su2double CConfig::GetdNetThrust_dBCThrust(void) {return dNetThrust_dBCThrust; }

inline void CConfig::SetNonphysical_Points(unsigned long val_nonphys_points) { Nonphys_Points = val_nonphys_points; }

inline unsigned long CConfig::GetNonphysical_Points(void) { return Nonphys_Points; }

inline void CConfig::SetNonphysical_Reconstr(unsigned long val_nonphys_reconstr) { Nonphys_Reconstr = val_nonphys_reconstr; }

inline unsigned long CConfig::GetNonphysical_Reconstr(void) { return Nonphys_Reconstr; }

inline unsigned short CConfig::GetConsole_Output_Verb(void) { return Console_Output_Verb; }

inline unsigned short CConfig::GetKind_Average(void) { return Kind_Average; }

inline unsigned short CConfig::GetnIterFSI(void) { return nIterFSI; }

inline unsigned short CConfig::GetnIterFSI_Ramp(void) { return nIterFSI_Ramp; }

inline su2double CConfig::GetAitkenStatRelax(void) { return AitkenStatRelax; }

inline su2double CConfig::GetAitkenDynMaxInit(void) { return AitkenDynMaxInit; }

inline su2double CConfig::GetAitkenDynMinInit(void) { return AitkenDynMinInit; }

inline bool CConfig::GetDeadLoad(void) { return DeadLoad; }

inline bool CConfig::GetPseudoStatic(void) { return PseudoStatic; }

inline bool CConfig::GetMatchingMesh(void) { return MatchingMesh; }

inline bool CConfig::GetSteadyRestart(void) { return SteadyRestart; }

inline unsigned short CConfig::GetDynamic_Analysis(void) { return Dynamic_Analysis; }

inline su2double CConfig::GetDelta_DynTime(void) { return Delta_DynTime; }

inline su2double CConfig::GetTotal_DynTime(void) { return Total_DynTime; }

inline su2double CConfig::GetCurrent_DynTime(void) { return Current_DynTime; }

inline unsigned short CConfig::GetiInst(void) { return iInst; }

inline void CConfig::SetiInst(unsigned short val_iInst) { iInst = val_iInst; }

inline bool CConfig::GetWrt_Dynamic(void) { return Wrt_Dynamic; }

inline su2double CConfig::GetNewmark_beta(void) { return Newmark_beta; }

inline su2double CConfig::GetNewmark_gamma(void) { return Newmark_gamma; }

inline unsigned short CConfig::GetnIntCoeffs(void) { return nIntCoeffs; }

inline su2double CConfig::Get_Int_Coeffs(unsigned short val_coeff) { return Int_Coeffs[val_coeff]; }

inline unsigned short CConfig::GetnElectric_Field(void) { return nElectric_Field; }

inline unsigned short CConfig::GetnDim_Electric_Field(void) { return nDim_Electric_Field; }

inline su2double CConfig::Get_Electric_Field_Mod(unsigned short val_coeff) { return Electric_Field_Mod[val_coeff]; }

inline void CConfig::Set_Electric_Field_Mod(unsigned short val_coeff, su2double val_el_field) { Electric_Field_Mod[val_coeff] = val_el_field; }

inline su2double* CConfig::Get_Electric_Field_Dir(void) { return Electric_Field_Dir; }

inline bool CConfig::GetRamp_Load(void) { return Ramp_Load; }

inline su2double CConfig::GetRamp_Time(void) { return Ramp_Time; }

inline bool CConfig::GetRampAndRelease_Load(void) { return RampAndRelease; }

inline bool CConfig::GetSine_Load(void) { return Sine_Load; }

inline su2double* CConfig::GetLoad_Sine(void) { return SineLoad_Coeff; }

inline su2double CConfig::GetRefGeom_Penalty(void) { return RefGeom_Penalty; }

inline su2double CConfig::GetTotalDV_Penalty(void) { return DV_Penalty; }

inline bool CConfig::GetPredictor(void) { return Predictor; }

inline unsigned short CConfig::GetPredictorOrder(void) { return Pred_Order; }

inline bool CConfig::GetRelaxation(void) { return Relaxation; }

inline bool CConfig::GetIncrementalLoad(void) { return IncrementalLoad; }

inline unsigned long CConfig::GetNumberIncrements(void) { return IncLoad_Nincrements; }

inline su2double CConfig::GetIncLoad_Criteria(unsigned short val_var) { return IncLoad_Criteria[val_var]; }

inline bool CConfig::GetEulerPersson(void) { return EulerPersson; }

inline void CConfig::SetEulerPersson(bool val_EulerPersson) { EulerPersson = val_EulerPersson; }

inline bool CConfig::GetFSI_Simulation(void) { return FSI_Problem; }

inline void CConfig::SetFSI_Simulation(bool FSI_sim) { FSI_Problem = FSI_sim; }

inline void CConfig::SetMultizone_Problem(bool MZ_problem) { Multizone_Problem = MZ_problem; }

inline bool CConfig::GetMultizone_Problem(void) { return Multizone_Problem; }

inline unsigned short CConfig::GetnID_DV(void) { return nID_DV; }

inline unsigned short CConfig::GetKindInterpolation(void) { return Kind_Interpolation; }

inline unsigned short CConfig::GetKindRadialBasisFunction(void) { return Kind_RadialBasisFunction; }

inline bool CConfig::GetRadialBasisFunctionPolynomialOption(void) {return RadialBasisFunction_PolynomialOption; }

inline su2double CConfig::GetRadialBasisFunctionParameter(void) {return RadialBasisFunction_Parameter; }

inline bool CConfig::GetConservativeInterpolation(void) { return ConservativeInterpolation; }

inline unsigned short CConfig::GetRelaxation_Method_FSI(void) { return Kind_BGS_RelaxMethod; }

inline su2double CConfig::GetOrderMagResidualFSI(void) { return OrderMagResidualFSI; }

inline su2double CConfig::GetMinLogResidualFSI(void) { return MinLogResidualFSI; }

inline su2double CConfig::GetOrderMagResidual_BGS_F(void) { return OrderMagResidual_BGS_F; }

inline su2double CConfig::GetMinLogResidual_BGS_F(void) { return MinLogResidual_BGS_F; }

inline su2double CConfig::GetOrderMagResidual_BGS_S(void) { return OrderMagResidual_BGS_S; }

inline su2double CConfig::GetMinLogResidual_BGS_S(void) { return MinLogResidual_BGS_S; }

inline su2double CConfig::GetResidual_FEM_UTOL(void) { return Res_FEM_UTOL; }

inline su2double CConfig::GetResidual_FEM_RTOL(void) { return Res_FEM_RTOL; }

inline su2double CConfig::GetResidual_FEM_ETOL(void) { return Res_FEM_ETOL; }

inline su2double CConfig::GetCriteria_FEM_ADJ(void) { return Res_FEM_ADJ; }

inline unsigned short CConfig::GetDynamic_LoadTransfer(void) { return Dynamic_LoadTransfer; }

inline unsigned short CConfig::GetDirectDiff() { return DirectDiff;}

inline bool CConfig::GetDiscrete_Adjoint() { return DiscreteAdjoint;}

inline unsigned short CConfig::GetRiemann_Solver_FEM(void) {return Riemann_Solver_FEM;}

inline su2double CConfig::GetQuadrature_Factor_Straight(void) {return Quadrature_Factor_Straight;}

inline su2double CConfig::GetQuadrature_Factor_Curved(void) {return Quadrature_Factor_Curved;}

inline su2double CConfig::GetQuadrature_Factor_Time_ADER_DG(void) {return Quadrature_Factor_Time_ADER_DG;}

inline su2double CConfig::GetTheta_Interior_Penalty_DGFEM(void) {return Theta_Interior_Penalty_DGFEM;}

inline unsigned short CConfig::GetSizeMatMulPadding(void) {return sizeMatMulPadding;}

inline bool CConfig::GetCompute_Entropy(void) {return Compute_Entropy;}

inline bool CConfig::GetUse_Lumped_MassMatrix_DGFEM(void) {return Use_Lumped_MassMatrix_DGFEM;}

inline bool CConfig::GetJacobian_Spatial_Discretization_Only(void) {return Jacobian_Spatial_Discretization_Only;}

inline bool CConfig::GetWeakly_Coupled_Heat(void) { return Weakly_Coupled_Heat; }

inline bool CConfig::GetIntegrated_HeatFlux(void) { return Integrated_HeatFlux; }

inline bool CConfig::GetAD_Mode(void) { return AD_Mode;}

inline bool CConfig::GetAD_Preaccumulation(void) {return AD_Preaccumulation;}

inline unsigned short CConfig::GetFFD_Blending(void){return FFD_Blending;}

inline su2double* CConfig::GetFFD_BSplineOrder(){return FFD_BSpline_Order;}

inline void CConfig::SetMax_Vel2(su2double val_max_vel2) { Max_Vel2 = val_max_vel2; }

inline su2double CConfig::GetMax_Vel2(void) { return Max_Vel2; }

inline void CConfig::SetRestart_Bandwidth_Agg(su2double val_restart_bandwidth_sum) { Restart_Bandwidth_Agg = val_restart_bandwidth_sum; }

inline su2double CConfig::GetRestart_Bandwidth_Agg(void) { return Restart_Bandwidth_Agg; }

inline unsigned long CConfig::GetWrt_Surf_Freq_DualTime(void) { return Wrt_Surf_Freq_DualTime; }

inline unsigned short CConfig::GetKind_HybridRANSLES(void) {return Kind_HybridRANSLES; }

inline unsigned short CConfig::GetKind_RoeLowDiss(void) {return Kind_RoeLowDiss; }

inline su2double CConfig::GetConst_DES(void) {return Const_DES; }

inline bool CConfig::GetQCR(void) {return QCR;}

inline bool CConfig::GetCompute_Average(void) {return Compute_Average;}

inline ofstream* CConfig::GetHistFile(void) { return ConvHistFile; }

inline void CConfig::SetHistFile(ofstream *HistFile) { ConvHistFile = HistFile; }

inline bool CConfig::GetTopology_Optimization(void) const { return topology_optimization; }

inline string CConfig::GetTopology_Optim_FileName(void) const { return top_optim_output_file; }

inline su2double CConfig::GetSIMP_Exponent(void) const { return simp_exponent; }

inline su2double CConfig::GetSIMP_MinStiffness(void) const { return simp_minimum_stiffness; }
  
inline unsigned short CConfig::GetTopology_Optim_Num_Kernels(void) const { return top_optim_nKernel; }
  
inline void CConfig::GetTopology_Optim_Kernel(const unsigned short iKernel, unsigned short &type,
                                              su2double &param, su2double &radius) const {
  type = top_optim_kernels[iKernel];
  param = top_optim_kernel_params[iKernel];
  radius = top_optim_filter_radius[iKernel];
}

inline void CConfig::GetTopology_Optim_Projection(unsigned short &type, su2double &param) const {
  type = top_optim_proj_type;  param = top_optim_proj_param;
<<<<<<< HEAD
}
=======
}

inline string CConfig::GetConfigFilename(unsigned short index) { return Config_Filenames[index]; }

inline unsigned short CConfig::GetnConfigFiles(void) { return nConfig_Files; }

inline unsigned short CConfig::GetnMarker_ZoneInterface(void) { return nMarker_ZoneInterface; }

inline string CConfig::GetMarkerTag_ZoneInterface(unsigned short val_iMarker) { return Marker_ZoneInterface[val_iMarker]; }

inline bool CConfig::GetTime_Domain(void) { return Time_Domain; }

inline unsigned long CConfig::GetnInner_Iter(void) { return Inner_Iter; }

inline unsigned long CConfig::GetnOuter_Iter(void) { return Outer_Iter; }

inline unsigned long CConfig::GetnTime_Iter(void) { return Time_Iter; }

inline unsigned long CConfig::GetnIter(void) { return Iter; }

inline unsigned long CConfig::GetRestart_Iter(void) { return Restart_Iter; }

inline su2double CConfig::GetTime_Step(void) { return Time_Step; }

inline su2double CConfig::GetMax_Time(void) { return Max_Time; }

inline bool CConfig::GetMultizone_Mesh(void) { return Multizone_Mesh; }

inline bool CConfig::GetMultizone_Residual(void) { return Multizone_Residual; }

inline bool CConfig::GetSinglezone_Driver(void) { return SinglezoneDriver; }

inline bool CConfig::GetSpecial_Output(void) { return SpecialOutput; }

inline bool CConfig::GetWrt_ForcesBreakdown(void) { return Wrt_ForcesBreakdown; }
>>>>>>> 185ad8dd
<|MERGE_RESOLUTION|>--- conflicted
+++ resolved
@@ -1991,10 +1991,7 @@
 
 inline void CConfig::GetTopology_Optim_Projection(unsigned short &type, su2double &param) const {
   type = top_optim_proj_type;  param = top_optim_proj_param;
-<<<<<<< HEAD
 }
-=======
-}
 
 inline string CConfig::GetConfigFilename(unsigned short index) { return Config_Filenames[index]; }
 
@@ -2028,5 +2025,4 @@
 
 inline bool CConfig::GetSpecial_Output(void) { return SpecialOutput; }
 
-inline bool CConfig::GetWrt_ForcesBreakdown(void) { return Wrt_ForcesBreakdown; }
->>>>>>> 185ad8dd
+inline bool CConfig::GetWrt_ForcesBreakdown(void) { return Wrt_ForcesBreakdown; }