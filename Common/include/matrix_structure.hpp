/*!
 * \file matrix_structure.hpp
 * \brief Headers of the main subroutines for creating the sparse matrices-by-blocks.
 *        The subroutines and functions are in the <i>matrix_structure.cpp</i> file.
 * \author Aerospace Design Laboratory (Stanford University) <http://su2.stanford.edu>.
 * \version 2.0.7
 *
<<<<<<< HEAD
 * Stanford University Unstructured (SU2),
 * copyright (C) 2012-2013 Aerospace Design Laboratory (ADL), is
 * distributed under the GNU Lesser General Public License (GNU LGPL).
=======
 * Stanford University Unstructured (SU2).
 * Copyright (C) 2012-2013 Aerospace Design Laboratory (ADL).
>>>>>>> 3384cf29
 *
 * SU2 is free software; you can redistribute it and/or
 * modify it under the terms of the GNU Lesser General Public
 * License as published by the Free Software Foundation; either
 * version 2.1 of the License, or (at your option) any later version.
 *
 * SU2 is distributed in the hope that it will be useful,
 * but WITHOUT ANY WARRANTY; without even the implied warranty of
 * MERCHANTABILITY or FITNESS FOR A PARTICULAR PURPOSE.  See the GNU
 * Lesser General Public License for more details.
 *
 * You should have received a copy of the GNU Lesser General Public
<<<<<<< HEAD
 * License along with this library.  If not, see <http://www.gnu.org/licenses/>.
=======
 * License along with SU2. If not, see <http://www.gnu.org/licenses/>.
>>>>>>> 3384cf29
 */

#pragma once

#include <iostream>
#include <cmath>
#include <cstdlib>

#include "config_structure.hpp"
#include "geometry_structure.hpp"
#include "linear_solvers_structure.hpp"

using namespace std;

/*!
 * \class CSysMatrix
 * \brief Main class for defining sparse matrices-by-blocks
 with compressed row format.
 * \author A. Bueno, F. Palacios.
 * \version 2.0.7
 */
class CSysMatrix {
private:
	unsigned long nPoint,   /*!< \brief Number of points in the grid. */
	nPointDomain,           /*!< \brief Number of points in the grid. */
	nVar,                   /*!< \brief Number of variables. */
	nEqn;                   /*!< \brief Number of equations. */
	double *matrix;               /*!< \brief Entries of the sparse matrix. */
	unsigned long *row_ptr;    /*!< \brief Pointers to the first element in each row. */
	unsigned long *col_ind;    /*!< \brief Column index for each of the elements in val(). */
	unsigned long nnz;         /*!< \brief Number of possible nonzero entries in the matrix. */
	double *block;             /*!< \brief Internal array to store a subblock of the matrix. */
	double *prod_block_vector; /*!< \brief Internal array to store the product of a subblock with a vector. */
	double *prod_row_vector;   /*!< \brief Internal array to store the product of a matrix-by-blocks "row" with a vector. */
	double *aux_vector;		   /*!< \brief Auxilar array to store intermediate results. */
	double *invM;              /*!< \brief Inverse of (Jacobi) preconditioner. */
	bool *LineletBool;						 /*!< \brief Identify if a point belong to a linelet. */
	vector<unsigned long> *LineletPoint;	 /*!< \brief Linelet structure. */
	unsigned long nLinelet;							 /*!< \brief Number of Linelets in the system. */
  
public:
  
	/*!
	 * \brief Constructor of the class.
	 */
	CSysMatrix(void);
  
	/*!
	 * \brief Destructor of the class.
	 */
	~CSysMatrix(void);
  
  
  /*!
	 * \brief Initializes space matrix system.
	 * \param[in] nVar - Number of variables.
	 * \param[in] nEqn - Number of equations.
   * \param[in] geometry - Geometrical definition of the problem.
	 * \param[in] config - Definition of the particular problem.
	 */
  void Initialize(unsigned long nPoint, unsigned long nPointDomain, unsigned short nVar, unsigned short nEqn, CGeometry *geometry);
  
  /*!
	 * \brief Assings values to the sparse-matrix structure.
	 * \param[in] val_nPoint - Number of points in the nPoint x nPoint block structure
	 * \param[in] val_nVar - Number of nVar x nVar variables in each subblock of the matrix-by-block structure.
   * \param[in] val_nEq - Number of nEqn x nVar variables in each subblock of the matrix-by-block structure.
	 * \param[in] val_row_ptr - Pointers to the first element in each row.
	 * \param[in] val_col_ind - Column index for each of the elements in val().
	 * \param[in] val_nnz - Number of possible nonzero entries in the matrix.
	 * \param[in] preconditioner - If <code>TRUE</code> then it use a preconditioner.
	 */
	void SetIndexes(unsigned long val_nPoint, unsigned long val_nPointDomain, unsigned short val_nVar, unsigned short val_nEq, unsigned long* val_row_ptr, unsigned long* val_col_ind, unsigned long val_nnz);
  
	/*!
	 * \brief Sets to zero all the entries of the sparse matrix.
	 */
	void SetValZero(void);
  
	/*!
	 * \brief Scales the entries of the sparse matrix.
	 * \param[in] val_scale - Factor of scaling.
	 */
	void ScaleVals(double val_scale);
  
	/*!
	 * \brief Copies the block (i,j) of the matrix-by-blocks structure in the internal variable *block.
	 * \param[in] block_i - Indexes of the block in the matrix-by-blocks structure.
	 * \param[in] block_j - Indexes of the block in the matrix-by-blocks structure.
	 */
	void GetBlock(unsigned long block_i, unsigned long block_j);
  
	/*!
	 * \brief Displays the content of the internal variable <i>*block</i> (for debug purposes).
	 */
	void DisplayBlock(void);
  
	/*!
	 * \brief Returns the content of the internal variable <i>*block</i> (for debug purposes).
	 */
	void ReturnBlock(double **val_block);
  
  /*!
	 * \brief Set the value of a block in the sparse matrix.
	 * \param[in] block_i - Indexes of the block in the matrix-by-blocks structure.
	 * \param[in] block_j - Indexes of the block in the matrix-by-blocks structure.
	 * \param[in] **val_block - Block to set to A(i,j).
	 */
	void SetBlock(unsigned long block_i, unsigned long block_j, double **val_block);
  
	/*!
	 * \brief Adds the specified block to the sparse matrix.
	 * \param[in] block_i - Indexes of the block in the matrix-by-blocks structure.
	 * \param[in] block_j - Indexes of the block in the matrix-by-blocks structure.
	 * \param[in] **val_block - Block to add to A(i,j).
	 */
	void AddBlock(unsigned long block_i, unsigned long block_j, double **val_block);
  
	/*!
	 * \brief Subtracts the specified block to the sparse matrix.
	 * \param[in] block_i - Indexes of the block in the matrix-by-blocks structure.
	 * \param[in] block_j - Indexes of the block in the matrix-by-blocks structure.
	 * \param[in] **val_block - Block to subtract to A(i,j).
	 */
	void SubtractBlock(unsigned long block_i, unsigned long block_j, double **val_block);
  
  /*!
	 * \brief Adds the specified block to the sparse matrix.
	 * \param[in] block_i - Indexes of the block in the matrix-by-blocks structure.
	 * \param[in] block_j - Indexes of the block in the matrix-by-blocks structure.
	 * \param[in] **val_block - Block to add to A(i,j).
	 */
	void AddBlock(unsigned long point_i, double **val_block);
  
	/*!
	 * \brief Subtracts the specified block to the sparse matrix.
	 * \param[in] block_i - Indexes of the block in the matrix-by-blocks structure.
	 * \param[in] block_j - Indexes of the block in the matrix-by-blocks structure.
	 * \param[in] **val_block - Block to subtract to A(i,j).
	 */
	void SubtractBlock(unsigned long point_i, double **val_block);
  
	/*!
	 * \brief Adds the specified value to the diagonal of the (i,i) subblock
	 *        of the matrix-by-blocks structure.
	 * \param[in] block_i - Index of the block in the matrix-by-blocks structure.
	 * \param[in] val_matrix - Value to add to the diagonal elements of A(i,i).
	 */
	void AddVal2Diag(unsigned long block_i, double val_matrix);
  
	/*!
	 * \brief Adds the specified value to the diagonal of the (i,i) subblock
	 *        of the matrix-by-blocks structure.
	 * \param[in] block_i - Index of the block in the matrix-by-blocks structure.
	 * \param[in] *val_matrix - Values to add to the diagonal elements of A(i,i).
	 * \param[in] num_dim - number of dimensions
	 *
	 */
	void AddVal2Diag(unsigned long block_i, double* val_matrix, unsigned short num_dim);
  
  /*!
	 * \brief Adds the specified value to the diagonal of the (i,i) subblock
	 *        of the matrix-by-blocks structure.
	 * \param[in] block_i - Index of the block in the matrix-by-blocks structure.
	 * \param[in] *val_matrix - Values to add to the diagonal elements of A(i,i).
	 * \param[in] val_nDim - number of dimensions
   * \param[in] val_nDiatomics - number of diatomic species
	 *
	 */
	void AddVal2Diag(unsigned long block_i, double* val_matrix, unsigned short val_nDim, unsigned short val_nDiatomics);
  
	/*!
	 * \brief Deletes the values of the row i of the sparse matrix.
	 * \param[in] i - Index of the row.
	 */
	void DeleteValsRowi(unsigned long i);
  
	/*!
	 * \brief Returns the sum of the row i.
	 * \param[in] i - Index of the row.
	 * \return The sum of the row i.
	 */
	double SumAbsRowi(unsigned long i);
  
	/*!
	 * \brief Performs the Gauss Elimination algorithm to solve the linear subsystem of the (i,i) subblock and rhs.
	 * \param[in] block_i - Index of the (i,i) subblock in the matrix-by-blocks structure.
	 * \param[in] rhs - Right-hand-side of the linear system.
	 * \return Solution of the linear system (overwritten on rhs).
	 */
	void Gauss_Elimination(unsigned long block_i, double* rhs);
	
	/*!
	 * \brief Performs the Gauss Elimination algorithm to solve the linear subsystem of the (i,i) subblock and rhs.
	 * \param[in] A - matrix-by-blocks structure.
	 * \param[in] rhs - Right-hand-side of the linear system.
	 * \return Solution of the linear system (overwritten on rhs).
	 */
	void Gauss_Elimination(double* Block, double* rhs);
  
  /*!
	 * \fn void CSysMatrix::ProdBlockVector(unsigned long block_i, unsigned long block_j, double* vec);
	 * \brief Performs the product of the block (i,j) by vector vec.
	 * \param[in] block_i - Indexes of the block in the matrix-by-blocks structure.
	 * \param[in] block_j - Indexes of the block in the matrix-by-blocks structure.
	 * \param[in] vec - Vector to be multiplied by the block (i,j) of the sparse matrix A.
	 * \return Product of A(i,j) by vector *vec (stored at *prod_block_vector).
	 */
	void ProdBlockVector(unsigned long block_i, unsigned long block_j, const CSysVector & vec);
  
  /*!
	 * \brief Performs the product of i-th row of the upper part of a sparse matrix by a vector.
	 * \param[in] vec - Vector to be multiplied by the upper part of the sparse matrix A.
	 * \param[in] row_i - Row of the matrix to be multiplied by vector vec.
	 * \return prod Result of the product U(A)*vec (stored at *prod_row_vector).
	 */
	void UpperProduct(CSysVector & vec, unsigned long row_i);
  
  /*!
	 * \brief Performs the product of i-th row of the lower part of a sparse matrix by a vector.
	 * \param[in] vec - Vector to be multiplied by the lower part of the sparse matrix A.
	 * \param[in] row_i - Row of the matrix to be multiplied by vector vec.
	 * \return prod Result of the product L(A)*vec (stored at *prod_row_vector).
	 */
	void LowerProduct(CSysVector & vec, unsigned long row_i);
  
  /*!
	 * \brief Performs the product of i-th row of the diagonal part of a sparse matrix by a vector.
	 * \param[in] vec - Vector to be multiplied by the diagonal part of the sparse matrix A.
	 * \param[in] row_i - Row of the matrix to be multiplied by vector vec.
	 * \return prod Result of the product D(A)*vec (stored at *prod_row_vector).
	 */
	void DiagonalProduct(CSysVector & vec, unsigned long row_i);
	
  /*!
	 * \brief Send receive the solution using MPI.
	 * \param[in] x - Solution..
	 * \param[in] geometry - Geometrical definition of the problem.
	 * \param[in] config - Definition of the particular problem.
	 */
	void SendReceive_Solution(CSysVector & x, CGeometry *geometry, CConfig *config);
  
  /*!
	 * \brief Performs the product of i-th row of a sparse matrix by a vector.
	 * \param[in] vec - Vector to be multiplied by the row of the sparse matrix A.
	 * \param[in] row_i - Row of the matrix to be multiplied by vector vec.
	 * \return Result of the product (stored at *prod_row_vector).
	 */
	void RowProduct(const CSysVector & vec, unsigned long row_i);
  
  /*!
	 * \brief Performs the product of a sparse matrix by a vector.
	 * \param[in] vec - Vector to be multiplied by the sparse matrix A.
	 * \param[out] prod - Result of the product.
	 * \return Result of the product A*vec.
	 */
	void MatrixVectorProduct(const CSysVector & vec, CSysVector & prod);
  
	/*!
	 * \brief Performs the product of a sparse matrix by a CSysVector.
	 * \param[in] vec - CSysVector to be multiplied by the sparse matrix A.
	 * \param[out] prod - Result of the product.
	 */
	void MatrixVectorProduct(const CSysVector & vec, CSysVector & prod, CGeometry *geometry, CConfig *config);
	
	/*!
	 * \brief Performs the product of two block matrices.
	 */
	void GetMultBlockBlock(double *c, double *a, double *b);
	
	/*!
	 * \brief Performs the product of a block matrices by a vector.
	 */
	void GetMultBlockVector(double *c, double *a, double *b);
	
	/*!
	 * \brief Performs the substraction of two matrices.
	 */
	void GetSubsBlock(double *c, double *a, double *b);
	
	/*!
	 * \brief Performs the substraction of two vectors.
	 */
	void GetSubsVector(double *c, double *a, double *b);
	
	/*!
	 * \brief Inverse diagonal block.
	 * \param[in] block_i - Indexes of the block in the matrix-by-blocks structure.
	 * \param[out] invBlock - Inverse block.
	 */
	void InverseDiagonalBlock(unsigned long block_i, double **invBlock);
	
	/*!
	 * \brief Inverse a block.
	 * \param[in] Block - block matrix.
	 * \param[out] invBlock - Inverse block.
	 */
	void InverseBlock(double *Block, double *invBlock);
  
	/*!
	 * \brief Build the Jacobi preconditioner.
	 */
	void BuildJacobiPreconditioner(void);
  
	/*!
	 * \brief Build the Linelet preconditioner.
	 * \param[in] geometry - Geometrical definition of the problem.
	 * \param[in] config - Definition of the particular problem.
	 */
	void BuildLineletPreconditioner(CGeometry *geometry, CConfig *config);
	
	/*!
	 * \brief Multiply CSysVector by the preconditioner
	 * \param[in] vec - CSysVector to be multiplied by the preconditioner.
	 * \param[out] prod - Result of the product A*vec.
	 */
	void ComputeJacobiPreconditioner(const CSysVector & vec, CSysVector & prod, CGeometry *geometry, CConfig *config);
	
  /*!
	 * \brief Multiply CSysVector by the preconditioner
	 * \param[in] vec - CSysVector to be multiplied by the preconditioner.
	 * \param[out] prod - Result of the product A*vec.
	 */
	void ComputeLU_SGSPreconditioner(const CSysVector & vec, CSysVector & prod, CGeometry *geometry, CConfig *config);
  
	/*!
	 * \brief Multiply CSysVector by the preconditioner
	 * \param[in] vec - CSysVector to be multiplied by the preconditioner.
	 * \param[out] prod - Result of the product A*vec.
	 */
	void ComputeLineletPreconditioner(const CSysVector & vec, CSysVector & prod, CGeometry *geometry, CConfig *config);
  
  /*!
	 * \brief Multiply CSysVector by the preconditioner
	 * \param[in] vec - CSysVector to be multiplied by the preconditioner.
	 * \param[out] prod - Result of the product A*vec.
	 */
	void ComputeIdentityPreconditioner(const CSysVector & vec, CSysVector & prod, CGeometry *geometry, CConfig *config);
	
};

/*!
 * \class CSysMatrixVectorProduct
 * \brief specialization of matrix-vector product that uses CSysMatrix class
 */
class CSysMatrixVectorProduct : public CMatrixVectorProduct {
private:
	CSysMatrix* sparse_matrix; /*!< \brief pointer to matrix that defines the product. */
	CGeometry* geometry; /*!< \brief pointer to matrix that defines the geometry. */
	CConfig* config; /*!< \brief pointer to matrix that defines the config. */
  
public:
  
	/*!
	 * \brief constructor of the class
	 * \param[in] matrix_ref - matrix reference that will be used to define the products
	 */
	CSysMatrixVectorProduct(CSysMatrix & matrix_ref, CGeometry *geometry_ref, CConfig *config_ref);
  
	/*!
	 * \brief destructor of the class
	 */
	~CSysMatrixVectorProduct(){}
  
	/*!
	 * \brief operator that defines the CSysMatrix-CSysVector product
	 * \param[in] u - CSysVector that is being multiplied by the sparse matrix
	 * \param[out] v - CSysVector that is the result of the product
	 */
	void operator()(const CSysVector & u, CSysVector & v) const;
};

/*!
 * \class CJacobiPreconditioner
 * \brief specialization of preconditioner that uses CSysMatrix class
 */
class CJacobiPreconditioner : public CPreconditioner {
private:
	CSysMatrix* sparse_matrix; /*!< \brief pointer to matrix that defines the preconditioner. */
	CGeometry* geometry; /*!< \brief pointer to matrix that defines the geometry. */
	CConfig* config; /*!< \brief pointer to matrix that defines the config. */
  
public:
  
	/*!
	 * \brief constructor of the class
	 * \param[in] matrix_ref - matrix reference that will be used to define the preconditioner
	 */
	CJacobiPreconditioner(CSysMatrix & matrix_ref, CGeometry *geometry_ref, CConfig *config_ref);
  
	/*!
	 * \brief destructor of the class
	 */
	~CJacobiPreconditioner() {}
  
	/*!
	 * \brief operator that defines the preconditioner operation
	 * \param[in] u - CSysVector that is being preconditioned
	 * \param[out] v - CSysVector that is the result of the preconditioning
	 */
	void operator()(const CSysVector & u, CSysVector & v) const;
};

/*!
 * \class CLU_SGSPreconditioner
 * \brief specialization of preconditioner that uses CSysMatrix class
 */
class CLU_SGSPreconditioner : public CPreconditioner {
private:
	CSysMatrix* sparse_matrix; /*!< \brief pointer to matrix that defines the preconditioner. */
  CGeometry* geometry; /*!< \brief pointer to matrix that defines the geometry. */
	CConfig* config; /*!< \brief pointer to matrix that defines the config. */
  
public:
	
	/*!
	 * \brief constructor of the class
	 * \param[in] matrix_ref - matrix reference that will be used to define the preconditioner
	 */
	CLU_SGSPreconditioner(CSysMatrix & matrix_ref, CGeometry *geometry_ref, CConfig *config_ref);
	
	/*!
	 * \brief destructor of the class
	 */
	~CLU_SGSPreconditioner() {}
	
	/*!
	 * \brief operator that defines the preconditioner operation
	 * \param[in] u - CSysVector that is being preconditioned
	 * \param[out] v - CSysVector that is the result of the preconditioning
	 */
	void operator()(const CSysVector & u, CSysVector & v) const;
};

/*!
 * \class CLineletPreconditioner
 * \brief specialization of preconditioner that uses CSysMatrix class
 */
class CLineletPreconditioner : public CPreconditioner {
private:
	CSysMatrix* sparse_matrix; /*!< \brief pointer to matrix that defines the preconditioner. */
  CGeometry* geometry; /*!< \brief pointer to matrix that defines the geometry. */
	CConfig* config; /*!< \brief pointer to matrix that defines the config. */
  
public:
	
	/*!
	 * \brief constructor of the class
	 * \param[in] matrix_ref - matrix reference that will be used to define the preconditioner
	 */
	CLineletPreconditioner(CSysMatrix & matrix_ref, CGeometry *geometry_ref, CConfig *config_ref);
	
	/*!
	 * \brief destructor of the class
	 */
	~CLineletPreconditioner() {}
	
	/*!
	 * \brief operator that defines the preconditioner operation
	 * \param[in] u - CSysVector that is being preconditioned
	 * \param[out] v - CSysVector that is the result of the preconditioning
	 */
	void operator()(const CSysVector & u, CSysVector & v) const;
};

#include "matrix_structure.inl"
<|MERGE_RESOLUTION|>--- conflicted
+++ resolved
@@ -1,498 +1,488 @@
-/*!
- * \file matrix_structure.hpp
- * \brief Headers of the main subroutines for creating the sparse matrices-by-blocks.
- *        The subroutines and functions are in the <i>matrix_structure.cpp</i> file.
- * \author Aerospace Design Laboratory (Stanford University) <http://su2.stanford.edu>.
- * \version 2.0.7
- *
-<<<<<<< HEAD
- * Stanford University Unstructured (SU2),
- * copyright (C) 2012-2013 Aerospace Design Laboratory (ADL), is
- * distributed under the GNU Lesser General Public License (GNU LGPL).
-=======
- * Stanford University Unstructured (SU2).
- * Copyright (C) 2012-2013 Aerospace Design Laboratory (ADL).
->>>>>>> 3384cf29
- *
- * SU2 is free software; you can redistribute it and/or
- * modify it under the terms of the GNU Lesser General Public
- * License as published by the Free Software Foundation; either
- * version 2.1 of the License, or (at your option) any later version.
- *
- * SU2 is distributed in the hope that it will be useful,
- * but WITHOUT ANY WARRANTY; without even the implied warranty of
- * MERCHANTABILITY or FITNESS FOR A PARTICULAR PURPOSE.  See the GNU
- * Lesser General Public License for more details.
- *
- * You should have received a copy of the GNU Lesser General Public
-<<<<<<< HEAD
- * License along with this library.  If not, see <http://www.gnu.org/licenses/>.
-=======
- * License along with SU2. If not, see <http://www.gnu.org/licenses/>.
->>>>>>> 3384cf29
- */
-
-#pragma once
-
-#include <iostream>
-#include <cmath>
-#include <cstdlib>
-
-#include "config_structure.hpp"
-#include "geometry_structure.hpp"
-#include "linear_solvers_structure.hpp"
-
-using namespace std;
-
-/*!
- * \class CSysMatrix
- * \brief Main class for defining sparse matrices-by-blocks
- with compressed row format.
- * \author A. Bueno, F. Palacios.
- * \version 2.0.7
- */
-class CSysMatrix {
-private:
-	unsigned long nPoint,   /*!< \brief Number of points in the grid. */
-	nPointDomain,           /*!< \brief Number of points in the grid. */
-	nVar,                   /*!< \brief Number of variables. */
-	nEqn;                   /*!< \brief Number of equations. */
-	double *matrix;               /*!< \brief Entries of the sparse matrix. */
-	unsigned long *row_ptr;    /*!< \brief Pointers to the first element in each row. */
-	unsigned long *col_ind;    /*!< \brief Column index for each of the elements in val(). */
-	unsigned long nnz;         /*!< \brief Number of possible nonzero entries in the matrix. */
-	double *block;             /*!< \brief Internal array to store a subblock of the matrix. */
-	double *prod_block_vector; /*!< \brief Internal array to store the product of a subblock with a vector. */
-	double *prod_row_vector;   /*!< \brief Internal array to store the product of a matrix-by-blocks "row" with a vector. */
-	double *aux_vector;		   /*!< \brief Auxilar array to store intermediate results. */
-	double *invM;              /*!< \brief Inverse of (Jacobi) preconditioner. */
-	bool *LineletBool;						 /*!< \brief Identify if a point belong to a linelet. */
-	vector<unsigned long> *LineletPoint;	 /*!< \brief Linelet structure. */
-	unsigned long nLinelet;							 /*!< \brief Number of Linelets in the system. */
-  
-public:
-  
-	/*!
-	 * \brief Constructor of the class.
-	 */
-	CSysMatrix(void);
-  
-	/*!
-	 * \brief Destructor of the class.
-	 */
-	~CSysMatrix(void);
-  
-  
-  /*!
-	 * \brief Initializes space matrix system.
-	 * \param[in] nVar - Number of variables.
-	 * \param[in] nEqn - Number of equations.
-   * \param[in] geometry - Geometrical definition of the problem.
-	 * \param[in] config - Definition of the particular problem.
-	 */
-  void Initialize(unsigned long nPoint, unsigned long nPointDomain, unsigned short nVar, unsigned short nEqn, CGeometry *geometry);
-  
-  /*!
-	 * \brief Assings values to the sparse-matrix structure.
-	 * \param[in] val_nPoint - Number of points in the nPoint x nPoint block structure
-	 * \param[in] val_nVar - Number of nVar x nVar variables in each subblock of the matrix-by-block structure.
-   * \param[in] val_nEq - Number of nEqn x nVar variables in each subblock of the matrix-by-block structure.
-	 * \param[in] val_row_ptr - Pointers to the first element in each row.
-	 * \param[in] val_col_ind - Column index for each of the elements in val().
-	 * \param[in] val_nnz - Number of possible nonzero entries in the matrix.
-	 * \param[in] preconditioner - If <code>TRUE</code> then it use a preconditioner.
-	 */
-	void SetIndexes(unsigned long val_nPoint, unsigned long val_nPointDomain, unsigned short val_nVar, unsigned short val_nEq, unsigned long* val_row_ptr, unsigned long* val_col_ind, unsigned long val_nnz);
-  
-	/*!
-	 * \brief Sets to zero all the entries of the sparse matrix.
-	 */
-	void SetValZero(void);
-  
-	/*!
-	 * \brief Scales the entries of the sparse matrix.
-	 * \param[in] val_scale - Factor of scaling.
-	 */
-	void ScaleVals(double val_scale);
-  
-	/*!
-	 * \brief Copies the block (i,j) of the matrix-by-blocks structure in the internal variable *block.
-	 * \param[in] block_i - Indexes of the block in the matrix-by-blocks structure.
-	 * \param[in] block_j - Indexes of the block in the matrix-by-blocks structure.
-	 */
-	void GetBlock(unsigned long block_i, unsigned long block_j);
-  
-	/*!
-	 * \brief Displays the content of the internal variable <i>*block</i> (for debug purposes).
-	 */
-	void DisplayBlock(void);
-  
-	/*!
-	 * \brief Returns the content of the internal variable <i>*block</i> (for debug purposes).
-	 */
-	void ReturnBlock(double **val_block);
-  
-  /*!
-	 * \brief Set the value of a block in the sparse matrix.
-	 * \param[in] block_i - Indexes of the block in the matrix-by-blocks structure.
-	 * \param[in] block_j - Indexes of the block in the matrix-by-blocks structure.
-	 * \param[in] **val_block - Block to set to A(i,j).
-	 */
-	void SetBlock(unsigned long block_i, unsigned long block_j, double **val_block);
-  
-	/*!
-	 * \brief Adds the specified block to the sparse matrix.
-	 * \param[in] block_i - Indexes of the block in the matrix-by-blocks structure.
-	 * \param[in] block_j - Indexes of the block in the matrix-by-blocks structure.
-	 * \param[in] **val_block - Block to add to A(i,j).
-	 */
-	void AddBlock(unsigned long block_i, unsigned long block_j, double **val_block);
-  
-	/*!
-	 * \brief Subtracts the specified block to the sparse matrix.
-	 * \param[in] block_i - Indexes of the block in the matrix-by-blocks structure.
-	 * \param[in] block_j - Indexes of the block in the matrix-by-blocks structure.
-	 * \param[in] **val_block - Block to subtract to A(i,j).
-	 */
-	void SubtractBlock(unsigned long block_i, unsigned long block_j, double **val_block);
-  
-  /*!
-	 * \brief Adds the specified block to the sparse matrix.
-	 * \param[in] block_i - Indexes of the block in the matrix-by-blocks structure.
-	 * \param[in] block_j - Indexes of the block in the matrix-by-blocks structure.
-	 * \param[in] **val_block - Block to add to A(i,j).
-	 */
-	void AddBlock(unsigned long point_i, double **val_block);
-  
-	/*!
-	 * \brief Subtracts the specified block to the sparse matrix.
-	 * \param[in] block_i - Indexes of the block in the matrix-by-blocks structure.
-	 * \param[in] block_j - Indexes of the block in the matrix-by-blocks structure.
-	 * \param[in] **val_block - Block to subtract to A(i,j).
-	 */
-	void SubtractBlock(unsigned long point_i, double **val_block);
-  
-	/*!
-	 * \brief Adds the specified value to the diagonal of the (i,i) subblock
-	 *        of the matrix-by-blocks structure.
-	 * \param[in] block_i - Index of the block in the matrix-by-blocks structure.
-	 * \param[in] val_matrix - Value to add to the diagonal elements of A(i,i).
-	 */
-	void AddVal2Diag(unsigned long block_i, double val_matrix);
-  
-	/*!
-	 * \brief Adds the specified value to the diagonal of the (i,i) subblock
-	 *        of the matrix-by-blocks structure.
-	 * \param[in] block_i - Index of the block in the matrix-by-blocks structure.
-	 * \param[in] *val_matrix - Values to add to the diagonal elements of A(i,i).
-	 * \param[in] num_dim - number of dimensions
-	 *
-	 */
-	void AddVal2Diag(unsigned long block_i, double* val_matrix, unsigned short num_dim);
-  
-  /*!
-	 * \brief Adds the specified value to the diagonal of the (i,i) subblock
-	 *        of the matrix-by-blocks structure.
-	 * \param[in] block_i - Index of the block in the matrix-by-blocks structure.
-	 * \param[in] *val_matrix - Values to add to the diagonal elements of A(i,i).
-	 * \param[in] val_nDim - number of dimensions
-   * \param[in] val_nDiatomics - number of diatomic species
-	 *
-	 */
-	void AddVal2Diag(unsigned long block_i, double* val_matrix, unsigned short val_nDim, unsigned short val_nDiatomics);
-  
-	/*!
-	 * \brief Deletes the values of the row i of the sparse matrix.
-	 * \param[in] i - Index of the row.
-	 */
-	void DeleteValsRowi(unsigned long i);
-  
-	/*!
-	 * \brief Returns the sum of the row i.
-	 * \param[in] i - Index of the row.
-	 * \return The sum of the row i.
-	 */
-	double SumAbsRowi(unsigned long i);
-  
-	/*!
-	 * \brief Performs the Gauss Elimination algorithm to solve the linear subsystem of the (i,i) subblock and rhs.
-	 * \param[in] block_i - Index of the (i,i) subblock in the matrix-by-blocks structure.
-	 * \param[in] rhs - Right-hand-side of the linear system.
-	 * \return Solution of the linear system (overwritten on rhs).
-	 */
-	void Gauss_Elimination(unsigned long block_i, double* rhs);
-	
-	/*!
-	 * \brief Performs the Gauss Elimination algorithm to solve the linear subsystem of the (i,i) subblock and rhs.
-	 * \param[in] A - matrix-by-blocks structure.
-	 * \param[in] rhs - Right-hand-side of the linear system.
-	 * \return Solution of the linear system (overwritten on rhs).
-	 */
-	void Gauss_Elimination(double* Block, double* rhs);
-  
-  /*!
-	 * \fn void CSysMatrix::ProdBlockVector(unsigned long block_i, unsigned long block_j, double* vec);
-	 * \brief Performs the product of the block (i,j) by vector vec.
-	 * \param[in] block_i - Indexes of the block in the matrix-by-blocks structure.
-	 * \param[in] block_j - Indexes of the block in the matrix-by-blocks structure.
-	 * \param[in] vec - Vector to be multiplied by the block (i,j) of the sparse matrix A.
-	 * \return Product of A(i,j) by vector *vec (stored at *prod_block_vector).
-	 */
-	void ProdBlockVector(unsigned long block_i, unsigned long block_j, const CSysVector & vec);
-  
-  /*!
-	 * \brief Performs the product of i-th row of the upper part of a sparse matrix by a vector.
-	 * \param[in] vec - Vector to be multiplied by the upper part of the sparse matrix A.
-	 * \param[in] row_i - Row of the matrix to be multiplied by vector vec.
-	 * \return prod Result of the product U(A)*vec (stored at *prod_row_vector).
-	 */
-	void UpperProduct(CSysVector & vec, unsigned long row_i);
-  
-  /*!
-	 * \brief Performs the product of i-th row of the lower part of a sparse matrix by a vector.
-	 * \param[in] vec - Vector to be multiplied by the lower part of the sparse matrix A.
-	 * \param[in] row_i - Row of the matrix to be multiplied by vector vec.
-	 * \return prod Result of the product L(A)*vec (stored at *prod_row_vector).
-	 */
-	void LowerProduct(CSysVector & vec, unsigned long row_i);
-  
-  /*!
-	 * \brief Performs the product of i-th row of the diagonal part of a sparse matrix by a vector.
-	 * \param[in] vec - Vector to be multiplied by the diagonal part of the sparse matrix A.
-	 * \param[in] row_i - Row of the matrix to be multiplied by vector vec.
-	 * \return prod Result of the product D(A)*vec (stored at *prod_row_vector).
-	 */
-	void DiagonalProduct(CSysVector & vec, unsigned long row_i);
-	
-  /*!
-	 * \brief Send receive the solution using MPI.
-	 * \param[in] x - Solution..
-	 * \param[in] geometry - Geometrical definition of the problem.
-	 * \param[in] config - Definition of the particular problem.
-	 */
-	void SendReceive_Solution(CSysVector & x, CGeometry *geometry, CConfig *config);
-  
-  /*!
-	 * \brief Performs the product of i-th row of a sparse matrix by a vector.
-	 * \param[in] vec - Vector to be multiplied by the row of the sparse matrix A.
-	 * \param[in] row_i - Row of the matrix to be multiplied by vector vec.
-	 * \return Result of the product (stored at *prod_row_vector).
-	 */
-	void RowProduct(const CSysVector & vec, unsigned long row_i);
-  
-  /*!
-	 * \brief Performs the product of a sparse matrix by a vector.
-	 * \param[in] vec - Vector to be multiplied by the sparse matrix A.
-	 * \param[out] prod - Result of the product.
-	 * \return Result of the product A*vec.
-	 */
-	void MatrixVectorProduct(const CSysVector & vec, CSysVector & prod);
-  
-	/*!
-	 * \brief Performs the product of a sparse matrix by a CSysVector.
-	 * \param[in] vec - CSysVector to be multiplied by the sparse matrix A.
-	 * \param[out] prod - Result of the product.
-	 */
-	void MatrixVectorProduct(const CSysVector & vec, CSysVector & prod, CGeometry *geometry, CConfig *config);
-	
-	/*!
-	 * \brief Performs the product of two block matrices.
-	 */
-	void GetMultBlockBlock(double *c, double *a, double *b);
-	
-	/*!
-	 * \brief Performs the product of a block matrices by a vector.
-	 */
-	void GetMultBlockVector(double *c, double *a, double *b);
-	
-	/*!
-	 * \brief Performs the substraction of two matrices.
-	 */
-	void GetSubsBlock(double *c, double *a, double *b);
-	
-	/*!
-	 * \brief Performs the substraction of two vectors.
-	 */
-	void GetSubsVector(double *c, double *a, double *b);
-	
-	/*!
-	 * \brief Inverse diagonal block.
-	 * \param[in] block_i - Indexes of the block in the matrix-by-blocks structure.
-	 * \param[out] invBlock - Inverse block.
-	 */
-	void InverseDiagonalBlock(unsigned long block_i, double **invBlock);
-	
-	/*!
-	 * \brief Inverse a block.
-	 * \param[in] Block - block matrix.
-	 * \param[out] invBlock - Inverse block.
-	 */
-	void InverseBlock(double *Block, double *invBlock);
-  
-	/*!
-	 * \brief Build the Jacobi preconditioner.
-	 */
-	void BuildJacobiPreconditioner(void);
-  
-	/*!
-	 * \brief Build the Linelet preconditioner.
-	 * \param[in] geometry - Geometrical definition of the problem.
-	 * \param[in] config - Definition of the particular problem.
-	 */
-	void BuildLineletPreconditioner(CGeometry *geometry, CConfig *config);
-	
-	/*!
-	 * \brief Multiply CSysVector by the preconditioner
-	 * \param[in] vec - CSysVector to be multiplied by the preconditioner.
-	 * \param[out] prod - Result of the product A*vec.
-	 */
-	void ComputeJacobiPreconditioner(const CSysVector & vec, CSysVector & prod, CGeometry *geometry, CConfig *config);
-	
-  /*!
-	 * \brief Multiply CSysVector by the preconditioner
-	 * \param[in] vec - CSysVector to be multiplied by the preconditioner.
-	 * \param[out] prod - Result of the product A*vec.
-	 */
-	void ComputeLU_SGSPreconditioner(const CSysVector & vec, CSysVector & prod, CGeometry *geometry, CConfig *config);
-  
-	/*!
-	 * \brief Multiply CSysVector by the preconditioner
-	 * \param[in] vec - CSysVector to be multiplied by the preconditioner.
-	 * \param[out] prod - Result of the product A*vec.
-	 */
-	void ComputeLineletPreconditioner(const CSysVector & vec, CSysVector & prod, CGeometry *geometry, CConfig *config);
-  
-  /*!
-	 * \brief Multiply CSysVector by the preconditioner
-	 * \param[in] vec - CSysVector to be multiplied by the preconditioner.
-	 * \param[out] prod - Result of the product A*vec.
-	 */
-	void ComputeIdentityPreconditioner(const CSysVector & vec, CSysVector & prod, CGeometry *geometry, CConfig *config);
-	
-};
-
-/*!
- * \class CSysMatrixVectorProduct
- * \brief specialization of matrix-vector product that uses CSysMatrix class
- */
-class CSysMatrixVectorProduct : public CMatrixVectorProduct {
-private:
-	CSysMatrix* sparse_matrix; /*!< \brief pointer to matrix that defines the product. */
-	CGeometry* geometry; /*!< \brief pointer to matrix that defines the geometry. */
-	CConfig* config; /*!< \brief pointer to matrix that defines the config. */
-  
-public:
-  
-	/*!
-	 * \brief constructor of the class
-	 * \param[in] matrix_ref - matrix reference that will be used to define the products
-	 */
-	CSysMatrixVectorProduct(CSysMatrix & matrix_ref, CGeometry *geometry_ref, CConfig *config_ref);
-  
-	/*!
-	 * \brief destructor of the class
-	 */
-	~CSysMatrixVectorProduct(){}
-  
-	/*!
-	 * \brief operator that defines the CSysMatrix-CSysVector product
-	 * \param[in] u - CSysVector that is being multiplied by the sparse matrix
-	 * \param[out] v - CSysVector that is the result of the product
-	 */
-	void operator()(const CSysVector & u, CSysVector & v) const;
-};
-
-/*!
- * \class CJacobiPreconditioner
- * \brief specialization of preconditioner that uses CSysMatrix class
- */
-class CJacobiPreconditioner : public CPreconditioner {
-private:
-	CSysMatrix* sparse_matrix; /*!< \brief pointer to matrix that defines the preconditioner. */
-	CGeometry* geometry; /*!< \brief pointer to matrix that defines the geometry. */
-	CConfig* config; /*!< \brief pointer to matrix that defines the config. */
-  
-public:
-  
-	/*!
-	 * \brief constructor of the class
-	 * \param[in] matrix_ref - matrix reference that will be used to define the preconditioner
-	 */
-	CJacobiPreconditioner(CSysMatrix & matrix_ref, CGeometry *geometry_ref, CConfig *config_ref);
-  
-	/*!
-	 * \brief destructor of the class
-	 */
-	~CJacobiPreconditioner() {}
-  
-	/*!
-	 * \brief operator that defines the preconditioner operation
-	 * \param[in] u - CSysVector that is being preconditioned
-	 * \param[out] v - CSysVector that is the result of the preconditioning
-	 */
-	void operator()(const CSysVector & u, CSysVector & v) const;
-};
-
-/*!
- * \class CLU_SGSPreconditioner
- * \brief specialization of preconditioner that uses CSysMatrix class
- */
-class CLU_SGSPreconditioner : public CPreconditioner {
-private:
-	CSysMatrix* sparse_matrix; /*!< \brief pointer to matrix that defines the preconditioner. */
-  CGeometry* geometry; /*!< \brief pointer to matrix that defines the geometry. */
-	CConfig* config; /*!< \brief pointer to matrix that defines the config. */
-  
-public:
-	
-	/*!
-	 * \brief constructor of the class
-	 * \param[in] matrix_ref - matrix reference that will be used to define the preconditioner
-	 */
-	CLU_SGSPreconditioner(CSysMatrix & matrix_ref, CGeometry *geometry_ref, CConfig *config_ref);
-	
-	/*!
-	 * \brief destructor of the class
-	 */
-	~CLU_SGSPreconditioner() {}
-	
-	/*!
-	 * \brief operator that defines the preconditioner operation
-	 * \param[in] u - CSysVector that is being preconditioned
-	 * \param[out] v - CSysVector that is the result of the preconditioning
-	 */
-	void operator()(const CSysVector & u, CSysVector & v) const;
-};
-
-/*!
- * \class CLineletPreconditioner
- * \brief specialization of preconditioner that uses CSysMatrix class
- */
-class CLineletPreconditioner : public CPreconditioner {
-private:
-	CSysMatrix* sparse_matrix; /*!< \brief pointer to matrix that defines the preconditioner. */
-  CGeometry* geometry; /*!< \brief pointer to matrix that defines the geometry. */
-	CConfig* config; /*!< \brief pointer to matrix that defines the config. */
-  
-public:
-	
-	/*!
-	 * \brief constructor of the class
-	 * \param[in] matrix_ref - matrix reference that will be used to define the preconditioner
-	 */
-	CLineletPreconditioner(CSysMatrix & matrix_ref, CGeometry *geometry_ref, CConfig *config_ref);
-	
-	/*!
-	 * \brief destructor of the class
-	 */
-	~CLineletPreconditioner() {}
-	
-	/*!
-	 * \brief operator that defines the preconditioner operation
-	 * \param[in] u - CSysVector that is being preconditioned
-	 * \param[out] v - CSysVector that is the result of the preconditioning
-	 */
-	void operator()(const CSysVector & u, CSysVector & v) const;
-};
-
-#include "matrix_structure.inl"
+/*!
+ * \file matrix_structure.hpp
+ * \brief Headers of the main subroutines for creating the sparse matrices-by-blocks.
+ *        The subroutines and functions are in the <i>matrix_structure.cpp</i> file.
+ * \author Aerospace Design Laboratory (Stanford University) <http://su2.stanford.edu>.
+ * \version 2.0.7
+ *
+ * Stanford University Unstructured (SU2).
+ * Copyright (C) 2012-2013 Aerospace Design Laboratory (ADL).
+ *
+ * SU2 is free software; you can redistribute it and/or
+ * modify it under the terms of the GNU Lesser General Public
+ * License as published by the Free Software Foundation; either
+ * version 2.1 of the License, or (at your option) any later version.
+ *
+ * SU2 is distributed in the hope that it will be useful,
+ * but WITHOUT ANY WARRANTY; without even the implied warranty of
+ * MERCHANTABILITY or FITNESS FOR A PARTICULAR PURPOSE.  See the GNU
+ * Lesser General Public License for more details.
+ *
+ * You should have received a copy of the GNU Lesser General Public
+ * License along with SU2. If not, see <http://www.gnu.org/licenses/>.
+ */
+
+#pragma once
+
+#include <iostream>
+#include <cmath>
+#include <cstdlib>
+
+#include "config_structure.hpp"
+#include "geometry_structure.hpp"
+#include "linear_solvers_structure.hpp"
+
+using namespace std;
+
+/*!
+ * \class CSysMatrix
+ * \brief Main class for defining sparse matrices-by-blocks
+ with compressed row format.
+ * \author A. Bueno, F. Palacios.
+ * \version 2.0.7
+ */
+class CSysMatrix {
+private:
+	unsigned long nPoint,   /*!< \brief Number of points in the grid. */
+	nPointDomain,           /*!< \brief Number of points in the grid. */
+	nVar,                   /*!< \brief Number of variables. */
+	nEqn;                   /*!< \brief Number of equations. */
+	double *matrix;               /*!< \brief Entries of the sparse matrix. */
+	unsigned long *row_ptr;    /*!< \brief Pointers to the first element in each row. */
+	unsigned long *col_ind;    /*!< \brief Column index for each of the elements in val(). */
+	unsigned long nnz;         /*!< \brief Number of possible nonzero entries in the matrix. */
+	double *block;             /*!< \brief Internal array to store a subblock of the matrix. */
+	double *prod_block_vector; /*!< \brief Internal array to store the product of a subblock with a vector. */
+	double *prod_row_vector;   /*!< \brief Internal array to store the product of a matrix-by-blocks "row" with a vector. */
+	double *aux_vector;		   /*!< \brief Auxilar array to store intermediate results. */
+	double *invM;              /*!< \brief Inverse of (Jacobi) preconditioner. */
+	bool *LineletBool;						 /*!< \brief Identify if a point belong to a linelet. */
+	vector<unsigned long> *LineletPoint;	 /*!< \brief Linelet structure. */
+	unsigned long nLinelet;							 /*!< \brief Number of Linelets in the system. */
+  
+public:
+  
+	/*!
+	 * \brief Constructor of the class.
+	 */
+	CSysMatrix(void);
+  
+	/*!
+	 * \brief Destructor of the class.
+	 */
+	~CSysMatrix(void);
+  
+  
+  /*!
+	 * \brief Initializes space matrix system.
+	 * \param[in] nVar - Number of variables.
+	 * \param[in] nEqn - Number of equations.
+   * \param[in] geometry - Geometrical definition of the problem.
+	 * \param[in] config - Definition of the particular problem.
+	 */
+  void Initialize(unsigned long nPoint, unsigned long nPointDomain, unsigned short nVar, unsigned short nEqn, CGeometry *geometry);
+  
+  /*!
+	 * \brief Assings values to the sparse-matrix structure.
+	 * \param[in] val_nPoint - Number of points in the nPoint x nPoint block structure
+	 * \param[in] val_nVar - Number of nVar x nVar variables in each subblock of the matrix-by-block structure.
+   * \param[in] val_nEq - Number of nEqn x nVar variables in each subblock of the matrix-by-block structure.
+	 * \param[in] val_row_ptr - Pointers to the first element in each row.
+	 * \param[in] val_col_ind - Column index for each of the elements in val().
+	 * \param[in] val_nnz - Number of possible nonzero entries in the matrix.
+	 * \param[in] preconditioner - If <code>TRUE</code> then it use a preconditioner.
+	 */
+	void SetIndexes(unsigned long val_nPoint, unsigned long val_nPointDomain, unsigned short val_nVar, unsigned short val_nEq, unsigned long* val_row_ptr, unsigned long* val_col_ind, unsigned long val_nnz);
+  
+	/*!
+	 * \brief Sets to zero all the entries of the sparse matrix.
+	 */
+	void SetValZero(void);
+  
+	/*!
+	 * \brief Scales the entries of the sparse matrix.
+	 * \param[in] val_scale - Factor of scaling.
+	 */
+	void ScaleVals(double val_scale);
+  
+	/*!
+	 * \brief Copies the block (i,j) of the matrix-by-blocks structure in the internal variable *block.
+	 * \param[in] block_i - Indexes of the block in the matrix-by-blocks structure.
+	 * \param[in] block_j - Indexes of the block in the matrix-by-blocks structure.
+	 */
+	void GetBlock(unsigned long block_i, unsigned long block_j);
+  
+	/*!
+	 * \brief Displays the content of the internal variable <i>*block</i> (for debug purposes).
+	 */
+	void DisplayBlock(void);
+  
+	/*!
+	 * \brief Returns the content of the internal variable <i>*block</i> (for debug purposes).
+	 */
+	void ReturnBlock(double **val_block);
+  
+  /*!
+	 * \brief Set the value of a block in the sparse matrix.
+	 * \param[in] block_i - Indexes of the block in the matrix-by-blocks structure.
+	 * \param[in] block_j - Indexes of the block in the matrix-by-blocks structure.
+	 * \param[in] **val_block - Block to set to A(i,j).
+	 */
+	void SetBlock(unsigned long block_i, unsigned long block_j, double **val_block);
+  
+	/*!
+	 * \brief Adds the specified block to the sparse matrix.
+	 * \param[in] block_i - Indexes of the block in the matrix-by-blocks structure.
+	 * \param[in] block_j - Indexes of the block in the matrix-by-blocks structure.
+	 * \param[in] **val_block - Block to add to A(i,j).
+	 */
+	void AddBlock(unsigned long block_i, unsigned long block_j, double **val_block);
+  
+	/*!
+	 * \brief Subtracts the specified block to the sparse matrix.
+	 * \param[in] block_i - Indexes of the block in the matrix-by-blocks structure.
+	 * \param[in] block_j - Indexes of the block in the matrix-by-blocks structure.
+	 * \param[in] **val_block - Block to subtract to A(i,j).
+	 */
+	void SubtractBlock(unsigned long block_i, unsigned long block_j, double **val_block);
+  
+  /*!
+	 * \brief Adds the specified block to the sparse matrix.
+	 * \param[in] block_i - Indexes of the block in the matrix-by-blocks structure.
+	 * \param[in] block_j - Indexes of the block in the matrix-by-blocks structure.
+	 * \param[in] **val_block - Block to add to A(i,j).
+	 */
+	void AddBlock(unsigned long point_i, double **val_block);
+  
+	/*!
+	 * \brief Subtracts the specified block to the sparse matrix.
+	 * \param[in] block_i - Indexes of the block in the matrix-by-blocks structure.
+	 * \param[in] block_j - Indexes of the block in the matrix-by-blocks structure.
+	 * \param[in] **val_block - Block to subtract to A(i,j).
+	 */
+	void SubtractBlock(unsigned long point_i, double **val_block);
+  
+	/*!
+	 * \brief Adds the specified value to the diagonal of the (i,i) subblock
+	 *        of the matrix-by-blocks structure.
+	 * \param[in] block_i - Index of the block in the matrix-by-blocks structure.
+	 * \param[in] val_matrix - Value to add to the diagonal elements of A(i,i).
+	 */
+	void AddVal2Diag(unsigned long block_i, double val_matrix);
+  
+	/*!
+	 * \brief Adds the specified value to the diagonal of the (i,i) subblock
+	 *        of the matrix-by-blocks structure.
+	 * \param[in] block_i - Index of the block in the matrix-by-blocks structure.
+	 * \param[in] *val_matrix - Values to add to the diagonal elements of A(i,i).
+	 * \param[in] num_dim - number of dimensions
+	 *
+	 */
+	void AddVal2Diag(unsigned long block_i, double* val_matrix, unsigned short num_dim);
+  
+  /*!
+	 * \brief Adds the specified value to the diagonal of the (i,i) subblock
+	 *        of the matrix-by-blocks structure.
+	 * \param[in] block_i - Index of the block in the matrix-by-blocks structure.
+	 * \param[in] *val_matrix - Values to add to the diagonal elements of A(i,i).
+	 * \param[in] val_nDim - number of dimensions
+   * \param[in] val_nDiatomics - number of diatomic species
+	 *
+	 */
+	void AddVal2Diag(unsigned long block_i, double* val_matrix, unsigned short val_nDim, unsigned short val_nDiatomics);
+  
+	/*!
+	 * \brief Deletes the values of the row i of the sparse matrix.
+	 * \param[in] i - Index of the row.
+	 */
+	void DeleteValsRowi(unsigned long i);
+  
+	/*!
+	 * \brief Returns the sum of the row i.
+	 * \param[in] i - Index of the row.
+	 * \return The sum of the row i.
+	 */
+	double SumAbsRowi(unsigned long i);
+  
+	/*!
+	 * \brief Performs the Gauss Elimination algorithm to solve the linear subsystem of the (i,i) subblock and rhs.
+	 * \param[in] block_i - Index of the (i,i) subblock in the matrix-by-blocks structure.
+	 * \param[in] rhs - Right-hand-side of the linear system.
+	 * \return Solution of the linear system (overwritten on rhs).
+	 */
+	void Gauss_Elimination(unsigned long block_i, double* rhs);
+	
+	/*!
+	 * \brief Performs the Gauss Elimination algorithm to solve the linear subsystem of the (i,i) subblock and rhs.
+	 * \param[in] A - matrix-by-blocks structure.
+	 * \param[in] rhs - Right-hand-side of the linear system.
+	 * \return Solution of the linear system (overwritten on rhs).
+	 */
+	void Gauss_Elimination(double* Block, double* rhs);
+  
+  /*!
+	 * \fn void CSysMatrix::ProdBlockVector(unsigned long block_i, unsigned long block_j, double* vec);
+	 * \brief Performs the product of the block (i,j) by vector vec.
+	 * \param[in] block_i - Indexes of the block in the matrix-by-blocks structure.
+	 * \param[in] block_j - Indexes of the block in the matrix-by-blocks structure.
+	 * \param[in] vec - Vector to be multiplied by the block (i,j) of the sparse matrix A.
+	 * \return Product of A(i,j) by vector *vec (stored at *prod_block_vector).
+	 */
+	void ProdBlockVector(unsigned long block_i, unsigned long block_j, const CSysVector & vec);
+  
+  /*!
+	 * \brief Performs the product of i-th row of the upper part of a sparse matrix by a vector.
+	 * \param[in] vec - Vector to be multiplied by the upper part of the sparse matrix A.
+	 * \param[in] row_i - Row of the matrix to be multiplied by vector vec.
+	 * \return prod Result of the product U(A)*vec (stored at *prod_row_vector).
+	 */
+	void UpperProduct(CSysVector & vec, unsigned long row_i);
+  
+  /*!
+	 * \brief Performs the product of i-th row of the lower part of a sparse matrix by a vector.
+	 * \param[in] vec - Vector to be multiplied by the lower part of the sparse matrix A.
+	 * \param[in] row_i - Row of the matrix to be multiplied by vector vec.
+	 * \return prod Result of the product L(A)*vec (stored at *prod_row_vector).
+	 */
+	void LowerProduct(CSysVector & vec, unsigned long row_i);
+  
+  /*!
+	 * \brief Performs the product of i-th row of the diagonal part of a sparse matrix by a vector.
+	 * \param[in] vec - Vector to be multiplied by the diagonal part of the sparse matrix A.
+	 * \param[in] row_i - Row of the matrix to be multiplied by vector vec.
+	 * \return prod Result of the product D(A)*vec (stored at *prod_row_vector).
+	 */
+	void DiagonalProduct(CSysVector & vec, unsigned long row_i);
+	
+  /*!
+	 * \brief Send receive the solution using MPI.
+	 * \param[in] x - Solution..
+	 * \param[in] geometry - Geometrical definition of the problem.
+	 * \param[in] config - Definition of the particular problem.
+	 */
+	void SendReceive_Solution(CSysVector & x, CGeometry *geometry, CConfig *config);
+  
+  /*!
+	 * \brief Performs the product of i-th row of a sparse matrix by a vector.
+	 * \param[in] vec - Vector to be multiplied by the row of the sparse matrix A.
+	 * \param[in] row_i - Row of the matrix to be multiplied by vector vec.
+	 * \return Result of the product (stored at *prod_row_vector).
+	 */
+	void RowProduct(const CSysVector & vec, unsigned long row_i);
+  
+  /*!
+	 * \brief Performs the product of a sparse matrix by a vector.
+	 * \param[in] vec - Vector to be multiplied by the sparse matrix A.
+	 * \param[out] prod - Result of the product.
+	 * \return Result of the product A*vec.
+	 */
+	void MatrixVectorProduct(const CSysVector & vec, CSysVector & prod);
+  
+	/*!
+	 * \brief Performs the product of a sparse matrix by a CSysVector.
+	 * \param[in] vec - CSysVector to be multiplied by the sparse matrix A.
+	 * \param[out] prod - Result of the product.
+	 */
+	void MatrixVectorProduct(const CSysVector & vec, CSysVector & prod, CGeometry *geometry, CConfig *config);
+	
+	/*!
+	 * \brief Performs the product of two block matrices.
+	 */
+	void GetMultBlockBlock(double *c, double *a, double *b);
+	
+	/*!
+	 * \brief Performs the product of a block matrices by a vector.
+	 */
+	void GetMultBlockVector(double *c, double *a, double *b);
+	
+	/*!
+	 * \brief Performs the substraction of two matrices.
+	 */
+	void GetSubsBlock(double *c, double *a, double *b);
+	
+	/*!
+	 * \brief Performs the substraction of two vectors.
+	 */
+	void GetSubsVector(double *c, double *a, double *b);
+	
+	/*!
+	 * \brief Inverse diagonal block.
+	 * \param[in] block_i - Indexes of the block in the matrix-by-blocks structure.
+	 * \param[out] invBlock - Inverse block.
+	 */
+	void InverseDiagonalBlock(unsigned long block_i, double **invBlock);
+	
+	/*!
+	 * \brief Inverse a block.
+	 * \param[in] Block - block matrix.
+	 * \param[out] invBlock - Inverse block.
+	 */
+	void InverseBlock(double *Block, double *invBlock);
+  
+	/*!
+	 * \brief Build the Jacobi preconditioner.
+	 */
+	void BuildJacobiPreconditioner(void);
+  
+	/*!
+	 * \brief Build the Linelet preconditioner.
+	 * \param[in] geometry - Geometrical definition of the problem.
+	 * \param[in] config - Definition of the particular problem.
+	 */
+	void BuildLineletPreconditioner(CGeometry *geometry, CConfig *config);
+	
+	/*!
+	 * \brief Multiply CSysVector by the preconditioner
+	 * \param[in] vec - CSysVector to be multiplied by the preconditioner.
+	 * \param[out] prod - Result of the product A*vec.
+	 */
+	void ComputeJacobiPreconditioner(const CSysVector & vec, CSysVector & prod, CGeometry *geometry, CConfig *config);
+	
+  /*!
+	 * \brief Multiply CSysVector by the preconditioner
+	 * \param[in] vec - CSysVector to be multiplied by the preconditioner.
+	 * \param[out] prod - Result of the product A*vec.
+	 */
+	void ComputeLU_SGSPreconditioner(const CSysVector & vec, CSysVector & prod, CGeometry *geometry, CConfig *config);
+  
+	/*!
+	 * \brief Multiply CSysVector by the preconditioner
+	 * \param[in] vec - CSysVector to be multiplied by the preconditioner.
+	 * \param[out] prod - Result of the product A*vec.
+	 */
+	void ComputeLineletPreconditioner(const CSysVector & vec, CSysVector & prod, CGeometry *geometry, CConfig *config);
+  
+  /*!
+	 * \brief Multiply CSysVector by the preconditioner
+	 * \param[in] vec - CSysVector to be multiplied by the preconditioner.
+	 * \param[out] prod - Result of the product A*vec.
+	 */
+	void ComputeIdentityPreconditioner(const CSysVector & vec, CSysVector & prod, CGeometry *geometry, CConfig *config);
+	
+};
+
+/*!
+ * \class CSysMatrixVectorProduct
+ * \brief specialization of matrix-vector product that uses CSysMatrix class
+ */
+class CSysMatrixVectorProduct : public CMatrixVectorProduct {
+private:
+	CSysMatrix* sparse_matrix; /*!< \brief pointer to matrix that defines the product. */
+	CGeometry* geometry; /*!< \brief pointer to matrix that defines the geometry. */
+	CConfig* config; /*!< \brief pointer to matrix that defines the config. */
+  
+public:
+  
+	/*!
+	 * \brief constructor of the class
+	 * \param[in] matrix_ref - matrix reference that will be used to define the products
+	 */
+	CSysMatrixVectorProduct(CSysMatrix & matrix_ref, CGeometry *geometry_ref, CConfig *config_ref);
+  
+	/*!
+	 * \brief destructor of the class
+	 */
+	~CSysMatrixVectorProduct(){}
+  
+	/*!
+	 * \brief operator that defines the CSysMatrix-CSysVector product
+	 * \param[in] u - CSysVector that is being multiplied by the sparse matrix
+	 * \param[out] v - CSysVector that is the result of the product
+	 */
+	void operator()(const CSysVector & u, CSysVector & v) const;
+};
+
+/*!
+ * \class CJacobiPreconditioner
+ * \brief specialization of preconditioner that uses CSysMatrix class
+ */
+class CJacobiPreconditioner : public CPreconditioner {
+private:
+	CSysMatrix* sparse_matrix; /*!< \brief pointer to matrix that defines the preconditioner. */
+	CGeometry* geometry; /*!< \brief pointer to matrix that defines the geometry. */
+	CConfig* config; /*!< \brief pointer to matrix that defines the config. */
+  
+public:
+  
+	/*!
+	 * \brief constructor of the class
+	 * \param[in] matrix_ref - matrix reference that will be used to define the preconditioner
+	 */
+	CJacobiPreconditioner(CSysMatrix & matrix_ref, CGeometry *geometry_ref, CConfig *config_ref);
+  
+	/*!
+	 * \brief destructor of the class
+	 */
+	~CJacobiPreconditioner() {}
+  
+	/*!
+	 * \brief operator that defines the preconditioner operation
+	 * \param[in] u - CSysVector that is being preconditioned
+	 * \param[out] v - CSysVector that is the result of the preconditioning
+	 */
+	void operator()(const CSysVector & u, CSysVector & v) const;
+};
+
+/*!
+ * \class CLU_SGSPreconditioner
+ * \brief specialization of preconditioner that uses CSysMatrix class
+ */
+class CLU_SGSPreconditioner : public CPreconditioner {
+private:
+	CSysMatrix* sparse_matrix; /*!< \brief pointer to matrix that defines the preconditioner. */
+  CGeometry* geometry; /*!< \brief pointer to matrix that defines the geometry. */
+	CConfig* config; /*!< \brief pointer to matrix that defines the config. */
+  
+public:
+	
+	/*!
+	 * \brief constructor of the class
+	 * \param[in] matrix_ref - matrix reference that will be used to define the preconditioner
+	 */
+	CLU_SGSPreconditioner(CSysMatrix & matrix_ref, CGeometry *geometry_ref, CConfig *config_ref);
+	
+	/*!
+	 * \brief destructor of the class
+	 */
+	~CLU_SGSPreconditioner() {}
+	
+	/*!
+	 * \brief operator that defines the preconditioner operation
+	 * \param[in] u - CSysVector that is being preconditioned
+	 * \param[out] v - CSysVector that is the result of the preconditioning
+	 */
+	void operator()(const CSysVector & u, CSysVector & v) const;
+};
+
+/*!
+ * \class CLineletPreconditioner
+ * \brief specialization of preconditioner that uses CSysMatrix class
+ */
+class CLineletPreconditioner : public CPreconditioner {
+private:
+	CSysMatrix* sparse_matrix; /*!< \brief pointer to matrix that defines the preconditioner. */
+  CGeometry* geometry; /*!< \brief pointer to matrix that defines the geometry. */
+	CConfig* config; /*!< \brief pointer to matrix that defines the config. */
+  
+public:
+	
+	/*!
+	 * \brief constructor of the class
+	 * \param[in] matrix_ref - matrix reference that will be used to define the preconditioner
+	 */
+	CLineletPreconditioner(CSysMatrix & matrix_ref, CGeometry *geometry_ref, CConfig *config_ref);
+	
+	/*!
+	 * \brief destructor of the class
+	 */
+	~CLineletPreconditioner() {}
+	
+	/*!
+	 * \brief operator that defines the preconditioner operation
+	 * \param[in] u - CSysVector that is being preconditioned
+	 * \param[out] v - CSysVector that is the result of the preconditioning
+	 */
+	void operator()(const CSysVector & u, CSysVector & v) const;
+};
+
+#include "matrix_structure.inl"