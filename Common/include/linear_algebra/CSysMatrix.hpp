/*!
 * \file CSysMatrix.hpp
 * \brief Declaration of the block-sparse matrix class.
 *        The implemtation is in <i>CSysMatrix.cpp</i>.
 * \author F. Palacios, A. Bueno, T. Economon, P. Gomes
 * \version 7.1.0 "Blackbird"
 *
 * SU2 Project Website: https://su2code.github.io
 *
 * The SU2 Project is maintained by the SU2 Foundation
 * (http://su2foundation.org)
 *
 * Copyright 2012-2020, SU2 Contributors (cf. AUTHORS.md)
 *
 * SU2 is free software; you can redistribute it and/or
 * modify it under the terms of the GNU Lesser General Public
 * License as published by the Free Software Foundation; either
 * version 2.1 of the License, or (at your option) any later version.
 *
 * SU2 is distributed in the hope that it will be useful,
 * but WITHOUT ANY WARRANTY; without even the implied warranty of
 * MERCHANTABILITY or FITNESS FOR A PARTICULAR PURPOSE. See the GNU
 * Lesser General Public License for more details.
 *
 * You should have received a copy of the GNU Lesser General Public
 * License along with SU2. If not, see <http://www.gnu.org/licenses/>.
 */

#pragma once

#include "../../include/parallelization/mpi_structure.hpp"
#include "../../include/parallelization/omp_structure.hpp"
#include "../../include/parallelization/vectorization.hpp"
#include "CSysVector.hpp"
#include "CPastixWrapper.hpp"

#include <cstdlib>
#include <vector>
#include <cassert>

using namespace std;

/*--- In forward mode the matrix is not of a built-in type. ---*/
#if defined(HAVE_MKL) && !defined(CODI_FORWARD_TYPE)
#include "mkl.h"
#ifndef __INTEL_MKL__
  #error Could not determine the MKL version
#endif
/*--- JIT is only available since 2019. ---*/
#if __INTEL_MKL__ >= 2019
#define USE_MKL
/*---
 Lapack direct calls only seem to be created for Intel compilers, and it is not worthwhile
 making "getrf" and "getrs" compatible with AD since they are not used as often as "gemm".
---*/
#if defined(__INTEL_COMPILER) && defined(MKL_DIRECT_CALL_SEQ) && !defined(CODI_REVERSE_TYPE)
  #define USE_MKL_LAPACK
#endif
template<class T>
struct mkl_jit_wrapper {
  using gemm_t = dgemm_jit_kernel_t;
  template<class... Ts>
  static void create_gemm(Ts&&... args) { mkl_jit_create_dgemm(args...); }
  static gemm_t get_gemm(void* jitter) { return mkl_jit_get_dgemm_ptr(jitter); }
};
template<>
struct mkl_jit_wrapper<float> {
  using gemm_t = sgemm_jit_kernel_t;
  template<class... Ts>
  static void create_gemm(Ts&&... args) { mkl_jit_create_sgemm(args...); }
  static gemm_t get_gemm(void* jitter) { return mkl_jit_get_sgemm_ptr(jitter); }
};
#else
  #warning The current version of MKL does not support JIT gemm kernels
#endif
#endif

class CConfig;
class CGeometry;

/*!
 * \class CSysMatrix
 * \brief Main class for defining block-compressed-row-storage sparse matrices.
 */
template<class ScalarType>
class CSysMatrix {
private:
  const int rank;     /*!< \brief MPI Rank. */
  const int size;     /*!< \brief MPI Size. */

  enum : size_t { MAXNVAR = 8 };    /*!< \brief Maximum number of variables the matrix can handle. The static
                                                size is needed for fast, per-thread, static memory allocation. */

  enum { OMP_MAX_SIZE_L = 8192 };   /*!< \brief Max. chunk size used in light parallel for loops. */
  enum { OMP_MAX_SIZE_H = 512 };    /*!< \brief Max. chunk size used in heavy parallel for loops. */
  enum { OMP_MIN_SIZE = 32 };       /*!< \brief Chunk size for finer grain operations. */
  unsigned long omp_light_size;     /*!< \brief Actual chunk size used in light loops (e.g. over non zeros). */
  unsigned long omp_heavy_size;     /*!< \brief Actual chunk size used in heavy loops (e.g. over rows). */
  unsigned long omp_num_parts;      /*!< \brief Number of threads used in thread-parallel LU_SGS and ILU. */
  unsigned long *omp_partitions;    /*!< \brief Point indexes of LU_SGS and ILU thread-parallel sub partitioning. */

  unsigned long nPoint;             /*!< \brief Number of points in the grid. */
  unsigned long nPointDomain;       /*!< \brief Number of points in the grid (excluding halos). */
  unsigned long nVar;               /*!< \brief Number of variables (and rows of the blocks). */
  unsigned long nEqn;               /*!< \brief Number of equations (and columns of the blocks). */

  ScalarType *matrix;               /*!< \brief Entries of the sparse matrix. */
  unsigned long nnz;                /*!< \brief Number of possible nonzero entries in the matrix. */
  const unsigned long *row_ptr;     /*!< \brief Pointers to the first element in each row. */
  const unsigned long *dia_ptr;     /*!< \brief Pointers to the diagonal element in each row. */
  const unsigned long *col_ind;     /*!< \brief Column index for each of the elements in val(). */
  const unsigned long *col_ptr;     /*!< \brief The transpose of col_ind, pointer to blocks with the same column index. */

  ScalarType *ILU_matrix;           /*!< \brief Entries of the ILU sparse matrix. */
  unsigned long nnz_ilu;            /*!< \brief Number of possible nonzero entries in the matrix (ILU). */
  const unsigned long *row_ptr_ilu; /*!< \brief Pointers to the first element in each row (ILU). */
  const unsigned long *dia_ptr_ilu; /*!< \brief Pointers to the diagonal element in each row (ILU). */
  const unsigned long *col_ind_ilu; /*!< \brief Column index for each of the elements in val() (ILU). */
  unsigned short ilu_fill_in;       /*!< \brief Fill in level for the ILU preconditioner. */

  ScalarType *invM;                 /*!< \brief Inverse of (Jacobi) preconditioner, or diagonal of ILU. */

  unsigned long nLinelet;                      /*!< \brief Number of Linelets in the system. */
  vector<bool> LineletBool;                    /*!< \brief Identify if a point belong to a Linelet. */
  vector<vector<unsigned long> > LineletPoint; /*!< \brief Linelet structure. */

  /*--- Temporary (hence mutable) working memory used in the Linelet preconditioner, outer vector is for threads ---*/
  mutable vector<vector<const ScalarType*> > LineletUpper; /*!< \brief Pointers to the upper blocks of the tri-diag system (working memory). */
  mutable vector<vector<ScalarType> > LineletInvDiag;      /*!< \brief Inverse of the diagonal blocks of the tri-diag system (working memory). */
  mutable vector<vector<ScalarType> > LineletVector;       /*!< \brief Solution and RHS of the tri-diag system (working memory). */

#ifdef USE_MKL
  using gemm_t = typename mkl_jit_wrapper<ScalarType>::gemm_t;
  void * MatrixMatrixProductJitter;              /*!< \brief Jitter handle for MKL JIT based GEMM. */
  gemm_t MatrixMatrixProductKernel;              /*!< \brief MKL JIT based GEMM kernel. */
  void * MatrixVectorProductJitterBetaZero;      /*!< \brief Jitter handle for MKL JIT based GEMV. */
  gemm_t MatrixVectorProductKernelBetaZero;      /*!< \brief MKL JIT based GEMV kernel. */
  void * MatrixVectorProductJitterBetaOne;       /*!< \brief Jitter handle for MKL JIT based GEMV with BETA=1.0. */
  gemm_t MatrixVectorProductKernelBetaOne;       /*!< \brief MKL JIT based GEMV kernel with BETA=1.0. */
  void * MatrixVectorProductJitterAlphaMinusOne; /*!< \brief Jitter handle for MKL JIT based GEMV with ALPHA=-1.0 and BETA=1.0. */
  gemm_t MatrixVectorProductKernelAlphaMinusOne; /*!< \brief MKL JIT based GEMV kernel with ALPHA=-1.0 and BETA=1.0. */
  void * MatrixVectorProductTranspJitterBetaOne; /*!< \brief Jitter handle for MKL JIT based GEMV (transposed) with BETA=1.0. */
  gemm_t MatrixVectorProductTranspKernelBetaOne; /*!< \brief MKL JIT based GEMV (transposed) kernel with BETA=1.0. */
#endif

#ifdef HAVE_PASTIX
  mutable CPastixWrapper<ScalarType> pastix_wrapper;
#endif

  /*!
   * \brief Auxilary object to wrap the edge map pointer used in fast block updates, i.e. without linear searches.
   */
  struct {
    const unsigned long *ptr = nullptr;

    inline unsigned long operator() (unsigned long edge, unsigned long node) const {
      return ptr[2*edge+node];
    }
    inline unsigned long ij(unsigned long edge) const { return ptr[2*edge]; }
    inline unsigned long ji(unsigned long edge) const { return ptr[2*edge+1]; }

  } edge_ptr;

  /*!
   * \brief Handle type conversion for when we Set, Add, etc. blocks, preserving derivative information (if supported by types).
   */
  template<class DstType, class SrcType, su2enable_if<std::is_arithmetic<DstType>::value> = 0>
  FORCEINLINE static DstType ActiveAssign(const SrcType& val) { return SU2_TYPE::GetValue(val); }

  template<class DstType, class SrcType, su2enable_if<!std::is_arithmetic<DstType>::value> = 0>
  FORCEINLINE static DstType ActiveAssign(const SrcType& val) { return val; }

  /*!
   * \brief Handle type conversion for when we Set, Add, etc. blocks, discarding derivative information.
   */
  template<class SrcType>
  FORCEINLINE static ScalarType PassiveAssign(const SrcType& val) { return SU2_TYPE::GetValue(val); }

  /*!
   * \brief Calculates the matrix-vector product: product = matrix*vector
   * \param[in] matrix
   * \param[in] vector
   * \param[out] product
   */
  void MatrixVectorProduct(const ScalarType *matrix, const ScalarType *vector, ScalarType *product) const;

  /*!
   * \brief Calculates the matrix-vector product: product += matrix*vector
   * \param[in] matrix
   * \param[in] vector
   * \param[in,out] product
   */
  void MatrixVectorProductAdd(const ScalarType *matrix, const ScalarType *vector, ScalarType *product) const;

  /*!
   * \brief Calculates the matrix-vector product: product -= matrix*vector
   * \param[in] matrix
   * \param[in] vector
   * \param[in,out] product
   */
  void MatrixVectorProductSub(const ScalarType *matrix, const ScalarType *vector, ScalarType *product) const;

  /*!
   * \brief Calculates the matrix-vector product: product += matrix^T * vector
   * \param[in] matrix
   * \param[in] vector
   * \param[in,out] product
   */
  void MatrixVectorProductTransp(const ScalarType *matrix, const ScalarType *vector, ScalarType *product) const;

  /*!
   * \brief Calculates the matrix-matrix product
   */
  void MatrixMatrixProduct(const ScalarType *matrix_a, const ScalarType *matrix_b, ScalarType *product) const;

  /*!
   * \brief Subtract b from a and store the result in c.
   */
  FORCEINLINE void VectorSubtraction(const ScalarType *a, const ScalarType *b, ScalarType *c) const {
    for(unsigned long iVar = 0; iVar < nVar; iVar++)
      c[iVar] = a[iVar] - b[iVar];
  }

  /*!
   * \brief Subtract b from a and store the result in c.
   */
  FORCEINLINE void MatrixSubtraction(const ScalarType *a, const ScalarType *b, ScalarType *c) const {
    SU2_OMP_SIMD
    for(unsigned long iVar = 0; iVar < nVar*nEqn; iVar++)
      c[iVar] = a[iVar] - b[iVar];
  }

  /*!
   * \brief Copy matrix src into dst, transpose if required.
   */
  FORCEINLINE void MatrixCopy(const ScalarType *src, ScalarType *dst, bool transposed = false) const {
    if (!transposed) {
      SU2_OMP_SIMD
      for(auto iVar = 0ul; iVar < nVar*nEqn; ++iVar)
        dst[iVar] = src[iVar];
    }
    else {
      for (auto iVar = 0ul; iVar < nVar; ++iVar)
        for (auto jVar = 0ul; jVar < nVar; ++jVar)
          dst[iVar*nVar+jVar] = src[jVar*nVar+iVar];
    }
  }

  /*!
   * \brief Solve a small (nVar x nVar) linear system using Gaussian elimination.
   * \param[in,out] matrix - On entry the system matrix, on exit the factorized matrix.
   * \param[in,out] vec - On entry the rhs, on exit the solution.
   */
  void Gauss_Elimination(ScalarType* matrix, ScalarType* vec) const;

  /*!
   * \brief Invert a small dense matrix.
   * \param[in,out] matrix - On entry the system matrix, on exit the factorized matrix.
   * \param[out] inverse - the matrix inverse.
   */
  void MatrixInverse(ScalarType *matrix, ScalarType *inverse) const;

  /*!
   * \brief Performs the Gauss Elimination algorithm to solve the linear subsystem of the (i,i) subblock and rhs.
   * \param[in] block_i - Index of the (i,i) diagonal block.
   * \param[in] rhs - Right-hand-side of the linear system.
   * \param[in] transposed - If true the transposed of the block is used (default = false).
   * \return Solution of the linear system (overwritten on rhs).
   */
  inline void Gauss_Elimination(unsigned long block_i, ScalarType* rhs, bool transposed = false) const;

  /*!
   * \brief Inverse diagonal block.
   * \param[in] block_i - Indexes of the block in the matrix-by-blocks structure.
   * \param[out] invBlock - Inverse block.
   */
  inline void InverseDiagonalBlock(unsigned long block_i, ScalarType *invBlock, bool transposed = false) const;

  /*!
   * \brief Inverse diagonal block.
   * \param[in] block_i - Indexes of the block in the matrix-by-blocks structure.
   * \param[out] invBlock - Inverse block.
   */
  inline void InverseDiagonalBlock_ILUMatrix(unsigned long block_i, ScalarType *invBlock) const;

  /*!
   * \brief Copies the block (i, j) of the matrix-by-blocks structure in the internal variable *block.
   * \param[in] block_i - Indexes of the block in the matrix-by-blocks structure.
   * \param[in] block_j - Indexes of the block in the matrix-by-blocks structure.
   */
  inline ScalarType *GetBlock_ILUMatrix(unsigned long block_i, unsigned long block_j);

  /*!
   * \brief Set the value of a block in the sparse matrix.
   * \param[in] block_i - Indexes of the block in the matrix-by-blocks structure.
   * \param[in] block_j - Indexes of the block in the matrix-by-blocks structure.
   * \param[in] **val_block - Block to set to A(i, j).
   */
  inline void SetBlock_ILUMatrix(unsigned long block_i, unsigned long block_j, ScalarType *val_block);

  /*!
   * \brief Set the transposed value of a block in the sparse matrix.
   * \param[in] block_i - Indexes of the block in the matrix-by-blocks structure.
   * \param[in] block_j - Indexes of the block in the matrix-by-blocks structure.
   * \param[in] **val_block - Block to set to A(i, j).
   */
  inline void SetBlockTransposed_ILUMatrix(unsigned long block_i, unsigned long block_j, ScalarType *val_block);

  /*!
   * \brief Performs the product of i-th row of the upper part of a sparse matrix by a vector.
   * \param[in] vec - Vector to be multiplied by the upper part of the sparse matrix A.
   * \param[in] row_i - Row of the matrix to be multiplied by vector vec.
   * \param[in] col_ub - Exclusive upper bound for column indices considered in multiplication.
   * \param[out] prod - Result of the product U(A)*vec.
   */
  inline void UpperProduct(const CSysVector<ScalarType> & vec, unsigned long row_i,
                           unsigned long col_ub, ScalarType *prod) const;

  /*!
   * \brief Performs the product of i-th row of the lower part of a sparse matrix by a vector.
   * \param[in] vec - Vector to be multiplied by the lower part of the sparse matrix A.
   * \param[in] row_i - Row of the matrix to be multiplied by vector vec.
   * \param[in] col_lb - Inclusive lower bound for column indices considered in multiplication.
   * \param[out] prod - Result of the product L(A)*vec.
   */
  inline void LowerProduct(const CSysVector<ScalarType> & vec, unsigned long row_i,
                           unsigned long col_lb, ScalarType *prod) const;

  /*!
   * \brief Performs the product of i-th row of the diagonal part of a sparse matrix by a vector.
   * \param[in] vec - Vector to be multiplied by the diagonal part of the sparse matrix A.
   * \param[in] row_i - Row of the matrix to be multiplied by vector vec.
   * \return prod Result of the product D(A)*vec (stored at *prod_row_vector).
   */
  inline void DiagonalProduct(const CSysVector<ScalarType> & vec, unsigned long row_i, ScalarType *prod) const;

  /*!
   * \brief Performs the product of i-th row of a sparse matrix by a vector.
   * \param[in] vec - Vector to be multiplied by the row of the sparse matrix A.
   * \param[in] row_i - Row of the matrix to be multiplied by vector vec.
   * \return Result of the product (stored at *prod_row_vector).
   */
  void RowProduct(const CSysVector<ScalarType> & vec, unsigned long row_i, ScalarType *prod) const;

public:

  /*!
   * \brief Constructor of the class.
   */
  CSysMatrix(void);

  /*!
   * \brief Destructor of the class.
   */
  ~CSysMatrix(void);

  /*!
   * \brief Initializes the sparse matrix.
   * \note The preconditioners require nVar == nEqn (square blocks).
   * \param[in] npoint - Number of points including halos.
   * \param[in] npointdomain - Number of points excluding halos.
   * \param[in] nvar - Number of variables (and rows of the blocks).
   * \param[in] neqn - Number of equations (and columns of the blocks).
   * \param[in] geometry - Geometrical definition of the problem.
   * \param[in] config - Definition of the particular problem.
   * \param[in] needTranspPtr - If "col_ptr" should be created, used for "SetDiagonalAsColumnSum".
   */
  void Initialize(unsigned long npoint, unsigned long npointdomain,
                  unsigned short nvar, unsigned short neqn,
                  bool EdgeConnect, CGeometry *geometry,
                  const CConfig *config, bool needTranspPtr = false);

  /*!
   * \brief Sets to zero all the entries of the sparse matrix.
   */
  void SetValZero(void);

  /*!
   * \brief Sets to zero all the block diagonal entries of the sparse matrix.
   */
  void SetValDiagonalZero(void);

  /*!
   * \brief Routine to load a vector quantity into the data structures for MPI point-to-point
   *        communication and to launch non-blocking sends and recvs.
   * \param[in] x        - CSysVector holding the array of data.
   * \param[in] geometry - Geometrical definition of the problem.
   * \param[in] config   - Definition of the particular problem.
   * \param[in] commType - Enumerated type for the quantity to be communicated.
   */
  template<class OtherType>
  void InitiateComms(const CSysVector<OtherType> & x,
                     CGeometry *geometry,
                     const CConfig *config,
                     unsigned short commType) const;

  /*!
   * \brief Routine to complete the set of non-blocking communications launched by
   *        InitiateComms() and unpacking of the data in the vector.
   * \param[in] x        - CSysVector holding the array of data.
   * \param[in] geometry - Geometrical definition of the problem.
   * \param[in] config   - Definition of the particular problem.
   * \param[in] commType - Enumerated type for the quantity to be unpacked.
   */
  template<class OtherType>
  void CompleteComms(CSysVector<OtherType> & x,
                     CGeometry *geometry,
                     const CConfig *config,
                     unsigned short commType) const;

  /*!
   * \brief Get a pointer to the start of block "ij"
   * \param[in] block_i - Row index.
   * \param[in] block_j - Column index.
   * \return Pointer to location in memory where the block starts.
   */
  FORCEINLINE const ScalarType *GetBlock(unsigned long block_i, unsigned long block_j) const {
    /*--- The position of the diagonal block is known which allows halving the search space. ---*/
    const auto end = (block_j<block_i)? dia_ptr[block_i] : row_ptr[block_i+1];
    for (auto index = (block_j<block_i)? row_ptr[block_i] : dia_ptr[block_i]; index < end; ++index)
      if (col_ind[index] == block_j)
        return &matrix[index*nVar*nEqn];
    return nullptr;
  }

  /*!
   * \brief Get a pointer to the start of block "ij", non-const version
   */
  FORCEINLINE ScalarType *GetBlock(unsigned long block_i, unsigned long block_j) {
    const CSysMatrix& const_this = *this;
    return const_cast<ScalarType*>( const_this.GetBlock(block_i, block_j) );
  }

  /*!
   * \brief Gets the value of a particular entry in block "ij".
   * \param[in] block_i - Row index.
   * \param[in] block_j - Column index.
   * \param[in] iVar - Row of the block.
   * \param[in] jVar - Column of the block.
   * \return Value of the block entry.
   */
  FORCEINLINE ScalarType GetBlock(unsigned long block_i, unsigned long block_j,
                                  unsigned short iVar, unsigned short jVar) const {
    auto mat_ij = GetBlock(block_i, block_j);
    if (!mat_ij) return 0.0;
    return mat_ij[iVar*nEqn+jVar];
  }

  /*!
   * \brief Set the value of a block (in flat format) in the sparse matrix with scaling.
   * \note If the template param Overwrite is false we add to the block (bij += alpha*b).
   * \param[in] block_i - Row index.
   * \param[in] block_j - Column index.
   * \param[in] val_block - Block to set to A(i, j).
   * \param[in] alpha - Scale factor.
   */
  template<class OtherType, bool Overwrite = true,
           su2enable_if<!is_pointer<OtherType>::value> = 0>
  inline void SetBlock(unsigned long block_i, unsigned long block_j,
                       const OtherType *val_block, OtherType alpha = 1.0) {

    auto mat_ij = GetBlock(block_i, block_j);
    if (!mat_ij) return;
    SU2_OMP_SIMD
    for (auto iVar = 0ul; iVar < nVar*nEqn; ++iVar) {
      mat_ij[iVar] = (Overwrite? ScalarType(0) : mat_ij[iVar]) + PassiveAssign(alpha * val_block[iVar]);
    }
  }

  /*!
   * \brief Add a scaled block (in flat format) to the sparse matrix (see SetBlock).
   * \param[in] block_i - Row index.
   * \param[in] block_j - Column index.
   * \param[in] val_block - Block to set to A(i, j).
   * \param[in] alpha - Scale factor.
   */
  template<class OtherType, su2enable_if<!is_pointer<OtherType>::value> = 0>
  inline void AddBlock(unsigned long block_i, unsigned long block_j,
                       const OtherType *val_block, OtherType alpha = 1.0) {
    SetBlock<OtherType,false>(block_i, block_j, val_block, alpha);
  }

  /*!
   * \brief Set the value of a scaled block in the sparse matrix.
   * \note If the template param Overwrite is false we add to the block (bij += alpha*b).
   * \param[in] block_i - Row index.
   * \param[in] block_j - Column index.
   * \param[in] val_block - Block to set to A(i, j).
   * \param[in] alpha - Scale factor.
   */
  template<class OtherType, bool Overwrite = true>
  inline void SetBlock(unsigned long block_i, unsigned long block_j,
                       const OtherType* const* val_block, OtherType alpha = 1.0) {

    auto mat_ij = GetBlock(block_i, block_j);
    if (!mat_ij) return;
    for (auto iVar = 0ul; iVar < nVar; ++iVar) {
      for (auto jVar = 0ul; jVar < nEqn; ++jVar) {
        *mat_ij = (Overwrite? ScalarType(0) : *mat_ij) + PassiveAssign(alpha * val_block[iVar][jVar]);
        ++mat_ij;
      }
    }
  }

  /*!
   * \brief Adds a scaled block to the sparse matrix (see SetBlock).
   * \param[in] block_i - Row index.
   * \param[in] block_j - Column index.
   * \param[in] val_block - Block to add to A(i, j).
   * \param[in] alpha - Scale factor.
   */
  template<class OtherType>
  inline void AddBlock(unsigned long block_i, unsigned long block_j,
                       const OtherType* const* val_block, OtherType alpha = 1.0) {
    SetBlock<OtherType,false>(block_i, block_j, val_block, alpha);
  }

  /*!
   * \brief Subtracts the specified block to the sparse matrix (see AddBlock).
   * \param[in] block_i - Row index.
   * \param[in] block_j - Column index.
   * \param[in] val_block - Block to subtract to A(i, j).
   */
  template<class OtherType>
  inline void SubtractBlock(unsigned long block_i, unsigned long block_j, const OtherType* const* val_block) {
    AddBlock(block_i, block_j, val_block, OtherType(-1));
  }

  /*!
   * \brief Update 4 blocks ii, ij, ji, jj (add to i* sub from j*).
   * \note This method assumes an FVM-type sparse pattern.
   * \param[in] edge - Index of edge that connects iPoint and jPoint.
   * \param[in] iPoint - Row to which we add the blocks.
   * \param[in] jPoint - Row from which we subtract the blocks.
   * \param[in] block_i - Adds to ii, subs from ji.
   * \param[in] block_j - Adds to ij, subs from jj.
   * \param[in] scale - Scale blocks during update (axpy type op).
   */
  template<class MatrixType, class OtherType = ScalarType>
  inline void UpdateBlocks(unsigned long iEdge, unsigned long iPoint, unsigned long jPoint,
                           const MatrixType& block_i, const MatrixType& block_j, OtherType scale = 1) {

    ScalarType *bii = &matrix[dia_ptr[iPoint]*nVar*nEqn];
    ScalarType *bjj = &matrix[dia_ptr[jPoint]*nVar*nEqn];
    ScalarType *bij = &matrix[edge_ptr(iEdge,0)*nVar*nEqn];
    ScalarType *bji = &matrix[edge_ptr(iEdge,1)*nVar*nEqn];

    unsigned long iVar, jVar, offset = 0;

    for (iVar = 0; iVar < nVar; iVar++) {
      for (jVar = 0; jVar < nEqn; jVar++) {
        bii[offset] += PassiveAssign(block_i[iVar][jVar] * scale);
        bij[offset] += PassiveAssign(block_j[iVar][jVar] * scale);
        bji[offset] -= PassiveAssign(block_i[iVar][jVar] * scale);
        bjj[offset] -= PassiveAssign(block_j[iVar][jVar] * scale);
        ++offset;
      }
    }
  }

  /*!
   * \brief Short-hand for the "subtractive" version (sub from i* add to j*) of UpdateBlocks.
   */
  template<class MatrixType>
  inline void UpdateBlocksSub(unsigned long iEdge, unsigned long iPoint, unsigned long jPoint,
                              const MatrixType& block_i, const MatrixType& block_j) {
    UpdateBlocks<MatrixType,ScalarType>(iEdge, iPoint, jPoint, block_i, block_j, -1);
  }

  /*!
   * \brief SIMD version, does the update for multiple edges and points.
   * \note Nothing is updated if the mask is 0.
   */
  template<class MatTypeSIMD, size_t N, class I, class F = ScalarType>
  FORCEINLINE void UpdateBlocks(simd::Array<I,N> iEdge, simd::Array<I,N> iPoint, simd::Array<I,N> jPoint,
                                const MatTypeSIMD& block_i, const MatTypeSIMD& block_j, simd::Array<F,N> mask = 1) {

    static_assert(MatTypeSIMD::StaticSize, "This method requires static size blocks.");
    static_assert(MatTypeSIMD::IsRowMajor, "Block storage is not compatible with matrix.");
    constexpr size_t blkSz = MatTypeSIMD::StaticSize;
    assert(blkSz == nVar*nEqn);

    /*--- "Transpose" the blocks, scale, and possibly convert types,
     * giving the compiler the chance to vectorize all of these. ---*/
    ScalarType blk_i[N][blkSz], blk_j[N][blkSz];

    for (size_t i=0; i<blkSz; ++i) {
      SU2_OMP_SIMD_IF_NOT_AD
      for (size_t k=0; k<N; ++k) {
        blk_i[k][i] = PassiveAssign(-mask[k] * block_i.data()[i][k]);
        blk_j[k][i] = PassiveAssign(mask[k] * block_j.data()[i][k]);
      }
    }

    /*--- Update one by one skipping if mask is 0. ---*/
    for (size_t k=0; k<N; ++k) {
      if (mask[k]==0) continue;

      /*--- Fetch the blocks. ---*/
      auto bii = &matrix[dia_ptr[iPoint[k]]*blkSz];
      auto bjj = &matrix[dia_ptr[jPoint[k]]*blkSz];
      auto bij = &matrix[edge_ptr(iEdge[k],0)*blkSz];
      auto bji = &matrix[edge_ptr(iEdge[k],1)*blkSz];

      /*--- Update, block i was negated during transpose in the
       * hope the assignments below become non-temporal stores. ---*/
      SU2_OMP_SIMD
      for (size_t i=0; i<blkSz; ++i) {
        bii[i] -= blk_i[k][i];
        bjj[i] -= blk_j[k][i];
        bij[i] = blk_j[k][i];
        bji[i] = blk_i[k][i];
      }
    }
  }

  /*!
   * \brief Sets 2 blocks ij and ji (add to i* sub from j*) associated with
   *        one edge of an FVM-type sparse pattern.
   * \note The parameter Overwrite allows completely writing over the
   *       current values held by the matrix (true), or updating them (false).
   * \param[in] edge - Index of edge that connects iPoint and jPoint.
   * \param[in] block_i - Subs from ji.
   * \param[in] block_j - Adds to ij.
   * \param[in] scale - Scale blocks during update (axpy type op).
   */
  template<class MatrixType, class OtherType = ScalarType, bool Overwrite = true>
  inline void SetBlocks(unsigned long iEdge, const MatrixType& block_i,
                        const MatrixType& block_j, OtherType scale = 1) {

    ScalarType *bij = &matrix[edge_ptr(iEdge,0)*nVar*nEqn];
    ScalarType *bji = &matrix[edge_ptr(iEdge,1)*nVar*nEqn];

    unsigned long iVar, jVar, offset = 0;

    for (iVar = 0; iVar < nVar; iVar++) {
      for (jVar = 0; jVar < nEqn; jVar++) {
        bij[offset] = (Overwrite? ScalarType(0) : bij[offset]) + PassiveAssign(block_j[iVar][jVar] * scale);
        bji[offset] = (Overwrite? ScalarType(0) : bji[offset]) - PassiveAssign(block_i[iVar][jVar] * scale);
        ++offset;
      }
    }
  }

  /*!
   * \brief Short-hand for the "additive overwrite" version of SetBlocks.
   */
  template<class MatrixType, class OtherType = ScalarType>
  inline void UpdateBlocks(unsigned long iEdge, const MatrixType& block_i,
                           const MatrixType& block_j, OtherType scale = 1) {
    SetBlocks<MatrixType,OtherType,false>(iEdge, block_i, block_j, scale);
  }

  /*!
   * \brief Short-hand for the "subtractive" version (sub from i* add to j*) of SetBlocks.
   */
  template<class MatrixType>
  inline void UpdateBlocksSub(unsigned long iEdge, const MatrixType& block_i, const MatrixType& block_j) {
    SetBlocks<MatrixType,ScalarType,false>(iEdge, block_i, block_j, -1);
  }

  /*!
   * \brief SIMD version, does the update for multiple edges.
   * \note Nothing is updated if the mask is 0.
   */
  template<class MatTypeSIMD, size_t N, class I, class F = ScalarType>
  FORCEINLINE void SetBlocks(simd::Array<I,N> iEdge, const MatTypeSIMD& block_i,
                             const MatTypeSIMD& block_j, simd::Array<F,N> mask = 1) {

    static_assert(MatTypeSIMD::StaticSize, "This method requires static size blocks.");
    static_assert(MatTypeSIMD::IsRowMajor, "Block storage is not compatible with matrix.");
    constexpr size_t blkSz = MatTypeSIMD::StaticSize;
    assert(blkSz == nVar*nEqn);

    /*--- "Transpose" the blocks, scale, and possibly convert types,
     * giving the compiler the chance to vectorize all of these. ---*/
    ScalarType blk_i[N][blkSz], blk_j[N][blkSz];

    for (size_t i=0; i<blkSz; ++i) {
      SU2_OMP_SIMD_IF_NOT_AD
      for (size_t k=0; k<N; ++k) {
        blk_i[k][i] = PassiveAssign(-mask[k] * block_i.data()[i][k]);
        blk_j[k][i] = PassiveAssign(mask[k] * block_j.data()[i][k]);
      }
    }

    /*--- Update one by one skipping if mask is 0. ---*/
    for (size_t k=0; k<N; ++k) {
      if (mask[k]==0) continue;

      /*--- Fetch the blocks. ---*/
      auto bij = &matrix[edge_ptr(iEdge[k],0)*blkSz];
      auto bji = &matrix[edge_ptr(iEdge[k],1)*blkSz];

      /*--- Update, block i was negated during transpose in the
       * hope the assignments below become non-temporal stores. ---*/
      SU2_OMP_SIMD
      for (size_t i=0; i<blkSz; ++i) {
        bij[i] = blk_j[k][i];
        bji[i] = blk_i[k][i];
      }
    }
  }

  /*!
   * \brief Sets the specified block to the (i, i) subblock of the sparse matrix.
   *        Scales the input block by factor alpha. If the Overwrite parameter is
   *        false we update instead (bii += alpha*b).
   * \param[in] block_i - Diagonal index.
   * \param[in] val_block - Block to add to the diagonal of the matrix.
   * \param[in] alpha - Scale factor.
   */
  template<class OtherType, bool Overwrite = true, class T = ScalarType>
  inline void SetBlock2Diag(unsigned long block_i, const OtherType& val_block, T alpha = 1.0) {

    auto mat_ii = &matrix[dia_ptr[block_i]*nVar*nEqn];

    for (auto iVar = 0ul; iVar < nVar; iVar++)
      for (auto jVar = 0ul; jVar < nEqn; jVar++) {
        *mat_ii = (Overwrite? ScalarType(0) : *mat_ii) + PassiveAssign(alpha * val_block[iVar][jVar]);
        ++mat_ii;
      }
  }

  /*!
   * \brief Non overwrite version of SetBlock2Diag, also with scaling.
   */
  template<class OtherType, class T = ScalarType>
  inline void AddBlock2Diag(unsigned long block_i, const OtherType& val_block, T alpha = 1.0) {
    SetBlock2Diag<OtherType,false>(block_i, val_block, alpha);
  }

  /*!
   * \brief Short-hand to AddBlock2Diag with alpha = -1, i.e. subtracts from the current diagonal.
   */
  template<class OtherType>
  inline void SubtractBlock2Diag(unsigned long block_i, const OtherType& val_block) {
    AddBlock2Diag(block_i, val_block, -1.0);
  }

  /*!
   * \brief Adds the specified value to the diagonal of the (i, i) subblock
   *        of the matrix-by-blocks structure.
   * \param[in] block_i - Diagonal index.
   * \param[in] val_matrix - Value to add to the diagonal elements of A(i, i).
   */
  template<class OtherType>
  inline void AddVal2Diag(unsigned long block_i, OtherType val_matrix) {
    for (auto iVar = 0ul; iVar < nVar; iVar++)
      matrix[dia_ptr[block_i]*nVar*nVar + iVar*(nVar+1)] += PassiveAssign(val_matrix);
  }

  /*!
   * \brief Adds the specified value to the diagonal of the (i, i) subblock
   *        of the matrix-by-blocks structure.
   * \param[in] block_i - Diagonal index.
   * \param[in] iVar - Variable index.
   * \param[in] val - Value to add to the diagonal elements of A(i, i).
   */
  template<class OtherType>
  inline void AddVal2Diag(unsigned long block_i, unsigned long iVar, OtherType val) {
    matrix[dia_ptr[block_i]*nVar*nVar + iVar*(nVar+1)] += PassiveAssign(val);
  }

  /*!
   * \brief Sets the specified value to the diagonal of the (i, i) subblock
   *        of the matrix-by-blocks structure.
   * \param[in] block_i - Diagonal index.
   * \param[in] val_matrix - Value to add to the diagonal elements of A(i, i).
   */
  template<class OtherType>
  inline void SetVal2Diag(unsigned long block_i, OtherType val_matrix) {

    unsigned long iVar, index = dia_ptr[block_i]*nVar*nVar;

    /*--- Clear entire block before setting its diagonal. ---*/
    SU2_OMP_SIMD
    for (iVar = 0; iVar < nVar*nVar; iVar++)
      matrix[index+iVar] = 0.0;

    for (iVar = 0; iVar < nVar; iVar++)
      matrix[index+iVar*(nVar+1)] = PassiveAssign(val_matrix);
  }

  /*!
   * \brief Deletes the values of the row i of the sparse matrix.
   * \param[in] i - Index of the row.
   */
  void DeleteValsRowi(unsigned long i);

  /*!
   * \brief Modifies this matrix (A) and a rhs vector (b) such that (A^-1 * b)_i = x_i.
   * \param[in] node_i - Index of the node for which to enforce the solution of all DOF's.
   * \param[in] x_i - Values to enforce (nVar sized).
   * \param[in,out] b - The rhs vector (b := b - A_{*,i} * x_i;  b_i = x_i).
   */
  template<class OtherType>
  void EnforceSolutionAtNode(unsigned long node_i, const OtherType *x_i, CSysVector<OtherType> & b);

  /*!
   * \brief Version of EnforceSolutionAtNode for a single degree of freedom.
   */
  template<class OtherType>
  void EnforceSolutionAtDOF(unsigned long node_i, unsigned long iVar, OtherType x_i, CSysVector<OtherType> & b);

  /*!
   * \brief Sets the diagonal entries of the matrix as the sum of the blocks in the corresponding column.
   */
  void SetDiagonalAsColumnSum();

  /*!
   * \brief Add a scaled sparse matrix to "this" (axpy-type operation, A = A+alpha*B).
   * \note Matrices must have the same sparse pattern.
   * \param[in] alpha - The scaling constant.
   * \param[in] B - Matrix being.
   */
  void MatrixMatrixAddition(ScalarType alpha, const CSysMatrix& B);

  /*!
   * \brief Performs the product of a sparse matrix by a CSysVector.
   * \param[in] vec - CSysVector to be multiplied by the sparse matrix A.
   * \param[in] geometry - Geometrical definition of the problem.
   * \param[in] config - Definition of the particular problem.
   * \param[out] prod - Result of the product.
   */
  void MatrixVectorProduct(const CSysVector<ScalarType> & vec, CSysVector<ScalarType> & prod,
                           CGeometry *geometry, const CConfig *config) const;

  /*!
   * \brief Performs the product of a sparse matrix by a CSysVector.
   * \param[in] vec - CSysVector to be multiplied by the sparse matrix A.
   * \param[in] geometry - Geometrical definition of the problem.
   * \param[in] config - Definition of the particular problem.
   * \param[out] prod - Result of the product.
   */
  void MatrixVectorProductTransposed(const CSysVector<ScalarType> & vec, CSysVector<ScalarType> & prod,
                                     CGeometry *geometry, const CConfig *config) const;

  /*!
   * \brief Build the Jacobi preconditioner.
   */
  void BuildJacobiPreconditioner(bool transpose = false);

  /*!
   * \brief Multiply CSysVector by the preconditioner
   * \param[in] vec - CSysVector to be multiplied by the preconditioner.
   * \param[out] prod - Result of the product A*vec.
   * \param[in] geometry - Geometrical definition of the problem.
   * \param[in] config - Definition of the particular problem.
   */
  void ComputeJacobiPreconditioner(const CSysVector<ScalarType> & vec, CSysVector<ScalarType> & prod,
                                   CGeometry *geometry, const CConfig *config) const;

  /*!
   * \brief Build the ILU preconditioner.
   * \param[in] transposed - Flag to use the transposed matrix to construct the preconditioner.
   */
  void BuildILUPreconditioner(bool transposed = false);

  /*!
   * \brief Multiply CSysVector by the preconditioner
   * \param[in] vec - CSysVector to be multiplied by the preconditioner.
   * \param[out] prod - Result of the product A*vec.
   * \param[in] geometry - Geometrical definition of the problem.
   * \param[in] config - Definition of the particular problem.
   */
  void ComputeILUPreconditioner(const CSysVector<ScalarType> & vec, CSysVector<ScalarType> & prod,
                                CGeometry *geometry, const CConfig *config) const;

  /*!
   * \brief Multiply CSysVector by the preconditioner
   * \param[in] vec - CSysVector to be multiplied by the preconditioner.
   * \param[out] prod - Result of the product A*vec.
   */
  void ComputeLU_SGSPreconditioner(const CSysVector<ScalarType> & vec, CSysVector<ScalarType> & prod,
                                   CGeometry *geometry, const CConfig *config) const;

  /*!
   * \brief Build the Linelet preconditioner.
   * \param[in] geometry - Geometrical definition of the problem.
   * \param[in] config - Definition of the particular problem.
   * \return Average number of points per linelet.
   */
  unsigned long BuildLineletPreconditioner(CGeometry *geometry, const CConfig *config);

  /*!
   * \brief Multiply CSysVector by the preconditioner
   * \param[in] vec - CSysVector to be multiplied by the preconditioner.
   * \param[out] prod - Result of the product A*vec.
   */
  void ComputeLineletPreconditioner(const CSysVector<ScalarType> & vec, CSysVector<ScalarType> & prod,
                                    CGeometry *geometry, const CConfig *config) const;

  /*!
   * \brief Compute the linear residual.
   * \param[in] sol - Solution (x).
   * \param[in] f - Right hand side (b).
   * \param[out] res - Residual (Ax-b).
   */
  void ComputeResidual(const CSysVector<ScalarType> & sol, const CSysVector<ScalarType> & f,
                       CSysVector<ScalarType> & res) const;

  /*!
   * \brief Factorize matrix using PaStiX.
   * \param[in] geometry - Geometrical definition of the problem.
   * \param[in] config - Definition of the particular problem.
   * \param[in] kind_fact - Type of factorization.
   * \param[in] transposed - Flag to use the transposed matrix during application of the preconditioner.
   */
  void BuildPastixPreconditioner(CGeometry *geometry, const CConfig *config, unsigned short kind_fact, bool transposed = false);

  /*!
   * \brief Apply the PaStiX factorization to CSysVec.
   * \param[in] vec - CSysVector to be multiplied by the preconditioner.
   * \param[out] prod - Result of the product M*vec.
   * \param[in] geometry - Geometrical definition of the problem.
   * \param[in] config - Definition of the particular problem.
   */
  void ComputePastixPreconditioner(const CSysVector<ScalarType> & vec, CSysVector<ScalarType> & prod,
                                   CGeometry *geometry, const CConfig *config) const;

<<<<<<< HEAD
};

#ifdef CODI_REVERSE_TYPE
template<> template<>
FORCEINLINE su2mixedfloat CSysMatrix<su2mixedfloat>::ActiveAssign(const su2double& val) { return SU2_TYPE::GetValue(val); }
#ifdef USE_MIXED_PRECISION
template<> template<>
FORCEINLINE passivedouble CSysMatrix<passivedouble>::ActiveAssign(const su2double& val) { return SU2_TYPE::GetValue(val); }
#endif
#endif
=======
};
>>>>>>> 3720dfa6
<|MERGE_RESOLUTION|>--- conflicted
+++ resolved
@@ -919,17 +919,4 @@
   void ComputePastixPreconditioner(const CSysVector<ScalarType> & vec, CSysVector<ScalarType> & prod,
                                    CGeometry *geometry, const CConfig *config) const;
 
-<<<<<<< HEAD
-};
-
-#ifdef CODI_REVERSE_TYPE
-template<> template<>
-FORCEINLINE su2mixedfloat CSysMatrix<su2mixedfloat>::ActiveAssign(const su2double& val) { return SU2_TYPE::GetValue(val); }
-#ifdef USE_MIXED_PRECISION
-template<> template<>
-FORCEINLINE passivedouble CSysMatrix<passivedouble>::ActiveAssign(const su2double& val) { return SU2_TYPE::GetValue(val); }
-#endif
-#endif
-=======
-};
->>>>>>> 3720dfa6
+};